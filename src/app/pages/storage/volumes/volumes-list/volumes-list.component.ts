--- conflicted
+++ resolved
@@ -186,11 +186,7 @@
         data[i].type = 'zpool'
         data[i].path = data[i].name
       }
-<<<<<<< HEAD
-      if (data[i].type === 'dataset' && typeof(this.dataset_data) !== "undefined" && typeof(this.dataset_data.data) !== "undefined" ) {
-=======
       if (data[i].type === 'dataset'  && typeof(this.dataset_data) !== "undefined" && typeof(this.dataset_data.data) !== "undefined" ) {
->>>>>>> f2d8bc41
         for (let k = 0; k< this.dataset_data.data.length;k++){
           if (this.dataset_data.data[k].name === data[i].path){
             data[i].compression = this.dataset_data.data[k].compression;
