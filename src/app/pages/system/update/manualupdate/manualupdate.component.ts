--- conflicted
+++ resolved
@@ -190,20 +190,14 @@
           `${prefailure.status.toString()} ${prefailure.statusText}`);
           this.save_button_enabled = true;
       })
-<<<<<<< HEAD
-      this.dialogRef.componentInstance.failure.subscribe((failure)=>{
-        this.dialogRef.close(false);
-        this.dialogService.errorReport(failure.error,failure.state,failure.exception);
-        this.save_button_enabled = true;
-=======
+
       this.dialogRef.componentInstance.failure
         .pipe(take(1))
         .subscribe((failure)=>{
           this.dialogRef.close(false);
           this.dialogService.errorReport(failure.error,failure.state,failure.exception);
->>>>>>> d92b7eb0
-      })
-    })
+          this.save_button_enabled = true;
+      })
   }
 
 updater(file: any, parent: any){
