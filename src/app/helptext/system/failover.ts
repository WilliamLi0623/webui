import { Validators } from "@angular/forms";
import { T } from "app/translate-marker";
import globalHelptext from '../../helptext/global-helptext';

export const helptext_system_failover = {
  dialog_initiate_failover_title: T("Initiate Failover"),
  dialog_initiate_failover_message: T("Initiating failover will temporarily disable services while failing over.  Failover now?"),
  dialog_initiate_failover_checkbox: T(`Reboot current ${globalHelptext.ctrlr}?`),

  dialog_sync_to_peer_title: T("Sync to Peer"),
  dialog_sync_to_peer_message: T("Are you sure you want to sync to peer?"),
<<<<<<< HEAD
  dialog_sync_to_peer_checkbox: T(`Reboot Standby ${globalHelptext.Ctrlr}`),
=======
  dialog_sync_to_peer_checkbox: T(`Reboot Standby ${globalHelptext.ctrlr}?`),
>>>>>>> ecadf323
  dialog_button_ok: T('Proceed'),

  dialog_sync_from_peer_title: T("Sync from Peer"),
  dialog_sync_from_peer_message: T("Are you sure you want to sync from peer?"),

  snackbar_sync_from_peer_message_success: T("Sync from Peer: Success!"),
  snackbar_sync_from_peer_success_action: T("Ok"),

  snackbar_sync_to_peer_message_success: T("Sync to Peer: Success!"),
  snackbar_sync_to_peer_success_action: T("Ok"),

  disabled_placeholder: T('Disabled'),
  disabled_tooltip: T(''),

  master_placeholder: T('Master'),
  master_tooltip: T(''),

  timeout_placeholder: T('Timeout'),
  timeout_tooltip: T(''),


};<|MERGE_RESOLUTION|>--- conflicted
+++ resolved
@@ -9,11 +9,8 @@
 
   dialog_sync_to_peer_title: T("Sync to Peer"),
   dialog_sync_to_peer_message: T("Are you sure you want to sync to peer?"),
-<<<<<<< HEAD
-  dialog_sync_to_peer_checkbox: T(`Reboot Standby ${globalHelptext.Ctrlr}`),
-=======
-  dialog_sync_to_peer_checkbox: T(`Reboot Standby ${globalHelptext.ctrlr}?`),
->>>>>>> ecadf323
+
+  dialog_sync_to_peer_checkbox: T(`Reboot standby ${globalHelptext.ctrlr}?`),
   dialog_button_ok: T('Proceed'),
 
   dialog_sync_from_peer_title: T("Sync from Peer"),
