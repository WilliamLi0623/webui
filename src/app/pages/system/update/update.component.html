--- conflicted
+++ resolved
@@ -139,11 +139,7 @@
 <mat-card id="update-in-progress-card" *ngIf="isUpdateRunning">
   <div class="row">
     <div class="col-md-12">
-<<<<<<< HEAD
       <p><i class="material-icons">warning</i><span id="update-running-msg">{{sysUpdateMessage}}</span></p>
-=======
-      <p><i class="material-icons">warning</i><span id="update-running-msg">{{"An update is currently in progress. This system will restart when the update is complete." | translate}}</span></p>
->>>>>>> dce1b9f3
     </div>
   </div>
 </mat-card>
