import { Component } from '@angular/core';
import { FormGroup, Validators } from '@angular/forms';

import { helptext_system_ca } from 'app/helptext/system/ca';
import * as _ from 'lodash';
import { SystemGeneralService, WebSocketService } from '../../../../services';
import { ModalService } from 'app/services/modal.service';
import { AppLoaderService } from '../../../../services/app-loader/app-loader.service';
import { DialogService } from '../../../../services/dialog.service';
import { T } from '../../../../translate-marker';

import { Wizard } from '../../../common/entity/entity-form/models/wizard.interface';
import { EntityWizardComponent } from '../../../common/entity/entity-wizard/entity-wizard.component';

@Component({
  selector: 'system-ca-add',
  template: '<entity-wizard [conf]="this"></entity-wizard>',
  providers: [SystemGeneralService],
})

export class CertificateAuthorityAddComponent {
<<<<<<< HEAD
  protected addWsCall = 'certificateauthority.create';
  isEntity = true;
  title: string;
=======
  protected addWsCall: 'certificateauthority.create' = 'certificateauthority.create';
  protected isEntity = true;
  private title: string;
>>>>>>> 815f45ca
  hideCancel = true;

  private isLinear = true;
  private summary: any = {};

  entityWizard: any;
  private currentStep = 0;

  wizardConfig: Wizard[] = [
    {
      label: helptext_system_ca.add.fieldset_basic,
      fieldConfig: [
        {
          type: 'input',
          name: 'name',
          placeholder: helptext_system_ca.add.name.placeholder,
          tooltip: helptext_system_ca.add.name.tooltip,
          required: true,
          validation: helptext_system_ca.add.name.validation,
          hasErrors: false,
          errors: helptext_system_ca.add.name.errors,
        },
        {
          type: 'select',
          name: 'create_type',
          tooltip: helptext_system_ca.add.create_type.tooltip,
          placeholder: helptext_system_ca.add.create_type.placeholder,
          options: [
            { label: 'Internal CA', value: 'CA_CREATE_INTERNAL' },
            { label: 'Intermediate CA', value: 'CA_CREATE_INTERMEDIATE' },
            { label: 'Import CA', value: 'CA_CREATE_IMPORTED' },
          ],
          value: 'CA_CREATE_INTERNAL',
        },
        {
          type: 'select',
          name: 'profiles',
          placeholder: helptext_system_ca.add.profiles.placeholder,
          tooltip: helptext_system_ca.add.profiles.tooltip,
          options: [
            {
              label: '---------',
              value: {},
            },
          ],
          relation: [
            {
              action: 'HIDE',
              when: [{
                name: 'create_type',
                value: 'CA_CREATE_IMPORTED',
              }],
            },
          ],
        },
      ],
    },
    {
      label: helptext_system_ca.add.fieldset_type,
      fieldConfig: [
        {
          type: 'select',
          name: 'signedby',
          placeholder: helptext_system_ca.add.signedby.placeholder,
          tooltip: helptext_system_ca.add.signedby.tooltip,
          options: [
            { label: '---', value: null },
          ],
          isHidden: true,
          disabled: true,
          required: true,
          validation: helptext_system_ca.add.signedby.validation,
        },
        {
          type: 'select',
          name: 'key_type',
          placeholder: helptext_system_ca.add.key_type.placeholder,
          tooltip: helptext_system_ca.add.key_type.tooltip,
          options: [
            { label: 'RSA', value: 'RSA' },
            { label: 'EC', value: 'EC' },
          ],
          value: 'RSA',
          isHidden: false,
          disabled: true,
          required: true,
          validation: helptext_system_ca.add.key_type.validation,
        },
        {
          type: 'select',
          name: 'ec_curve',
          placeholder: helptext_system_ca.add.ec_curve.placeholder,
          tooltip: helptext_system_ca.add.ec_curve.tooltip,
          options: [],
          value: 'BrainpoolP512R1',
          isHidden: false,
          disabled: true,
          relation: [
            {
              action: 'SHOW',
              when: [{
                name: 'key_type',
                value: 'EC',
              }],
            },
          ],
        },
        {
          type: 'select',
          name: 'key_length',
          placeholder: helptext_system_ca.add.key_length.placeholder,
          tooltip: helptext_system_ca.add.key_length.tooltip,
          options: [
            { label: '1024', value: 1024 },
            { label: '2048', value: 2048 },
            { label: '4096', value: 4096 },
          ],
          value: 2048,
          required: true,
          validation: helptext_system_ca.add.key_length.validation,
          isHidden: false,
          relation: [
            {
              action: 'SHOW',
              when: [{
                name: 'key_type',
                value: 'RSA',
              }],
            },
          ],
        },
        {
          type: 'select',
          name: 'digest_algorithm',
          placeholder: helptext_system_ca.add.digest_algorithm.placeholder,
          tooltip: helptext_system_ca.add.digest_algorithm.tooltip,
          options: [
            { label: 'SHA1', value: 'SHA1' },
            { label: 'SHA224', value: 'SHA224' },
            { label: 'SHA256', value: 'SHA256' },
            { label: 'SHA384', value: 'SHA384' },
            { label: 'SHA512', value: 'SHA512' },
          ],
          value: 'SHA256',
          required: true,
          validation: helptext_system_ca.add.digest_algorithm.validation,
          isHidden: false,
        },
        {
          type: 'input',
          name: 'lifetime',
          placeholder: helptext_system_ca.add.lifetime.placeholder,
          tooltip: helptext_system_ca.add.lifetime.tooltip,
          inputType: 'number',
          required: true,
          value: 3650,
          validation: helptext_system_ca.add.lifetime.validation,
          isHidden: false,
        },
      ],
    },
    {
      label: helptext_system_ca.add.fieldset_certificate,
      fieldConfig: [
        {
          type: 'select',
          name: 'country',
          placeholder: helptext_system_ca.add.country.placeholder,
          tooltip: helptext_system_ca.add.country.tooltip,
          options: [
          ],
          value: 'US',
          required: true,
          validation: helptext_system_ca.add.country.validation,
          isHidden: false,
        },
        {
          type: 'input',
          name: 'state',
          placeholder: helptext_system_ca.add.state.placeholder,
          tooltip: helptext_system_ca.add.state.tooltip,
          required: true,
          validation: helptext_system_ca.add.state.validation,
          isHidden: false,
        },
        {
          type: 'input',
          name: 'city',
          placeholder: helptext_system_ca.add.city.placeholder,
          tooltip: helptext_system_ca.add.city.tooltip,
          required: true,
          validation: helptext_system_ca.add.city.validation,
          isHidden: false,
        },
        {
          type: 'input',
          name: 'organization',
          placeholder: helptext_system_ca.add.organization.placeholder,
          tooltip: helptext_system_ca.add.organization.tooltip,
          required: true,
          validation: helptext_system_ca.add.organization.validation,
          isHidden: false,
        },
        {
          type: 'input',
          name: 'organizational_unit',
          placeholder: helptext_system_ca.add.organizational_unit.placeholder,
          tooltip: helptext_system_ca.add.organizational_unit.tooltip,
          required: false,
          isHidden: false,
        },
        {
          type: 'input',
          name: 'email',
          placeholder: helptext_system_ca.add.email.placeholder,
          tooltip: helptext_system_ca.add.email.tooltip,
          required: true,
          validation: helptext_system_ca.add.email.validation,
          isHidden: false,
        },
        {
          type: 'input',
          name: 'common',
          placeholder: helptext_system_ca.add.common.placeholder,
          tooltip: helptext_system_ca.add.common.tooltip,
          isHidden: false,
        },
        {
          type: 'chip',
          name: 'san',
          placeholder: helptext_system_ca.add.san.placeholder,
          tooltip: helptext_system_ca.add.san.tooltip,
          required: true,
          validation: helptext_system_ca.add.san.validation,
          isHidden: false,
        },
      ],
    },
    {
      label: helptext_system_ca.add.fieldset_extra,
      fieldConfig: [
        {
          type: 'checkbox',
          name: 'BasicConstraints-enabled',
          placeholder: helptext_system_ca.add.basic_constraints.enabled.placeholder,
          tooltip: helptext_system_ca.add.basic_constraints.enabled.tooltip,
        },
        {
          type: 'input',
          inputType: 'number',
          name: 'BasicConstraints-path_length',
          placeholder: helptext_system_ca.add.basic_constraints.path_length.placeholder,
          tooltip: helptext_system_ca.add.basic_constraints.path_length.tooltip,
          relation: [
            {
              action: 'SHOW',
              when: [{
                name: 'BasicConstraints-enabled',
                value: true,
              }],
            },
          ],
        },
        {
          type: 'select',
          multiple: true,
          name: 'BasicConstraints',
          placeholder: helptext_system_ca.add.basic_constraints.config.placeholder,
          tooltip: helptext_system_ca.add.basic_constraints.config.tooltip,
          options: [
            {
              value: 'ca',
              label: helptext_system_ca.add.basic_constraints.ca.placeholder,
              tooltip: helptext_system_ca.add.basic_constraints.ca.tooltip,
            },
            {
              value: 'extension_critical',
              label: helptext_system_ca.add.basic_constraints.extension_critical.placeholder,
              tooltip: helptext_system_ca.add.basic_constraints.extension_critical.tooltip,
            },
          ],
          relation: [
            {
              action: 'SHOW',
              when: [{
                name: 'BasicConstraints-enabled',
                value: true,
              }],
            },
          ],
        },
        {
          type: 'checkbox',
          name: 'AuthorityKeyIdentifier-enabled',
          placeholder: helptext_system_ca.add.authority_key_identifier.enabled.placeholder,
          tooltip: helptext_system_ca.add.authority_key_identifier.enabled.tooltip,
        },
        {
          type: 'select',
          multiple: true,
          name: 'AuthorityKeyIdentifier',
          placeholder: helptext_system_ca.add.authority_key_identifier.config.placeholder,
          tooltip: helptext_system_ca.add.authority_key_identifier.config.tooltip,
          options: [
            {
              value: 'authority_cert_issuer',
              label: helptext_system_ca.add.authority_key_identifier.authority_cert_issuer.placeholder,
              tooltip: helptext_system_ca.add.authority_key_identifier.authority_cert_issuer.tooltip,
            },
            {
              value: 'extension_critical',
              label: helptext_system_ca.add.authority_key_identifier.extension_critical.placeholder,
              tooltip: helptext_system_ca.add.authority_key_identifier.extension_critical.tooltip,
            },
          ],
          relation: [
            {
              action: 'SHOW',
              when: [{
                name: 'AuthorityKeyIdentifier-enabled',
                value: true,
              }],
            },
          ],
        },
        {
          type: 'checkbox',
          name: 'ExtendedKeyUsage-enabled',
          placeholder: helptext_system_ca.add.extended_key_usage.enabled.placeholder,
          tooltip: helptext_system_ca.add.extended_key_usage.enabled.tooltip,
        },
        {
          type: 'select',
          multiple: true,
          name: 'ExtendedKeyUsage-usages',
          placeholder: helptext_system_ca.add.extended_key_usage.usages.placeholder,
          tooltip: helptext_system_ca.add.extended_key_usage.usages.tooltip,
          options: [],
          required: false,
          relation: [
            {
              action: 'SHOW',
              when: [{
                name: 'ExtendedKeyUsage-enabled',
                value: true,
              }],
            },
          ],
        },
        {
          type: 'checkbox',
          name: 'ExtendedKeyUsage-extension_critical',
          placeholder: helptext_system_ca.add.extended_key_usage.extension_critical.placeholder,
          tooltip: helptext_system_ca.add.extended_key_usage.extension_critical.tooltip,
          relation: [
            {
              action: 'SHOW',
              when: [{
                name: 'ExtendedKeyUsage-enabled',
                value: true,
              }],
            },
          ],
        },
        {
          type: 'checkbox',
          name: 'KeyUsage-enabled',
          placeholder: helptext_system_ca.add.key_usage.enabled.placeholder,
          tooltip: helptext_system_ca.add.key_usage.enabled.tooltip,
        },
        {
          type: 'select',
          multiple: true,
          name: 'KeyUsage',
          placeholder: helptext_system_ca.add.key_usage.config.placeholder,
          tooltip: helptext_system_ca.add.key_usage.config.tooltip,
          options: [
            {
              value: 'digital_signature',
              label: helptext_system_ca.add.key_usage.digital_signature.placeholder,
              tooltip: helptext_system_ca.add.key_usage.digital_signature.tooltip,
            },
            {
              value: 'content_commitment',
              label: helptext_system_ca.add.key_usage.content_commitment.placeholder,
              tooltip: helptext_system_ca.add.key_usage.content_commitment.tooltip,
            },
            {
              value: 'key_encipherment',
              label: helptext_system_ca.add.key_usage.key_encipherment.placeholder,
              tooltip: helptext_system_ca.add.key_usage.key_encipherment.tooltip,
            },
            {
              value: 'data_encipherment',
              label: helptext_system_ca.add.key_usage.data_encipherment.placeholder,
              tooltip: helptext_system_ca.add.key_usage.data_encipherment.tooltip,
            },
            {
              value: 'key_agreement',
              label: helptext_system_ca.add.key_usage.key_agreement.placeholder,
              tooltip: helptext_system_ca.add.key_usage.key_agreement.tooltip,
            },
            {
              value: 'key_cert_sign',
              label: helptext_system_ca.add.key_usage.key_cert_sign.placeholder,
              tooltip: helptext_system_ca.add.key_usage.key_cert_sign.tooltip,
            },
            {
              value: 'crl_sign',
              label: helptext_system_ca.add.key_usage.crl_sign.placeholder,
              tooltip: helptext_system_ca.add.key_usage.crl_sign.tooltip,
            },
            {
              value: 'encipher_only',
              label: helptext_system_ca.add.key_usage.encipher_only.placeholder,
              tooltip: helptext_system_ca.add.key_usage.encipher_only.tooltip,
            },
            {
              value: 'decipher_only',
              label: helptext_system_ca.add.key_usage.decipher_only.placeholder,
              tooltip: helptext_system_ca.add.key_usage.decipher_only.tooltip,
            },
            {
              value: 'extension_critical',
              label: helptext_system_ca.add.key_usage.extension_critical.placeholder,
              tooltip: helptext_system_ca.add.key_usage.extension_critical.tooltip,
            },
          ],
          relation: [
            {
              action: 'SHOW',
              when: [{
                name: 'KeyUsage-enabled',
                value: true,
              }],
            },
          ],
        },
        {
          type: 'textarea',
          name: 'certificate',
          placeholder: helptext_system_ca.add.certificate.placeholder,
          tooltip: helptext_system_ca.add.certificate.tooltip,
          required: true,
          validation: helptext_system_ca.add.certificate.validation,
          isHidden: true,
        },
        {
          type: 'textarea',
          name: 'privatekey',
          placeholder: helptext_system_ca.add.privatekey.placeholder,
          tooltip: helptext_system_ca.add.privatekey.tooltip,
          isHidden: true,
        },
        {
          type: 'input',
          name: 'passphrase',
          placeholder: helptext_system_ca.add.passphrase.placeholder,
          tooltip: helptext_system_ca.add.passphrase.tooltip,
          inputType: 'password',
          validation: helptext_system_ca.add.passphrase.validation,
          isHidden: true,
          togglePw: true,
        },
        {
          type: 'input',
          name: 'passphrase2',
          inputType: 'password',
          placeholder: helptext_system_ca.add.passphrase2.placeholder,
          isHidden: true,
        },
      ],
    },
  ];

  private internalcaFields: any[] = [
    'key_type',
    'ec_curve',
    'key_length',
    'digest_algorithm',
    'lifetime',
    'country',
    'state',
    'city',
    'organization',
    'organizational_unit',
    'email',
    'common',
    'san',
  ];
  private intermediatecaFields: any[] = [
    'signedby',
    'key_type',
    'ec_curve',
    'key_length',
    'digest_algorithm',
    'lifetime',
    'country',
    'state',
    'city',
    'organization',
    'organizational_unit',
    'email',
    'common',
    'san',
  ];
  private importcaFields: any[] = [
    'certificate',
    'privatekey',
    'passphrase',
    'passphrase2',
  ];
  private extensionFields: any[] = [
    'BasicConstraints-enabled',
    'BasicConstraints-path_length',
    'BasicConstraints',
    'AuthorityKeyIdentifier-enabled',
    'AuthorityKeyIdentifier',
    'ExtendedKeyUsage-enabled',
    'ExtendedKeyUsage-usages',
    'ExtendedKeyUsage-extension_critical',
    'KeyUsage-enabled',
    'KeyUsage',
  ];

  private relationFields: any[] = [
    'create_type',
    'key_type',
    'BasicConstraints-enabled',
    'AuthorityKeyIdentifier-enabled',
    'ExtendedKeyUsage-enabled',
    'KeyUsage-enabled',
  ];

  private country: any;
  private signedby: any;
  identifier: any;
  usageField: any;
  private currenProfile: any;
  private entityForm: any;

  constructor(protected ws: WebSocketService, private modalService: ModalService,
    protected loader: AppLoaderService, private dialogService: DialogService,
    protected systemGeneralService: SystemGeneralService) {}

  preInit(entityWizard: EntityWizardComponent) {
    this.entityWizard = entityWizard;
    this.systemGeneralService.getUnsignedCAs().subscribe((res: any[]) => {
      this.signedby = this.getTarget('signedby');
      res.forEach((item) => {
        this.signedby.options.push(
          { label: item.name, value: item.id },
        );
      });
    });

    this.ws.call('certificate.ec_curve_choices').subscribe((res) => {
      const ec_curves_field = this.getTarget('ec_curve');
      for (const key in res) {
        ec_curves_field.options.push({ label: res[key], value: key });
      }
    });

    this.systemGeneralService.getCertificateCountryChoices().subscribe((res) => {
      this.country = this.getTarget('country');
      for (const item in res) {
        this.country.options.push(
          { label: res[item], value: item },
        );
      }
    });

    this.usageField = this.getTarget('ExtendedKeyUsage-usages');
    this.ws.call('certificate.extended_key_usage_choices').subscribe((res) => {
      Object.keys(res).forEach((key) => {
        this.usageField.options.push({ label: res[key], value: key });
      });
    });

    const profilesField = this.getTarget('profiles');
    this.ws.call('certificateauthority.profiles').subscribe((res) => {
      Object.keys(res).forEach((item) => {
        profilesField.options.push({ label: item, value: res[item] });
      });
    });
  }

  customNext(stepper: any) {
    stepper.next();
    this.currentStep = stepper._selectedIndex;
  }

  getSummaryValueLabel(fieldConfig: any, value: any) {
    if (fieldConfig.type == 'select') {
      const option = fieldConfig.options.find((option: any) => option.value == value);
      if (option) {
        value = option.label;
      }
    }

    return value;
  }

  addToSummary(fieldName: string) {
    const fieldConfig = this.getTarget(fieldName);
    if (!fieldConfig.isHidden) {
      const fieldName = fieldConfig.name;
      if (fieldConfig.value !== undefined) {
        this.summary[fieldConfig.placeholder] = this.getSummaryValueLabel(fieldConfig, fieldConfig.value);
      }
      this.getField(fieldName).valueChanges.subscribe((res) => {
        this.summary[fieldConfig.placeholder] = this.getSummaryValueLabel(fieldConfig, res);
      });
    }
  }

  removeFromSummary(fieldName: string) {
    const fieldConfig = this.getTarget(fieldName);
    delete this.summary[fieldConfig.placeholder];
  }

  setSummary() {
    this.summary = {};
    this.wizardConfig.forEach((stepConfig) => {
      stepConfig.fieldConfig.forEach((fieldConfig) => {
        this.addToSummary(fieldConfig.name);
      });
    });
  }

  afterInit(entity: any) {
    this.entityForm = entity;
    this.title = helptext_system_ca.add.title;

    for (const i in this.intermediatecaFields) {
      this.hideField(this.intermediatecaFields[i], true, entity);
    }
    for (const i in this.importcaFields) {
      this.hideField(this.importcaFields[i], true, entity);
    }
    for (const i in this.internalcaFields) {
      this.hideField(this.internalcaFields[i], false, entity);
    }
    this.hideField(this.internalcaFields[1], true, entity);

    this.getField('create_type').valueChanges.subscribe((res) => {
      this.wizardConfig[1].skip = false;
      this.wizardConfig[2].skip = false;

      if (res == 'CA_CREATE_INTERNAL') {
        for (const i in this.intermediatecaFields) {
          this.hideField(this.intermediatecaFields[i], true, entity);
        }
        for (const i in this.importcaFields) {
          this.hideField(this.importcaFields[i], true, entity);
        }
        for (const i in this.internalcaFields) {
          this.hideField(this.internalcaFields[i], false, entity);
        }
        for (const i in this.extensionFields) {
          this.hideField(this.extensionFields[i], false, entity);
        }
        // This block makes the form reset its 'disabled/hidden' settings on switch of type
        if (this.getField('key_type').value === 'RSA') {
          this.hideField('ec_curve', true, entity);
        } else if (this.getField('key_type').value === 'EC') {
          this.hideField('key_length', true, entity);
        }
      } else if (res == 'CA_CREATE_INTERMEDIATE') {
        for (const i in this.internalcaFields) {
          this.hideField(this.internalcaFields[i], true, entity);
        }
        for (const i in this.importcaFields) {
          this.hideField(this.importcaFields[i], true, entity);
        }
        for (const i in this.intermediatecaFields) {
          this.hideField(this.intermediatecaFields[i], false, entity);
        }
        for (const i in this.extensionFields) {
          this.hideField(this.extensionFields[i], false, entity);
        }
        if (this.getField('key_type').value === 'RSA') {
          this.hideField('ec_curve', true, entity);
        } else if (this.getField('key_type').value === 'EC') {
          this.hideField('key_length', true, entity);
        }
      } else if (res == 'CA_CREATE_IMPORTED') {
        for (const i in this.internalcaFields) {
          this.hideField(this.internalcaFields[i], true, entity);
        }
        for (const i in this.intermediatecaFields) {
          this.hideField(this.intermediatecaFields[i], true, entity);
        }
        for (const i in this.importcaFields) {
          this.hideField(this.importcaFields[i], false, entity);
        }
        for (const i in this.extensionFields) {
          this.hideField(this.extensionFields[i], true, entity);
        }

        this.wizardConfig[1].skip = true;
        this.wizardConfig[2].skip = true;
      }
      this.setSummary();
    });

    this.getField('name').valueChanges.subscribe((res) => {
      this.identifier = res;
      this.summary[this.getTarget('name').placeholder] = res;
      this.setSummary();
    });

    this.getField('name').statusChanges.subscribe((res) => {
      if (this.identifier && res === 'INVALID') {
        this.getTarget('name')['hasErrors'] = true;
      } else {
        this.getTarget('name')['hasErrors'] = false;
      }
      this.setSummary();
    });

    this.getField('ExtendedKeyUsage-enabled').valueChanges.subscribe((res) => {
      const usagesRequired = res !== undefined ? res : false;
      this.usageField.required = usagesRequired;
      this.summary[this.getTarget('ExtendedKeyUsage-enabled').placeholder] = usagesRequired;
      if (usagesRequired) {
        this.getField('ExtendedKeyUsage-usages').setValidators([Validators.required]);
      } else {
        this.getField('ExtendedKeyUsage-usages').clearValidators();
      }
      this.getField('ExtendedKeyUsage-usages').updateValueAndValidity();
      this.setSummary();
    });

    this.getField('profiles').valueChanges.subscribe((res) => {
      // undo revious profile settings
      this.loadProfiels(this.currenProfile, true);
      // load selected profile settings
      this.loadProfiels(res);
      this.currenProfile = res;
      this.setSummary();
    });

    for (const i in this.relationFields) {
      this.getField(this.relationFields[i]).valueChanges.subscribe((res) => {
        this.setSummary();
      });
    }

    this.setSummary();
  }

  loadProfiels(value: any, reset?: any) {
    if (value) {
      Object.keys(value).forEach((item) => {
        if (item === 'cert_extensions') {
          Object.keys(value['cert_extensions']).forEach((type) => {
            Object.keys(value['cert_extensions'][type]).forEach((prop) => {
              let ctrl = this.getField(`${type}-${prop}`);
              if (ctrl) {
                if (reset && ctrl.value === value['cert_extensions'][type][prop]) {
                  ctrl.setValue(undefined);
                } else if (!reset) {
                  ctrl.setValue(value['cert_extensions'][type][prop]);
                }
              } else {
                ctrl = this.getField(type);
                const config = ctrl.value || [];
                const optionIndex = config.indexOf(prop);
                if (reset && value['cert_extensions'][type][prop] === true && optionIndex > -1) {
                  config.splice(optionIndex, 1);
                  ctrl.setValue(config);
                } else if (!reset) {
                  if (value['cert_extensions'][type][prop] === true && optionIndex === -1) {
                    config.push(prop);
                  } else if (value['cert_extensions'][type][prop] === false && optionIndex > -1) {
                    config.splice(optionIndex, 1);
                  }
                  ctrl.setValue(config);
                }
              }
            });
          });
        } else if (reset && this.entityForm.formGroup.controls[item].value === value[item]) {
          this.entityForm.formGroup.controls[item].setValue(undefined);
        } else if (!reset) {
          this.entityForm.formGroup.controls[item].setValue(value[item]);
        }
      });
    }
  }

  getStep(fieldName: any) {
    const stepNumber = this.wizardConfig.findIndex((step) => {
      const index = step.fieldConfig.findIndex((field) => fieldName == field.name);
      return index > -1;
    });

    return stepNumber;
  }

  getField(fieldName: any) {
    const stepNumber = this.getStep(fieldName);
    if (stepNumber > -1) {
      const target = (< FormGroup > this.entityWizard.formArray.get([stepNumber])).controls[fieldName];
      return target;
    }
    return null;
  }

  getTarget(fieldName: any) {
    const stepNumber = this.getStep(fieldName);
    if (stepNumber > -1) {
      const target = _.find(this.wizardConfig[stepNumber].fieldConfig, { name: fieldName });
      return target;
    }
    return null;
  }

  hideField(fieldName: any, show: boolean, entity: any) {
    this.getTarget(fieldName).isHidden = show;
    this.setDisabled(fieldName, show);
  }

  setDisabled(fieldName: any, disable: boolean) {
    const target = this.getField(fieldName);
    if (disable) {
      target.disable();
    } else {
      target.enable();
    }
  }

  beforeSubmit(data: any) {
    // Addresses non-pristine field being mistaken for a passphrase of ''
    if (data.passphrase == '') {
      data.passphrase = undefined;
    }
    if (data.passphrase2) {
      delete data.passphrase2;
    }
    if (data.create_type === 'CA_CREATE_INTERNAL' || data.create_type === 'CA_CREATE_INTERMEDIATE') {
      const cert_extensions = {
        BasicConstraints: {},
        AuthorityKeyIdentifier: {},
        ExtendedKeyUsage: {},
        KeyUsage: {},
      };
      Object.keys(data).forEach((key) => {
        if (key.startsWith('BasicConstraints') || key.startsWith('AuthorityKeyIdentifier') || key.startsWith('ExtendedKeyUsage') || key.startsWith('KeyUsage')) {
          const type_prop = key.split('-');
          if (data[key] === '') {
            data[key] = null;
          }
          if (data[key]) {
            if (type_prop.length === 1) {
              for (let i = 0; i < data[key].length; i++) {
                (cert_extensions as any)[type_prop[0]][data[key][i]] = true;
              }
            } else {
              (cert_extensions as any)[type_prop[0]][type_prop[1]] = data[key];
            }
          }
          delete data[key];
        }
      });
      data['cert_extensions'] = cert_extensions;

      delete data['profiles'];
    }

    return data;
  }

  customSubmit(data: any) {
    this.loader.open();
    this.ws.call(this.addWsCall, [data]).subscribe((vm_res) => {
      this.loader.close();
      this.modalService.refreshTable();
      this.modalService.close('slide-in-form');
    }, (error) => {
      this.loader.close();
      this.dialogService.errorReport(T('Error creating CA.'), error.reason, error.trace.formatted);
    });
  }
}<|MERGE_RESOLUTION|>--- conflicted
+++ resolved
@@ -19,15 +19,9 @@
 })
 
 export class CertificateAuthorityAddComponent {
-<<<<<<< HEAD
-  protected addWsCall = 'certificateauthority.create';
-  isEntity = true;
-  title: string;
-=======
   protected addWsCall: 'certificateauthority.create' = 'certificateauthority.create';
   protected isEntity = true;
   private title: string;
->>>>>>> 815f45ca
   hideCancel = true;
 
   private isLinear = true;
