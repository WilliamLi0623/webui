--- conflicted
+++ resolved
@@ -126,13 +126,8 @@
     });
   }
 
-<<<<<<< HEAD
-  afterInit(entityForm: any): void {
+  afterInit(entityForm: EntityFormComponent): void {
     entityForm.formGroup.controls['adminpw'].valueChanges.pipe(untilDestroyed(this)).subscribe((res: string) => {
-=======
-  afterInit(entityForm: EntityFormComponent): void {
-    entityForm.formGroup.controls['adminpw'].valueChanges.subscribe((res: string) => {
->>>>>>> ed7ade87
       this.admin_pw = res;
       const btn = <HTMLInputElement> document.getElementById('cust_button_Download Encryption Key');
       this.admin_pw !== '' ? btn.disabled = false : btn.disabled = true;
