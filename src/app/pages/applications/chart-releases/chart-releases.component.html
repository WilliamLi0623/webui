--- conflicted
+++ resolved
@@ -5,15 +5,6 @@
         <div class="logo">
           <img [src]="item.chart_metadata.icon" [src-fallback]="imagePlaceholder"/>
         </div>
-<<<<<<< HEAD
-          <div class="badge-area badge-official" *ngIf="item.catalog == 'OFFICIAL'">
-            <div class="capitalized-text" >
-             {{ item.catalog }}
-            </div>
-            <div class="train-badge capitalized-text">
-              {{ item.catalog_train }}
-            </div>
-=======
         <div class="badge-area badge-official" *ngIf="item.catalog == 'OFFICIAL'">
           <div class="capitalized-text" >
             {{ item.catalog }}
@@ -25,16 +16,11 @@
         <div class="badge-area" *ngIf="item.catalog != 'OFFICIAL'">
           <div class="capitalized-text">
             {{ item.catalog }}
->>>>>>> c9ecf076
           </div>
-          <div class="badge-area" *ngIf="item.catalog != 'OFFICIAL'">
-            <div class="capitalized-text">
-              {{ item.catalog }}
-            </div>
-            <div class="train-badge capitalized-text">
-              {{ item.catalog_train }}
-            </div>
+          <div class="train-badge capitalized-text">
+            {{ item.catalog_train }}
           </div>
+        </div>
         <mat-checkbox color="primary" class="bulk-checkbox" [(ngModel)]="item.selected" (change)="onChangeCheck()"></mat-checkbox>
       </div>
       <div class="content-box"  (click)="showChartEvents(item.name)">
