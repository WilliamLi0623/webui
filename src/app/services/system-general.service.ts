--- conflicted
+++ resolved
@@ -42,11 +42,7 @@
   refreshDirServicesCache() {
     return this.ws.call('directoryservices.cache_refresh');
   }
-<<<<<<< HEAD
-
-=======
   
->>>>>>> 6d317931
   updateRunning = new EventEmitter<string>();
   updateRunningNoticeSent = new EventEmitter<string>();
 }