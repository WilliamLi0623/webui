import {
  AfterViewInit, Component, Input, OnDestroy,
} from '@angular/core';
import { MediaObserver } from '@angular/flex-layout';
import { Router } from '@angular/router';
import { UntilDestroy, untilDestroyed } from '@ngneat/until-destroy';
import { TranslateService } from '@ngx-translate/core';
import { JobState } from 'app/enums/job-state.enum';
import { ProductType } from 'app/enums/product-type.enum';
import { SystemUpdateStatus } from 'app/enums/system-update.enum';
import { HaStatusEvent } from 'app/interfaces/events/ha-status-event.interface';
import { SystemInfo } from 'app/interfaces/system-info.interface';
import { WidgetComponent } from 'app/pages/dashboard/components/widget/widget.component';
import { SystemGeneralService, WebSocketService } from 'app/services';
import { CoreService } from 'app/services/core-service/core.service';
import { LocaleService } from 'app/services/locale.service';
import { ThemeService } from 'app/services/theme/theme.service';

@UntilDestroy()
@Component({
  selector: 'widget-sysinfo',
  templateUrl: './widget-sys-info.component.html',
  styleUrls: ['./widget-sys-info.component.scss'],
})
export class WidgetSysInfoComponent extends WidgetComponent implements OnDestroy, AfterViewInit {
  // HA
  @Input() isHA = false;
  @Input() isPassive = false;
  @Input() enclosureSupport = false;
  @Input() showReorderHandle = false;

  title: string = this.translate.instant('System Info');
  data: SystemInfo;
  memory: string;
  imagePath = 'assets/images/';
  ready = false;
  product_image = '';
  product_model = '';
  product_enclosure = ''; // rackmount || tower
  certified = false;
  updateAvailable = false;
  private _updateBtnStatus = 'default';
  private _themeAccentColors: string[];
  manufacturer = '';
  buildDate: string;
  loader = false;
  product_type = window.localStorage['product_type'] as ProductType;
  isFN = false;
  isUpdateRunning = false;
  is_ha: boolean;
  ha_status: string;
  updateMethod = 'update.update';
  screenType = 'Desktop';
  uptimeString: string;
  dateTime: string;

  readonly ProductType = ProductType;

  constructor(
    public router: Router,
    public translate: TranslateService,
    private ws: WebSocketService,
    public sysGenService: SystemGeneralService,
    public mediaObserver: MediaObserver,
    private locale: LocaleService,
    private core: CoreService,
    public themeService: ThemeService,
  ) {
    super(translate);
    this.configurable = false;
    this.sysGenService.updateRunning.pipe(untilDestroyed(this)).subscribe((res: string) => {
      this.isUpdateRunning = res === 'true';
    });

    mediaObserver.media$.pipe(untilDestroyed(this)).subscribe((evt) => {
      const st = evt.mqAlias === 'xs' ? 'Mobile' : 'Desktop';
      this.screenType = st;
    });
  }

  ngAfterViewInit(): void {
<<<<<<< HEAD
=======
    this.core.register({ observerClass: this, eventName: 'UserPreferencesChanged' }).pipe(untilDestroyed(this)).subscribe((evt: UserPreferencesChangedEvent) => {
      this.retroLogo = evt.data.retroLogo ? 1 : 0;
    });

    this.ws.call('update.get_auto_download').pipe(untilDestroyed(this)).subscribe((isAutoDownloadOn) => {
      if (!isAutoDownloadOn) {
        return;
      }

      this.core.register({ observerClass: this, eventName: 'UpdateChecked' }).pipe(untilDestroyed(this)).subscribe((evt: UpdateCheckedEvent) => {
        if (evt.data.status == SystemUpdateStatus.Available) {
          this.updateAvailable = true;
          sessionStorage.updateAvailable = 'true';
        } else {
          this.updateAvailable = false;
          sessionStorage.updateAvailable = 'false';
        }
      });
    });

>>>>>>> c8279378
    if (this.isHA && this.isPassive) {
      this.core.register({ observerClass: this, eventName: 'HA_Status' }).pipe(untilDestroyed(this)).subscribe((evt: HaStatusEvent) => {
        if (evt.data.status === 'HA Enabled' && !this.data) {
          this.ws.call('failover.call_remote', ['system.info']).pipe(untilDestroyed(this)).subscribe((systemInfo: SystemInfo) => {
            this.processSysInfo(systemInfo);
          });
        }
        this.ha_status = evt.data.status;
      });
    } else {
      this.ws.call('system.info').pipe(untilDestroyed(this)).subscribe((systemInfo) => {
        this.processSysInfo(systemInfo);
      });
      this.checkForUpdate();

<<<<<<< HEAD
=======
      /**
       * limit the check to once a day
       */
      if (
        sessionStorage.updateLastChecked
        && Number(sessionStorage.updateLastChecked) + 24 * 60 * 60 * 1000 > Date.now()
      ) {
        if (sessionStorage.updateAvailable == 'true') {
          this.updateAvailable = true;
        } else {
          this.updateAvailable = false;
        }
      } else {
        sessionStorage.updateLastChecked = Date.now();
        sessionStorage.updateAvailable = 'false';
        this.core.emit({ name: 'UpdateCheck' });
      }

      this.core.emit({ name: 'UserPreferencesRequest' });
>>>>>>> c8279378
      this.core.emit({ name: 'HAStatusRequest' });
    }
    if (window.localStorage.getItem('product_type').includes(ProductType.Enterprise)) {
      this.ws.call('failover.licensed').pipe(untilDestroyed(this)).subscribe((hasFailover) => {
        if (hasFailover) {
          this.updateMethod = 'failover.upgrade';
          this.is_ha = true;
        }
        this.checkForRunningUpdate();
      });
    }
  }

  checkForRunningUpdate(): void {
    this.ws.call('core.get_jobs', [[['method', '=', this.updateMethod], ['state', '=', JobState.Running]]]).pipe(untilDestroyed(this)).subscribe(
      (jobs) => {
        if (jobs && jobs.length > 0) {
          this.isUpdateRunning = true;
        }
      },
      (err) => {
        console.error(err);
      },
    );
  }

  ngOnDestroy(): void {
    this.core.unregister({ observerClass: this });
  }

  get themeAccentColors(): string[] {
    const theme = this.themeService.currentTheme();
    this._themeAccentColors = theme.accentColors.map((color) => theme[color]);
    return this._themeAccentColors;
  }

  get updateBtnStatus(): string {
    if (this.updateAvailable) {
      this._updateBtnStatus = 'default';
    }
    return this._updateBtnStatus;
  }

  get updateBtnLabel(): string {
    if (this.updateAvailable) {
      return this.translate.instant('Updates Available');
    }
    return this.translate.instant('Check for Updates');
  }

  processSysInfo(systemInfo: SystemInfo): void {
    this.loader = false;
    this.data = systemInfo;

    const build = new Date(this.data.buildtime['$date']);
    const year = build.getUTCFullYear();
    const months = ['Jan', 'Feb', 'Mar', 'Apr', 'May', 'Jun', 'Jul', 'Aug', 'Sep', 'Oct', 'Nov', 'Dec'];
    const month = months[build.getUTCMonth()];
    const day = build.getUTCDate();
    const hours = build.getUTCHours();
    const minutes = build.getUTCMinutes();
    this.buildDate = month + ' ' + day + ', ' + year + ' ' + hours + ':' + minutes;

    this.memory = this.formatMemory(this.data.physmem, 'GiB');

    // PLATFORM INFO
    if (this.data.system_manufacturer && this.data.system_manufacturer.toLowerCase() === 'ixsystems') {
      this.manufacturer = 'ixsystems';
    } else {
      this.manufacturer = 'other';
    }

    // PRODUCT IMAGE
    this.setProductImage(systemInfo);

    this.parseUptime();
    this.ready = true;
  }

  parseUptime(): void {
    this.uptimeString = '';
    const seconds = Math.round(this.data.uptime_seconds);
    const uptime = {
      days: Math.floor(seconds / (3600 * 24)),
      hrs: Math.floor(seconds % (3600 * 24) / 3600),
      min: Math.floor(seconds % 3600 / 60),
    };
    const { days, hrs, min } = uptime;

    let pmin = min.toString();
    if (pmin.length === 1) {
      pmin = '0' + pmin;
    }

    if (days > 0) {
      if (days === 1) {
        this.uptimeString += days + this.translate.instant(' day, ');
      } else {
        this.uptimeString += days + this.translate.instant(' days, ') + `${hrs}:${pmin}`;
      }
    } else if (hrs > 0) {
      this.uptimeString += `${hrs}:${pmin}`;
    } else {
      this.uptimeString += this.translate.instant('{minute, plural, one {# minute} other {# minutes}}', { minute: min });
    }

    this.dateTime = (this.locale.getTimeOnly(this.data.datetime.$date, false, this.data.timezone));
  }

  formatMemory(physmem: number, units: string): string {
    let result: string;
    if (units === 'MiB') {
      result = Number(physmem / 1024 / 1024).toFixed(0) + ' MiB';
    } else if (units === 'GiB') {
      result = Number(physmem / 1024 / 1024 / 1024).toFixed(0) + ' GiB';
    }
    return result;
  }

  setProductImage(data: SystemInfo): void {
    if (this.manufacturer !== 'ixsystems') return;

    if (data.system_product.includes('MINI')) {
      this.setMiniImage(data.system_product);
    } else if (data.system_product.includes('CERTIFIED')) {
      this.certified = true;
    } else {
      this.setTrueNasImage(data.system_product);
    }
  }

  setTrueNasImage(sysProduct: string): void {
    this.product_enclosure = 'rackmount';

    if (sysProduct.includes('X10')) {
      this.product_image = '/servers/X10.png';
      this.product_model = 'X10';
    } else if (sysProduct.includes('X20')) {
      this.product_image = '/servers/X20.png';
      this.product_model = 'X20';
    } else if (sysProduct.includes('M30')) {
      this.product_image = '/servers/M30.png';
      this.product_model = 'M30';
    } else if (sysProduct.includes('M40')) {
      this.product_image = '/servers/M40.png';
      this.product_model = 'M40';
    } else if (sysProduct.includes('M50')) {
      this.product_image = '/servers/M50.png';
      this.product_model = 'M50';
    } else if (sysProduct.includes('M60')) {
      this.product_image = '/servers/M50.png';
      this.product_model = 'M50';
    } else if (sysProduct.includes('Z20')) {
      this.product_image = '/servers/Z20.png';
      this.product_model = 'Z20';
    } else if (sysProduct.includes('Z35')) {
      this.product_image = '/servers/Z35.png';
      this.product_model = 'Z35';
    } else if (sysProduct.includes('Z50')) {
      this.product_image = '/servers/Z50.png';
      this.product_model = 'Z50';
    } else if (sysProduct.includes('R10')) {
      this.product_image = '/servers/R10.png';
      this.product_model = 'R10';
    } else if (sysProduct.includes('R20')) {
      this.product_image = '/servers/R20.png';
      this.product_model = 'R20';
    } else if (sysProduct.includes('R40')) {
      this.product_image = '/servers/R40.png';
      this.product_model = 'R40';
    } else if (sysProduct.includes('R50')) {
      this.product_image = '/servers/R50.png';
      this.product_model = 'R50';
    } else {
      this.product_image = 'ix-original.svg';
    }
  }

  setMiniImage(sysProduct: string): void {
    this.product_enclosure = 'tower';

    if (sysProduct && sysProduct.includes('CERTIFIED')) {
      this.product_image = '';
      this.certified = true;
      return;
    }

    switch (sysProduct) {
      case 'FREENAS-MINI-2.0':
      case 'FREENAS-MINI-3.0-E':
      case 'FREENAS-MINI-3.0-E+':
      case 'TRUENAS-MINI-3.0-E':
      case 'TRUENAS-MINI-3.0-E+':
        this.product_image = 'freenas_mini_cropped.png';
        break;
      case 'FREENAS-MINI-3.0-X':
      case 'FREENAS-MINI-3.0-X+':
      case 'TRUENAS-MINI-3.0-X':
      case 'TRUENAS-MINI-3.0-X+':
        this.product_image = 'freenas_mini_x_cropped.png';
        break;
      case 'FREENAS-MINI-XL':
      case 'FREENAS-MINI-3.0-XL+':
      case 'TRUENAS-MINI-3.0-XL+':
        this.product_image = 'freenas_mini_xl_cropped.png';
        break;
      default:
        this.product_image = '';
        break;
    }
  }

  goToEnclosure(): void {
    if (this.enclosureSupport) this.router.navigate(['/system/viewenclosure']);
  }

  /**
   * limit the check to once a day
   */
  private checkForUpdate(): void {
    const oneDay = 24 * 60 * 60 * 1000;
    if (
      sessionStorage.updateLastChecked
      && Number(sessionStorage.updateLastChecked) + oneDay > Date.now()
    ) {
      if (sessionStorage.updateAvailable === 'true') {
        this.updateAvailable = true;
      }
      return;
    }
    sessionStorage.updateLastChecked = Date.now();
    sessionStorage.updateAvailable = 'false';

    this.ws.call('update.check_available').pipe(untilDestroyed(this)).subscribe((update) => {
      if (update.status !== SystemUpdateStatus.Available) {
        return;
      }

      this.updateAvailable = true;
      sessionStorage.updateAvailable = 'true';
    });
  }
}<|MERGE_RESOLUTION|>--- conflicted
+++ resolved
@@ -79,29 +79,6 @@
   }
 
   ngAfterViewInit(): void {
-<<<<<<< HEAD
-=======
-    this.core.register({ observerClass: this, eventName: 'UserPreferencesChanged' }).pipe(untilDestroyed(this)).subscribe((evt: UserPreferencesChangedEvent) => {
-      this.retroLogo = evt.data.retroLogo ? 1 : 0;
-    });
-
-    this.ws.call('update.get_auto_download').pipe(untilDestroyed(this)).subscribe((isAutoDownloadOn) => {
-      if (!isAutoDownloadOn) {
-        return;
-      }
-
-      this.core.register({ observerClass: this, eventName: 'UpdateChecked' }).pipe(untilDestroyed(this)).subscribe((evt: UpdateCheckedEvent) => {
-        if (evt.data.status == SystemUpdateStatus.Available) {
-          this.updateAvailable = true;
-          sessionStorage.updateAvailable = 'true';
-        } else {
-          this.updateAvailable = false;
-          sessionStorage.updateAvailable = 'false';
-        }
-      });
-    });
-
->>>>>>> c8279378
     if (this.isHA && this.isPassive) {
       this.core.register({ observerClass: this, eventName: 'HA_Status' }).pipe(untilDestroyed(this)).subscribe((evt: HaStatusEvent) => {
         if (evt.data.status === 'HA Enabled' && !this.data) {
@@ -117,28 +94,6 @@
       });
       this.checkForUpdate();
 
-<<<<<<< HEAD
-=======
-      /**
-       * limit the check to once a day
-       */
-      if (
-        sessionStorage.updateLastChecked
-        && Number(sessionStorage.updateLastChecked) + 24 * 60 * 60 * 1000 > Date.now()
-      ) {
-        if (sessionStorage.updateAvailable == 'true') {
-          this.updateAvailable = true;
-        } else {
-          this.updateAvailable = false;
-        }
-      } else {
-        sessionStorage.updateLastChecked = Date.now();
-        sessionStorage.updateAvailable = 'false';
-        this.core.emit({ name: 'UpdateCheck' });
-      }
-
-      this.core.emit({ name: 'UserPreferencesRequest' });
->>>>>>> c8279378
       this.core.emit({ name: 'HAStatusRequest' });
     }
     if (window.localStorage.getItem('product_type').includes(ProductType.Enterprise)) {
@@ -366,6 +321,8 @@
     ) {
       if (sessionStorage.updateAvailable === 'true') {
         this.updateAvailable = true;
+      } else {
+        this.updateAvailable = false;
       }
       return;
     }
@@ -374,6 +331,8 @@
 
     this.ws.call('update.check_available').pipe(untilDestroyed(this)).subscribe((update) => {
       if (update.status !== SystemUpdateStatus.Available) {
+        this.updateAvailable = false;
+        sessionStorage.updateAvailable = 'false';
         return;
       }
 
