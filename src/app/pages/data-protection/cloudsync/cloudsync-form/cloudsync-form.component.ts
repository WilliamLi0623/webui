--- conflicted
+++ resolved
@@ -404,14 +404,9 @@
   protected credentials: FieldConfig;
   protected bucket_field: FieldConfig;
   protected bucket_input_field: FieldConfig;
-<<<<<<< HEAD
   protected folder_field_destination: FieldConfig;
   protected folder_field_source: FieldConfig;
-  credentials_list: any[] = [];
-=======
-  protected folder_field: FieldConfig;
   credentials_list: CloudsyncCredential[] = [];
->>>>>>> a256de65
 
   formGroup: FormGroup;
   error: string;
@@ -611,8 +606,8 @@
     this.bucket_input_field = this.fieldSets.config('bucket_input');
     this.setDisabled('bucket', true, true);
     this.setDisabled('bucket_input', true, true);
-    this.cloudcredentialService.getCloudsyncCredentials().then((credentials) => {
-      credentials.forEach((item) => {
+    this.cloudcredentialService.getCloudsyncCredentials().then((credentials: any) => {
+      credentials.forEach((item: any) => {
         this.credentials.options.push({ label: item.name + ' (' + item.provider + ')', value: item.id });
         this.credentials_list.push(item);
       });
