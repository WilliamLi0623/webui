--- conflicted
+++ resolved
@@ -8,7 +8,6 @@
 import { EntityUtils } from '../../../common/entity/utils';
 import { Moment } from 'moment';
 import * as cronParser from 'cron-parser';
-import { CloudsyncDetailsComponent } from './components/cloudsync-details.component';
 
 @Component({
   selector: 'app-cloudsync-list',
@@ -23,31 +22,23 @@
   protected route_add_tooltip = "Add Cloud Sync Task";
   protected route_edit: string[] = ['tasks', 'cloudsync', 'edit'];
   protected wsDelete = "cloudsync.delete";
-  public entityList: any;
+  protected entityList: any;
   protected asyncView = true;
-  protected hasDetails = false;
-  protected rowDetailComponent = CloudsyncDetailsComponent;
 
   public columns: Array < any > = [
     { name: T('Description'), prop: 'description' },
-<<<<<<< HEAD
-    { name: T('Path'), prop: 'path'},
-=======
+    { name: T('Schedule'), prop: 'cron', hidden: true },
+    { name: T('Next Run'), prop: 'next_run', hidden: true },
     { name: T('Credential'), prop: 'credential', hidden: true },
     { name: T('Direction'), prop: 'direction', hidden: true},
     { name: T('Path'), prop: 'path', hidden: true},
     { name: T('Minute'), prop: 'minute', hidden: true },
     { name: T('Hour'), prop: 'hour', hidden: true },
-    { name: T('Day of Month'), prop: 'daymonth', hidden: true },
+    { name: T('Day of Month'), prop: 'dom', hidden: true },
     { name: T('Month'), prop: 'month', hidden: true },
-    { name: T('Day of Week'), prop: 'dayweek', hidden: true },
->>>>>>> fae508a2
+    { name: T('Day of Week'), prop: 'dow', hidden: true },
     { name: T('Status'), prop: 'status', state: 'state'},
     { name: T('Enabled'), prop: 'enabled' },
-    { name: T('Schedule'), prop: 'schedule', hidden: true },
-    { name: T('Next Run'), prop: 'next_run', hidden: true },
-    { name: T('Direction'), prop: 'direction', hidden: true},
-    { name: T('Credential'), prop: 'credential', hidden: true },
   ];
   public config: any = {
     paging: true,
@@ -58,13 +49,6 @@
     },
   };
 
-<<<<<<< HEAD
-  constructor(public router: Router,
-              public ws: WebSocketService,
-              public translateService: TranslateService,
-              public dialog: DialogService,
-              public job: JobService,
-=======
   public hasDetails = true;
   public detailsConf = {
     direction: 'horizontal',
@@ -73,11 +57,13 @@
   public detailColumns: Array < any > = [
     { name: T('Direction'), prop: 'direction'},
     { name: T('Path'), prop: 'path'},
-    { name: T('Minute'), prop: 'schedule.minute' },
-    { name: T('Hour'), prop: 'schedule.hour' },
-    { name: T('Day of Month'), prop: 'schedule.dom' },
-    { name: T('Month'), prop: 'schedule.month' },
-    { name: T('Day of Week'), prop: 'schedule.dow' },
+    { name: T('Schedule'), prop: 'cron' },
+    { name: T('Next Run'), prop: 'next_run' },
+    { name: T('Minute'), prop: 'minute' },
+    { name: T('Hour'), prop: 'hour' },
+    { name: T('Day of Month'), prop: 'dom' },
+    { name: T('Month'), prop: 'month' },
+    { name: T('Day of Week'), prop: 'dow' },
     { name: T('Auxiliary arguments'), prop: 'args', isHidden: true},
     { name: T('Credential'), prop: 'credentials.name' },
   ];
@@ -87,7 +73,6 @@
               protected translateService: TranslateService,
               protected dialog: DialogService,
               protected job: JobService,
->>>>>>> fae508a2
               protected engineerModeService: EngineerModeService) {
               }
 
@@ -182,46 +167,42 @@
 
   dataHandler(entityList: any) {
     for (let i = 0; i < entityList.rows.length; i++) {
-<<<<<<< HEAD
-      const row = entityList.rows[i];
-      row.schedule = `${row.schedule.minute} ${row.schedule.hour} ${row.schedule.dom} ${row.schedule.month} ${row.schedule.dow}`;
+      const task = entityList.rows[i];
+
+      task.minute = task.schedule['minute'];
+      task.hour = task.schedule['hour'];
+      task.dom = task.schedule['dom'];
+      task.month = task.schedule['month'];
+      task.dow = task.schedule['dow'];
+      task.credential = task.credentials['name'];
+
+      task.cron = `${task.minute} ${task.hour} ${task.dom} ${task.month} ${task.dow}`;
 
       /* Weird type assertions are due to a type definition error in the cron-parser library */
-      row.next_run = ((cronParser.parseExpression(row.schedule, { iterator: true }).next() as unknown) as {
+      task.next_run = ((cronParser.parseExpression(task.cron, { iterator: true }).next() as unknown) as {
         value: { _date: Moment };
       }).value._date.fromNow();
 
-      row.credential = row.credentials['name'];
-      if (row.job == null) {
-        row.status = T("Not run since last boot");
-=======
-      entityList.rows[i].minute = entityList.rows[i].schedule['minute'];
-      entityList.rows[i].hour = entityList.rows[i].schedule['hour'];
-      entityList.rows[i].daymonth = entityList.rows[i].schedule['dom'];
-      entityList.rows[i].month = entityList.rows[i].schedule['month'];
-      entityList.rows[i].dayweek = entityList.rows[i].schedule['dow'];
-      entityList.rows[i].credential = entityList.rows[i].credentials['name'];
-
-      if (entityList.rows[i].job == null) {
-        entityList.rows[i].status = T("Not run since last boot");
->>>>>>> fae508a2
+      if (task.job == null) {
+        task.status = T("Not run since last boot");
       } else {
-        row.state = row.job.state;
-        row.status = row.job.state;
-        if (row.job.error) {
-          row.status += ":" + row.job.error;
+        task.state = task.job.state;
+        task.status = task.job.state;
+        if (task.job.error) {
+          task.status += ":" + task.job.error;
         }
-        this.job.getJobStatus(row.job.id).subscribe((task) => {
-          row.state = row.job.state;
-          row.status = task.state;
-          if (task.error) {
-            row.status += ":" + task.error;
-          }
-          if (task.progress.description && task.state !== 'SUCCESS') {
-            row.status += ':' + task.progress.description;
+        this.job.getJobStatus(task.job.id).subscribe((t) => {
+          task.state = task.job.state;
+          task.status = t.state;
+          if (t.error) {
+            task.status += ":" + t.error;
+          }
+          if (t.progress.description && t.state !== 'SUCCESS') {
+            task.status += ':' + t.progress.description;
           }
         });
       }
+      console.log({task});
     }
   }
 
