import { Component, OnDestroy } from '@angular/core';
import { Router } from '@angular/router';
import { HttpClient } from '@angular/common/http';
import { ApiMethod } from 'app/interfaces/api-directory.interface';
import { EntityDialogComponent } from 'app/pages/common/entity/entity-dialog/entity-dialog.component';
import { ProductType } from '../../../enums/product-type.enum';

import {
  WebSocketService, StorageService, AppLoaderService, DialogService, RestService, VmService, NetworkService,
} from '../../../services';
import { ModalService } from 'app/services/modal.service';
import { MessageService } from '../../common/entity/entity-form/services/message.service';
import { TranslateService } from '@ngx-translate/core';
import { PreferencesService } from 'app/core/services/preferences.service';
import { EntityJobComponent } from '../../common/entity/entity-job/entity-job.component';
import { MatDialog } from '@angular/material/dialog';
import { regexValidator } from 'app/pages/common/entity/entity-form/validators/regex-validation';
import { T } from '../../../translate-marker';
import globalHelptext from '../../../helptext/global-helptext';
import helptext from '../../../helptext/vm/vm-list';
import wizardHelptext from '../../../helptext/vm/vm-wizard/vm-wizard';
import { EntityUtils } from '../../common/entity/utils';
import { DialogFormConfiguration } from 'app/pages/common/entity/entity-dialog/dialog-form-configuration.interface';
import * as _ from 'lodash';
import { Subscription } from 'rxjs';
import { VMWizardComponent } from '../vm-wizard/vm-wizard.component';
import { Validators } from '@angular/forms';
import { ServiceStatus } from 'app/enums/service-status.enum';

interface DisplayWebUri {
  error: string;
  uri: string;
}

@Component({
  selector: 'vm-list',
  template: `
    <div class="vm-summary">
        <p *ngIf="availMem"><strong>{{memTitle | translate}}</strong> {{availMem}} - {{memWarning | translate}}</p>
    </div>
    <entity-table [title]='title' [conf]='this'></entity-table>`,
  styleUrls: ['./vm-list.component.css'],
  providers: [VmService, MessageService],
})
export class VMListComponent implements OnDestroy {
  title = 'Virtual Machines';
  protected queryCall: 'vm.query' = 'vm.query';
  protected wsDelete: 'vm.delete' = 'vm.delete';
  protected route_add: string[] = ['vm', 'wizard'];
  protected route_edit: string[] = ['vm', 'edit'];
  protected dialogRef: any;
  private eventSubscription: Subscription;
  private productType = window.localStorage.getItem('product_type') as ProductType;
  protected addComponent: VMWizardComponent;

  entityList: any;
  columns: any[] = [
    { name: T('Name'), prop: 'name', always_display: true },
    {
      name: T('State'), prop: 'state', always_display: true, toggle: true,
    },
    { name: T('Autostart'), prop: 'autostart', checkbox: true },
    { name: T('Virtual CPUs'), prop: 'vcpus', hidden: true },
    { name: T('Cores'), prop: 'cores', hidden: true },
    { name: T('Threads'), prop: 'threads', hidden: true },
    { name: T('Memory Size'), prop: 'memory', hidden: true },
    { name: T('Boot Loader Type'), prop: 'bootloader', hidden: true },
    { name: T('System Clock'), prop: 'time', hidden: true },
    { name: T('Display Port'), prop: 'port', hidden: true },
    { name: T('Description'), prop: 'description', hidden: true },
    { name: T('Shutdown Timeout'), prop: 'shutdown_timeout', hidden: true },
  ];
  config: any = {
    paging: true,
    sorting: { columns: this.columns },
    deleteMsg: {
      title: 'Name',
      key_props: ['name'],
    },
  };

  protected wsMethods: { [name: string]: ApiMethod } = {
    start: 'vm.start',
    restart: 'vm.restart',
    stop: 'vm.stop',
    poweroff: 'vm.poweroff',
    update: 'vm.update',
    clone: 'vm.clone',
    getAvailableMemory: 'vm.get_available_memory',
  };

  availMem: string;
  memTitle = wizardHelptext.vm_mem_title;
  memWarning = wizardHelptext.memory_warning;

  constructor(
    private ws: WebSocketService,
    private storageService: StorageService,
    private loader: AppLoaderService,
    private dialogService: DialogService,
    private router: Router, protected dialog: MatDialog,
    private http: HttpClient, private modalService: ModalService, private rest: RestService,
    private vmService: VmService, private networkService: NetworkService,
    private messageService: MessageService, private prefService: PreferencesService,
    private translate: TranslateService,
  ) {
    if (this.productType !== ProductType.Scale) {
      this.columns.push({ name: T('Com Port'), prop: 'com_port', hidden: true });
    }
  }

  ngOnInit() {
    this.refreshVMWizard();
    this.modalService.refreshForm$.subscribe(() => {
      this.refreshVMWizard();
    });

    this.modalService.onClose$.subscribe(
      (res) => {
        this.entityList.getData();
      },
    );
  }

  refreshVMWizard() {
    this.addComponent = new VMWizardComponent(this.rest, this.ws, this.vmService, this.networkService, this.loader,
      this.dialog, this.messageService, this.dialogService, this.storageService, this.prefService,
      this.translate, this.modalService);
  }

  afterInit(entityList: any) {
    this.checkMemory();
    this.entityList = entityList;
    this.eventSubscription = this.ws.subscribe('vm.query').subscribe((event) => {
      const changedRow = (this.entityList.rows as any[]).find((o) => o.id === event.id);
      if (event.fields.state === ServiceStatus.Running) {
        changedRow.state = ServiceStatus.Running;
        changedRow.status.state = ServiceStatus.Running;
        changedRow.status.domain_state = event.fields.state;
      } else {
        changedRow.state = ServiceStatus.Stopped;
        changedRow.status.state = ServiceStatus.Stopped;
        changedRow.status.domain_state = event.fields.state;
      }
    });
  }

  resourceTransformIncomingRestData(vms: any[]) {
    for (let vm_index = 0; vm_index < vms.length; vm_index++) {
      vms[vm_index]['state'] = vms[vm_index]['status']['state'];
      vms[vm_index]['com_port'] = `/dev/nmdm${vms[vm_index]['id']}B`;
      vms[vm_index]['shutdown_timeout'] += T(' seconds');
      if (this.checkDisplay(vms[vm_index])) {
        vms[vm_index]['port'] = this.displayPort(vms[vm_index]);
      } else {
        vms[vm_index]['port'] = 'N/A';
        if (vms[vm_index]['vm_type'] === 'Container Provider') {
          vms[vm_index]['vm_type'] = globalHelptext.dockerhost;
        }
      }
      vms[vm_index]['memory'] = this.storageService.convertBytestoHumanReadable(vms[vm_index]['memory'] * 1048576, 2);
    }
    return vms;
  }

  checkDisplay(vm: any) {
    const devices = vm.devices;
    if (!devices || devices.length === 0) {
      return false;
    }
    if (this.productType !== ProductType.Scale && (vm.bootloader === 'GRUB' || vm.bootloader === 'UEFI_CSM')) {
      return false;
    }
    for (let i = 0; i < devices.length; i++) {
      if (devices && devices[i].dtype === 'DISPLAY') {
        return true;
      }
    }
  }

  displayPort(vm: any) {
    const devices = vm.devices;
    if (!devices || devices.length === 0) {
      return false;
    }
    if (this.productType !== ProductType.Scale && (vm.bootloader === 'GRUB' || vm.bootloader === 'UEFI_CSM')) {
      return false;
    }
    for (let i = 0; i < devices.length; i++) {
      if (devices && devices[i].dtype === 'DISPLAY') {
        return devices[i].attributes.port;
      }
    }
  }

  onSliderChange(row: any) {
    let method: ApiMethod;
    if (row['status']['state'] === ServiceStatus.Running) {
      method = this.wsMethods.stop;
      const parent = this;
      const stopDialog: DialogFormConfiguration = {
        title: T('Stop ' + row.name + '?'),
        fieldConfig: [
          {
            type: 'checkbox',
            name: 'force_after_timeout',
            placeholder: T('Force Stop After Timeout'),
            tooltip: T('Force the VM to stop if it has not already \
 stopped within the specified shutdown timeout. Without this option selected, the VM will \
 receive the shutdown signal, but may or may not complete the shutdown process.'),
          },
        ],
        saveButtonText: T('Stop'),
        customSubmit(entityDialog: EntityDialogComponent) {
          entityDialog.dialogRef.close(true);
          const forceValue = false; // We are not exposing this in the UI
          const forceValueTimeout = !!entityDialog.formValue.force_after_timeout;
          const params = [row.id, { force: forceValue, force_after_timeout: forceValueTimeout }];
          parent.doRowAction(row, method, params);
        },
      };
      this.dialogService.dialogForm(stopDialog);
    } else {
      method = this.wsMethods.start;
      this.doRowAction(row, method);
    }
  }

  onMemoryError(row: any) {
    const memoryDialog = this.dialogService.confirm(
      helptext.memory_dialog.title,
      helptext.memory_dialog.message,
      true,
      helptext.memory_dialog.buttonMsg,
      true,
      helptext.memory_dialog.secondaryCheckBoxMsg,
      undefined,
      [{ overcommit: false }],
      helptext.memory_dialog.tooltip,
    );

    memoryDialog.componentInstance.switchSelectionEmitter.subscribe(() => {
      memoryDialog.componentInstance.isSubmitEnabled = !memoryDialog.componentInstance.isSubmitEnabled;
    });

    memoryDialog.afterClosed().subscribe((dialogRes: boolean) => {
      if (dialogRes) {
        this.doRowAction(row, this.wsMethods.start, [row.id, { overcommit: true }]);
      }
    });
  }

<<<<<<< HEAD
  extractHostname(url: string): string {
    let hostname: string;
    if (url.indexOf('//') > -1) {
      hostname = url.split('/')[2];
    } else {
      hostname = url.split('/')[0];
    }
    hostname = hostname.split(':')[0];
    hostname = hostname.split('?')[0];

    return hostname;
  }

  doRowAction(row: any, method: string, params = [row.id], updateTable = false) {
=======
  doRowAction(row: any, method: ApiMethod, params = [row.id], updateTable = false) {
>>>>>>> 45d7e428
    if (method === 'vm.stop') {
      this.dialogRef = this.dialog.open(EntityJobComponent,
        { data: { title: T('Stopping ' + row.name) }, disableClose: false });
      this.dialogRef.componentInstance.setCall(method, [params[0], params[1]]);
      this.dialogRef.componentInstance.submit();
      this.dialogRef.componentInstance.success.subscribe(() => {
        if (updateTable) {
          this.entityList.getData();
        } else {
          this.updateRows([row]);
        }
        this.dialogRef.close(false);
        this.dialogService.Info(T('Finished'), T('If ' + row.name + T(' is still running, \
 the Guest OS did not respond as expected. It is possible to use <i>Power Off</i> or the <i>Force Stop \
 After Timeout</i> option to stop the VM.')), '450px', 'info', true);
        this.checkMemory();
      });
      this.dialogRef.componentInstance.failure.subscribe((err: any) => {
        new EntityUtils().handleWSError(this, err, this.dialogService);
      });
    } else {
      this.loader.open();
      this.ws.call(method, params).subscribe(
        (res) => {
          if (updateTable) {
            this.entityList.getData();
            this.loader.close();
          } else {
            this.updateRows([row]).then(() => {
              this.loader.close();
            });
          }
          this.checkMemory();
        },
        (err) => {
          this.loader.close();
          if (method === this.wsMethods.start && err.error === 12) {
            this.onMemoryError(row);
            return;
          } if (method === this.wsMethods.update) {
            row.autostart = !row.autostart;
          }
          new EntityUtils().handleWSError(this, err, this.dialogService);
        },
      );
    }
  }

  updateRows(rows: any[]): Promise<boolean> {
    return new Promise((resolve, reject) => {
      this.ws.call(this.queryCall).subscribe(
        (res: any[]) => {
          for (const row of rows) {
            const targetIndex = _.findIndex(res, (o) => o['id'] === row.id);
            if (targetIndex === -1) {
              reject(false);
            }
            for (const i in row) {
              row[i] = res[targetIndex][i];
            }
          }
          this.resourceTransformIncomingRestData(rows);
          resolve(true);
        },
        (err) => {
          new EntityUtils().handleWSError(this, err, this.dialogService);
          reject(err);
        },
      );
    });
  }

  onCheckboxChange(row: any) {
    row.autostart = !row.autostart;
    this.doRowAction(row, this.wsMethods.update, [row.id, { autostart: row.autostart }]);
  }

  getActions(row: any) {
    return [{
      id: 'START',
      icon: 'play_arrow',
      label: T('Start'),
      onClick: (start_row: any) => {
        this.onSliderChange(start_row);
      },
    },
    {
      id: 'RESTART',
      icon: 'replay',
      label: T('Restart'),
      onClick: (restart_row: any) => {
        this.doRowAction(restart_row, this.wsMethods.restart);
      },
    },
    {
      id: 'POWER_OFF',
      icon: 'power_settings_new',
      label: T('Power Off'),
      onClick: (power_off_row: any) => {
        this.doRowAction(row, this.wsMethods.poweroff, [power_off_row.id]);
      },
    },
    {
      id: 'STOP',
      icon: 'stop',
      label: T('Stop'),
      onClick: (stop_row: any) => {
        this.onSliderChange(stop_row);
      },
    },
    {
      id: 'EDIT',
      icon: 'edit',
      label: T('Edit'),
      onClick: (edit_row: any) => {
        this.router.navigate(new Array('').concat(['vm', 'edit', edit_row.id]));
      },
    },
    {
      id: 'DELETE',
      icon: 'delete',
      label: T('Delete'),
      onClick: (delete_row: any) => {
        const parent = this;
        const conf: DialogFormConfiguration = {
          title: T('Delete Virtual Machine'),
          fieldConfig: [
            {
              type: 'checkbox',
              name: 'zvols',
              placeholder: T('Delete Virtual Machine Data?'),
              value: false,
              tooltip: T('Set to remove the data associated with this \
 Virtual Machine (which will result in data loss if the data is not backed up). Unset to \
 leave the data intact.'),
            },
            {
              type: 'checkbox',
              name: 'force',
              placeholder: T('Force Delete?'),
              value: false,
              tooltip: T('Set to ignore the Virtual \
 Machine status during the delete operation. Unset to prevent deleting \
 the Virtual Machine when it is still active or has an undefined state.'),
            },
            {
              type: 'input',
              name: 'confirm_name',
              placeholder: '',
              maskValue: delete_row.name,
              required: true,
              validation: [regexValidator(new RegExp(delete_row.name))],
              hideErrMsg: true,
            },
          ],
          saveButtonText: T('Delete'),
          customSubmit(entityDialog: EntityDialogComponent) {
            entityDialog.dialogRef.close(true);
            const params = [
              delete_row.id,
              {
                zvols: entityDialog.formValue.zvols,
                force: entityDialog.formValue.force,
              },
            ];
            parent.doRowAction(delete_row, parent.wsDelete, params, true);
          },
        };
        this.dialogService.dialogForm(conf);
      },
    },
    {
      id: 'DEVICES',
      icon: 'device_hub',
      label: T('Devices'),
      onClick: (devices_row: any) => {
        this.router.navigate(new Array('').concat(['vm', devices_row.id, 'devices', devices_row.name]));
      },
    },
    {
      id: 'CLONE',
      icon: 'filter_none',
      label: T('Clone'),
      onClick: (clone_row: any) => {
        const parent = this;
        const conf: DialogFormConfiguration = {
          title: T('Name'),
          fieldConfig: [
            {
              type: 'input',
              inputType: 'text',
              name: 'name',
              placeholder: T('Enter a Name (optional)'),
              required: false,
            },
          ],
          saveButtonText: T('Clone'),
          customSubmit(entityDialog: EntityDialogComponent) {
            entityDialog.dialogRef.close(true);
            const params = [clone_row.id];
            if (entityDialog.formValue.name) {
              params.push(entityDialog.formValue.name);
            }
            parent.doRowAction(clone_row, parent.wsMethods.clone, params, true);
          },
        };
        this.dialogService.dialogForm(conf);
      },
    },
    {
      id: 'DISPLAY',
      icon: 'settings_ethernet',
      label: T('Display'),
      onClick: (display_vm: any) => {
        this.loader.open();
        this.ws.call('vm.get_display_devices', [display_vm.id]).subscribe((display_devices_res: any[]) => {
          if (display_devices_res.length === 1) {
            if (!display_devices_res[0].attributes.password_configured) {
              this.ws.call(
                'vm.get_display_web_uri',
                [
                  display_vm.id,
                  this.extractHostname(window.origin),
                ],
              ).subscribe((web_uri_res: { [displayId: number]: DisplayWebUri }) => {
                this.loader.close();
                if (web_uri_res[display_devices_res[0].id].error) {
                  return this.dialogService.Info('Error', web_uri_res[display_devices_res[0].id].error);
                }
                window.open(web_uri_res[display_devices_res[0].id].uri, '_blank');
              }, (err) => {
                this.loader.close();
                new EntityUtils().handleError(this, err);
              });
            } else {
              this.loader.close();
              const display_device = _.find(display_devices_res, { id: display_devices_res[0].id });
              this.showPasswordDialog(display_vm, display_device);
            }
          } else {
            this.loader.close();
            const conf: DialogFormConfiguration = {
              title: T('Display Device'),
              message: T('Pick a display device to open'),
              fieldConfig: [{
                type: 'radio',
                name: 'display_device',
                options: display_devices_res.map((d) => ({ label: d.attributes.type, value: d.id })),
                validation: [Validators.required],
              }],
              saveButtonText: T('Open'),
              parent: this,
              customSubmit: (entityDialog: EntityDialogComponent) => {
                const display_device = _.find(display_devices_res, { id: entityDialog.formValue.display_device });
                if (display_device.attributes.password_configured) {
                  this.showPasswordDialog(display_vm, display_device);
                } else {
                  this.loader.open();
                  this.ws.call(
                    'vm.get_display_web_uri',
                    [
                      display_vm.id,
                      this.extractHostname(window.origin),
                    ],
                  ).subscribe((web_uris_res: { [displayId: number]: DisplayWebUri }) => {
                    this.loader.close();
                    if (web_uris_res[display_device.id].error) {
                      return this.dialogService.Info('Error', web_uris_res[display_device.id].error);
                    }
                    window.open(web_uris_res[display_device.id].uri, '_blank');
                  }, (err) => {
                    this.loader.close();
                    new EntityUtils().handleError(this, err);
                  });
                }
                entityDialog.dialogRef.close();
              },
            };
            this.dialogService.dialogForm(conf);
          }
        }, (err) => {
          this.loader.close();
          new EntityUtils().handleError(this, err);
        });
      },
    },
    {
      id: 'SERIAL',
      icon: 'keyboard_arrow_right',
      label: T('Serial'),
      onClick: (vm: any) => {
        this.router.navigate(new Array('').concat(['vm', 'serial', vm.id]));
      },
    },
    {
      id: 'LOGS',
      icon: 'content_paste',
      label: T('Download Logs'),
      onClick: (vm: any) => {
        const path = `/var/log/libvirt/bhyve/${vm.id}_${vm.name}.log`;
        const filename = `${vm.id}_${vm.name}.log`;
        this.ws.call('core.download', ['filesystem.get', [path], filename]).subscribe(
          (download_res) => {
            const url = download_res[1];
            const mimetype = 'text/plain';
            this.storageService.streamDownloadFile(this.http, url, filename, mimetype).subscribe((file) => {
              this.storageService.downloadBlob(file, filename);
            }, (err) => {
              new EntityUtils().handleWSError(this, err, this.dialogService);
            });
          },
          (err) => {
            new EntityUtils().handleWSError(this, err, this.dialogService);
          },
        );
      },
    }];
  }

  showPasswordDialog(display_vm: any, display_device: any) {
    const pass_conf: DialogFormConfiguration = {
      title: T('Enter password'),
      message: T('Enter password to unlock this display device'),
      fieldConfig: [{
        type: 'input',
        name: 'password',
        togglePw: true,
        inputType: 'password',
        placeholder: T('Password'),
        validation: [Validators.required],
      }],
      saveButtonText: T('Open'),
      parent: this,
      customSubmit: (passDialog: EntityDialogComponent) => {
        this.loader.open();
        this.ws.call(
          'vm.get_display_web_uri',
          [
            display_vm.id,
            this.extractHostname(window.origin),
            {
              devices_passwords: [
                {
                  device_id: display_device.id,
                  password: passDialog.formValue.password,
                },
              ],
            },
          ],
        ).subscribe((pass_res: { [displayId: number]: DisplayWebUri }) => {
          this.loader.close();
          if (pass_res[display_device.id].error) {
            passDialog.formGroup.controls['password'].reset();
            return pass_conf.fieldConfig[0].warnings = pass_res[display_device.id].error;
          }
          passDialog.dialogRef.close();
          window.open(pass_res[display_device.id].uri, '_blank');
        }, (err) => {
          passDialog.dialogRef.close();
          this.loader.close();
          new EntityUtils().handleError(this, err);
        });
      },
    };
    this.dialogService.dialogForm(pass_conf);
  }

  isActionVisible(actionId: string, row: any) {
    if (actionId === 'DISPLAY' && (row['status']['state'] !== ServiceStatus.Running || !this.checkDisplay(row))) {
      return false;
    } if ((actionId === 'POWER_OFF' || actionId === 'STOP' || actionId === 'RESTART'
            || actionId === 'SERIAL') && row['status']['state'] !== ServiceStatus.Running) {
      return false;
    } if (actionId === 'START' && row['status']['state'] === ServiceStatus.Running) {
      return false;
    }
    return true;
  }

  checkMemory() {
    this.ws.call(this.wsMethods.getAvailableMemory).subscribe((res) => {
      this.availMem = this.storageService.convertBytestoHumanReadable(res);
    });
  }

  ngOnDestroy() {
    this.eventSubscription.unsubscribe();
  }

  doAdd() {
    this.modalService.open('slide-in-form', this.addComponent);
  }
}<|MERGE_RESOLUTION|>--- conflicted
+++ resolved
@@ -250,7 +250,6 @@
     });
   }
 
-<<<<<<< HEAD
   extractHostname(url: string): string {
     let hostname: string;
     if (url.indexOf('//') > -1) {
@@ -264,10 +263,7 @@
     return hostname;
   }
 
-  doRowAction(row: any, method: string, params = [row.id], updateTable = false) {
-=======
   doRowAction(row: any, method: ApiMethod, params = [row.id], updateTable = false) {
->>>>>>> 45d7e428
     if (method === 'vm.stop') {
       this.dialogRef = this.dialog.open(EntityJobComponent,
         { data: { title: T('Stopping ' + row.name) }, disableClose: false });
