import {ApplicationRef, Component, Injector, OnInit, Input, ViewChild, ElementRef} from '@angular/core';
import {ActivatedRoute, Router} from '@angular/router';
import * as _ from 'lodash';
import { Subscription } from 'rxjs/Subscription';
import { MaterialModule } from '../../../appMaterial.module';
import {  DialogService } from '../../../services/';

import {
  RestService,
  TooltipsService,
  WebSocketService,
  NetworkService
} from '../../../services/';
import {
  FormGroup,
} from '@angular/forms';
import {EntityFormComponent} from '../../common/entity/entity-form';
import {
  matchOtherValidator
} from '../../common/entity/entity-form/validators/password-validation';
import {
  FieldConfig
} from '../../common/entity/entity-form/models/field-config.interface';
import {Tooltip} from '../../common/tooltip';
import {TOOLTIPS} from '../../common/tooltips';
import {EntityUtils} from '../../common/entity/utils';
import { T } from '../../../translate-marker';

@Component({
  selector : 'app-ipmi',
  template : `
  <mat-card>
  <mat-select #selectedChannel name="channel" placeholder="Channel" (change)="switchChannel()" [(ngModel)]="selectedValue">
    <mat-option *ngFor="let channel of channels" [value]="channel.value">
      Channel {{channel.value}}
    </mat-option>
  </mat-select>
  </mat-card>
  <entity-form [conf]="this"></entity-form>
  `,
  providers : [ TooltipsService ],
})
export class IPMIComponent {
  @Input('conf') conf: any;
  @ViewChild('selectedChannel') select: ElementRef;
  selectedValue: string;

  protected resource_name = '';
  public formGroup: FormGroup;
  public busy: Subscription;
  public channels = [];
  protected channel: any;
  protected netmask: any;
  protected ipaddress: any;
  protected entityEdit: any;
  private options: Array<any> = [
    {label:'Indefinitely', value: 'force'},
    {label:'15 seconds', value: 15},
    {label:'30 seconds', value: 30},
    {label:'1 minute', value: 60},
    {label:'2 minute', value: 120},
    {label:'3 minute', value: 180},
    {label:'4 minute', value: 240},
    {label:'Turn OFF', value: 0}
  ]
  public custActions: Array<any> = [
    {
      'id' : 'ipmi_identify',
      'name' : 'Identify Light',
       function :  () => {
<<<<<<< HEAD
        this.dialog.select('IPMI Identify',this.options,'Identify Period','ipmi.identify','seconds', "IPMI identify command issued");
=======
        this.dialog.select(
          'IPMI Identify',this.options,'IPMI flash duration','ipmi.identify','seconds', "IPMI identify command issued");
>>>>>>> 775f5105
      }
    }
  ];
  public fieldConfig: FieldConfig[] = [

    {
      type : 'input',
      inputType: 'password',
      name : 'password',
      placeholder : T('Password'),
      tooltip : T('Type the password used to connect to the IPMI\
 interface from a web browser.'),

    },
    {
      type : 'input',
      name : 'conf_password',
      inputType: 'password',
      placeholder : T('Password Confirmation'),
      validation : [ matchOtherValidator('password') ]
    },
    {
      type : 'checkbox',
      name : 'dhcp',
      placeholder : T('DHCP'),
      tooltip : T('If this is unchecked, the <b>IPv4</b> fields must be\
 set.'),
    },
    {
      type : 'input',
      name : 'ipaddress',
      placeholder : T('IPv4 Address'),
      tooltip : T('Enter the IP address used to connect to the IPMI web\
 interface'),
    },
    {
      type : 'input',
      name : 'netmask',
      placeholder : T('IPv4 Netmask'),
      tooltip : T('Choose the subnet mask associated with the IP address.'),
    },
    {
      type : 'input',
      name : 'gateway',
      placeholder : T('IPv4 Default Gateway'),
      tooltip : T('Enter the default gateway associated with the IP\
 address.'),
    },
    {
      type : 'input',
      name : 'vlan',
      placeholder : T('VLAN ID'),
      tooltip : T('Enter the VLAN identifier if the IPMI out-of-band\
 management interface is not on the same VLAN as management networking.'),
      inputType: 'number',
    },
  ];

  constructor(protected router: Router, protected rest: RestService,
              protected ws: WebSocketService,
              protected _injector: Injector, protected _appRef: ApplicationRef,
              protected tooltipsService: TooltipsService,
              protected networkService: NetworkService, protected dialog: DialogService
            ) {}



  preInit(entityEdit: any) {

  }

  afterInit(entityEdit: any) {
    entityEdit.isNew = true;
    this.ws.call('ipmi.query', []).subscribe((res) => {
      for (let i = 0; i < res.length; i++) {
        this.channels.push({label: res[i].channel, value: res[i].channel})
      }
    });
    entityEdit.submitFunction = this.submitFunction;
    this.entityEdit = entityEdit;
    this.loadData();
    }
    submitFunction({}){
      const payload = {}
      const formvalue = _.cloneDeep(this.formGroup.value);
      payload['password'] = formvalue.password;
      payload['dhcp'] = formvalue.dhcp;
      payload['gateway'] = formvalue.gateway;
      payload['ipaddress'] = formvalue.ipaddress;
      payload['netmask'] = formvalue.netmask;
      payload['vlan'] = formvalue.vlan;
      return this.ws.call('ipmi.update', [ this.conf.selectedValue, payload ]);
      
    }
    switchChannel(){
      const myFilter = [];
      myFilter.push("id")
      myFilter.push("=")
      myFilter.push(this.selectedValue) 
      this.loadData([[myFilter]]);
    }

    loadData(filter = []){
      this.ws.call('ipmi.query', filter).subscribe((res) => {
        for (let i = 0; i < res.length; i++) {
          this.selectedValue = res[i].channel;
          this.entityEdit.formGroup.controls['netmask'].setValue(res[i].netmask);
          this.entityEdit.formGroup.controls['dhcp'].setValue(res[i].dhcp);
          this.entityEdit.formGroup.controls['ipaddress'].setValue(res[i].ipaddress);
          this.entityEdit.formGroup.controls['gateway'].setValue(res[i].gateway);
          this.entityEdit.formGroup.controls['vlan'].setValue(res[i].vlan);
        }
      });
      
    }
}<|MERGE_RESOLUTION|>--- conflicted
+++ resolved
@@ -68,12 +68,8 @@
       'id' : 'ipmi_identify',
       'name' : 'Identify Light',
        function :  () => {
-<<<<<<< HEAD
-        this.dialog.select('IPMI Identify',this.options,'Identify Period','ipmi.identify','seconds', "IPMI identify command issued");
-=======
         this.dialog.select(
           'IPMI Identify',this.options,'IPMI flash duration','ipmi.identify','seconds', "IPMI identify command issued");
->>>>>>> 775f5105
       }
     }
   ];
