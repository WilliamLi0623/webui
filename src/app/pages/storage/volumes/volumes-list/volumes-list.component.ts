--- conflicted
+++ resolved
@@ -1,8 +1,4 @@
-<<<<<<< HEAD
-import {Component, ElementRef, OnInit} from '@angular/core';
-=======
 import { Component, ElementRef, OnInit } from '@angular/core';
->>>>>>> d7e873b0
 import { Router, ActivatedRoute } from '@angular/router';
 import { RestService } from '../../../../services/';
 import { TourService } from '../../../../services/tour.service';
@@ -36,16 +32,6 @@
   ) { }
 
   public columns: Array<any> = [
-<<<<<<< HEAD
-    {name : 'Name', prop : 'path'},
-    {name : 'Used', prop : 'used'},
-    {name : 'Available', prop : 'avail'},
-    {name : 'Type', prop : 'type'},
-    {name : 'Status', prop : 'status'},
-    {name : 'Compression', prop : 'compression'},
-    {name : 'Readonly', prop : 'readonly'},
-    {name : 'Dedup', prop : 'dedup'}
-=======
     { name: 'Name', prop: 'path' },
     { name: 'Used', prop: 'used' },
     { name: 'Available', prop: 'avail' },
@@ -58,7 +44,6 @@
 
 
 
->>>>>>> d7e873b0
   ];
   public config: any = {
     paging: true,
