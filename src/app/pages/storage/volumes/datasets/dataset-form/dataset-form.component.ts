--- conflicted
+++ resolved
@@ -51,11 +51,6 @@
   public route_success: string[] = ['storage', 'pools'];
   public isBasicMode = true;
   public pk: any;
-<<<<<<< HEAD
-
-
-=======
->>>>>>> 94d15572
   public customFilter: any[] = [];
   public queryCall = "pool.dataset.query";
   public isEntity = true;
@@ -66,9 +61,7 @@
   public data: any;
   public parent_data: any;
 
-<<<<<<< HEAD
-
-=======
+
   public custActions: Array<any> = [
     {
       id: 'basic_mode',
@@ -82,8 +75,7 @@
     }
   ];
 
-  
->>>>>>> 94d15572
+
   public fieldConfig: FieldConfig[] = [
     {
       type: 'input',
@@ -152,20 +144,11 @@
       type: 'radio',
       name: 'share_type',
       placeholder: T('Share Type'),
-<<<<<<< HEAD
       tooltip: T('Choose the type that matches the type of client\
                   accessing the pool/dataset.'),
       options: [{label:'Unix', value: 'UNIX'},
                 {label:'Windows', value: 'WINDOWS'},
                 {label:'Mac', value: 'MAC'}],
-=======
-      tooltip: T('Choices are <b>Unix</b>, <b>Mac</b> or <b>Windows</b>. Select the\
-                type that matches the type of client accessing the volume/dataset.'),
-      options: [
-        {label:'Unix', value: 'UNIX'},
-        {label:'Windows', value: 'WINDOWS'},
-        {label:'Mac', value: 'MAC'}],
->>>>>>> 94d15572
       value: 'UNIX'
     },
     {
@@ -173,14 +156,8 @@
       inputType: 'number',
       name: 'refquota',
       placeholder: T('Quota for this dataset'),
-<<<<<<< HEAD
       tooltip: T('<i>0</i> disables quotas. Specify a maximum allowed\
                   space for this dataset.'),
-=======
-      tooltip: T('Only available in <b>Advanced Mode</b>; default of <i>0</i> disables\
- quotas; specifying a value means to use no more than the specified\
- size and is suitable for user datasets to prevent users from hogging available space. 0 === Unlimited.'),
->>>>>>> 94d15572
       class: 'inline',
       width: '70%',
       value: 0,
@@ -209,13 +186,8 @@
       inputType: 'number',
       name: 'quota',
       placeholder: 'Quota for this dataset and all children',
-<<<<<<< HEAD
       tooltip: 'Define a maximum size for both the dataset and any child\
                 datasets. Enter <i>0</i> to remove the quota.',
-=======
-      tooltip: 'Only available in <b>Advanced Mode</b>; a specified\
- value applies to both this dataset and any child datasets. 0 === Unlimited.',
->>>>>>> 94d15572
       class: 'inline',
       width: '70%',
       value: 0,
@@ -244,15 +216,9 @@
       inputType: 'number',
       name: 'refreservation',
       placeholder: T('Reserved space for this dataset'),
-<<<<<<< HEAD
       tooltip: T('<i>0</i> is unlimited. Reserve additional space for\
                   datasets containing logs which could take up all\
                   available free space.'),
-=======
-      tooltip: T('Only available in <b>Advanced Mode</b>; default of <i>0</i> is\
- unlimited; specifying a value is suitable for datasets containing logs\
- which could take up all available free space.  0 === Unlimited.'),
->>>>>>> 94d15572
       class: 'inline',
       width: '70%',
       value: 0,
@@ -281,13 +247,8 @@
       inputType: 'number',
       name: 'reservation',
       placeholder: T('Reserved space for this dataset and all children'),
-<<<<<<< HEAD
       tooltip: T('<i>0</i> is unlimited. A specified value applies to\
                   both this dataset and any child datasets.'),
-=======
-      tooltip: T('Only available in <b>Advanced Mode</b>; a specified\
- value applies to both this dataset and any child datasets. 0 === Unlimited.'),
->>>>>>> 94d15572
       class: 'inline',
       width: '70%',
       value: 0,
