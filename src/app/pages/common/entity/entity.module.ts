

import { CommonModule } from '@angular/common';
import { NgModule, CUSTOM_ELEMENTS_SCHEMA } from '@angular/core';
import { FormsModule, ReactiveFormsModule } from '@angular/forms';
import { MaterialModule } from '../../../appMaterial.module';
import { ColorPickerModule } from 'ngx-color-picker';
import { MatSortHeader, MatSort } from '@angular/material';
import {DragDropModule} from '@angular/cdk/drag-drop';
import { NgxDatatableModule } from '@swimlane/ngx-datatable';
import { TreeModule } from 'angular-tree-component';
import { NgUploaderModule } from 'ngx-uploader';
import { FlexLayoutModule } from '@angular/flex-layout';

import { AppLoaderService } from '../../../services/app-loader/app-loader.service';
import { DocsService} from '../../../services/docs.service';
import { RestService, WebSocketService, JobService } from '../../../services/index';
import { Ng2DropdownModule } from 'ng2-material-dropdown';
import { TranslateModule } from '@ngx-translate/core';
import { TreeTableModule } from 'primeng/treetable';
import { FileSizeModule } from 'ngx-filesize';
import { CommonDirectivesModule } from 'app/directives/common/common-directives.module';

import { DynamicFieldDirective } from './entity-form/components/dynamic-field/dynamic-field.directive';
import { FormArrayComponent } from './entity-form/components/form-array/form-array.component';
import { FormButtonComponent } from './entity-form/components/form-button/form-button.component';
import { FormCheckboxComponent } from './entity-form/components/form-checkbox/form-checkbox.component';
import { FormComboboxComponent } from './entity-form/components/form-combobox/form-combobox.component';
import { FormInputComponent } from './entity-form/components/form-input/form-input.component';
import { FormUploadComponent } from './entity-form/components/form-upload/form-upload.component';
import { FormSelectComponent } from './entity-form/components/form-select/form-select.component';
import { FormRadioComponent } from './entity-form/components/form-radio/form-radio.component';
import { FormTextareaComponent } from './entity-form/components/form-textarea/form-textarea.component';
import { FormTextareaButtonComponent } from './entity-form/components/form-textarea-button/form-textarea-button.component';
import { FormDatepickerComponent } from './entity-form/components/form-datepicker/form-datepicker.component';
import { FormColorpickerComponent } from './entity-form/components/form-colorpicker/form-colorpicker.component';
import { FormParagraphComponent } from './entity-form/components/form-paragraph/form-paragraph.component';
import { FormSchedulerComponent } from './entity-form/components/form-scheduler/form-scheduler.component';
import { FormIpWithNetmaskComponent } from './entity-form/components/form-ipwithnetmask/form-ipwithnetmask.component';
import { FormListComponent } from './entity-form/components/form-list/form-list.component';

import { FormExplorerComponent } from './entity-form/components/form-explorer/form-explorer.component';
import { TooltipComponent } from './entity-form/components/tooltip/tooltip.component';
import { TooltipDocReplacePipe } from './entity-form/components/tooltip/tooltip-docreplace';
import { FormSliderComponent } from './entity-form/components/form-slider/form-slider.component';
import { FormToggleButtonComponent } from './entity-form/components/form-toggle-button/form-toggle-button.component';
import { FormTaskComponent } from './entity-form/components/form-task/form-task.component';
import { EntityFormComponent } from './entity-form/entity-form.component';
import { EntityFormEmbeddedComponent } from './entity-form/entity-form-embedded.component';
import { DynamicComponentDirective } from './entity-table/dynamic-component.directive';
import { EntityTableActionsComponent } from './entity-table/entity-table-actions.component';
import { EntityCardActionsComponent } from './entity-card/entity-card-actions.component';
import { EntityTableAddActionsComponent } from './entity-table/entity-table-add-actions.component';
import { EntityTableComponent } from './entity-table/entity-table.component';
import { EntityTableRowDetailsComponent } from './entity-table/entity-table-row-details/entity-table-row-details.component';
import { EntityTreeTableComponent } from './entity-tree-table/entity-tree-table.component';
import { EntityCardComponent } from './entity-card/entity-card.component';
import { EntityTemplateDirective } from './entity-template.directive';
import { FormReadFileComponent } from './entity-form/components/form-readfile/form-readfile.component'
import { EntityWizardComponent } from './entity-wizard/entity-wizard.component';
import { EntityTaskComponent } from './entity-task/entity-task.component';
import { EntityDialogComponent } from './entity-dialog/entity-dialog.component';
import { EntitySnackbarComponent } from './entity-snackbar/entity-snackbar.component';

import { FormPermissionsComponent } from './entity-form/components/form-permissions/form-permissions.component';
import { EntityJobComponent } from './entity-job/entity-job.component';

// CDK
import { CdkTableModule } from '@angular/cdk/table';
import { OverlayModule } from '@angular/cdk/overlay';
import {A11yModule} from '@angular/cdk/a11y';

import { SmdFabSpeedDialTrigger, SmdFabSpeedDialActions, SmdFabSpeedDialComponent } from './fab-speed-dial/fab-speed-dial';
import { EntityDashboardComponent } from './entity-dashboard/entity-dashboard.component';

import { EntityToolbarComponent } from './entity-toolbar/entity-toolbar.component';
import { ToolbarButtonComponent } from './entity-toolbar/components/toolbar-button/toolbar-button.component';
import { ToolbarMenuComponent } from './entity-toolbar/components/toolbar-menu/toolbar-menu.component';
import { ToolbarMultimenuComponent } from './entity-toolbar/components/toolbar-multimenu/toolbar-multimenu.component';
import { EntityRowDetailsComponent } from './entity-table/entity-row-details.component';
import { TaskScheduleListComponent } from 'app/pages/task-calendar/components/task-schedule-list/task-schedule-list.component';
<<<<<<< HEAD
=======
import { DataTableCellDirective } from './entity-table/data-table-cell.directive';
import { FormStatusComponent } from './entity-form/components/form-status/form-status.component';
>>>>>>> 97c49a01

@NgModule({
  imports: [
    CommonModule, FormsModule, ReactiveFormsModule, DragDropModule,
    MaterialModule, ColorPickerModule, NgxDatatableModule, CdkTableModule, TreeModule.forRoot(),
    Ng2DropdownModule, NgUploaderModule, FlexLayoutModule, TranslateModule,
    OverlayModule, A11yModule, TreeTableModule, FileSizeModule, CommonDirectivesModule
  ],
  declarations: [
    TaskScheduleListComponent,
    EntityTableComponent,
    EntityTableRowDetailsComponent,
    EntityRowDetailsComponent,
    EntityTreeTableComponent,
    EntityCardComponent,
    EntityCardActionsComponent,
    DynamicComponentDirective,
    EntityTableActionsComponent,
    EntityTableAddActionsComponent,
    EntityTemplateDirective,
    DynamicFieldDirective,
    EntityFormComponent,
    EntityFormEmbeddedComponent,
    FormButtonComponent,
    FormInputComponent,
    FormSelectComponent,
    FormRadioComponent,
    FormCheckboxComponent,
    FormComboboxComponent,
    FormTextareaComponent,
    FormTextareaButtonComponent,
    FormDatepickerComponent,
    FormSchedulerComponent,
    FormListComponent,
    FormColorpickerComponent,
    FormExplorerComponent,
    FormPermissionsComponent,
    FormIpWithNetmaskComponent,
    TooltipComponent,
    TooltipDocReplacePipe,
    FormSliderComponent,
    FormToggleButtonComponent,
    FormTaskComponent,
    FormArrayComponent,
    FormUploadComponent,
    FormReadFileComponent,
    EntityJobComponent,
    SmdFabSpeedDialTrigger,
    SmdFabSpeedDialActions,
    SmdFabSpeedDialComponent,
    EntityWizardComponent,
    EntityTaskComponent,
    FormParagraphComponent,
    EntityDialogComponent,
    EntitySnackbarComponent,
    EntityDashboardComponent,
    EntityToolbarComponent,
    ToolbarButtonComponent,
    ToolbarMenuComponent,
    ToolbarMultimenuComponent,
<<<<<<< HEAD
=======
    DataTableCellDirective,
    FormStatusComponent
>>>>>>> 97c49a01
  ],
  exports: [
    EntityTemplateDirective,
    EntityFormComponent,
    EntityFormEmbeddedComponent,
    DynamicComponentDirective,
    EntityTableComponent,
    EntityRowDetailsComponent,
    EntityTreeTableComponent,
    EntityCardComponent,
    EntityCardActionsComponent,
    EntityTableAddActionsComponent,
    EntityTableActionsComponent,    
    DynamicFieldDirective,
    SmdFabSpeedDialTrigger,
    SmdFabSpeedDialActions,
    SmdFabSpeedDialComponent,
    TooltipComponent,
    EntityWizardComponent,
    EntityTaskComponent,
    EntityDialogComponent,
    EntitySnackbarComponent,
    EntityDashboardComponent,
    EntityToolbarComponent,
    ToolbarButtonComponent,
    ToolbarMenuComponent,
    ToolbarMultimenuComponent,
  ],
  entryComponents: [
    FormButtonComponent,
    FormInputComponent,
    FormSelectComponent,
    FormCheckboxComponent,
    FormComboboxComponent,
    FormTextareaComponent,
    FormTextareaButtonComponent,
    FormDatepickerComponent,
    FormSchedulerComponent,
    FormListComponent,
    FormColorpickerComponent,
    FormPermissionsComponent,
    FormArrayComponent,
    FormRadioComponent,
    FormUploadComponent,
    FormReadFileComponent,
    FormExplorerComponent,
    FormIpWithNetmaskComponent,
    EntityJobComponent,
    FormSliderComponent,
    FormToggleButtonComponent,
    FormTaskComponent,
    FormParagraphComponent,
    EntityToolbarComponent,
    EntitySnackbarComponent,
    EntityTableRowDetailsComponent,
    TaskScheduleListComponent
  ],
  schemas: [CUSTOM_ELEMENTS_SCHEMA],
  providers: [
    AppLoaderService,
    DocsService,
    JobService
  ]
})
export class EntityModule {}<|MERGE_RESOLUTION|>--- conflicted
+++ resolved
@@ -79,11 +79,7 @@
 import { ToolbarMultimenuComponent } from './entity-toolbar/components/toolbar-multimenu/toolbar-multimenu.component';
 import { EntityRowDetailsComponent } from './entity-table/entity-row-details.component';
 import { TaskScheduleListComponent } from 'app/pages/task-calendar/components/task-schedule-list/task-schedule-list.component';
-<<<<<<< HEAD
-=======
-import { DataTableCellDirective } from './entity-table/data-table-cell.directive';
 import { FormStatusComponent } from './entity-form/components/form-status/form-status.component';
->>>>>>> 97c49a01
 
 @NgModule({
   imports: [
@@ -144,11 +140,7 @@
     ToolbarButtonComponent,
     ToolbarMenuComponent,
     ToolbarMultimenuComponent,
-<<<<<<< HEAD
-=======
-    DataTableCellDirective,
     FormStatusComponent
->>>>>>> 97c49a01
   ],
   exports: [
     EntityTemplateDirective,
