import { Injectable } from '@angular/core';
import { Observable } from 'rxjs';
<<<<<<< HEAD

=======
import { VirtualMachine } from 'app/interfaces/virtual-machine.interface';
import { RestService } from './rest.service';
>>>>>>> 55e69d12
import { WebSocketService } from './ws.service';

@Injectable()
export class VmService {
  constructor(protected ws: WebSocketService) {}

  getVM(vm: string): Observable<VirtualMachine[]> {
    return this.ws.call('vm.query', [[['name', '=', vm]], { get: true }]);
  }

  getBootloaderOptions(): Observable<any> {
    return this.ws.call('vm.bootloader_options');
  }

  getNICTypes(): string[][] {
    return [
      ['E1000', 'Intel e82585 (e1000)'],
      ['VIRTIO', 'VirtIO'],
    ];
  }

  getCPUModels(): Observable<any> {
    return this.ws.call('vm.cpu_model_choices');
  }
}<|MERGE_RESOLUTION|>--- conflicted
+++ resolved
@@ -1,11 +1,6 @@
 import { Injectable } from '@angular/core';
 import { Observable } from 'rxjs';
-<<<<<<< HEAD
-
-=======
 import { VirtualMachine } from 'app/interfaces/virtual-machine.interface';
-import { RestService } from './rest.service';
->>>>>>> 55e69d12
 import { WebSocketService } from './ws.service';
 
 @Injectable()
