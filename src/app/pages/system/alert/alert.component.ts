--- conflicted
+++ resolved
@@ -208,17 +208,7 @@
   }
 
   onSubmit(): void {
-<<<<<<< HEAD
     const payload: AlertClassesUpdate = { classes: {} };
-
-    for (const key in this.formGroup.value) {
-      const keyValues = key.split('_');
-      const alertClass = keyValues[0];
-      const classKey = keyValues[1] as 'policy' | 'level';
-      const def = _.find(this.defaults, { id: alertClass });
-      if (def[classKey].toUpperCase() !== this.formGroup.value[key].toUpperCase()) {
-=======
-    const payload: any = { classes: {} };
     for (const key in this.formGroup.value) {
       const keyValues = key.split('_');
       const alertClass = keyValues.shift();
@@ -227,7 +217,6 @@
       const defaultValueUpperCased = defaultClassValues[classKey as keyof AlertDefaults].toString().toUpperCase();
       const formValueUpperCased = this.formGroup.value[key].toString().toUpperCase();
       if (defaultValueUpperCased !== formValueUpperCased) {
->>>>>>> a9ad7ee8
         // do not submit defaults in the payload
         if (!payload.classes[alertClass]) {
           payload.classes[alertClass] = {};
@@ -235,7 +224,7 @@
 
         // Something wrong with Typescript typing or eslint rule.
         // eslint-disable-next-line @typescript-eslint/no-unnecessary-type-assertion
-        (payload.classes[alertClass][classKey] as AlertLevel | AlertPolicy) = this.formGroup.value[key];
+        ((payload.classes[alertClass] as any)[classKey] as AlertLevel | AlertPolicy) = this.formGroup.value[key];
       }
     }
 
