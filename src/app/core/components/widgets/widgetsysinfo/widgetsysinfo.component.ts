import {
  AfterViewInit, Component, Input, OnDestroy,
} from '@angular/core';
import { MediaObserver } from '@angular/flex-layout';
import { Router } from '@angular/router';

import { TranslateService } from '@ngx-translate/core';
import { environment } from 'app/../environments/environment';

import { WidgetComponent } from 'app/core/components/widgets/widget/widget.component';
import { EntityJobState } from 'app/enums/entity-job-state.enum';
import { SystemUpdateStatus } from 'app/enums/system-update.enum';
import { CoreEvent } from 'app/interfaces/events';
import { UpdateCheckedEvent } from 'app/interfaces/events/update-checked-event.interface';
import { SystemInfo } from 'app/interfaces/system-info.interface';
import { LocaleService } from 'app/services/locale.service';
import { ProductType } from '../../../../enums/product-type.enum';
import { SystemGeneralService, WebSocketService } from '../../../../services';

import { T } from '../../../../translate-marker';
<<<<<<< HEAD
=======
import { EntityJobState } from 'app/enums/entity-job-state.enum';
import { UntilDestroy, untilDestroyed } from '@ngneat/until-destroy';
>>>>>>> 5bfe61dc

@UntilDestroy()
@Component({
  selector: 'widget-sysinfo',
  templateUrl: './widgetsysinfo.component.html',
  styleUrls: ['./widgetsysinfo.component.scss'],
})
export class WidgetSysInfoComponent extends WidgetComponent implements OnDestroy, AfterViewInit {
  // HA
  @Input('isHA') isHA = false;
  @Input('passive') isPassive = false;
  @Input('enclosure') enclosureSupport = false;

  title: string = T('System Info');
  data: any;
  memory: string;
  imagePath = 'assets/images/';
  ready = false;
  retroLogo = -1;
  product_image = '';
  product_model = '';
  product_enclosure = ''; // rackmount || tower
  certified = false;
  failoverBtnLabel = 'FAILOVER TO STANDBY';
  updateAvailable = false;
  private _updateBtnStatus = 'default';
  updateBtnLabel: string = T('Check for Updates');
  private _themeAccentColors: string[];
  connectionIp = environment.remote;
  manufacturer = '';
  buildDate: string;
  loader = false;
  product_type = window.localStorage['product_type'] as ProductType;
  isFN = false;
  isUpdateRunning = false;
  is_ha: boolean;
  ha_status: string;
  updateMethod = 'update.update';
  screenType = 'Desktop';
  uptimeString: string;
  dateTime: string;

  readonly ProductType = ProductType;

  constructor(public router: Router, public translate: TranslateService, private ws: WebSocketService,
    public sysGenService: SystemGeneralService, public mediaObserver: MediaObserver,
    private locale: LocaleService) {
    super(translate);
    this.configurable = false;
    this.sysGenService.updateRunning.pipe(untilDestroyed(this)).subscribe((res: string) => {
      res === 'true' ? this.isUpdateRunning = true : this.isUpdateRunning = false;
    });

    mediaObserver.media$.pipe(untilDestroyed(this)).subscribe((evt) => {
      const st = evt.mqAlias == 'xs' ? 'Mobile' : 'Desktop';
      this.screenType = st;
    });
  }

  ngAfterViewInit(): void {
    this.core.register({ observerClass: this, eventName: 'UserPreferencesChanged' }).pipe(untilDestroyed(this)).subscribe((evt: CoreEvent) => {
      this.retroLogo = evt.data.retroLogo ? 1 : 0;
    });

    this.ws.call('update.get_auto_download').pipe(untilDestroyed(this)).subscribe((isAutoDownloadOn) => {
      if (!isAutoDownloadOn) {
        return;
      }

<<<<<<< HEAD
      this.core.register({ observerClass: this, eventName: 'UpdateChecked' }).subscribe((evt: UpdateCheckedEvent) => {
        if (evt.data.status == SystemUpdateStatus.Available) {
=======
      this.core.register({ observerClass: this, eventName: 'UpdateChecked' }).pipe(untilDestroyed(this)).subscribe((evt: CoreEvent) => {
        if (evt.data.status == 'AVAILABLE') {
>>>>>>> 5bfe61dc
          this.updateAvailable = true;
        }
      });
    });

    if (this.isHA && this.isPassive) {
      this.core.register({ observerClass: this, eventName: 'HA_Status' }).pipe(untilDestroyed(this)).subscribe((evt: CoreEvent) => {
        if (evt.data.status == 'HA Enabled' && !this.data) {
          this.ws.call('failover.call_remote', ['system.info']).pipe(untilDestroyed(this)).subscribe((res) => {
            const evt = { name: 'SysInfoPassive', data: res };
            this.processSysInfo(evt);
          });
        }
        this.ha_status = evt.data.status;
      });
    } else {
      this.ws.call('system.info').pipe(untilDestroyed(this)).subscribe((systemInfo) => {
        const evt = { name: 'SysInfo', data: systemInfo };
        this.processSysInfo(evt);
      });

      this.core.emit({ name: 'UpdateCheck' });
      this.core.emit({ name: 'UserPreferencesRequest' });
      this.core.emit({ name: 'HAStatusRequest' });
    }
    if (window.localStorage.getItem('product_type').includes(ProductType.Enterprise)) {
      this.ws.call('failover.licensed').pipe(untilDestroyed(this)).subscribe((hasFailover) => {
        if (hasFailover) {
          this.updateMethod = 'failover.upgrade';
          this.is_ha = true;
        }
        this.checkForRunningUpdate();
      });
    }
  }

  checkForRunningUpdate(): void {
    this.ws.call('core.get_jobs', [[['method', '=', this.updateMethod], ['state', '=', EntityJobState.Running]]]).pipe(untilDestroyed(this)).subscribe(
      (res) => {
        if (res && res.length > 0) {
          this.isUpdateRunning = true;
        }
      },
      (err) => {
        console.error(err);
      },
    );
  }

  ngOnDestroy(): void {
    this.core.unregister({ observerClass: this });
  }

  get themeAccentColors(): string[] {
    const theme = this.themeService.currentTheme();
    this._themeAccentColors = [];
    for (const color in theme.accentColors) {
      this._themeAccentColors.push((theme as any)[theme.accentColors[color]]);
    }
    return this._themeAccentColors;
  }

  get updateBtnStatus(): string {
    if (this.updateAvailable) {
      this._updateBtnStatus = 'default';
      this.updateBtnLabel = T('Updates Available');
    }
    return this._updateBtnStatus;
  }

  processSysInfo(evt: CoreEvent): void {
    this.loader = false;
    this.data = evt.data;

    const build = new Date(this.data.buildtime['$date']);
    const year = build.getUTCFullYear();
    const months = ['Jan', 'Feb', 'Mar', 'Apr', 'May', 'Jun', 'Jul', 'Aug', 'Sep', 'Oct', 'Nov', 'Dec'];
    const month = months[build.getUTCMonth()];
    const day = build.getUTCDate();
    const hours = build.getUTCHours();
    const minutes = build.getUTCMinutes();
    this.buildDate = month + ' ' + day + ', ' + year + ' ' + hours + ':' + minutes;

    this.memory = this.formatMemory(this.data.physmem, 'GiB');

    // PLATFORM INFO
    if (this.data.system_manufacturer && this.data.system_manufacturer.toLowerCase() == 'ixsystems') {
      this.manufacturer = 'ixsystems';
    } else {
      this.manufacturer = 'other';
    }

    // PRODUCT IMAGE
    this.setProductImage(evt.data);

    this.parseUptime();
    this.ready = true;
  }

  parseUptime(): void {
    this.uptimeString = '';
    const seconds = Math.round(this.data.uptime_seconds);
    const uptime = {
      days: Math.floor(seconds / (3600 * 24)),
      hrs: Math.floor(seconds % (3600 * 24) / 3600),
      min: Math.floor(seconds % 3600 / 60),
    };
    const { days, hrs, min } = uptime;

    let pmin = min.toString();
    if (pmin.length === 1) {
      pmin = '0' + pmin;
    }

    if (days > 0) {
      days === 1 ? this.uptimeString += days + T(' day, ')
        : this.uptimeString += days + T(' days, ') + `${hrs}:${pmin}`;
    } else if (hrs > 0) {
      this.uptimeString += `${hrs}:${pmin}`;
    } else {
      min === 1 ? this.uptimeString += min + T(' minute')
        : this.uptimeString += min + T(' minutes');
    }

    this.dateTime = (this.locale.getTimeOnly(this.data.datetime.$date, false, this.data.timezone));
  }

  formatMemory(physmem: number, units: string): string {
    let result: string;
    if (units == 'MiB') {
      result = Number(physmem / 1024 / 1024).toFixed(0) + ' MiB';
    } else if (units == 'GiB') {
      result = Number(physmem / 1024 / 1024 / 1024).toFixed(0) + ' GiB';
    }
    return result;
  }

  setProductImage(data: SystemInfo): void {
    if (this.manufacturer !== 'ixsystems') return;

    if (data.system_product.includes('MINI')) {
      this.setMiniImage(data.system_product);
    } else if (data.system_product.includes('CERTIFIED')) {
      this.certified = true;
    } else {
      this.setTrueNASImage(data.system_product);
    }
  }

  setTrueNASImage(sys_product: string): void {
    this.product_enclosure = 'rackmount';

    if (sys_product.includes('X10')) {
      this.product_image = '/servers/X10.png';
      this.product_model = 'X10';
    } else if (sys_product.includes('X20')) {
      this.product_image = '/servers/X20.png';
      this.product_model = 'X20';
    } else if (sys_product.includes('M40')) {
      this.product_image = '/servers/M40.png';
      this.product_model = 'M40';
    } else if (sys_product.includes('M50')) {
      this.product_image = '/servers/M50.png';
      this.product_model = 'M50';
    } else if (sys_product.includes('M60')) {
      this.product_image = '/servers/M50.png';
      this.product_model = 'M50';
    } else if (sys_product.includes('Z20')) {
      this.product_image = '/servers/Z20.png';
      this.product_model = 'Z20';
    } else if (sys_product.includes('Z35')) {
      this.product_image = '/servers/Z35.png';
      this.product_model = 'Z35';
    } else if (sys_product.includes('Z50')) {
      this.product_image = '/servers/Z50.png';
      this.product_model = 'Z50';
    } else if (sys_product.includes('R10')) {
      this.product_image = '/servers/R10.png';
      this.product_model = 'R10';
    } else if (sys_product.includes('R20')) {
      this.product_image = '/servers/R20.png';
      this.product_model = 'R20';
    } else if (sys_product.includes('R40')) {
      this.product_image = '/servers/R40.png';
      this.product_model = 'R40';
    } else if (sys_product.includes('R50')) {
      this.product_image = '/servers/R50.png';
      this.product_model = 'R50';
    } else {
      this.product_image = 'ix-original.svg';
    }
  }

  setMiniImage(sys_product: string): void {
    this.product_enclosure = 'tower';

    if (sys_product && sys_product.includes('CERTIFIED')) {
      this.product_image = '';
      this.certified = true;
      return;
    }

    switch (sys_product) {
      case 'FREENAS-MINI-2.0':
      case 'FREENAS-MINI-3.0-E':
      case 'FREENAS-MINI-3.0-E+':
      case 'TRUENAS-MINI-3.0-E':
      case 'TRUENAS-MINI-3.0-E+':
        this.product_image = 'freenas_mini_cropped.png';
        break;
      case 'FREENAS-MINI-3.0-X':
      case 'FREENAS-MINI-3.0-X+':
      case 'TRUENAS-MINI-3.0-X':
      case 'TRUENAS-MINI-3.0-X+':
        this.product_image = 'freenas_mini_x_cropped.png';
        break;
      case 'FREENAS-MINI-XL':
      case 'FREENAS-MINI-3.0-XL+':
      case 'TRUENAS-MINI-3.0-XL+':
        this.product_image = 'freenas_mini_xl_cropped.png';
        break;
      default:
        this.product_image = '';
        break;
    }
  }

  goToEnclosure(): void {
    if (this.enclosureSupport) this.router.navigate(['/system/viewenclosure']);
  }
}<|MERGE_RESOLUTION|>--- conflicted
+++ resolved
@@ -18,11 +18,7 @@
 import { SystemGeneralService, WebSocketService } from '../../../../services';
 
 import { T } from '../../../../translate-marker';
-<<<<<<< HEAD
-=======
-import { EntityJobState } from 'app/enums/entity-job-state.enum';
 import { UntilDestroy, untilDestroyed } from '@ngneat/until-destroy';
->>>>>>> 5bfe61dc
 
 @UntilDestroy()
 @Component({
@@ -92,13 +88,8 @@
         return;
       }
 
-<<<<<<< HEAD
-      this.core.register({ observerClass: this, eventName: 'UpdateChecked' }).subscribe((evt: UpdateCheckedEvent) => {
+      this.core.register({ observerClass: this, eventName: 'UpdateChecked' }).pipe(untilDestroyed(this)).subscribe((evt: UpdateCheckedEvent) => {
         if (evt.data.status == SystemUpdateStatus.Available) {
-=======
-      this.core.register({ observerClass: this, eventName: 'UpdateChecked' }).pipe(untilDestroyed(this)).subscribe((evt: CoreEvent) => {
-        if (evt.data.status == 'AVAILABLE') {
->>>>>>> 5bfe61dc
           this.updateAvailable = true;
         }
       });
