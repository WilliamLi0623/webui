<div id="{{config.name}}" class="dynamic-field form-checkbox form-element" [formGroup]="group" [ngClass]="fieldShow" [class.has-tooltip]="config.tooltip" *ngIf="!config['isHidden']" [class.expanded-height]="config.expandedHeight">

	<mat-checkbox
    *ngIf="!config.updater && !config.customEventMethod"
    color="primary"
    [formControlName]="config.name"
    [required]="config.required"
    ix-auto ix-auto-type="checkbox" ix-auto-identifier="{{config.placeholder}}"
    (click)="(config.readonly && preventClick($event))"
    (change)="onChangeCheckbox($event)"
  >
		{{ config.placeholder | translate }}
	</mat-checkbox>

	<mat-checkbox
    *ngIf="config.updater"
    color="primary"
    class="updater"
    [formControlName]="config.name"
    [required]="config.required"
    (change)="onChangeCheckbox($event)"
    (click)="((config.readonly && preventClick($event)) || checkboxUpdate())"
  ></mat-checkbox>

	<mat-checkbox
    *ngIf="config.customEventMethod"
    color="primary"
    class="custom-handler"
    [formControlName]="config.name"
    [required]="config.required"
    (change)="onChangeCheckbox($event)"
    (click)="( preventClick($event) && config.customEventMethod())"
  >
		{{ config.placeholder | translate }}
	</mat-checkbox>

<<<<<<< HEAD
        <span *ngIf="config.required">*</span>
        <tooltip *ngIf="config.tooltip" [header]="config.placeholder" [message]="config.tooltip"></tooltip>
=======
  <span *ngIf="config.required">*</span>
  <tooltip
    *ngIf="config.tooltip"
    [header]="config.placeholder"
    [message]="config.tooltip"
    [position]="config.tooltipPosition ? config.tooltipPosition : null"
  ></tooltip>
>>>>>>> df4e5e16
	<mat-error *ngIf="config['hasErrors']"><div [innerHTML]="config['errors']"></div></mat-error>
	<mat-error *ngIf="config.warnings"><div [innerHTML]="config.warnings | translate"></div></mat-error>
</div><|MERGE_RESOLUTION|>--- conflicted
+++ resolved
@@ -34,18 +34,12 @@
 		{{ config.placeholder | translate }}
 	</mat-checkbox>
 
-<<<<<<< HEAD
-        <span *ngIf="config.required">*</span>
-        <tooltip *ngIf="config.tooltip" [header]="config.placeholder" [message]="config.tooltip"></tooltip>
-=======
   <span *ngIf="config.required">*</span>
   <tooltip
     *ngIf="config.tooltip"
     [header]="config.placeholder"
     [message]="config.tooltip"
-    [position]="config.tooltipPosition ? config.tooltipPosition : null"
   ></tooltip>
->>>>>>> df4e5e16
 	<mat-error *ngIf="config['hasErrors']"><div [innerHTML]="config['errors']"></div></mat-error>
 	<mat-error *ngIf="config.warnings"><div [innerHTML]="config.warnings | translate"></div></mat-error>
 </div>