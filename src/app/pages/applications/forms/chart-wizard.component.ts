--- conflicted
+++ resolved
@@ -10,26 +10,16 @@
 import { Wizard } from '../../common/entity/entity-form/models/wizard.interface';
 import { EntityWizardComponent } from '../../common/entity/entity-wizard/entity-wizard.component';
 import { Subject } from 'rxjs';
-<<<<<<< HEAD
 import { WizardConfiguration } from 'app/interfaces/entity-wizard.interface';
-=======
 import { UntilDestroy, untilDestroyed } from '@ngneat/until-destroy';
->>>>>>> 8bac27cb
 
 @UntilDestroy()
 @Component({
   selector: 'chart-add-wizard',
   template: '<entity-wizard [conf]="this"></entity-wizard>',
 })
-<<<<<<< HEAD
 
 export class ChartWizardComponent implements OnDestroy, WizardConfiguration {
-=======
-export class ChartWizardComponent implements OnDestroy {
-  protected queryCall = 'chart.release.query';
-  protected queryCallOption: any[];
-  protected customFilter: any[];
->>>>>>> 8bac27cb
   protected addCall = 'chart.release.create';
   protected utils: CommonUtils;
   summary = {};
