import { Component } from '@angular/core';
import { MatDialog } from '@angular/material/dialog';
import { Router } from '@angular/router';
import { UntilDestroy, untilDestroyed } from '@ngneat/until-destroy';
import { TranslateService } from '@ngx-translate/core';
import * as _ from 'lodash';
import { Observable } from 'rxjs';
import { DirectoryServiceState } from 'app/enums/directory-service-state.enum';
import { JobState } from 'app/enums/job-state.enum';
import { ProductType } from 'app/enums/product-type.enum';
import helptext from 'app/helptext/directory-service/active-directory';
import global_helptext from 'app/helptext/global-helptext';
import { ActiveDirectoryConfig } from 'app/interfaces/active-directory-config.interface';
import { ActiveDirectoryUpdate } from 'app/interfaces/active-directory.interface';
import { FormConfiguration } from 'app/interfaces/entity-form.interface';
import { WebsocketError } from 'app/interfaces/websocket-error.interface';
import { EntityDialogComponent } from 'app/pages/common/entity/entity-dialog/entity-dialog.component';
import { EntityFormComponent } from 'app/pages/common/entity/entity-form/entity-form.component';
import { FieldConfig, FormSelectConfig } from 'app/pages/common/entity/entity-form/models/field-config.interface';
import { FieldSet } from 'app/pages/common/entity/entity-form/models/fieldset.interface';
import { EntityJobComponent } from 'app/pages/common/entity/entity-job/entity-job.component';
import { EntityUtils } from 'app/pages/common/entity/utils';
import { ActiveDirectoryConfigUi } from 'app/pages/directory-service/components/active-directory/active-directory-config-ui.interface';
import { DialogService, SystemGeneralService, WebSocketService } from 'app/services';
import { ModalService } from 'app/services/modal.service';

@UntilDestroy()
@Component({
  selector: 'app-activedirectory',
  template: '<entity-form [conf]="this"></entity-form>',
})
export class ActiveDirectoryComponent implements FormConfiguration {
  title = this.translate.instant(helptext.title);
  queryCall = 'activedirectory.config' as const;
  updateCall = 'activedirectory.update' as const;
  isEntity = false;
  isBasicMode = true;
  protected kerberos_realm: FormSelectConfig;
  protected kerberos_principal: FormSelectConfig;
  protected nss_info: FormSelectConfig;
  adStatus = false;
  entityEdit: EntityFormComponent;
  custActions = [
    {
      id: helptext.activedirectory_custactions_basic_id,
      name: global_helptext.basic_options,
      function: () => {
        this.setBasicMode(true);
      },
    },
    {
      id: helptext.activedirectory_custactions_advanced_id,
      name: global_helptext.advanced_options,
      function: () => {
        this.setBasicMode(false);
      },
    },
    {
      id: helptext.activedirectory_custactions_clearcache_id,
      name: helptext.activedirectory_custactions_clearcache_name,
      function: () => {
        this.systemGeneralService.refreshDirServicesCache().pipe(untilDestroyed(this)).subscribe(() => {
          this.dialogservice.info(helptext.activedirectory_custactions_clearcache_dialog_title,
            helptext.activedirectory_custactions_clearcache_dialog_message);
        });
      },
    },
    {
      id: 'leave_domain',
      name: helptext.activedirectory_custactions_leave_domain,
      function: () => {
        this.dialogservice.dialogForm(
          {
            title: helptext.activedirectory_custactions_leave_domain,
            fieldConfig: [
              {
                type: 'paragraph',
                name: 'message',
                paraText: helptext.ad_leave_domain_dialog.message,
              },
              {
                type: 'input',
                name: 'username',
                placeholder: helptext.ad_leave_domain_dialog.username,
                required: true,
              },
              {
                type: 'input',
                name: 'password',
                placeholder: helptext.ad_leave_domain_dialog.pw,
                inputType: 'password',
                togglePw: true,
                required: true,
              },
            ],
            saveButtonText: helptext.activedirectory_custactions_leave_domain,
            customSubmit: (entityDialog: EntityDialogComponent) => {
              const value = entityDialog.formValue;
              entityDialog.loader.open();
              this.ws.job('activedirectory.leave', [{ username: value.username, password: value.password }])
                .pipe(untilDestroyed(this)).subscribe((job) => {
                  if (job.state !== JobState.Success) {
                    return;
                  }

                  entityDialog.loader.close();
                  entityDialog.dialogRef.close(true);
                  _.find(this.fieldConfig, { name: 'enable' })['value'] = false;
                  this.entityEdit.formGroup.controls['enable'].setValue(false);
                  this.adStatus = false;
                  this.isCustActionVisible('leave_domain');
                  this.modalService.refreshTable();
                  this.modalService.closeSlideIn();
                  this.dialogservice.info(helptext.ad_leave_domain_dialog.success,
                    helptext.ad_leave_domain_dialog.success_msg, '400px', 'info', true);
                },
                (err: WebsocketError) => {
                  entityDialog.loader.close();
                  new EntityUtils().handleWSError(helptext.ad_leave_domain_dialog.error, err, this.dialogservice);
                });
            },
          },
        );
      },
    },
  ];

  fieldConfig: FieldConfig[] = [];
  fieldSets: FieldSet[] = [
    {
      name: helptext.ad_section_headers.dc,
      class: 'section_header',
      label: false,
      config: [
        {
          type: 'input',
          name: helptext.activedirectory_domainname_name,
          placeholder: helptext.activedirectory_domainname_placeholder,
          tooltip: helptext.activedirectory_domainname_tooltip,
          required: true,
          validation: helptext.activedirectory_domainname_validation,
        },
        {
          type: 'input',
          name: helptext.activedirectory_bindname_name,
          placeholder: helptext.activedirectory_bindname_placeholder,
          tooltip: helptext.activedirectory_bindname_tooltip,
          required: true,
          validation: helptext.activedirectory_bindname_validation,
          disabled: false,
          isHidden: true,
        },
        {
          type: 'input',
          inputType: 'password',
          name: helptext.activedirectory_bindpw_name,
          placeholder: helptext.activedirectory_bindpw_placeholder,
          tooltip: helptext.activedirectory_bindpw_tooltip,
          togglePw: true,
          disabled: false,
          isHidden: false,
        },
        {
          type: 'checkbox',
          name: helptext.activedirectory_enable_name,
          placeholder: helptext.activedirectory_enable_placeholder,
          tooltip: helptext.activedirectory_enable_tooltip,
        },
        {
          type: 'checkbox',
          name: helptext.activedirectory_verbose_logging_name,
          placeholder: helptext.activedirectory_verbose_logging_placeholder,
          tooltip: helptext.activedirectory_verbose_logging_tooltip,
        },
        {
          type: 'checkbox',
          name: helptext.activedirectory_trusted_doms_name,
          placeholder: helptext.activedirectory_trusted_doms_placeholder,
          tooltip: helptext.activedirectory_trusted_doms_tooltip,
        },
        {
          type: 'checkbox',
          name: helptext.activedirectory_default_dom_name,
          placeholder: helptext.activedirectory_default_dom_placeholder,
          tooltip: helptext.activedirectory_default_dom_tooltip,
        },
        {
          type: 'checkbox',
          name: helptext.activedirectory_dns_updates_name,
          placeholder: helptext.activedirectory_dns_updates_placeholder,
          tooltip: helptext.activedirectory_dns_updates_tooltip,
        },
        {
          type: 'checkbox',
          name: helptext.activedirectory_disable_fn_cache_name,
          placeholder: helptext.activedirectory_disable_fn_cache_placeholder,
          tooltip: helptext.activedirectory_disable_fn_cache_tooltip,
        },
        {
          type: 'checkbox',
          name: 'restrict_pam',
          placeholder: helptext.restrict_pam.placeholder,
          tooltip: helptext.restrict_pam.tooltip,
        },
      ],
    },
    {
      name: helptext.ad_section_headers.advanced_col1,
      class: 'adv_column1',
      label: false,
      config: [
        {
          type: 'input',
          name: helptext.activedirectory_site_name,
          placeholder: helptext.activedirectory_site_placeholder,
          tooltip: helptext.activedirectory_site_tooltip,
        },
        {
          type: 'select',
          name: helptext.activedirectory_kerberos_realm_name,
          placeholder: helptext.activedirectory_kerberos_realm_placeholder,
          tooltip: helptext.activedirectory_kerberos_realm_tooltip,
          options: [{ label: '---', value: null }],
        },
        {
          type: 'select',
          name: helptext.activedirectory_kerberos_principal_name,
          placeholder: helptext.activedirectory_kerberos_principal_placeholder,
          tooltip: helptext.activedirectory_kerberos_principal_tooltip,
          options: [
            { label: '---', value: null },
          ],
        },
        {
          type: 'input',
          name: helptext.computer_account_OU_name,
          placeholder: helptext.computer_account_OU_placeholder,
          tooltip: helptext.computer_account_OU_tooltip,
        },
        {
          type: 'input',
          name: helptext.activedirectory_timeout_name,
          placeholder: helptext.activedirectory_timeout_placeholder,
          tooltip: helptext.activedirectory_timeout_tooltip,
        },
        {
          type: 'input',
          name: helptext.activedirectory_dns_timeout_name,
          placeholder: helptext.activedirectory_dns_timeout_placeholder,
          tooltip: helptext.activedirectory_dns_timeout_tooltip,
        },
        {
          type: 'select',
          name: helptext.activedirectory_nss_info_name,
          placeholder: helptext.activedirectory_nss_info_placeholder,
          tooltip: helptext.activedirectory_nss_info_tooltip,
          options: [],
        },
        {
          type: 'input',
          name: helptext.activedirectory_netbiosname_a_name,
          placeholder: helptext.activedirectory_netbiosname_a_placeholder,
          tooltip: helptext.activedirectory_netbiosname_a_tooltip,
          validation: helptext.activedirectory_netbiosname_a_validation,
          required: true,
        },
        {
          type: 'input',
          name: helptext.activedirectory_netbiosname_b_name,
          placeholder: helptext.activedirectory_netbiosname_b_placeholder,
          tooltip: helptext.activedirectory_netbiosname_b_tooltip,
          validation: helptext.activedirectory_netbiosname_b_validation,
          required: true,
          isHidden: true,
          disabled: true,
        },
        {
          type: 'input',
          name: helptext.activedirectory_netbiosalias_name,
          placeholder: helptext.activedirectory_netbiosalias_placeholder,
          tooltip: helptext.activedirectory_netbiosalias_tooltip,
        },
      ],
    },
  ];

  advanced_field = helptext.activedirectory_advanced_fields;

  isCustActionVisible(actionname: string): boolean {
    if (actionname === 'advanced_mode' && !this.isBasicMode) {
      return false;
    } if (actionname === 'basic_mode' && this.isBasicMode) {
      return false;
    } if (actionname === 'leave_domain' && this.isBasicMode) {
      return false;
    } if (actionname === 'leave_domain' && !this.adStatus) {
      return false;
    }
    return true;
  }

  constructor(
    protected router: Router,
    protected ws: WebSocketService,
    private modalService: ModalService,
    protected dialog: MatDialog,
    protected systemGeneralService: SystemGeneralService,
    protected dialogservice: DialogService,
    protected translate: TranslateService,
  ) { }

  resourceTransformIncomingRestData(data: ActiveDirectoryConfig): ActiveDirectoryConfigUi {
    const transformed: ActiveDirectoryConfigUi = {
      ...data,
      netbiosalias: data.netbiosalias.join(' '),
      kerberos_realm: null,
    };
    if (data['kerberos_realm'] && data['kerberos_realm'] !== null) {
      transformed['kerberos_realm'] = data['kerberos_realm'].id;
    }
    delete transformed['bindpw'];
    return transformed;
  }

  preInit(entityForm: EntityFormComponent): void {
    if (window.localStorage.getItem('product_type').includes(ProductType.Enterprise)) {
      this.ws.call('failover.licensed').pipe(untilDestroyed(this)).subscribe((is_ha) => {
        if (is_ha) {
          this.ws.call('smb.get_smb_ha_mode').pipe(untilDestroyed(this)).subscribe((ha_mode) => {
            if (ha_mode === 'LEGACY') {
              entityForm.setDisabled('netbiosname_b', false, false);
            }
          });
        }
      });
    }
    this.ws.call('directoryservices.get_state').pipe(untilDestroyed(this)).subscribe((res) => {
      this.adStatus = res.activedirectory === DirectoryServiceState.Healthy;
    });
  }

  afterInit(entityEdit: EntityFormComponent): void {
    this.entityEdit = entityEdit;
    this.ws.call('kerberos.realm.query').pipe(untilDestroyed(this)).subscribe((realms) => {
      this.kerberos_realm = _.find(this.fieldConfig, { name: 'kerberos_realm' }) as FormSelectConfig;
      realms.forEach((realm) => {
        this.kerberos_realm.options.push(
          { label: realm.realm, value: realm.id },
        );
      });
    });

    this.ws.call('kerberos.keytab.kerberos_principal_choices').pipe(untilDestroyed(this)).subscribe((res) => {
      this.kerberos_principal = _.find(this.fieldConfig, { name: 'kerberos_principal' }) as FormSelectConfig;
      res.forEach((item) => {
        this.kerberos_principal.options.push(
          { label: item, value: item },
        );
      });
    });

    this.ws.call('activedirectory.nss_info_choices').pipe(untilDestroyed(this)).subscribe((choices) => {
      this.nss_info = _.find(this.fieldConfig, { name: 'nss_info' }) as FormSelectConfig;
      choices.forEach((choice) => {
        this.nss_info.options.push(
          { label: choice, value: choice },
        );
      });
    });

    entityEdit.formGroup.controls['enable'].valueChanges.pipe(untilDestroyed(this)).subscribe((res: boolean) => {
      _.find(this.fieldConfig, { name: 'bindpw' })['required'] = res;
    });

    entityEdit.formGroup.controls['kerberos_principal'].valueChanges.pipe(untilDestroyed(this)).subscribe((res: string) => {
      if (res) {
        entityEdit.setDisabled('bindname', true);
        entityEdit.setDisabled('bindpw', true);
        _.find(this.fieldConfig, { name: 'bindname' })['isHidden'] = true;
        _.find(this.fieldConfig, { name: 'bindpw' })['isHidden'] = true;
      } else {
        entityEdit.setDisabled('bindname', false);
        entityEdit.setDisabled('bindpw', false);
        _.find(this.fieldConfig, { name: 'bindname' })['isHidden'] = false;
        _.find(this.fieldConfig, { name: 'bindpw' })['isHidden'] = false;
      }
    });

    entityEdit.submitFunction = this.submitFunction;
  }

  setBasicMode(basic_mode: boolean): void {
    this.isBasicMode = basic_mode;
  }

  beforeSubmit(data: any): void {
    data.netbiosalias = data.netbiosalias.trim();
    if (data.netbiosalias.length > 0) {
      data.netbiosalias = data.netbiosalias.split(' ');
    } else {
      data.netbiosalias = [];
    }
    if (data.kerberos_principal) {
      data.bindpw = '';
    }
    data['site'] = data['site'] === null ? '' : data['site'];

    if (data.kerberos_principal === null) {
      data.kerberos_principal = '';
    }

    const allowedNullValues = ['certificate', 'kerberos_realm'];
    for (const i in data) {
      if (!allowedNullValues.includes(i) && data[i] === null) {
        delete data[i];
      }
    }
  }

  submitFunction(body: ActiveDirectoryUpdate): Observable<ActiveDirectoryConfig> {
    return this.ws.call('activedirectory.update', [body]);
  }

  responseOnSubmit(value: ActiveDirectoryConfig & { job_id?: number }): void {
    this.entityEdit.formGroup.controls['kerberos_principal'].setValue(value.kerberos_principal);
    this.entityEdit.formGroup.controls['kerberos_realm'].setValue(value['kerberos_realm']);

    if (value.enable) {
      this.adStatus = true;
    }

    this.ws.call('kerberos.realm.query').pipe(untilDestroyed(this)).subscribe((realms) => {
      this.kerberos_realm = _.find(this.fieldConfig, { name: 'kerberos_realm' }) as FormSelectConfig;
      realms.forEach((realm) => {
        this.kerberos_realm.options.push(
          { label: realm.realm, value: realm.id },
        );
      });
    });

    this.ws.call('kerberos.keytab.kerberos_principal_choices').pipe(untilDestroyed(this)).subscribe((res) => {
      this.kerberos_principal = _.find(this.fieldConfig, { name: 'kerberos_principal' }) as FormSelectConfig;
      this.kerberos_principal.options.length = 0;
      this.kerberos_principal.options.push({ label: '---', value: null });
      res.forEach((item) => {
        this.kerberos_principal.options.push(
          { label: item, value: item },
        );
      });
    });

    if (value.job_id) {
      this.showStartingJob(value.job_id);
    }
  }

  // Shows starting progress as a job dialog
  showStartingJob(jobId: number): void {
<<<<<<< HEAD
    this.dialogRef = this.dialog.open(EntityJobComponent, { data: { title: this.translate.instant('Start') }, disableClose: true });
    this.dialogRef.componentInstance.jobId = jobId;
    this.dialogRef.componentInstance.wsshow();
    this.dialogRef.componentInstance.success.pipe(untilDestroyed(this)).subscribe(() => {
      this.dialogRef.close();
=======
    const dialogRef = this.dialog.open(EntityJobComponent, { data: { title: T('Start') }, disableClose: true });
    dialogRef.componentInstance.jobId = jobId;
    dialogRef.componentInstance.wsshow();
    dialogRef.componentInstance.success.pipe(untilDestroyed(this)).subscribe(() => {
      dialogRef.close();
>>>>>>> 484903c5
      this.modalService.refreshTable();
    });
    dialogRef.componentInstance.failure.pipe(untilDestroyed(this)).subscribe((error) => {
      new EntityUtils().handleWSError(this, error, this.dialogservice);
      this.modalService.refreshTable();
      dialogRef.close();
    });
  }
}<|MERGE_RESOLUTION|>--- conflicted
+++ resolved
@@ -456,19 +456,11 @@
 
   // Shows starting progress as a job dialog
   showStartingJob(jobId: number): void {
-<<<<<<< HEAD
-    this.dialogRef = this.dialog.open(EntityJobComponent, { data: { title: this.translate.instant('Start') }, disableClose: true });
-    this.dialogRef.componentInstance.jobId = jobId;
-    this.dialogRef.componentInstance.wsshow();
-    this.dialogRef.componentInstance.success.pipe(untilDestroyed(this)).subscribe(() => {
-      this.dialogRef.close();
-=======
-    const dialogRef = this.dialog.open(EntityJobComponent, { data: { title: T('Start') }, disableClose: true });
+    const dialogRef = this.dialog.open(EntityJobComponent, { data: { title: this.translate.instant('Start') }, disableClose: true });
     dialogRef.componentInstance.jobId = jobId;
     dialogRef.componentInstance.wsshow();
     dialogRef.componentInstance.success.pipe(untilDestroyed(this)).subscribe(() => {
       dialogRef.close();
->>>>>>> 484903c5
       this.modalService.refreshTable();
     });
     dialogRef.componentInstance.failure.pipe(untilDestroyed(this)).subscribe((error) => {
