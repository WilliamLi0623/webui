--- conflicted
+++ resolved
@@ -1,6 +1,5 @@
 import { Validators } from '@angular/forms';
 import { marker as T } from '@biesbjerg/ngx-translate-extract-marker';
-import { getManPageLink } from 'app/helpers/man-page.utils';
 import { regexValidator } from 'app/pages/common/entity/entity-form/validators/regex-validation';
 
 export default {
@@ -96,15 +95,6 @@
  <code>log level = 1, auth_audit:5</code>.'),
 
   cifs_srv_ntlmv1_auth_placeholder: T('NTLMv1 Auth'),
-<<<<<<< HEAD
-  cifs_srv_ntlmv1_auth_tooltip: T(`Off by default. When set,
- ${getManPageLink('smbd(8)')}
- attempts to authenticate users with the insecure
- and vulnerable NTLMv1 encryption. This setting allows
- backward compatibility with older versions of Windows,
- but is not recommended and should not be used on
- untrusted networks.`),
-=======
   cifs_srv_ntlmv1_auth_tooltip: T('Off by default. When set,\
  <a href="https://www.samba.org/samba/docs/current/man-html/smbd.8.html" target="_blank">smbd(8)</a>\
  attempts to authenticate users with the insecure\
@@ -112,7 +102,6 @@
  backward compatibility with older versions of Windows,\
  but is not recommended and should not be used on\
  untrusted networks.'),
->>>>>>> 10de6024
 
   cifs_srv_bindip_placeholder: T('Bind IP Addresses'),
   cifs_srv_bindip_tooltip: T('Static IP addresses which SMB listens on for connections. \
