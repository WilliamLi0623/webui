import { MatDialog, MatDialogRef } from '@angular/material/dialog';
import { Component, Output, EventEmitter } from '@angular/core';
import { TranslateService } from '@ngx-translate/core';
import { SystemGeneralService } from '../../../services/system-general.service';
import globalHelptext from '../../../helptext/global-helptext';
import { T } from '../../../translate-marker';
import { EntityUtils } from '../../common/entity/utils';

@Component({
  selector: 'app-password-dialog',
  templateUrl: './password-dialog.component.html',
  styleUrls: ['./password-dialog.component.css'],
})
export class PasswordDialog {
  public title: string = globalHelptext.rootpw.dialog_title;
  public message: string;
  public placeholder = globalHelptext.rootpw.placeholder;
  public buttonMsg: string = T('Continue');
  public cancelMsg: string = T('Cancel');
  public hideCheckBox = false;
  public method: string;
  public data: string;
  public tooltip = globalHelptext.rootpw.tooltip;
  public hideCancel = false;
  public customSumbit: any;
  public showPassword = false;
  public inputType = 'password';
  public errors = '';
  public password = '';

  @Output() switchSelectionEmitter = new EventEmitter<any>();

<<<<<<< HEAD
  constructor(public dialogRef: MatDialogRef < PasswordDialog >, protected translate: TranslateService,
              protected sysGeneralService: SystemGeneralService) {
  }

  onChangeEvent(event: Event) {
    this.password = (event.target as HTMLInputElement).value;
    if (this.password !== '') {
      this.isSubmitEnabled = true;
    }
  }
=======
  constructor(
    public dialogRef: MatDialogRef<PasswordDialog>,
    protected translate: TranslateService,
    protected sysGeneralService: SystemGeneralService,
  ) {}

>>>>>>> b66531c8
  submit() {
    this.sysGeneralService.checkRootPW(this.password).subscribe(
      (res) => {
        if (res) {
          this.dialogRef.close(true);
        } else {
          this.errors = globalHelptext.rootpw.error_msg;
        }
      },
      (err) => {
        new EntityUtils().handleWSError(this, err);
      },
    );
  }

  togglePW() {
    this.inputType = this.inputType === 'password' ? '' : 'password';
    this.showPassword = !this.showPassword;
  }

  isDisabled() {
    return this.password === '';
  }
}<|MERGE_RESOLUTION|>--- conflicted
+++ resolved
@@ -30,25 +30,12 @@
 
   @Output() switchSelectionEmitter = new EventEmitter<any>();
 
-<<<<<<< HEAD
-  constructor(public dialogRef: MatDialogRef < PasswordDialog >, protected translate: TranslateService,
-              protected sysGeneralService: SystemGeneralService) {
-  }
-
-  onChangeEvent(event: Event) {
-    this.password = (event.target as HTMLInputElement).value;
-    if (this.password !== '') {
-      this.isSubmitEnabled = true;
-    }
-  }
-=======
   constructor(
     public dialogRef: MatDialogRef<PasswordDialog>,
     protected translate: TranslateService,
     protected sysGeneralService: SystemGeneralService,
   ) {}
 
->>>>>>> b66531c8
   submit() {
     this.sysGeneralService.checkRootPW(this.password).subscribe(
       (res) => {
