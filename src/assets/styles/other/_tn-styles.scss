@use '~@angular/material' as mat;
@import '~@angular/material/theming';
@include mat.core();
@import '../scss-imports/cssvars';

// mandatory stuff for theming
$freenas-primary: mat.define-palette($md-primary);
$freenas-accent: mat.define-palette($md-accent);

// include the custom theme components into a theme object
$freenas-theme: mat.define-light-theme($freenas-primary, $freenas-accent);

$primary-dark: darken(map-get($md-primary, 500), 8%);

// Bring theme colors to various ripple effects
@mixin mat-ripple-theme($theme) {
  .mat-checkbox .mat-ripple-element,
  .mat-radio-button .mat-ripple-element {
    @include variable(background, --accent, $accent, !important);
  }

  .mat-button.mat-primary .mat-ripple-element,
  .mat-icon-button.mat-primary .mat-ripple-element,
  .mat-tab-label .mat-ripple-element {
    @include variable(background, --primary, $primary, !important);
  }

  .mat-button.mat-accent .mat-ripple-element,
  .mat-icon-button.mat-accent .mat-ripple-element,
  .mat-slide-toggle .mat-ripple-element {
    @include variable(background, --primary, $primary, !important);
  }

  .mat-button .mat-ripple-element,
  .mat-raised-button .mat-ripple-element {
    background: rgba(0, 0, 0, 0.12);
  }
}

// include the custom theme object into the angular material theme
.ix-blue {
  @include mat.all-component-themes($freenas-theme);

  // UI SHELL
  .mat-sidenav-container {
    height: 100vh;
  }

  topbar .mat-toolbar-multiple-rows {
    min-height: unset;
  }

  .mat-sidenav {
    min-width: 240px;
  }

  // END UI SHELL

  img.fn-img {
    margin: 10%;
    width: 80%;
  }

  .mat-bg-primary,
  .sidebar-panel.mat-sidenav .sidebar-list-item.open md-icon:not(.menu-caret),
  .chats-wrap .conversations-hold .single-conversation.me .conversation-msg,
  .ngx-datatable .datatable-footer .datatable-pager .pager .pages.active a,
  .fileupload-drop-zone.dz-file-over,
  .toolbar-avatar.online > .status-dot,
  .cal-open-day-events {
    background: map-get($md-primary, 500) !important;
    color: #fff !important;
  }

  .mat-color-primary,
  .sidebar-panel.mat-sidenav .sidebar-list-item.open .sub-menu .mat-list-item.selected a {
    color: map-get($md-primary, 500) !important;
  }

  .sidebar-panel .mat-nav-list .mat-list-item {
    color: rgba(0, 0, 0, 0.94);
  }

  .sidebar-panel.mat-sidenav .sidebar-list-item.open > .mat-list-item-content > .sub-menu {
    @include variable(border-left, --primary, $primary, !important);
  }

  .breadcrumb-bar {
    @include variable(color, --fg1, $fg1, !important);
  }

  .mat-slide-toggle.mat-checked:not(.mat-disabled) .mat-slide-toggle-thumb {
    background-color: var(--primary);
  }

  .mat-slide-toggle.mat-checked:not(.mat-disabled) .mat-slide-toggle-bar {
    background-color: var(--primary);
  }

  .mat-bg-accent {
    background-color: map-get($md-accent, 500);
    color: black;
  }

  .mat-bg-warn {
    @include variable(background-color, --red, $red);
    color: white;
  }

  .mat-color-accent {
    @include variable(color, --accent, $accent);
  }

  .mat-color-warn {
    @include variable(color, --warn, $warn);
  }

  .mat-sidenav-container {
    @include variable(background, --bg1, $bg1);
  }

  /////////////////// Typography (egret overrides)

  html,
  body {
    font-size: 13px;
    /* Experimental thin fonts */
    font-weight: 250;
  }

  h1,
  h2,
  h3,
  h4,
  h5,
  h6 {
    font-weight: 600;
  }

  h4 {
    font-size: 15px;
  }

  /////////////////// SpecSelectors: Selectors not originally in ix-blue theme
  .mat-tab-label,
  .mat-tab-link {
    @include variable(color, --fg1, $fg1);
  }

  .mat-menu-item .mat-icon:not([color]),
  .mat-menu-item .theme-picker-swatch .mat-icon:not([color]),
  .mat-menu-item-submenu-trigger::after {
    @include variable(color, --fg1, $fg1);
  }

  .mat-toolbar,
  .mat-raised-button {
    @include variable(color, --fg1, $fg1);
    background-color: rgba(0, 0, 0, 0.1);
  }

  .mat-bg-primary,
  .mat-raised-button.mat-primary,
  .mat-fab.mat-primary,
  .mat-mini-fab.mat-primary,
  .sidebar-panel.mat-sidenav .sidebar-list-item.open md-icon:not(.menu-caret),
  .chats-wrap .conversations-hold .single-conversation.me .conversation-msg,
  .ngx-datatable .datatable-footer .datatable-pager .pager .pages.active a,
  .fileupload-drop-zone.dz-file-over,
  .toolbar-avatar.online > .status-dot,
  .cal-open-day-events,
  .mat-step-header .mat-step-icon {
    @include variable(background, --primary, $primary, !important);
    @include variable(color, --primary-txt, $primary-txt, !important);

  }

  .ngx-datatable.material {
    background: none;
  }

  .datatable-header,
  .datatable-footer {
    @include variable(border-top-color, --bg1, $bg1, !important);
    border-top-style: solid;
    border-top-width: 1px;
  }

  .datatable-header,
  .datatable-footer {
    @include variable(background, --bg2, $bg2, !important);
    background-color: rgba(0, 0, 0, 0.75);
  }


  .mat-bg-accent,
  .mat-raised-button.mat-accent,
  .mat-fab.mat-accent,
  .mat-mini-fab.mat-accent,
  .ngx-datatable .datatable-footer .datatable-pager .pager .pages.active a,
  .mat-checkbox-indeterminate.mat-accent .mat-checkbox-background,
  .mat-checkbox-checked.mat-accent .mat-checkbox-background {
    @include variable(background, --accent, $accent, !important);
    @include variable(color, #000, #000, !important);
    background-color: map-get($md-accent, 500);
    color: black;
  }

  .mat-drawer,
  .sidebar-panel.mat-sidenav .navigation-hold#scroll-area,
  .mat-card,
  .mat-paginator,
  .mat-select-content,
  .mat-select-panel,
  .mat-select-panel-done-animating,
  .mat-expansion-panel,
  .mat-dialog-container,
  .mat-stepper-horizontal,
  .mat-stepper-vertical,
  .dx-treelist-container {
    @include variable(background, --bg2, $bg2);
    @include variable(color, --fg2, $fg2);
  }

  .mat-button-toggle-checked {
    @include variable(color, --fg2, $fg2);
    background-color: rgba(0, 0, 0, 0.1);
  }

  .mat-card .mat-divider {
    @include variable(background, --alt-fg1, $alt-fg1);
    opacity: 0.15;
  }


  .sidebar-panel .mat-nav-list .mat-list-item,
  .app-user .app-user-name,
  .text-muted,
  .mat-expansion-panel-header-title,
  .mat-expansion-panel-header-description,

  .mat-list .mat-list-item,
  .mat-menu-panel button,
  .mat-menu-panel a,
  .mat-paginator-navigation-next,
  .mat-paginator-navigation-previous,

  .mat-nav-list .mat-list-item,
  .mat-form-field-label,
  .mat-selection-list .mat-list-item,
  .mat-option,
  .mat-select-arrow,
  .mat-select-value {
    @include variable(color, --fg2, $fg2, !important);
  }

  .mat-form-field .mat-select.mat-select-disabled .mat-select-arrow,
  .mat-select-disabled .mat-select-value {
    @include variable(color, --fg2, $fg2);
    cursor: not-allowed;
    opacity: 0.38;
  }

  .mat-form-field.mat-focused.mat-primary .mat-select-arrow {
    @include variable(color, --primary, $primary, !important);
  }

  .mat-checkbox-disabled .mat-checkbox-label {
    @include variable(color, --grey, #4d4d4d);
    cursor: not-allowed;
    opacity: 0.6;
  }

  .mat-checkbox-disabled .mat-checkbox-frame,
  .mat-checkbox-disabled .mat-checkbox-inner-container {
    opacity: 0.7;
  }

  .menu-toggle {
    .mat-icon {
      position: relative;
      right: -10px;
      vertical-align: middle;
    }
  }

  .mat-menu-panel,
  .mat-option.mat-active,
  .mat-nav-list a {
    @include variable(background, --bg2, $bg2);
    @include variable(color, --fg2, $fg2, !important);
  }

  .mat-form-field-underline {
    @include variable(background-color, --fg2, $fg2, !important);
    opacity: 0.35;
  }

  .mat-warn .mat-form-field-underline {
    opacity: 0.85;
  }

  .mat-form-field.mat-focused .mat-form-field-ripple {
    @include variable(background-color, --primary, $primary, !important);
  }

  #test-alert {
    @include variable(color, --fg2, $fg2);
  }

  .mat-form-field.mat-focused.mat-primary {
    @include variable(color, --fg2, $fg2, !important);
  }

  .mat-form-field-invalid .mat-form-field-label {
    color: #f44336 !important;
  }

  .mat-form-field-disabled .mat-form-field-label {
    opacity: 0.38;
  }

  .mat-button:disabled {
    opacity: 0.38;
  }

  .mat-form-field-ripple {
    @include variable(background-color, --primary, $primary);
  }

  .mat-input-element {
    @include variable(caret-color, --fg2, $fg2, !important);
  }

  .mat-input-element:disabled {
    @include variable(color, --fg2, $fg2);
    opacity: 0.38;
  }

  .mat-calendar-table-header,
  .mat-calendar-table,
  .mat-calendar-body-cell-content,
  .mat-calendar-body-label {
    @include variable(color, --fg2, $fg2);
  }

  .mat-calendar-table-header,
  .mat-calendar-body-cell,
  .mat-calendar-body-cell-content {
    cursor: default;
  }

  .mat-raised-button.mat-primary[disabled],
  .mat-raised-button.mat-accent[disabled],
  .mat-raised-button.mat-warn[disabled],
  .mat-raised-button[disabled][disabled],
  .mat-fab.mat-primary[disabled],
  .mat-fab.mat-accent[disabled],
  .mat-fab.mat-warn[disabled],
  .mat-fab[disabled][disabled],
  .mat-mini-fab.mat-primary[disabled],
  .mat-mini-fab.mat-accent[disabled],
  .mat-mini-fab.mat-warn[disabled],
  .mat-mini-fab[disabled][disabled] {
    @include variable(background-color, #999, #999);
    opacity: 0.38;
  }

  .egret-swatch,
  .mat-checkbox-frame,
  .mat-radio-outer-circle {
    @include variable(border-color, --primary, $primary);
  }

  .headerCheckBox .mat-checkbox-frame,
  .ngx-datatable .datatable-body .mat-checkbox-frame {
    @include variable(border-color, --alt-fg1, $alt-fg1, !important);
  }

  .mat-expansion-indicator::after,
  button.card-close,
  .mat-pseudo-checkbox {
    @include variable(color, --fg1, $fg1);
  }

  .toggle-children {
    filter: invert(50%);
    left: 4px;
    top: 5px;
  }

  .mat-menu-item[disabled] {
    @include variable(color, --primary-txt, $primary-txt);
    opacity: 0.38;
  }

  .spacer {
    flex: 1 1 auto;
  }

  // System wide hover effects
  .mat-select-panel .mat-option:focus,
  .mat-select-panel .mat-option.mat-selected:not(.mat-option-multiple) {
    @include variable(background, --primary, $primary, !important);
    @include variable(color, --primary-txt, $primary-txt, !important);
  }

  .mat-menu-content button.mat-menu-item:hover,
  .mat-menu-content button.mat-menu-item:hover .mat-icon:not(.theme-picker-swatch-icon),
  .ngx-datatable .datatable-body .datatable-row-wrapper:hover,
  .ngx-datatable .datatable-body .datatable-row-wrapper:hover .plugin-buttons,
  .ngx-datatable .datatable-body .datatable-row-wrapper:hover .plugin-icons,
  .mat-menu-content button.mat-menu-item:focus,
  .mat-menu-content button.mat-menu-item:focus .mat-icon:not(.theme-picker-swatch-icon),
  .ngx-datatable .datatable-body .datatable-row-wrapper:focus {
    background-color: var(--hover-bg);
  }

  .ngx-datatable .datatable-body .datatable-row-wrapper:hover .mat-checkbox .mat-checkbox-frame {
    @include variable(border-color, --primary-txt, $primary-txt, !important);
  }

  .ngx-datatable .datatable-body .datatable-row-wrapper:hover .mat-slide-toggle:not(.mat-checked) .mat-slide-toggle-bar {
    @include variable(background, --bg1, $bg1, !important);
  }

  // Treelists in storage/volumes
  .mat-expansion-panel-body {
    position: relative;
  }

  .dx-treelist-container {
    background: transparent;
  }

  .dx-treelist-headers {
    border-bottom: none;
  }

  .dx-treelist-rowsview {
    border: 0;
  }

  .dx-treelist .dx-column-lines> td {
    border-left: solid 1px rgba(128, 128, 128, 0.1);
    border-right: none;
  }

  .dx-treelist .dx-row-lines > td {
    border-color: rgba(128, 128, 128, 0.1);
  }

  tr.dx-row:nth-child(odd) {
    background-color: rgba(0, 0, 0, 0.05);
  }

  // END Treelist styles

  //Entity Module Overrides

  app-members .form-card.mat-card,
  device-edit .form-card.mat-card,
  entity-form .form-card.mat-card {
    margin: 0 auto;
    max-width: 960px;
  }

  .mat-card-actions .mat-button {
    margin-left: 1px !important;
    margin-right: 3px !important;
  }

  .form-card.mat-card {
    font-size: 12px;
  }

  .fieldset-label {
    margin-bottom: 16px;
    min-width: 100%;
  }

  .combo-box-menu.mat-menu-panel {
    max-height: 256px;
  }

  .mat-checkbox {
    margin: 4px;
  }

  .form-line .mat-checkbox {
    margin-left: 0;
  }

  .ngx-datatable .mat-checkbox-inner-container {
    margin-left: 4px;
  }

  .mat-checkbox-inner-container {
    height: 16px;
    overflow: visible;
    width: 16px;
  }

  .mat-checkbox-ripple {
    left: -17px;
    top: -17px;
  }
  /////////////////// END SpecSelectors

  .mat-dialog-container {
    max-width: 800px;
  }

  .mat-dialog-title {
    .warning-icon {
      color: #ffc107;
      font-size: 35px;
      margin-right: 10px;
      position: relative;
      top: 8px;
    }
  }

  .mat-dialog-content {
    overflow: hidden;
    padding-bottom: -3px;

    .more-info {
      margin-bottom: 4px;
    }

    .more-info .mat-icon {
      cursor: pointer;
      margin: 0 4px 12px;
      position: relative;
      top: 7px;
    }

    .info-panel {
      border: 0;
      max-height: 100px;
      overflow: hidden;
      padding: 0;
      transition: max-height 0.5s linear;

      &.open {
        margin-bottom: 24px;
        max-height: calc(80vh - 48px - 240px); // Viewport - topbar - sum of sibling elements
        padding: 2px;
      }

      .textarea {
        background: var(--contrast-darker);
        border: 1px solid var(--lines);
        color: var(--fg2);
        height: 100%;
        min-height: 100px;
        overflow: auto;
        padding: 1rem;
      }
    }
  }

  // To fix alignment issues w/checkboxes on Create Pool page
  .headerCheckBox {
    left: 16px;
    margin-top: 7px;
    position: relative;
  }

  // For Detach Pools functions on volumes-list.component.ts
  #pool_detach_warning,
  #pool_processes {
    margin-bottom: 15px;
  }

  app-volumeimport-wizard #key tooltip {
    position: relative;
    top: -4px;
  }

  // ------------------------

  // For some items on VM Wizard Hard Disks page
  #disk_radio {
    max-width: 220px;
  }
  // ---------------

  // Vertically align header-footer items on datatables
  .datatable-header-cell {
    position: relative;
  }

  // Put header labels directly over cells
  .datatable-header-cell-label {
    margin-left: 7px;
    position: relative;
    text-align: center;
    top: 7px;
  }

  // Resizes loader dialog which appears on update, wipe disk, etc.
  .entity-job-dialog {
    max-height: 300px;
    max-width: 500px;
    min-width: 200px;
  }

  // Fix bug where ngx-datatable rows get stuck at original window width
  .datatable-scroll {
    min-width: 100%;
  }

  // Style the ix logo with the primary theme color
  .ix-logo {
    @include variable(fill, --primary, $primary);
  }

  // Color the small lock icon with theme colors
  .app-user-name .icon-xs {
    @include variable(color, --fg2, $fg2, !important);
  }

  .mat-spinner circle {
    @include variable(stroke, --primary, $primary, !important);
  }

  // Add a visual effect when any sidenav menu item is clicked
  .highlight {
    opacity: 0.5;
  }

  // Add rule for entity wizards to make text light on dark themes
  .mat-step-header .mat-step-label.mat-step-label-active {
    @include variable(color, --fg2, $fg2);
    opacity: 1;
  }

  .mat-step-header .mat-step-label {
    @include variable(color, --fg2, $fg2);
    opacity: 0.38;
  }

  // Style file trees to be highlighted with a theme color
  .node-content-wrapper:hover,
  .node-content-wrapper-focused {
    background-color: var(--bg2);
  }

  // Give vdev and dual-list arrow buttons theme colors
  .vdev-action-btn,
  .dual-list-action-btn {
    @include variable(background, --bg1, $bg1);
  }

  .vdev-action-btn .arrow,
  .dual-list-action-btn .arrow {
    @include variable(color, --primary, $primary);
    font-size: 36px;
    height: 36px;
    width: 36px;
  }

  app-dual-listbox .chosen .mat-list-item-content {
    color: white;
  }

  .vdev-action-btn:disabled {
    opacity: 0.38;
  }

  #vdev__close-button {
    color: var(--primary) !important;
  }

  // style nav chevrons on datatable pager w/regard to theme
  .mat-button-wrapper .mat-paginator-decrement,
  .mat-button-wrapper .mat-paginator-increment {
    @include variable(border-color, --fg1, $fg1);
  }

  .mat-icon-button:disabled .mat-button-wrapper .mat-paginator-decrement,
  .mat-icon-button:disabled .mat-button-wrapper .mat-paginator-increment {
    @include variable(border-color, --fg1, $fg1);
    opacity: 0.38;
  }

  // style to make sure all radio buttons catch the theme color
  .mat-radio-button.mat-accent .mat-radio-inner-circle {
    @include variable(background-color, --primary, $primary, !important);
  }

  .mat-radio-button.mat-accent.mat-radio-checked .mat-radio-outer-circle {
    @include variable(border-color, --primary, $primary, !important);
  }

  // Fix icon color in notification area
  .info-icon {
    @include variable(color, --primary, $primary, !important);
  }

  .mat-spinner circle {
    @include variable(stroke, --primary, $primary, !important);
  }

  // Align button and tooltip on Add Replication form
  #repl_remote_hostkey button {
    left: 17px;
  }

  #repl_remote_hostkey .tooltip {
    left: 145px;
    top: -55px;
  }

  // Theme color for slider (Shell page and elsewhere)
  .mat-slider {
    @include variable(color, --accent, $accent, !important);
  }

  .mat-slider-track-fill,
  .mat-slider-thumb {
    @include variable(background-color, --accent, $accent, !important);
  }

  // Fix a layout problem on Sharing/ISCSI page with ink-bar under active link...
  iscsi .mat-tab-label-active,
  reportsdashboard .mat-tab-label-active {
    @include variable(border-color, --primary, $primary);
    border-bottom: 2px solid;
  }

  //...by hiding ink bar, replacing it with a bottom border, above.
  iscsi .mat-ink-bar,
  reportsdashboard .mat-ink-bar {
    opacity: 0;
  }

  // Properly align buttons on Dir Services / Idmap
  #idmap-actions {
    margin-left: 0;
  }

  // Adjustment of highlight over page number on pager in footer
  .ngx-datatable .datatable-footer .datatable-pager .pager .pages.active a {
    padding-top: 1px;
  }

  // Background visually links the items in the form-explorer
  .form-ex-flex-container {
    @include variable(background, --bg1, $bg1);
  }

  // Align buttons on UI Prefs form
  .prefs-form .mat-card-actions {
    padding-left: 10px;
    text-align: left !important;
  }

  // Keeps buttons on UI prefs form from overflowing page
  @media (max-width:450px) {
    .prefs-form button {
      display: block;
      margin-bottom: 10px !important;
    }
  }

  // Helper styles for red,blue,green,cyan,orange,magenta,violet,yellow
  // The --color-txt css vars are generated by theme service
  .fn-theme-primary {
    @include variable(background-color, --primary, $primary);
    @include variable(color, --primary-txt, $primary-txt);
  }

  .fn-theme-tooltip {
    @import '~ngx-popperjs/scss/theme';
    @include ngx-popperjs-theme(var(--primary), var(--primary-txt), 400px, 20001);
  }

  .fn-theme-red {
    @include variable(background-color, --red, $red);
    @include variable(color, --red-txt, $red-txt);
  }

  .fn-theme-blue {
    @include variable(background-color, --blue, $blue);
    @include variable(color, --blue-txt, $blue-txt);
  }

  .fn-theme-grey {
    @include variable(background-color, --grey, #4d4d4d);
    @include variable(color, --grey, #4d4d4d);
  }

  .fn-theme-green {
    @include variable(background-color, --green, $green);
    @include variable(color, --green-txt, $green-txt);
  }

  .fn-theme-cyan {
    @include variable(background-color, --cyan, $cyan);
    @include variable(color, --cyan-txt, $cyan-txt);
  }

  .fn-theme-orange {
    @include variable(background-color, --orange, $orange);
    @include variable(color, --orange-txt, $orange-txt);
  }

  .fn-theme-magenta {
    @include variable(background-color, --magenta, $magenta);
    @include variable(color, --magenta-txt, $magenta-txt);
  }

  .fn-theme-violet {
    @include variable(background-color, --violet, $violet);
    @include variable(color, --violet-txt, $violet-txt);
  }

  .fn-theme-yellow {
    @include variable(background-color, --yellow, $yellow);
    @include variable(color, --yellow-txt, $yellow-txt);
  }

  .fn-theme-contrast-darker {
    background-color: var(--contrast-darker);
    color: var(--fg2);
  }

  .fn-theme-contrast-lighter {
    background-color: var(--contrast-lighter);
    color: var(--fg2);
  }

  // Fixes color on Reports page tabs
  #dashboardcontainerdiv .mat-ink-bar {
    @include variable(background-color, --primary, $primary);
  }

  .mat-button {
    @include variable(font-family, --font-family-body, $font-family-body, !important);
    background: var(--btn-default-bg);
    font-weight: bold !important;
    text-transform: capitalize !important;
  }

  .mat-stroked-button {
    background-color: transparent !important;
    border: 1px solid currentColor !important;
    border-radius: 25px;
    line-height: 28px;

    &.fn-theme-primary {
      @include variable(color, --primary, $primary);
    }

    &.fn-theme-grey {
      @include variable(color, --grey, #4d4d4d);
    }

    &.fn-theme-red {
      @include variable(color, --red, $red);
    }

    &.fn-theme-blue {
      @include variable(color, --blue, $blue);
    }

    &.fn-theme-green {
      @include variable(color, --green, $green);
    }

    &.fn-theme-cyan {
      @include variable(color, --cyan, $cyan);
    }

    &.fn-theme-orange {
      @include variable(color, --orange, $orange);
    }

    &.fn-theme-magenta {
      @include variable(color, --magenta, $magenta);
    }

    &.fn-theme-violet {
      @include variable(color, --violet, $violet);
    }

    &.fn-theme-yellow {
      @include variable(color, --yellow, $yellow);
    }
  }

  .mat-button[color='default'] {
    @include variable(color, --fg2, $fg2, !important);
  }

  // Gets checkboxes in SMART tests to pick up theme color
  .mat-checkbox-checked .mat-checkbox-background,
  .mat-primary .mat-pseudo-checkbox-checked,
  .mat-primary .mat-pseudo-checkbox-indeterminate,
  .mat-primary.mat-checkbox-indeterminate .mat-checkbox-background {
    @include variable(background, --primary, $primary, !important);
    border: none;
  }

  .mat-checkbox .mat-checkbox-background {
    @include variable(border-color, --primary, $primary, !important);
    border: solid 2px;
  }

  .mat-checkbox.mat-checkbox-disabled,
  .mat-checkbox.mat-checkbox-checked.mat-checkbox-disabled {
    cursor: not-allowed;
  }

  .mat-checkbox.mat-checkbox-disabled .mat-checkbox-background,
  .mat-checkbox.mat-checkbox-checked.mat-checkbox-disabled .mat-checkbox-background {
    @include variable(background, --grey, #4d4d4d, !important);
    @include variable(border-color, --grey, #4d4d4d, !important);
    border: solid 2px;
  }

  .form-selection-list {
    .mat-pseudo-checkbox {
      @include variable(border-color, --primary, $primary, !important);
      border: solid 2px;
      opacity: 0.75;

      &::after {
        border-bottom: 1.35px solid currentColor;
        border-left: 1.35px solid currentColor;
      }
    }

    .mat-list-text {
      opacity: 0.75;
    }
  }

  // for multi-selection only
  .mat-option-pseudo-checkbox.mat-pseudo-checkbox {
    display: none;
  }

  // Bring tooltips to the front in dialogs
  .mat-dialog-container,
  .mat-dialog-content {
    overflow: visible !important;
  }

  // Fix for overscrolling problem with sidenav
  .sidebar-panel.mat-sidenav .navigation-hold {
    position: static !important;
  }

  .mat-drawer {
    overflow-y: hidden !important;
  }

  app-admin-layout .not-alerts .mat-drawer-inner-container {
    overflow: visible !important;
  }

  // Bring theme colors to rollover effect for standard primary buttons
  .mat-button.mat-primary .mat-button-focus-overlay {
    @include variable(background-color, --primary, $primary);
    opacity: 0.12;
  }

  // Bring theme colors to rollover effect for standard accent buttons
  .mat-button.mat-accent .mat-button-focus-overlay {
    @include variable(background-color, --accent, $accent);
    opacity: 0.12;
  }

  // Bring theme color to tab underline on Theme Preview
  #theme-preview .mat-ink-bar {
    @include variable(background-color, --primary, $primary !important);
  }

  // Bring theme color to small icon buttons
  .mat-icon-button.mat-primary {
    @include variable(color, --primary, $primary !important);
  }

  .mat-icon-button.mat-accent {
    @include variable(color, --accent, $accent !important);
  }

  // Make room for checkbox ripple effect in datatables
  .datatable-header-cell .mat-checkbox,
  .datatable-body-cell .mat-checkbox {
    margin-left: 5px;
  }

  .ngx-datatable .datatable-header .datatable-header-cell .sort-btn {
    vertical-align: -8px;
  }

  // Adjustments to checkboxes and header labels on unique tables
  services .datatable-body-cell .mat-checkbox {
    bottom: 7px !important;
  }

  services .datatable-header-cell-label {
    margin-left: 15px;
  }

  .mat-progress-bar-fill::after {
    @include variable(background-color, --primary, $primary);
  }

  .mat-progress-bar-buffer {
    @include variable(background-color, --primary, $primary);
    opacity: 0.5;
  }

  .mat-progress-bar .mat-progress-bar-background {
    display: none;
  }

  .mat-tab-nav-bar,
  .mat-tab-header {
    border-bottom: 1px solid var(--lines);
  }

  app-entity-dialog .has-pwtoggle {
    background: rgba(0, 0, 0, 0) !important;
    padding: 0 0 10px !important;
    width: 385px !important;

    mat-form-field {
      width: 79% !important;
    }
  }

  .toggle_pw {
    @include variable(display, --toggle_pw_display_prop, $toggle-pw-display-prop);
  }

  datatable-selection > .empty-row {
    color: var(--alt-fg1);
  }

  #update-info {
    color: var(--accent);
  }

  .mat-simple-snackbar-action {
    color: var(--accent);
  }

  input[type=number] {
    appearance: textfield !important;
  }

  input[type=number]::-webkit-inner-spin-button {
    appearance: none;
  }

  .mat-autocomplete-panel {
    background: var(--bg2) !important;
  }

  .mat-autocomplete-panel .mat-option.mat-selected:not(.mat-active):not(:hover),
  .mat-autocomplete-panel .mat-option:hover {
    background-color: var(--primary) !important;
  }

  .mat-autocomplete-panel .mat-option-text {
    color: var(--fg2) !important;
  }

  .ui-treetable-thead {
    text-align: left;
    vertical-align: top;
  }

  app-volumes-list .ui-treetable-resizable .ui-treetable-tfoot>tr>td,
  .ui-treetable-resizable .ui-treetable-tbody>tr>td {
    max-width: 300px;
    text-overflow: ellipsis;
    vertical-align: middle;
    white-space: nowrap;
  }

  app-volumes-list td[id^='tbody__comments_'] {
    min-width: 200px;
    text-overflow: unset;
    white-space: normal !important;
  }

  .ngx-datatable .datatable-header .datatable-header-cell .resize-handle {
    @include variable(border-color, --primary-txt, $primary-txt);
    border-right: 1px solid !important;
    opacity: 0.25;
    visibility: visible !important;
  }

  .datatable-header-inner {
    height: 52px;
  }

  #idmap-err {
    @include variable(color, --red, $red);
    left: 26px;
    position: absolute;
    top: 100px;
  }

  #em_pwmessage {
    margin: 10px 0;
  }

  .rightside-content-hold {
    overflow-y: auto;
  }

  app-networksummary .mat-list .mat-subheader {
    @include variable(color, --fg2, $fg2);
  }

  app-select-dialog .mat-select-placeholder,
  app-ipmi .mat-select-placeholder {
    @include variable(color, --fg2, $fg2);
  }

  app-acmedns-form {
    h4 {
      font-size: 20px;
    }

    .fieldset:first-of-type {
      padding-left: 5px;
    }

    .fieldset:nth-of-type(2) {
      padding-left: 30px;
      padding-top: 38px;
    }

    p .material-icons {
      font-size: 36px;
      margin-left: -4px;
      margin-right: 10px;
      position: relative;
      top: 10px;
    }

    #select_auth,
    #auth_attributes {
      font-size: 140%;
    }
  }

  #acme_directory_uri mat-form-field {
    width: 50%;
  }

  app-certificate-acme-add #authenticators {
    position: relative;
    top: -18px;
  }

  entity-form form-combobox mat-form-field {
    min-width: 180px;
    width: 50%;
  }

  mat-radio-group .radio-option-tooltip {
    left: 5px;
    position: relative;
  }

  .tooltiptext samp {
    background: rgba(255, 255, 255, 0.25);
  }

  .node-content-wrapper {
    margin-left: 2px;
    padding-left: 3px;
  }

  tree-node-content mat-icon {
    vertical-align: top;
  }

  tree-node-content span {
    line-height: 25px;
    padding-left: 3px;
    vertical-align: top;
  }

  .mat-card {
    border-radius: 6px;
  }


  // Scrollbars need separate rules for firefox and webkit

  app-entity-dialog #pool_processes p,
  export-disconnect-modal .pool-summary,
  confirm-dialog .warning-box {
    background-color: rgb(223, 223, 223);
    color: rgb(19, 19, 19);
    max-height: 170px;
    overflow-y: auto;
    padding: 3px;
    width: 100%;
  }

  confirm-dialog pre,
  error-dialog pre {
    background: rgba(0, 0, 0, 0.096);
    overflow-x: auto;
    padding: 5px;
    white-space: pre-wrap;
    white-space: -moz-pre-wrap;
    white-space: -pre-wrap;
    white-space: -o-pre-wrap;
    word-wrap: break-word;
  }

  .fieldset-container {
    .disabled-select .mat-select-arrow {
      opacity: 0.38;
    }

    entity-form-list .form-list .form-list-item > div.form-line {
      display: block;
    }

    #failover_address,
    #failover_virtual_address {
      width: 85%;
    }

  }

  app-interfaces-form {
    entity-form-list .form-list .form-list-item > div.form-line {
      display: none;
    }

    entity-form-list .form-list .form-list-item > div.form-line:first-child {
      display: block;
    }
  }

  app-createpassphrase-form #changekey-instructions,
  app-createpassphrase-form #createkey-instructions,
  app-addkey-form #addkey-instructions,
  app-volumeunlock-form #rekey-instructions,
  app-ssh-keypairs-form #key_instructions {
    font-size: 0.9rem;
    margin-bottom: 1rem;
  }

  app-createpassphrase-form,
  app-addkey-form {
    #cust_button_Cancel {
      background-color: var(--accent);
      color: black !important;
    }
  }

  #recovery_key span {
    margin-right: 5px;
  }

  iscsi .mat-tab-links {
    flex-wrap: wrap;
  }

  app-interfaces-list #timeout-field {
    text-align: center;
    width: 50px;
  }

  // Reset Encryption form
  #encrypt-headline p {
    font-size: 1.5rem;
    font-weight: 500;
    margin-bottom: 0.7rem;

    i {
      margin-right: 5px;
      position: relative;
      top: 3px;
    }
  }

  #encryptionkey-passphrase-instructions p,
  #set_recoverykey-instructions p {
    font-size: 0.9rem;
    margin-top: 1rem;
  }

  #encryptionkey-passphrase {
    max-width: 640px;
  }

  // end of reset encryption form

  confirm-dialog div.message-content p {
    margin-bottom: 10px;
  }

  app-eula p {
    margin-bottom: 15px;
  }

  app-general {
    #language_sort,
    #language_sort_radiogroup {
      display: inline-flex;
    }

    mat-radio-button {
      margin-left: 10px;
    }
  }

  app-active-directory #successfully_updated {
    position: relative;
    top: 12px;
  }

  mat-error a {
    text-decoration: underline;
  }

  .mat-select-panel {
    max-height: 50vh !important; // values over 50vh will push last visible element out the screen
  }

  tree-viewport {
    max-height: 300px;
    overflow: auto;
  }

  app-two-factor {
    #instructions,
    #enabled_status {
      font-size: 115%;
    }

    #enabled_status {
      margin-bottom: 8px;
    }

    button {
      margin-top: 8px !important;
    }
  }

  qr-dialog {
    text-align: center;

    #qr-dialog-buttons {
      flex-direction: row-reverse;
    }
  }

  .chip-warn {
    background-color: var(--red) !important;
    color: white !important;

    mat-icon {
      color: white !important;
      opacity: 0.8 !important;
    }
  }

  .entity-table-cell-error {
    color: var(--red) !important;
  }

  mat-hint {
    color: var(--yellow) !important;
    font-size: 0.7rem;
  }

  #cust_button_continue_with_afp {
    background: var(--bg1);
  }

  /// Slide-in menu ///////////////////////////////

  .sidebar-panel.mat-sidenav .sidebar-list-item {
    border-bottom: 1px solid var(--lines);
    border-left: 6px solid rgba(0, 0, 0, 0);
    width: calc(100% - 6px);
  }

  .sidebar-panel.mat-sidenav .sidebar-list-item:hover {
    border-left: 6px solid var(--hover-bg);
  }

  .sidenav-link:hover,
  .slide-in-nav-item:hover,
  .mat-button.mat-default:hover {
    background: var(--hover-bg) !important;
  }

  .sidebar-panel.mat-sidenav .sidebar-list-item.highlighted {
    background-color: var(--bg2);
    border-left: 6px solid var(--primary);

    .mat-list-item-content > a {
      background-color: var(--bg2);

      mat-icon {
        color: var(--primary);
      }
    }
  }

  .slidein-nav {
    background-color: var(--contrast-darker);
    height: 100vh;
    left: -239px;
    position: absolute;
    top: 48px;
    transition: 200ms;
    width: 239px;
    z-index: 4;
  }

  .slidein-open {
    left: 0 !important;
    transition: 200ms;
  }

  .overlay {
    background-color: rgba(0, 0, 0, 0.6);
    display: none;
    height: 100vh;
    position: absolute;
    transition: 200ms;
    width: 100vw;
    z-index: 3;
  }

  .isdark {
    display: block;
  }

  .slidein-nav .mat-list {
    padding: 0;
  }

  .slidein-nav .mat-list-item {
    border-bottom: solid 1px var(--lines);
  }

  // End slide-in menu ////////////////

  // Remove indentation for form elements on vertical stepper
  .jw-modal-body entity-wizard {
    mat-card {
      margin: 18px 0;
      padding: 0;
    }
  }

<<<<<<< HEAD
  app-support .links-wrapper {
    margin-bottom: 1rem;
  }

  app-support .links {
    margin-bottom: 5px;
  }

  a[href*='//'] {
=======
  .native-link {
>>>>>>> 0fb9cd97
    color: var(--primary);
  }

  // Special class added for certificate display forms for long SANs and DNs
  .break-all {
    word-break: break-all;
  }

  .lowerme {
    margin-top: 32px !important;
  }

  .complex-table-data {
    font-size: 85%;
    margin-bottom: 5px;
    margin-top: 5px;
  }

  .key-textarea {
    height: 280px;
    resize: none;
    width: 540px;
  }

  button.menu-toggle {
    .mat-button-wrapper {
      align-items: center;
      display: inline-flex;
    }

    .mat-icon {
      position: relative;
      right: -10px;
    }
  }

  .topbar-panel {
    .mat-dialog-container {
      border-top-left-radius: 0;
      border-top-right-radius: 0;
      padding-bottom: 8px;
      padding-top: 8px;
    }

    .mat-dialog-content {
      overflow: auto !important;
    }

    .mat-dialog-actions {
      padding-bottom: 24px;
    }
  }

  // Disabled form fields
  .form-element.form-combobox .mat-form-field[disabled],
  .form-element.form-combobox .mat-menu-trigger[disabled]
  .form-element.form-ip-netmask .mat-form-field[disabled],
  .form-element .mat-form-field-wrapper[disabled],
  .form-element input[type=email][disabled],
  .form-element input[type=number][disabled],
  .form-element input[type=password][disabled],
  .form-element input[type=text][disabled],
  .form-element select[disabled],
  .form-element textarea[disabled] {
    opacity: 0.38;
  }

  .search-icon-wrapper {
    cursor: default;
    user-select: none;
  }

  .reset-icon-wrapper {
    cursor: pointer;
    opacity: 0.5;
    user-select: none;

    mat-icon {
      font-size: 150%;
    }

    &.invisible {
      opacity: 0;
      pointer-events: none;
      visibility: hidden;
    }
  }
} // end of ix theme<|MERGE_RESOLUTION|>--- conflicted
+++ resolved
@@ -1466,7 +1466,6 @@
     }
   }
 
-<<<<<<< HEAD
   app-support .links-wrapper {
     margin-bottom: 1rem;
   }
@@ -1476,9 +1475,6 @@
   }
 
   a[href*='//'] {
-=======
-  .native-link {
->>>>>>> 0fb9cd97
     color: var(--primary);
   }
 
