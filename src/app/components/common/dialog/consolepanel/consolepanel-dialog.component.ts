import { MatCheckboxChange } from '@angular/material/checkbox/checkbox';
import { MatDialogRef } from '@angular/material/dialog';
import {
  Component, ViewChild, ElementRef, EventEmitter, OnInit,
} from '@angular/core';
<<<<<<< HEAD
import { Interval } from 'app/interfaces/timeout.interface';
import { WebSocketService } from '../../../../services';
=======
>>>>>>> 0d9e9e24
import { TranslateService } from '@ngx-translate/core';

@Component({
  selector: 'consolepanel-dialog',
  styleUrls: ['./consolepanel-dialog.component.scss'],
  templateUrl: './consolepanel-dialog.component.html',
})
export class ConsolePanelModalDialog implements OnInit {
  refreshMsg: String = 'Check to stop refresh';
  intervalPing: Interval;
  consoleMsg: String = 'Loading...';
  @ViewChild('footerBarScroll', { static: true }) private footerBarScroll: ElementRef;
  onEventEmitter = new EventEmitter();

  constructor(
    protected translate: TranslateService,
    public dialogRef: MatDialogRef<ConsolePanelModalDialog>,
  ) { }

  ngOnInit(): void {
    this.getLogConsoleMsg();
  }

  scrollToBottomOnFooterBar(): void {
    try {
      this.footerBarScroll.nativeElement.scrollTop = this.footerBarScroll.nativeElement.scrollHeight;
    } catch (err) { }
  }

  getLogConsoleMsg(): void {
    this.intervalPing = setInterval(() => {
      let isScrollBottom = false;
      const delta = 3;

      if (this.footerBarScroll.nativeElement.scrollTop + this.footerBarScroll.nativeElement.offsetHeight + delta >= this.footerBarScroll.nativeElement.scrollHeight) {
        isScrollBottom = true;
      }
      this.onEventEmitter.emit();
      if (isScrollBottom) {
        const timeout = setTimeout(() => {
          this.scrollToBottomOnFooterBar();
          clearTimeout(timeout);
        }, 500);
      }
    }, 1000);

    // First, will load once.
    const timeout = setTimeout(() => {
      this.scrollToBottomOnFooterBar();
      clearTimeout(timeout);
    }, 1500);
  }

  onStopRefresh(data: MatCheckboxChange): void {
    if (data.checked) {
      clearInterval(this.intervalPing);
      this.refreshMsg = 'Uncheck to restart refresh';
    } else {
      this.getLogConsoleMsg();
      this.refreshMsg = 'Check to stop refresh';
    }
  }
}<|MERGE_RESOLUTION|>--- conflicted
+++ resolved
@@ -3,11 +3,7 @@
 import {
   Component, ViewChild, ElementRef, EventEmitter, OnInit,
 } from '@angular/core';
-<<<<<<< HEAD
 import { Interval } from 'app/interfaces/timeout.interface';
-import { WebSocketService } from '../../../../services';
-=======
->>>>>>> 0d9e9e24
 import { TranslateService } from '@ngx-translate/core';
 
 @Component({
