--- conflicted
+++ resolved
@@ -1360,7 +1360,6 @@
     opacity: 0.38;
   }
 
-<<<<<<< HEAD
   app-createpassphrase-form #changekey-instructions,
   app-createpassphrase-form #createkey-instructions,
   app-addkey-form #addkey-instructions,
@@ -1368,11 +1367,9 @@
     font-size: 0.9rem;
     margin-bottom: 1rem;
   }
-=======
+
   iscsi .mat-tab-links {
     flex-wrap: wrap;
   }
 
->>>>>>> 0ce78f28
-
  } // end of ix theme