import { HttpClient } from '@angular/common/http';
import { MatDialog } from '@angular/material/dialog';
import { MatDialogRef } from '@angular/material/dialog/dialog-ref';
import { Router } from '@angular/router';
import { marker as T } from '@biesbjerg/ngx-translate-extract-marker';
import { untilDestroyed } from '@ngneat/until-destroy';
import { TranslateService } from '@ngx-translate/core';
import * as _ from 'lodash';
import { TreeNode } from 'primeng/api';
import { forkJoin, Observable } from 'rxjs';
import { filter } from 'rxjs/operators';
import { DatasetEncryptionType } from 'app/enums/dataset-encryption-type.enum';
import { DatasetType } from 'app/enums/dataset-type.enum';
import { JobState } from 'app/enums/job-state.enum';
import { OnOff } from 'app/enums/on-off.enum';
import { PoolScanFunction } from 'app/enums/pool-scan-function.enum';
import { PoolScanState } from 'app/enums/pool-scan-state.enum';
import { PoolScrubAction } from 'app/enums/pool-scrub-action.enum';
import { PoolStatus } from 'app/enums/pool-status.enum';
import { ProductType } from 'app/enums/product-type.enum';
import { ZfsPropertySource } from 'app/enums/zfs-property-source.enum';
import helptext from 'app/helptext/storage/volumes/volume-list';
import { DatasetLockParams } from 'app/interfaces/dataset-lock.interface';
import { Dataset } from 'app/interfaces/dataset.interface';
import { Job } from 'app/interfaces/job.interface';
<<<<<<< HEAD
import { DatasetAttachment } from 'app/interfaces/pool-attachment.interface';
=======
import { PoolAttachment } from 'app/interfaces/pool-attachment.interface';
import { PoolProcess } from 'app/interfaces/pool-process.interface';
import { PoolUnlockQuery } from 'app/interfaces/pool-unlock-query.interface';
>>>>>>> 7bcdc54b
import { Pool, PoolExpandParams, UpdatePool } from 'app/interfaces/pool.interface';
import { Process } from 'app/interfaces/process.interface';
import { Subs } from 'app/interfaces/subs.interface';
import { SystemDatasetConfig } from 'app/interfaces/system-dataset-config.interface';
import { DialogFormConfiguration } from 'app/modules/entity/entity-dialog/dialog-form-configuration.interface';
import { EntityDialogComponent } from 'app/modules/entity/entity-dialog/entity-dialog.component';
import { FormUploadComponent } from 'app/modules/entity/entity-form/components/form-upload/form-upload.component';
import { MessageService } from 'app/modules/entity/entity-form/services/message.service';
import { EntityJobComponent } from 'app/modules/entity/entity-job/entity-job.component';
import { EntityTableAction, EntityTableConfig } from 'app/modules/entity/entity-table/entity-table.interface';
import { EntityUtils } from 'app/modules/entity/utils';
import {
  CreateSnapshotDialogComponent,
} from 'app/pages/storage/volumes/create-snapshot-dialog/create-snapshot-dialog.component';
import {
  DeleteDatasetDialogComponent,
} from 'app/pages/storage/volumes/delete-dataset-dialog/delete-dataset-dialog.component';
import {
  EncryptionOptionsDialogComponent,
} from 'app/pages/storage/volumes/encyption-options-dialog/encryption-options-dialog.component';
import { ExportDisconnectModalComponent, ExportDisconnectModalState } from 'app/pages/storage/volumes/volumes-list/components/export-disconnect-modal.component';
import {
  VolumesListDataset,
  VolumesListPool,
} from 'app/pages/storage/volumes/volumes-list/volumes-list-pool.interface';
import { VolumesListComponent } from 'app/pages/storage/volumes/volumes-list/volumes-list.component';
import {
  AppLoaderService, DialogService, StorageService, ValidationService, WebSocketService,
} from 'app/services';

export class VolumesListTableConfig implements EntityTableConfig {
  hideTopActions = true;
  tableData: TreeNode[] = [];
  columns = [
    { name: T('Name'), prop: 'name', always_display: true },
    { name: T('Type'), prop: 'type', hidden: false },
    {
      name: T('Used'), prop: 'used_parsed', sortBy: 'used.parsed', filesizePipe: false, hidden: false,
    },
    {
      name: T('Available'), prop: 'available_parsed', hidden: false, filesizePipe: false,
    },
    { name: T('Compression'), prop: 'compression' },
    { name: T('Compression Ratio'), prop: 'compressratio' },
    { name: T('Readonly'), prop: 'readonly', hidden: false },
    { name: T('Dedup'), prop: 'dedup' },
    { name: T('Comments'), prop: 'comments' },
    { name: T('Actions'), prop: 'actions', hidden: false },
  ];

  config = {
    deleteMsg: {
      key_props: ['name'],
    },
  };

  protected dialogRef: MatDialogRef<EntityJobComponent>;
  routeAdd = ['storage', 'import'];
  routeAddTooltip = T('Create or Import Pool');
  showSpinner: boolean;
  // TODO: Unused?
  encryptedStatus: number;
  restartServices = false;
  subs: Subs;
  productType = window.localStorage.getItem('product_type') as ProductType;

  constructor(
    private parentVolumesListComponent: VolumesListComponent,
    private router: Router,
    private classId: string,
    private datasets: Dataset[],
    public mdDialog: MatDialog,
    protected ws: WebSocketService,
    protected dialogService: DialogService,
    protected loader: AppLoaderService,
    protected translate: TranslateService,
    protected storageService: StorageService,
    protected volumeData: VolumesListPool,
    protected messageService: MessageService,
    protected http: HttpClient,
    protected validationService: ValidationService,
  ) {
    if (typeof (this.classId) !== 'undefined' && this.classId !== '' && volumeData && volumeData['children']) {
      this.tableData = volumeData['children'].map((child) => {
        child.parent = volumeData;
        return this.dataHandler(child);
      });
    }
  }

  destroy(): void {
    console.info(`The ${this.constructor.name} has been destroyed`);
  }

  isCustActionVisible(actionname: string): boolean {
    if (actionname === 'download_key' && this.encryptedStatus > 0) {
      return true;
    }
    return false;
  }

  getEncryptedActions(rowData: VolumesListPool): EntityTableAction[] {
    const actions = [];

    if (this.parentVolumesListComponent.hasEncryptedRoot[rowData.name]
      && this.parentVolumesListComponent.hasKeyDataset[rowData.name]) {
      actions.push({
        label: T('Export Dataset Keys'),
        onClick: (row1: VolumesListPool) => {
          this.loader.open();
          const fileName = 'dataset_' + row1.name + '_keys.json';
          const mimetype = 'application/json';
          this.ws.call('core.download', ['pool.dataset.export_keys', [row1.name], fileName]).pipe(untilDestroyed(this, 'destroy')).subscribe((res) => {
            this.loader.close();
            const url = res[1];
            this.storageService.streamDownloadFile(this.http, url, fileName, mimetype)
              .pipe(untilDestroyed(this, 'destroy'))
              .subscribe((file) => {
                if (res !== null && (res as any) !== '') {
                  this.storageService.downloadBlob(file, fileName);
                }
              });
          }, (e) => {
            this.loader.close();
            new EntityUtils().handleWsError(this, e, this.dialogService);
          });
        },
      });
    }

    return actions as EntityTableAction[];
  }

  keyFileUpdater(file: FormUploadComponent): void {
    const fileBrowser = file.fileInput.nativeElement;
    if (fileBrowser.files && fileBrowser.files[0]) {
      this.subs = { apiEndPoint: file.apiEndPoint, file: fileBrowser.files[0] };
    }
  }

  getPoolData(poolId: number): Observable<Pool[]> {
    return this.ws.call('pool.query', [[['id', '=', poolId]]]);
  }

  getActions(rowData: VolumesListPool | VolumesListDataset): EntityTableAction[] {
    (rowData as any).is_passphrase = (!!('key_format' in rowData && rowData.key_format.parsed === 'passphrase'));
    let rowDataPathSplit: string[] = [];
    if ('mountpoint' in rowData && rowData.mountpoint) {
      rowDataPathSplit = rowData.mountpoint.split('/');
    }
    const actions = [];
    // workaround to make deleting volumes work again,  was if (row.vol_fstype == "ZFS")
    if (rowData.type === 'zpool') {
      if (rowData.status !== PoolStatus.Offline) {
        actions.push({
          id: rowData.name,
          name: T('Pool Options'),
          label: T('Pool Options'),
          onClick: (row: VolumesListPool) => {
            const dialogConf: DialogFormConfiguration = {
              title: this.translate.instant('Edit Pool Options for {name}', { name: row.name }),
              confirmCheckbox: true,
              fieldConfig: [
                {
                  type: 'checkbox',
                  name: 'autotrim',
                  placeholder: helptext.pool_options_dialog.autotrim_placeholder,
                  tooltip: helptext.pool_options_dialog.autotrim_tooltip,
                  value: (row.autotrim.value === 'on'),
                },
              ],
              saveButtonText: helptext.encryption_options_dialog.save_button,
              afterInit() {
              },
              customSubmit: (entityDialog: EntityDialogComponent) => {
                const formValue = entityDialog.formValue;
                const dialogRef = this.mdDialog.open(EntityJobComponent, {
                  data: { title: helptext.pool_options_dialog.save_pool_options },
                  disableClose: true,
                });
                dialogRef.componentInstance.setDescription(helptext.pool_options_dialog.saving_pool_options);
                dialogRef.componentInstance.setCall('pool.update', [
                  row.id,
                  { autotrim: formValue.autotrim ? OnOff.On : OnOff.Off } as UpdatePool,
                ]);
                dialogRef.componentInstance.submit();
                dialogRef.componentInstance.success.pipe(untilDestroyed(this, 'destroy')).subscribe((res: Job<Pool>) => {
                  if (res) {
                    dialogRef.close();
                    entityDialog.dialogRef.close();
                    this.dialogService.info(
                      helptext.pool_options_dialog.dialog_saved_title,
                      this.translate.instant('Pool options for {poolName} successfully saved.', { poolName: row.name }),
                      '500px', 'info',
                    );
                    this.parentVolumesListComponent.repaintMe();
                  }
                });
                dialogRef.componentInstance.failure.pipe(untilDestroyed(this, 'destroy')).subscribe((err) => {
                  if (err) {
                    dialogRef.close();
                    new EntityUtils().handleWsError(entityDialog, err, this.dialogService);
                  }
                });
              },
            };
            this.dialogService.dialogForm(dialogConf).pipe(untilDestroyed(this, 'destroy')).subscribe(() => {
            });
          },
        });
      }
      actions.push({
        id: rowData.name,
        name: 'Export/Disconnect',
        label: helptext.exportAction,
        color: 'warn',
        onClick: (row1: VolumesListPool) => {
          if (rowData.status !== PoolStatus.Unknown) {
            this.loader.open();
            forkJoin([
              this.ws.call('pool.attachments', [row1.id]),
              this.ws.call('pool.processes', [row1.id]),
              this.ws.call('systemdataset.config'),
            ]).pipe(
              untilDestroyed(this, 'destroy'),
            ).subscribe(([attachments, processes, systemConfig]) => {
              this.loader.close();

              this.openDetachModal(row1, attachments, processes, systemConfig)
                .pipe(
                  filter(Boolean),
                  untilDestroyed(this, 'destroy'),
                )
                .subscribe(() => {
                  this.parentVolumesListComponent.repaintMe();
                });
            },
            (err) => {
              this.loader.close();
              this.dialogService.errorReport(helptext.exportError, err.reason, err.trace.formatted);
            });
          } else {
            this.openDetachModal(row1)
              .pipe(
                filter(Boolean),
                untilDestroyed(this, 'destroy'),
              )
              .subscribe(() => {
                this.parentVolumesListComponent.repaintMe();
              });
          }
        },
      });

      if (rowData.status !== PoolStatus.Offline) {
        actions.push({
          id: rowData.name,
          name: 'Add Vdevs',
          label: T('Add Vdevs'),
          onClick: (row1: VolumesListPool) => {
            this.router.navigate(['/', 'storage', 'manager', row1.id]);
          },
        });
        actions.push({
          id: rowData.name,
          name: 'Scrub Pool',
          label: T('Scrub Pool'),
          onClick: (row1: VolumesListPool) => {
            this.getPoolData(row1.id).pipe(untilDestroyed(this, 'destroy')).subscribe((pools) => {
              if (!pools[0]) {
                return;
              }

              if (pools[0].scan.function === PoolScanFunction.Scrub && pools[0].scan.state === PoolScanState.Scanning) {
                const message = this.translate.instant('Stop the scrub on {poolName}?', { poolName: row1.name });
                this.dialogService.confirm({
                  message,
                  title: this.translate.instant('Scrub Pool'),
                  buttonMsg: this.translate.instant('Stop Scrub'),
                }).pipe(
                  filter(Boolean),
                  untilDestroyed(this, 'destroy'),
                ).subscribe(() => {
                  this.loader.open();
                  this.ws.call('pool.scrub', [row1.id, PoolScrubAction.Stop]).pipe(untilDestroyed(this, 'destroy')).subscribe(
                    () => {
                      this.loader.close();
                      const msg = this.translate.instant('Stopping scrub on pool');
                      this.dialogService.info(T('Stop Scrub'), `${msg} <i>${row1.name}</i>`, '300px', 'info', true);
                    },
                    (err) => {
                      this.loader.close();
                      new EntityUtils().handleWsError(this, err, this.dialogService);
                    },
                  );
                });
              } else {
                const message = this.translate.instant('Start scrub on pool <i>{poolName}</i>?', { poolName: row1.name });
                this.dialogService.confirm({
                  message,
                  title: this.translate.instant('Scrub Pool'),
                  buttonMsg: this.translate.instant('Start Scrub'),
                }).pipe(
                  filter(Boolean),
                  untilDestroyed(this, 'destroy'),
                ).subscribe(() => {
                  this.dialogRef = this.mdDialog.open(EntityJobComponent, {
                    data: { title: T('Scrub Pool') },
                  });
                  this.dialogRef.componentInstance.setCall('pool.scrub', [row1.id, PoolScrubAction.Start]);
                  this.dialogRef.componentInstance.submit();
                  this.dialogRef.componentInstance.success.pipe(untilDestroyed(this, 'destroy')).subscribe((jobres) => {
                    this.dialogRef.close(false);
                    if (jobres.progress.percent === 100 && jobres.progress.description === 'Scrub finished') {
                      this.dialogService.info(
                        this.translate.instant('Scrub Complete'),
                        this.translate.instant('Scrub complete on pool <i>{poolName}</i>.', { poolName: row1.name }),
                        '300px',
                        'info',
                        true,
                      );
                    } else {
                      this.dialogService.info(
                        this.translate.instant('Scrub Stopped'),
                        this.translate.instant('Stopped the scrub on pool <i>{poolName}</i>.', { poolName: row1.name }),
                        '300px',
                        'info',
                        true,
                      );
                    }
                  });
                  this.dialogRef.componentInstance.failure.pipe(untilDestroyed(this, 'destroy')).subscribe((err) => {
                    this.dialogRef.componentInstance.setDescription(err.error);
                  });
                });
              }
            });
          },
        });
        actions.push({
          id: rowData.name,
          name: 'Status',
          label: T('Status'),
          onClick: (row1: VolumesListPool) => {
            this.router.navigate(['/', 'storage', 'status', row1.id]);
          },
        });
        actions.push({
          id: rowData.name,
          name: T('Expand Pool'),
          label: T('Expand Pool'),
          onClick: (row1: VolumesListPool) => {
            const conf: DialogFormConfiguration = {
              title: helptext.expand_pool_dialog.title + row1.name,
              fieldConfig: [
                {
                  type: 'paragraph',
                  name: 'expand_description',
                  paraText: helptext.expand_pool_dialog.message,
                },
                {
                  type: 'input',
                  inputType: 'password',
                  name: 'passphrase',
                  placeholder: helptext.expand_pool_dialog.passphrase_placeholder,
                  togglePw: true,
                  required: true,
                },
              ],
              saveButtonText: helptext.expand_pool_dialog.save_button,
              customSubmit(entityDialog: EntityDialogComponent) {
                // eslint-disable-next-line @typescript-eslint/no-use-before-define
                doExpand(entityDialog);
              },
            };

            const doExpand = (entityDialog?: EntityDialogComponent): void => {
              this.loader.open();
              const payload: PoolExpandParams = [row1.id];
              if (entityDialog) {
                payload.push({ geli: { passphrase: entityDialog.formValue['passphrase'] } });
              }
              this.ws.job('pool.expand', payload).pipe(untilDestroyed(this, 'destroy')).subscribe(
                (res) => {
                  this.loader.close();
                  if (res.error) {
                    if (res.exc_info && res.exc_info.extra) {
                      (res as any).extra = res.exc_info.extra;
                    }
                    new EntityUtils().handleWsError(this, res, this.dialogService, conf.fieldConfig);
                  }
                  if (res.state === JobState.Success) {
                    if (entityDialog) {
                      entityDialog.dialogRef.close(true);
                    }
                    this.dialogService.generalDialog({
                      title: helptext.expand_pool_success_dialog.title,
                      icon: 'info',
                      is_html: true,
                      message: this.translate.instant('Successfully expanded pool <i>{poolName}</i>', { poolName: row1.name }),
                      hideCancel: true,
                    });
                  }
                },
                (err) => {
                  this.loader.close();
                  new EntityUtils().handleWsError(this, err, this.dialogService);
                },
              );
            };

            this.dialogService.generalDialog({
              title: this.translate.instant(helptext.expand_pool_dialog.title) + row1.name,
              message: helptext.expand_pool_dialog.message,
              confirmBtnMsg: helptext.expand_pool_dialog.save_button,
            }).pipe(
              filter(Boolean),
              untilDestroyed(this, 'destroy'),
            ).subscribe(() => doExpand());
          },
        });

        if (!rowData.is_upgraded) {
          actions.push({
            id: rowData.name,
            name: T('Upgrade Pool'),
            label: T('Upgrade Pool'),
            onClick: (row1: VolumesListPool) => {
              this.dialogService.confirm({
                title: this.translate.instant('Upgrade Pool'),
                message: this.translate.instant(helptext.upgradePoolDialog_warning) + row1.name,
              }).pipe(
                filter(Boolean),
                untilDestroyed(this, 'destroy'),
              ).subscribe(() => {
                this.loader.open();
                this.ws.call('pool.upgrade', [rowData.id]).pipe(untilDestroyed(this, 'destroy')).subscribe(
                  () => {
                    this.dialogService.info(
                      this.translate.instant('Upgraded'),
                      this.translate.instant('Successfully Upgraded {poolName}.', { poolName: row1.name }),
                      '500px',
                      'info',
                    ).pipe(untilDestroyed(this)).subscribe(() => {
                      this.parentVolumesListComponent.repaintMe();
                    });
                  },
                  (res) => {
                    this.dialogService.errorReport(
                      this.translate.instant('Error Upgrading Pool {poolName}', { poolName: row1.name }),
                      res.message,
                      res.stack,
                    );
                  },
                  () => this.loader.close(),
                );
              });
            },
          });
        }
      }
    }

    if (rowData.type === DatasetType.Filesystem) {
      if (!rowData.locked) {
        actions.push({
          id: rowData.name,
          name: T('Add Dataset'),
          label: T('Add Dataset'),
          onClick: () => {
            this.parentVolumesListComponent.addDataset(rowData.pool, rowData.id);
          },
        });
        actions.push({
          id: rowData.name,
          name: T('Add Zvol'),
          label: T('Add Zvol'),
          onClick: () => {
            this.parentVolumesListComponent.addZvol(rowData.id, true);
          },
        });
      }
      actions.push({
        id: rowData.name,
        name: T('Edit Options'),
        label: T('Edit Options'),
        onClick: () => {
          this.parentVolumesListComponent.editDataset(rowData.pool, rowData.id);
        },
      });
      if (rowDataPathSplit[1] !== 'iocage' && !rowData.locked) {
        actions.push({
          id: rowData.name,
          name: T('View Permissions'),
          label: T('View Permissions'),
          ttposition: 'left',
          onClick: (row: VolumesListDataset) => {
            this.parentVolumesListComponent.viewingPermissionsForDataset = row;
          },
        },
        {
          id: rowData.name,
          name: T('User Quotas'),
          label: T('User Quotas'),
          onClick: () => {
            this.router.navigate(['/', 'storage', 'user-quotas', rowData.id]);
          },
        },
        {
          id: rowData.name,
          name: T('Group Quotas'),
          label: T('Group Quotas'),
          onClick: () => {
            this.router.navigate(['/', 'storage', 'group-quotas', rowData.id]);
          },
        });
      }

      if (rowData.id.includes('/')) {
        actions.push({
          id: rowData.name,
          name: T('Delete Dataset'),
          label: T('Delete Dataset'),
<<<<<<< HEAD
          onClick: (row: VolumesListDataset) => {
            this.mdDialog.open(DeleteDatasetDialogComponent, { data: row })
              .afterClosed()
              .pipe(untilDestroyed(this, 'destroy'))
              .subscribe((shouldRefresh) => {
                if (shouldRefresh) {
                  this.parentVolumesListComponent.repaintMe();
                }
              });
=======
          onClick: (row1: VolumesListDataset) => {
            const datasetName = row1.name;

            this.loader.open();
            combineLatest([
              this.ws.call('pool.dataset.attachments', [row1.id]),
              this.ws.call('pool.dataset.processes', [row1.id]),
            ]).pipe(untilDestroyed(this, 'destroy')).subscribe(
              ([attachments, processes]) => {
                this.deleteDataset(
                  rowData.id,
                  datasetName,
                  this.getDatasetRelatedSummary(
                    datasetName,
                    attachments,
                    processes,
                  ),
                );
              },
              (err) => {
                this.loader.close();
                new EntityUtils().handleWsError(this, err, this.dialogService);
              },
            );
>>>>>>> 7bcdc54b
          },
        });
      }
    }
    if (rowData.type === DatasetType.Volume) {
      actions.push({
        id: rowData.name,
        name: T('Delete Zvol'),
        label: T('Delete Zvol'),
        onClick: (row1: VolumesListDataset) => {
          const zvolName = row1.name;

          this.loader.open();
          combineLatest([
            this.ws.call('pool.dataset.attachments', [row1.id]),
            this.ws.call('pool.dataset.processes', [row1.id]),
          ]).pipe(untilDestroyed(this, 'destroy')).subscribe(
            ([attachments, processes]) => {
              this.deleteZvol(
                rowData.id,
                zvolName,
                this.getZvolRelatedSummary(
                  zvolName,
                  attachments,
                  processes,
                ),
              );
            },
            (err) => {
              this.loader.close();
              new EntityUtils().handleWsError(this, err, this.dialogService);
            },
          );
        },
      });
      actions.push({
        id: rowData.name,
        name: T('Edit Zvol'),
        label: T('Edit Zvol'),
        onClick: () => {
          this.parentVolumesListComponent.addZvol(rowData.id, false);
        },
      });
    }
    if (rowData.type === DatasetType.Volume || rowData.type === DatasetType.Filesystem) {
      actions.push({
        id: rowData.name,
        name: T('Create Snapshot'),
        label: T('Create Snapshot'),
        onClick: (row: VolumesListDataset) => {
          this.mdDialog.open(CreateSnapshotDialogComponent, {
            data: row.id,
          });
        },
      });

      const rowDataset = _.find(this.datasets, { id: rowData.id });
      if (rowDataset && rowDataset['origin'] && !!rowDataset['origin'].parsed) {
        actions.push({
          id: rowData.name,
          name: T('Promote Dataset'),
          label: T('Promote Dataset'),
          onClick: (row1: VolumesListDataset) => {
            this.loader.open();

            this.ws.call('pool.dataset.promote', [row1.id]).pipe(untilDestroyed(this, 'destroy')).subscribe(() => {
              this.loader.close();
              // Showing info here because there is no feedback on list parent for this if promoted.
              this.dialogService
                .info(T('Promote Dataset'), T('Successfully Promoted ') + row1.id, '500px', 'info')
                .pipe(untilDestroyed(this, 'destroy'))
                .subscribe(() => {
                  this.parentVolumesListComponent.repaintMe();
                });
            }, (res) => {
              this.loader.close();
              const msg = this.translate.instant('Error Promoting dataset ');
              this.dialogService.errorReport(msg + row1.id, res.reason, res.stack);
            });
          },
        });
      }
    }
    return actions as EntityTableAction[];
  }

<<<<<<< HEAD
  private openDetachModal(
    pool: VolumesListPool,
    attachments?: DatasetAttachment[],
    processes?: Process[],
    systemConfig?: SystemDatasetConfig,
  ): Observable<unknown> {
    return this.mdDialog
      .open(ExportDisconnectModalComponent, {
        width: '550px',
        disableClose: true,
        data: {
          pool,
          attachments,
          processes,
          systemConfig,
        } as ExportDisconnectModalState,
      })
      .afterClosed();
=======
  private getStorageFlattenedAttachments(attachments: PoolAttachment[]): string {
    function formatPoolAttachment(obj: PoolAttachment): string {
      return obj.attachments
        .map((a) => formatAttachments(a.split(',')))
        .join();
    }

    function formatAttachments(arr: string[]): string {
      return arr
        .map((str) => formatAttachment(str))
        .join();
    }

    function formatAttachment(str: string): string {
      return `<br> - ${str}`;
    }

    return attachments.map((item) => `<br><b>${item.type}:</b>${formatPoolAttachment(item)}`).join();
  }

  private getStorageFlattenedProcesses(processes: PoolProcess[]): string {
    return processes.map((process) => {
      if (process.name) {
        return `<br> - ${process.name}`;
      }
      if (process.pid) {
        return `<br> - ${process.pid} - ${process.cmdline.substring(0, 40)}`;
      }
      return '';
    }).join();
  }

  private getZvolRelatedSummary(
    zvolName: string,
    attachments: PoolAttachment[],
    processes: PoolProcess[],
  ): string {
    let summary = '';

    if (attachments.length) {
      summary += this.translate.instant(helptext.zvolDeleteMsg, { name: zvolName });
      summary += this.getStorageFlattenedAttachments(attachments);
      summary += '<br /><br />';
    }

    const runningProcesses = processes.filter((p) => !p.service && p.name);
    if (runningProcesses.length) {
      summary += this.translate.instant(helptext.exportMessages.running);
      summary += `<b>${zvolName}</b>:`;
      summary += this.getStorageFlattenedProcesses(runningProcesses);
    }

    const runningUnknownProcesses = processes.filter((p) => !p.service && !p.name);
    if (runningUnknownProcesses.length) {
      summary += '<br><br>' + this.translate.instant(helptext.exportMessages.unknown);
      summary += this.getStorageFlattenedProcesses(runningUnknownProcesses);
      summary += '<br><br>' + this.translate.instant(helptext.exportMessages.terminated);
    }

    return summary;
  }

  private getDatasetRelatedSummary(
    datasetName: string,
    attachments: PoolAttachment[],
    processes: PoolProcess[],
  ): string {
    let summary = '';

    if (attachments.length) {
      summary += this.translate.instant(helptext.datasetDeleteMsg, { name: datasetName });
      summary += this.getStorageFlattenedAttachments(attachments);
      summary += '<br /><br />';
    }

    const runningProcesses = processes.filter((p) => !p.service && p.name);
    if (runningProcesses.length) {
      summary += this.translate.instant(helptext.exportMessages.running);
      summary += `<b>${datasetName}</b>:`;
      summary += this.getStorageFlattenedProcesses(runningProcesses);
    }

    const runningUnknownProcesses = processes.filter((p) => !p.service && !p.name);
    if (runningUnknownProcesses.length) {
      summary += '<br><br>' + this.translate.instant(helptext.exportMessages.unknown);
      summary += this.getStorageFlattenedProcesses(runningUnknownProcesses);
      summary += '<br><br>' + this.translate.instant(helptext.exportMessages.terminated);
    }

    return summary;
  }

  private deleteDataset(datasetId: string, datasetName: string, relatedSummary: string): void {
    this.loader.close();
    this.dialogService.doubleConfirm(
      this.translate.instant('Delete Dataset <i><b>{datasetName}</b></i>', { datasetName }),
      this.translate.instant(
        'The <i><b>{datasetName}</b></i> dataset and all snapshots stored with it <b>will be permanently deleted</b>.',
        { datasetName },
      )
      + `<br><br>${relatedSummary}`,
      datasetName,
      true,
      this.translate.instant('DELETE DATASET'),
    ).pipe(
      filter(Boolean),
      untilDestroyed(this, 'destroy'),
    ).subscribe(() => {
      this.loader.open();
      this.ws.call('pool.dataset.delete', [datasetId, { recursive: true }]).pipe(untilDestroyed(this, 'destroy')).subscribe(
        () => {
          this.loader.close();
          this.parentVolumesListComponent.repaintMe();
        },
        (error) => {
          this.loader.close();
          if (error.reason.indexOf('Device busy') > -1) {
            this.dialogService.confirm({
              title: this.translate.instant('Device Busy'),
              message: this.translate.instant('Force deletion of dataset <i>{datasetName}</i>?', { datasetName }),
              buttonMsg: this.translate.instant('Force Delete'),
            }).pipe(
              filter(Boolean),
              untilDestroyed(this, 'destroy'),
            ).subscribe(() => {
              this.loader.open();
              this.ws.call('pool.dataset.delete', [datasetId, {
                recursive: true,
                force: true,
              }]).pipe(untilDestroyed(this, 'destroy')).subscribe(
                () => {
                  this.loader.close();
                  this.parentVolumesListComponent.repaintMe();
                },
                (err) => {
                  this.loader.close();
                  this.dialogService.errorReport(
                    this.translate.instant(
                      'Error deleting dataset {datasetName}.', { datasetName },
                    ),
                    err.reason,
                    err.stack,
                  );
                },
              );
            });
          } else {
            this.dialogService.errorReport(
              this.translate.instant(
                'Error deleting dataset {datasetName}.', { datasetName },
              ),
              error.reason,
              error.stack,
            );
          }
        },
      );
    });
  }

  private deleteZvol(zvolId: string, zvolName: string, relatedSummary: string): void {
    this.loader.close();
    this.dialogService.doubleConfirm(
      this.translate.instant('Delete'),
      this.translate.instant(
        'ZVol {zvolName} and all snapshots stored with it <b>will be permanently deleted</b>.',
        { zvolName },
      )
      + `<br><br>${relatedSummary}`,
      zvolName,
      true,
      this.translate.instant('Delete Zvol'),
    ).pipe(
      filter(Boolean),
      untilDestroyed(this, 'destroy'),
    ).subscribe(() => {
      this.loader.open();

      this.ws.call('pool.dataset.delete', [zvolId, { recursive: true }]).pipe(untilDestroyed(this, 'destroy')).subscribe(() => {
        this.loader.close();
        this.parentVolumesListComponent.repaintMe();
      }, (res) => {
        this.loader.close();
        this.dialogService.errorReport(
          this.translate.instant(
            'Error deleting zvol {zvolName}.', { zvolName },
          ),
          res.reason,
          res.stack,
        );
      });
    });
>>>>>>> 7bcdc54b
  }

  getEncryptedDatasetActions(rowData: VolumesListDataset): EntityTableAction[] {
    const encryptionActions = [];
    if (rowData.encrypted) {
      if (rowData.locked) {
        if (rowData.is_encrypted_root
          && (!rowData.parent || (rowData.parent && !(rowData.parent as VolumesListDataset).locked))) {
          encryptionActions.push({
            id: rowData.name,
            name: T('Unlock'),
            label: T('Unlock'),
            onClick: () => {
              // unlock
              this.router.navigate([
                '/', 'storage', 'id', rowData.pool, 'dataset',
                'unlock', rowData.id,
              ]);
            },
          });
        }
      } else {
        encryptionActions.push({
          id: rowData.name,
          name: T('Encryption Options'),
          label: T('Encryption Options'),
          onClick: (row: VolumesListDataset) => {
            const hasKeyChild = this.datasets.some((dataset) => {
              return dataset.id.startsWith(row.id) && dataset.id !== row.id
                && dataset.encryption_root && (dataset.id === dataset.encryption_root)
                && dataset.key_format?.value === 'HEX';
            });
            const parent = row.parent as VolumesListDataset;
            const hasPassphraseParent = parent?.key_format?.value === DatasetEncryptionType.Passphrase;

            this.mdDialog.open(
              EncryptionOptionsDialogComponent,
              { data: { row, hasKeyChild, hasPassphraseParent } },
            )
              .afterClosed()
              .pipe(untilDestroyed(this, 'destroy'))
              .subscribe((shouldRefresh) => {
                if (shouldRefresh) {
                  this.parentVolumesListComponent.repaintMe();
                }
              });
          },
        });
        if (rowData.is_encrypted_root && rowData.is_passphrase) {
          encryptionActions.push({
            id: rowData.name,
            name: T('Lock'),
            label: T('Lock'),
            onClick: (row: VolumesListDataset) => {
              const datasetName = row.name;
              const params: DatasetLockParams = [row.id];
              let forceUmount = false;
              const ds = this.dialogService.confirm({
                title: this.translate.instant('Lock Dataset {datasetName}', { datasetName }),
                message: this.translate.instant('Lock Dataset {datasetName}?', { datasetName }),
                buttonMsg: this.translate.instant('Lock'),
                secondaryCheckBox: true,
                secondaryCheckBoxMsg: this.translate.instant('Force unmount'),
                method: 'pool.dataset.lock',
                data: params,
              });
              ds.componentInstance.switchSelectionEmitter.pipe(untilDestroyed(this, 'destroy')).subscribe((res: boolean) => {
                forceUmount = res;
              });
              ds.afterClosed().pipe(
                filter(Boolean),
                untilDestroyed(this, 'destroy'),
              ).subscribe(() => {
                const dialogRef = this.mdDialog.open(EntityJobComponent, {
                  data: { title: helptext.lock_dataset_dialog.locking_dataset },
                  disableClose: true,
                });
                dialogRef.componentInstance.setDescription(
                  this.translate.instant('Locking dataset {datasetName}', { datasetName: rowData.name }),
                );
                params.push({ force_umount: forceUmount });
                dialogRef.componentInstance.setCall(ds.componentInstance.method, params);
                dialogRef.componentInstance.submit();
                let done = false;
                dialogRef.componentInstance.success.pipe(untilDestroyed(this, 'destroy')).subscribe(() => {
                  if (!done) {
                    dialogRef.close(false);
                    done = true;
                    this.parentVolumesListComponent.repaintMe();
                  }
                });

                dialogRef.componentInstance.failure.pipe(untilDestroyed(this, 'destroy')).subscribe((res) => {
                  dialogRef.close(false);
                  new EntityUtils().handleWsError(this, res, this.dialogService);
                });
              });
            },
          });
        }
        if (
          rowData.encrypted
          && rowData.key_loaded
          && rowData.encryption_root === rowData.id
          && !rowData.is_passphrase
        ) {
          const fileName = 'dataset_' + rowData.name + '_key.json';
          const mimetype = 'application/json';
          encryptionActions.push({
            id: rowData.id,
            name: T('Export Key'),
            label: T('Export Key'),
            onClick: () => {
              const dialogRef = this.mdDialog.open(EntityJobComponent, {
                data: { title: T('Retrieving Key') },
                disableClose: true,
              });
              dialogRef.componentInstance.setCall('pool.dataset.export_key', [rowData.id]);
              dialogRef.componentInstance.submit();
              dialogRef.componentInstance.success.pipe(untilDestroyed(this, 'destroy')).subscribe((res: Job<string>) => {
                dialogRef.close();
                this.dialogService.confirm({
                  title: this.translate.instant('Key for {id}', { id: rowData.id }),
                  message: res.result + '<br/><br/>' + this.translate.instant('WARNING: Only the key for the dataset in question will be downloaded.'),
                  hideCheckBox: true,
                  buttonMsg: this.translate.instant('Download Key'),
                  cancelMsg: this.translate.instant('Close'),
                }).pipe(
                  filter(Boolean),
                  untilDestroyed(this, 'destroy'),
                ).subscribe(() => {
                  this.loader.open();
                  this.ws.call('core.download', ['pool.dataset.export_key', [rowData.id, true], fileName]).pipe(untilDestroyed(this, 'destroy')).subscribe((res) => {
                    this.loader.close();
                    const url = res[1];
                    this.storageService.streamDownloadFile(this.http, url, fileName, mimetype)
                      .pipe(untilDestroyed(this, 'destroy'))
                      .subscribe((file) => {
                        if (res !== null) {
                          this.storageService.downloadBlob(file, fileName);
                        }
                      });
                  }, (e) => {
                    this.loader.close();
                    new EntityUtils().handleWsError(this, e, this.dialogService);
                  });
                });
              });
            },
          });
        }
      }
    }
    return encryptionActions as EntityTableAction[];
  }

  dataHandler(tempData: any): TreeNode {
    const data: VolumesListDataset = tempData;
    const node: TreeNode = {};
    node.data = data;
    this.getMoreDatasetInfo(data, data.parent);
    node.data.group_actions = true;
    let actionsTitle: string = this.translate.instant(helptext.dataset_actions);
    if (data.type === DatasetType.Volume) {
      actionsTitle = this.translate.instant(helptext.zvol_actions);
    }
    const actions = [{ title: actionsTitle, actions: this.getActions(data) }];
    if (data.type === DatasetType.Filesystem || data.type === DatasetType.Volume) {
      const encryptionActions = this.getEncryptedDatasetActions(data);
      if (encryptionActions.length > 0) {
        actions.push({ title: this.translate.instant(helptext.encryption_actions_title), actions: encryptionActions });
      }
    }
    node.data.actions = actions;

    node.children = [];

    if (data.children) {
      node.children = data.children.map((child) => {
        child.parent = data;
        return this.dataHandler(child);
      });
      node.children.sort((a, b) => a.data.id.localeCompare(b.data.id));
    }
    delete node.data.children;

    return node;
  }

  getMoreDatasetInfo(dataObj: VolumesListDataset, parent: VolumesListDataset | VolumesListPool): void {
    const inherits = this.translate.instant(T('Inherits'));
    this.datasets.forEach((dataset) => {
      if (dataset.id === dataObj.id) {
        if (dataset.compression) {
          if (dataset.compression.source !== ZfsPropertySource.Inherited) {
            dataObj.compression = (dataset.compression.parsed);
          } else {
            dataObj.compression = (inherits + ' (' + dataset.compression.parsed + ')');
          }
        }
        if (dataset.compressratio) {
          if (dataset.compressratio.source !== ZfsPropertySource.Inherited) {
            dataObj.compressratio = (dataset.compressratio.parsed);
          } else {
            dataObj.compressratio = (inherits + ' (' + dataset.compressratio.parsed + ')');
          }
        }
        if (dataset.readonly) {
          if (dataset.readonly.source !== ZfsPropertySource.Inherited) {
            dataObj.readonly = (dataset.readonly.parsed) as any;
          } else {
            dataObj.readonly = (inherits + ' (' + dataset.readonly.parsed + ')');
          }
        }
        if (dataset.deduplication) {
          if (dataset.deduplication.source !== ZfsPropertySource.Inherited) {
            dataObj.dedup = (dataset.deduplication.parsed);
          } else {
            dataObj.dedup = (inherits + ' (' + dataset.deduplication.parsed + ')');
          }
        }
        if (dataset.comments) {
          if (dataset.comments.source !== ZfsPropertySource.Inherited) {
            dataObj.comments = dataset.comments.parsed;
          } else {
            dataObj.comments = ('');
          }
        }
      }
      // add name, available and used into the data object
      dataObj.name = dataObj.name.split('/').pop();
      dataObj.available_parsed = this.storageService.convertBytestoHumanReadable(dataObj.available.parsed || 0);
      dataObj.used_parsed = this.storageService.convertBytestoHumanReadable(dataObj.used.parsed || 0);
      dataObj.is_encrypted_root = (dataObj.id === dataObj.encryption_root);
      if (dataObj.is_encrypted_root) {
        this.parentVolumesListComponent.hasEncryptedRoot[(parent as VolumesListDataset).pool] = true;
      }
      dataObj.non_encrypted_on_encrypted = (!dataObj.encrypted && (parent as VolumesListDataset).encrypted);
    });
  }
}<|MERGE_RESOLUTION|>--- conflicted
+++ resolved
@@ -7,7 +7,7 @@
 import { TranslateService } from '@ngx-translate/core';
 import * as _ from 'lodash';
 import { TreeNode } from 'primeng/api';
-import { forkJoin, Observable } from 'rxjs';
+import { combineLatest, forkJoin, Observable } from 'rxjs';
 import { filter } from 'rxjs/operators';
 import { DatasetEncryptionType } from 'app/enums/dataset-encryption-type.enum';
 import { DatasetType } from 'app/enums/dataset-type.enum';
@@ -23,13 +23,7 @@
 import { DatasetLockParams } from 'app/interfaces/dataset-lock.interface';
 import { Dataset } from 'app/interfaces/dataset.interface';
 import { Job } from 'app/interfaces/job.interface';
-<<<<<<< HEAD
-import { DatasetAttachment } from 'app/interfaces/pool-attachment.interface';
-=======
-import { PoolAttachment } from 'app/interfaces/pool-attachment.interface';
-import { PoolProcess } from 'app/interfaces/pool-process.interface';
-import { PoolUnlockQuery } from 'app/interfaces/pool-unlock-query.interface';
->>>>>>> 7bcdc54b
+import { PoolAttachment, DatasetAttachment } from 'app/interfaces/pool-attachment.interface';
 import { Pool, PoolExpandParams, UpdatePool } from 'app/interfaces/pool.interface';
 import { Process } from 'app/interfaces/process.interface';
 import { Subs } from 'app/interfaces/subs.interface';
@@ -553,7 +547,6 @@
           id: rowData.name,
           name: T('Delete Dataset'),
           label: T('Delete Dataset'),
-<<<<<<< HEAD
           onClick: (row: VolumesListDataset) => {
             this.mdDialog.open(DeleteDatasetDialogComponent, { data: row })
               .afterClosed()
@@ -563,32 +556,6 @@
                   this.parentVolumesListComponent.repaintMe();
                 }
               });
-=======
-          onClick: (row1: VolumesListDataset) => {
-            const datasetName = row1.name;
-
-            this.loader.open();
-            combineLatest([
-              this.ws.call('pool.dataset.attachments', [row1.id]),
-              this.ws.call('pool.dataset.processes', [row1.id]),
-            ]).pipe(untilDestroyed(this, 'destroy')).subscribe(
-              ([attachments, processes]) => {
-                this.deleteDataset(
-                  rowData.id,
-                  datasetName,
-                  this.getDatasetRelatedSummary(
-                    datasetName,
-                    attachments,
-                    processes,
-                  ),
-                );
-              },
-              (err) => {
-                this.loader.close();
-                new EntityUtils().handleWsError(this, err, this.dialogService);
-              },
-            );
->>>>>>> 7bcdc54b
           },
         });
       }
@@ -675,7 +642,6 @@
     return actions as EntityTableAction[];
   }
 
-<<<<<<< HEAD
   private openDetachModal(
     pool: VolumesListPool,
     attachments?: DatasetAttachment[],
@@ -694,7 +660,8 @@
         } as ExportDisconnectModalState,
       })
       .afterClosed();
-=======
+  }
+
   private getStorageFlattenedAttachments(attachments: PoolAttachment[]): string {
     function formatPoolAttachment(obj: PoolAttachment): string {
       return obj.attachments
@@ -715,7 +682,7 @@
     return attachments.map((item) => `<br><b>${item.type}:</b>${formatPoolAttachment(item)}`).join();
   }
 
-  private getStorageFlattenedProcesses(processes: PoolProcess[]): string {
+  private getStorageFlattenedProcesses(processes: Process[]): string {
     return processes.map((process) => {
       if (process.name) {
         return `<br> - ${process.name}`;
@@ -730,7 +697,7 @@
   private getZvolRelatedSummary(
     zvolName: string,
     attachments: PoolAttachment[],
-    processes: PoolProcess[],
+    processes: Process[],
   ): string {
     let summary = '';
 
@@ -755,104 +722,6 @@
     }
 
     return summary;
-  }
-
-  private getDatasetRelatedSummary(
-    datasetName: string,
-    attachments: PoolAttachment[],
-    processes: PoolProcess[],
-  ): string {
-    let summary = '';
-
-    if (attachments.length) {
-      summary += this.translate.instant(helptext.datasetDeleteMsg, { name: datasetName });
-      summary += this.getStorageFlattenedAttachments(attachments);
-      summary += '<br /><br />';
-    }
-
-    const runningProcesses = processes.filter((p) => !p.service && p.name);
-    if (runningProcesses.length) {
-      summary += this.translate.instant(helptext.exportMessages.running);
-      summary += `<b>${datasetName}</b>:`;
-      summary += this.getStorageFlattenedProcesses(runningProcesses);
-    }
-
-    const runningUnknownProcesses = processes.filter((p) => !p.service && !p.name);
-    if (runningUnknownProcesses.length) {
-      summary += '<br><br>' + this.translate.instant(helptext.exportMessages.unknown);
-      summary += this.getStorageFlattenedProcesses(runningUnknownProcesses);
-      summary += '<br><br>' + this.translate.instant(helptext.exportMessages.terminated);
-    }
-
-    return summary;
-  }
-
-  private deleteDataset(datasetId: string, datasetName: string, relatedSummary: string): void {
-    this.loader.close();
-    this.dialogService.doubleConfirm(
-      this.translate.instant('Delete Dataset <i><b>{datasetName}</b></i>', { datasetName }),
-      this.translate.instant(
-        'The <i><b>{datasetName}</b></i> dataset and all snapshots stored with it <b>will be permanently deleted</b>.',
-        { datasetName },
-      )
-      + `<br><br>${relatedSummary}`,
-      datasetName,
-      true,
-      this.translate.instant('DELETE DATASET'),
-    ).pipe(
-      filter(Boolean),
-      untilDestroyed(this, 'destroy'),
-    ).subscribe(() => {
-      this.loader.open();
-      this.ws.call('pool.dataset.delete', [datasetId, { recursive: true }]).pipe(untilDestroyed(this, 'destroy')).subscribe(
-        () => {
-          this.loader.close();
-          this.parentVolumesListComponent.repaintMe();
-        },
-        (error) => {
-          this.loader.close();
-          if (error.reason.indexOf('Device busy') > -1) {
-            this.dialogService.confirm({
-              title: this.translate.instant('Device Busy'),
-              message: this.translate.instant('Force deletion of dataset <i>{datasetName}</i>?', { datasetName }),
-              buttonMsg: this.translate.instant('Force Delete'),
-            }).pipe(
-              filter(Boolean),
-              untilDestroyed(this, 'destroy'),
-            ).subscribe(() => {
-              this.loader.open();
-              this.ws.call('pool.dataset.delete', [datasetId, {
-                recursive: true,
-                force: true,
-              }]).pipe(untilDestroyed(this, 'destroy')).subscribe(
-                () => {
-                  this.loader.close();
-                  this.parentVolumesListComponent.repaintMe();
-                },
-                (err) => {
-                  this.loader.close();
-                  this.dialogService.errorReport(
-                    this.translate.instant(
-                      'Error deleting dataset {datasetName}.', { datasetName },
-                    ),
-                    err.reason,
-                    err.stack,
-                  );
-                },
-              );
-            });
-          } else {
-            this.dialogService.errorReport(
-              this.translate.instant(
-                'Error deleting dataset {datasetName}.', { datasetName },
-              ),
-              error.reason,
-              error.stack,
-            );
-          }
-        },
-      );
-    });
   }
 
   private deleteZvol(zvolId: string, zvolName: string, relatedSummary: string): void {
@@ -887,7 +756,6 @@
         );
       });
     });
->>>>>>> 7bcdc54b
   }
 
   getEncryptedDatasetActions(rowData: VolumesListDataset): EntityTableAction[] {
