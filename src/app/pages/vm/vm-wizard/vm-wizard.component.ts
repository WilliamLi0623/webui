--- conflicted
+++ resolved
@@ -692,13 +692,8 @@
             finalIsolatedPciIds.push(gpuValue);
           }
         }
-<<<<<<< HEAD
         const gpusConf = _.find(this.wizardConfig[5].fieldConfig, { name: 'gpus' }) as FormSelectConfig;
-        if (finalIsolatedPciIds.length >= gpusConf.options.length) {
-=======
-        const gpusConf: FormSelectConfig = _.find(this.wizardConfig[5].fieldConfig, { name: 'gpus' });
         if (finalIsolatedPciIds.length && finalIsolatedPciIds.length >= gpusConf.options.length) {
->>>>>>> d3aa4b35
           const prevSelectedGpus = [];
           for (const gpu of this.gpus) {
             if (this.isolatedGpuPciIds.findIndex((igpi) => igpi === gpu.addr.pci_slot) >= 0) {
