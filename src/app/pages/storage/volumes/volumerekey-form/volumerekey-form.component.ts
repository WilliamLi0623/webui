--- conflicted
+++ resolved
@@ -49,14 +49,9 @@
       type : 'input',
       inputType: 'password',
       name : 'passphrase',
-<<<<<<< HEAD
       label : T('Passphrase'),
-      placeholder: T('Passphrase'),
-      tooltip: T('Enter the GELI passphrase.'),
-=======
       placeholder: T('Root password'),
-      tooltip: T('Root password'),
->>>>>>> 619ee769
+      tooltip: T('Enter the root password to authorize this operation.'),
       validation: [Validators.required],
       required: true
     }
