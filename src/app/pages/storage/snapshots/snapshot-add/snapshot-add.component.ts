import {
  AfterViewInit, Component,
} from '@angular/core';
import { FormControl, ValidatorFn } from '@angular/forms';
import { ActivatedRoute, Router } from '@angular/router';
import { UntilDestroy, untilDestroyed } from '@ngneat/until-destroy';
import * as moment from 'moment';
import { map } from 'rxjs/operators';
<<<<<<< HEAD
import helptext from '../../../../helptext/storage/snapshots/snapshots';
import {
  DialogService, RestService, SystemGeneralService, WebSocketService,
} from '../../../../services';
import { FormConfiguration } from 'app/interfaces/entity-form.interface';
import { EntityFormComponent } from '../../../common/entity/entity-form/entity-form.component';
import { FieldConfig } from '../../../common/entity/entity-form/models/field-config.interface';
import { FieldSet } from '../../../common/entity/entity-form/models/fieldset.interface';
import { EntityUtils } from '../../../common/entity/utils';
import { UntilDestroy, untilDestroyed } from '@ngneat/until-destroy';
import { format, utcToZonedTime, zonedTimeToUtc } from 'date-fns-tz';
=======
import helptext from 'app/helptext/storage/snapshots/snapshots';
import { FormConfiguration } from 'app/interfaces/entity-form.interface';
import { EntityFormComponent } from 'app/pages/common/entity/entity-form/entity-form.component';
import { FieldConfig } from 'app/pages/common/entity/entity-form/models/field-config.interface';
import { FieldSet } from 'app/pages/common/entity/entity-form/models/fieldset.interface';
import { EntityUtils } from 'app/pages/common/entity/utils';
import { DialogService, WebSocketService } from 'app/services';
import { T } from 'app/translate-marker';
>>>>>>> 5b6e195c

@UntilDestroy()
@Component({
  selector: 'app-snapshot-add',
  template: `
  <div *ngIf="initialized">
    <entity-form [conf]="this"></entity-form>
  </div>`,
})

export class SnapshotAddComponent implements AfterViewInit, FormConfiguration {
  route_success = ['storage', 'snapshots'];
  isEntity = true;
  isNew = true;
  initialized = true;
  addCall: 'zfs.snapshot.create' = 'zfs.snapshot.create';
  private entityForm: EntityFormComponent;
  private nameValidator: ValidatorFn;

  fieldConfig: FieldConfig[] = [];
  fieldSets: FieldSet[] = [
    {
      name: helptext.fieldset_snapshot,
      label: true,
      class: 'snapshot',
      width: '49%',
      config: [{
        type: 'select',
        name: 'dataset',
        placeholder: helptext.snapshot_add_dataset_placeholder,
        tooltip: helptext.snapshot_add_dataset_tooltip,
        options: [],
        validation: helptext.snapshot_add_dataset_validation,
        required: true,
      },
      {
        type: 'input',
        name: 'name',
        placeholder: helptext.snapshot_add_name_placeholder,
        tooltip: helptext.snapshot_add_name_tooltip,
        options: [],
        validation: this.nameValidator,
        errors: T('Name or Naming Schema is required. Only one field can be used at a time.'),
        blurStatus: true,
        blurEvent: this.updateNameValidity.bind(this),
      },
      {
        type: 'select',
        name: 'naming_schema',
        placeholder: helptext.snapshot_add_naming_schema_placeholder,
        tooltip: helptext.snapshot_add_naming_schema_tooltip,
        options: [],
        onChangeOption: this.updateNameValidity.bind(this),
      },
      {
        type: 'checkbox',
        name: 'recursive',
        value: false,
        placeholder: helptext.snapshot_add_recursive_placeholder,
        tooltip: helptext.snapshot_add_recursive_tooltip,
      }],
    },
  ];

<<<<<<< HEAD
  constructor(protected router: Router, protected route: ActivatedRoute,
    protected rest: RestService, protected ws: WebSocketService,
    protected _injector: Injector, protected _appRef: ApplicationRef,
    protected dialog: DialogService, private sysGeneralService: SystemGeneralService) { }
=======
  constructor(
    protected router: Router,
    protected route: ActivatedRoute,
    protected ws: WebSocketService,
    protected dialog: DialogService,
  ) {
  }
>>>>>>> 5b6e195c

  ngAfterViewInit(): void {
    this.ws.call('pool.dataset.query', [[['pool', '!=', 'freenas-boot'], ['pool', '!=', 'boot-pool']],
      { extra: { flat: false } }]).pipe(untilDestroyed(this)).subscribe((datasets) => {
      const rows = new EntityUtils().flattenData(datasets);

      rows.forEach((dataItem) => {
        if (typeof (dataItem.name) !== 'undefined' && dataItem.name.length > 0) {
          this.fieldConfig[0].options.push({
            label: dataItem.name,
            value: dataItem.name,
          });
        }
      });

      this.initialized = true;
    });

    this.ws
      .call('replication.list_naming_schemas', [])
      .pipe(map(new EntityUtils().array1DToLabelValuePair))
      .pipe(untilDestroyed(this)).subscribe(
        (options) => {
          this.fieldConfig.find((config) => config.name === 'naming_schema').options = [
            { label: '---', value: undefined },
            ...options,
          ];
        },
        (error) => new EntityUtils().handleWSError(this, error, this.dialog),
      );
  }

  afterInit(entityForm: EntityFormComponent): void {
    this.entityForm = entityForm;
    this.fieldConfig = entityForm.fieldConfig;
    const nameControl = this.entityForm.formGroup.get('name');
    const nameConfig = this.fieldConfig.find((config) => config.name === 'name');
    const namingSchemaControl = this.entityForm.formGroup.get('naming_schema');

    this.sysGeneralService.getGeneralConfig.pipe(untilDestroyed(this)).subscribe((res) => {
      nameControl.setValue(
        'manual-' + format(
          utcToZonedTime(
            zonedTimeToUtc(
              new Date(),
              Intl.DateTimeFormat().resolvedOptions().timeZone,
            ),
            res.timezone,
          ),
          'yyyy-MM-dd_HH-mm',
          { timeZone: res.timezone },
        ),
      );
    });

    this.nameValidator = (nc: FormControl): { [error_key: string]: string } | null => {
      if (!!nc.value && !!namingSchemaControl.value) {
        nameConfig.hasErrors = nc.touched;
        return {
          duplicateNames: T('Name and Naming Schema cannot be provided at the same time.'),
        };
      }

      if (!nc.value && !namingSchemaControl.value) {
        nameConfig.hasErrors = nc.touched;
        return {
          nameRequired: T('Name or Naming Schema must be provided.'),
        };
      }

      nameConfig.hasErrors = false;
      return null;
    };

    nameControl.setValidators(this.nameValidator.bind(this));
  }

  beforeSubmit(snapshot: any): void {
    if (!snapshot.name) {
      delete snapshot.name;
    } else if (!snapshot.naming_schema) {
      delete snapshot.naming_schema;
    }
  }

  updateNameValidity(): void {
    this.entityForm.formGroup.get('name').updateValueAndValidity();
  }
}<|MERGE_RESOLUTION|>--- conflicted
+++ resolved
@@ -4,30 +4,18 @@
 import { FormControl, ValidatorFn } from '@angular/forms';
 import { ActivatedRoute, Router } from '@angular/router';
 import { UntilDestroy, untilDestroyed } from '@ngneat/until-destroy';
-import * as moment from 'moment';
+import { format, utcToZonedTime, zonedTimeToUtc } from 'date-fns-tz';
 import { map } from 'rxjs/operators';
-<<<<<<< HEAD
+import { FormConfiguration } from 'app/interfaces/entity-form.interface';
+import { T } from 'app/translate-marker';
 import helptext from '../../../../helptext/storage/snapshots/snapshots';
 import {
-  DialogService, RestService, SystemGeneralService, WebSocketService,
+  DialogService, SystemGeneralService, WebSocketService,
 } from '../../../../services';
-import { FormConfiguration } from 'app/interfaces/entity-form.interface';
 import { EntityFormComponent } from '../../../common/entity/entity-form/entity-form.component';
 import { FieldConfig } from '../../../common/entity/entity-form/models/field-config.interface';
 import { FieldSet } from '../../../common/entity/entity-form/models/fieldset.interface';
 import { EntityUtils } from '../../../common/entity/utils';
-import { UntilDestroy, untilDestroyed } from '@ngneat/until-destroy';
-import { format, utcToZonedTime, zonedTimeToUtc } from 'date-fns-tz';
-=======
-import helptext from 'app/helptext/storage/snapshots/snapshots';
-import { FormConfiguration } from 'app/interfaces/entity-form.interface';
-import { EntityFormComponent } from 'app/pages/common/entity/entity-form/entity-form.component';
-import { FieldConfig } from 'app/pages/common/entity/entity-form/models/field-config.interface';
-import { FieldSet } from 'app/pages/common/entity/entity-form/models/fieldset.interface';
-import { EntityUtils } from 'app/pages/common/entity/utils';
-import { DialogService, WebSocketService } from 'app/services';
-import { T } from 'app/translate-marker';
->>>>>>> 5b6e195c
 
 @UntilDestroy()
 @Component({
@@ -92,20 +80,14 @@
     },
   ];
 
-<<<<<<< HEAD
-  constructor(protected router: Router, protected route: ActivatedRoute,
-    protected rest: RestService, protected ws: WebSocketService,
-    protected _injector: Injector, protected _appRef: ApplicationRef,
-    protected dialog: DialogService, private sysGeneralService: SystemGeneralService) { }
-=======
   constructor(
     protected router: Router,
     protected route: ActivatedRoute,
     protected ws: WebSocketService,
     protected dialog: DialogService,
+    private sysGeneralService: SystemGeneralService,
   ) {
   }
->>>>>>> 5b6e195c
 
   ngAfterViewInit(): void {
     this.ws.call('pool.dataset.query', [[['pool', '!=', 'freenas-boot'], ['pool', '!=', 'boot-pool']],
