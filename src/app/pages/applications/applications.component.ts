import {
  Component, OnInit, ViewChild, ViewEncapsulation, OnDestroy, AfterViewInit,
} from '@angular/core';
import { Option } from 'app/interfaces/option.interface';
import { ApplicationsService } from './applications.service';
import { ModalService } from '../../services/modal.service';
import { EntityToolbarComponent } from 'app/pages/common/entity/entity-toolbar/entity-toolbar.component';
import { ToolbarConfig } from 'app/pages/common/entity/entity-toolbar/models/control-config.interface';
import { CoreService, CoreEvent } from 'app/core/services/core.service';
import { CatalogComponent } from './catalog/catalog.component';
import { ChartReleasesComponent } from './chart-releases/chart-releases.component';
import { ManageCatalogsComponent } from './manage-catalogs/manage-catalogs.component';
import { Subject, Subscription } from 'rxjs';
import helptext from '../../helptext/apps/apps';
import { ActivatedRoute, Router } from '@angular/router';
import { CommonUtils } from 'app/core/classes/common-utils';
import { MatTabChangeEvent } from '@angular/material/tabs';
import { DockerImagesComponent } from './docker-images/docker-images.component';

@Component({
  selector: 'app-applications',
  templateUrl: './applications.component.html',
  styleUrls: ['./applications.component.scss'],
  encapsulation: ViewEncapsulation.None,
})
<<<<<<< HEAD

export class ApplicationsComponent implements OnInit, AfterViewInit, OnDestroy {
=======
export class ApplicationsComponent implements OnInit, OnDestroy {
>>>>>>> dd03b07a
  @ViewChild(CatalogComponent, { static: false }) private catalogTab: CatalogComponent;
  @ViewChild(ChartReleasesComponent, { static: false }) private chartTab: ChartReleasesComponent;
  @ViewChild(ManageCatalogsComponent, { static: false }) private manageCatalogTab: ManageCatalogsComponent;
  @ViewChild(DockerImagesComponent, { static: false }) private dockerImagesTab: DockerImagesComponent;
  selectedIndex = 0;
  isSelectedOneMore = false;
  isSelectedAll = false;
  isSelectedPool = false;
  settingsEvent: Subject<CoreEvent>;
  filterString = '';
  toolbarConfig: ToolbarConfig;
  catalogOptions: Option[] = [];
  selectedCatalogOptions: Option[] = [];
  protected utils: CommonUtils;
  private refreshTable: Subscription;

  constructor(
    private appService: ApplicationsService,
    private core: CoreService,
    private aroute: ActivatedRoute,
    private modalService: ModalService,
  ) {
    this.utils = new CommonUtils();
  }

  ngOnInit(): void {
    this.setupToolbar();

    this.refreshTable = this.modalService.refreshTable$.subscribe(() => {
      this.refreshTab(true);
    });
  }

  ngAfterViewInit(): void {
    // If the route parameter "tabIndex" is 1, switch tab to "Installed applications".
    this.aroute.params.subscribe((params) => {
      if (params['tabIndex'] == 1) {
        this.selectedIndex = 1;
        this.refreshTab();
      }
    });
  }

  ngOnDestroy(): void {
    if (this.refreshTable) {
      this.refreshTable.unsubscribe();
    }
  }

  setupToolbar(): void {
    this.settingsEvent = new Subject();
    this.settingsEvent.subscribe((evt: CoreEvent) => {
      if (evt.data.event_control == 'filter') {
        this.filterString = evt.data.filter;
      }

      if (evt.data.event_control == 'catalogs') {
        this.selectedCatalogOptions = evt.data.catalogs;
      }

      this.catalogTab.onToolbarAction(evt);
      this.chartTab.onToolbarAction(evt);
      this.manageCatalogTab.onToolbarAction(evt);
      this.dockerImagesTab.onToolbarAction(evt);
    });

    const controls: any[] = [
      {
        name: 'filter',
        type: 'input',
        value: this.filterString,
      },
    ];

    const toolbarConfig = {
      target: this.settingsEvent,
      controls,
    };
    const settingsConfig = {
      actionType: EntityToolbarComponent,
      actionConfig: toolbarConfig,
    };

    this.toolbarConfig = toolbarConfig;

    this.core.emit({ name: 'GlobalActions', data: settingsConfig, sender: this });
  }

  updateToolbar(): void {
    this.toolbarConfig.controls.splice(1);
    const search = this.toolbarConfig.controls[0];

    // TODO: Error prone if index is changed
    switch (this.selectedIndex) {
      case 0:
        search.placeholder = helptext.availablePlaceholder;
        this.toolbarConfig.controls.push({
          name: 'refresh_all',
          label: helptext.refresh,
          type: 'button',
          color: 'secondary',
          value: 'refresh_all',
        });

        this.toolbarConfig.controls.push({
          type: 'multimenu',
          name: 'catalogs',
          label: helptext.catalogs,
          disabled: false,
          multiple: true,
          options: this.catalogOptions,
          value: this.selectedCatalogOptions,
          customTriggerValue: helptext.catalogs,
        });
        break;
      case 1:
        search.placeholder = helptext.installedPlaceholder;
        const bulk = {
          name: 'bulk',
          label: helptext.bulkActions.title,
          type: 'menu',
          options: helptext.bulkActions.options,
        };
        if (this.isSelectedAll) {
          bulk.options[0].label = helptext.bulkActions.unSelectAll;
        } else {
          bulk.options[0].label = helptext.bulkActions.selectAll;
        }
        bulk.options.forEach((option) => {
          if (option.value != 'select_all') {
            option.disabled = !this.isSelectedOneMore;
          }
        });
        this.toolbarConfig.controls.push(bulk);
        break;
      case 2:
        search.placeholder = helptext.catalogPlaceholder;
        this.toolbarConfig.controls.push({
          name: 'refresh_catalogs',
          label: helptext.refresh,
          type: 'button',
          color: 'secondary',
          value: 'refresh_catalogs',
        });
        this.toolbarConfig.controls.push({
          name: 'add_catalog',
          label: helptext.addCatalog,
          type: 'button',
          color: 'secondary',
          value: 'add_catalog',
        });
        break;
      case 3:
        search.placeholder = helptext.dockerPlaceholder;
        this.toolbarConfig.controls.push({
          name: 'pull_image',
          label: helptext.pullImage,
          type: 'button',
          color: 'secondary',
          value: 'pull_image',
        });
        break;
    }

    const setting = {
      name: 'settings',
      label: helptext.settings,
      type: 'menu',
      options: [
        { label: helptext.choose, value: 'select_pool' },
        { label: helptext.advanced, value: 'advanced_settings' },
      ],
    };

    if (this.isSelectedPool) {
      if (setting.options.length == 2) {
        const unsetOption = {
          label: helptext.unset_pool,
          value: 'unset_pool',
        };
        setting.options.push(unsetOption);
      }
    } else if (setting.options.length == 3) {
      setting.options = setting.options.filter((ctl) => ctl.label !== helptext.unset_pool);
    }
    this.toolbarConfig.controls.push(setting);

    this.toolbarConfig.controls.push({
      name: 'launch',
      label: helptext.launch,
      type: 'button',
      color: 'primary',
      value: 'launch',
    });

    this.toolbarConfig.target.next({ name: 'UpdateControls', data: this.toolbarConfig.controls });
  }

  updateTab(evt: any): void {
    if (evt.name == 'SwitchTab') {
      this.selectedIndex = evt.value;
    } else if (evt.name == 'UpdateToolbar') {
      this.isSelectedOneMore = evt.value;
      this.isSelectedAll = evt.isSelectedAll;
      this.updateToolbar();
    } else if (evt.name == 'catalogToolbarChanged') {
      this.isSelectedPool = evt.value;
      this.catalogOptions = evt.catalogNames.map((catalogName: string) => ({
        label: this.utils.capitalizeFirstLetter(catalogName),
        value: catalogName,
      }));
      this.selectedCatalogOptions = this.catalogOptions;

      this.updateToolbar();
    }
  }

  refreshTab(switchToAppTab = false): void {
    this.updateToolbar();
    if (this.selectedIndex == 0) {
      if (switchToAppTab) {
        this.selectedIndex = 1;
        this.chartTab.refreshChartReleases();
      } else {
        this.catalogTab.loadCatalogs();
      }
    } else if (this.selectedIndex == 1) {
      this.chartTab.refreshChartReleases();
    } else if (this.selectedIndex == 2) {
      this.manageCatalogTab.refresh();
    } else if (this.selectedIndex == 3) {
      this.dockerImagesTab.refresh();
    }
  }

  refresh(e: MatTabChangeEvent): void {
    this.selectedIndex = e.index;
    this.refreshTab();
  }
}<|MERGE_RESOLUTION|>--- conflicted
+++ resolved
@@ -23,12 +23,7 @@
   styleUrls: ['./applications.component.scss'],
   encapsulation: ViewEncapsulation.None,
 })
-<<<<<<< HEAD
-
 export class ApplicationsComponent implements OnInit, AfterViewInit, OnDestroy {
-=======
-export class ApplicationsComponent implements OnInit, OnDestroy {
->>>>>>> dd03b07a
   @ViewChild(CatalogComponent, { static: false }) private catalogTab: CatalogComponent;
   @ViewChild(ChartReleasesComponent, { static: false }) private chartTab: ChartReleasesComponent;
   @ViewChild(ManageCatalogsComponent, { static: false }) private manageCatalogTab: ManageCatalogsComponent;
