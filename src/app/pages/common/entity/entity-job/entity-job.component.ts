--- conflicted
+++ resolved
@@ -81,14 +81,10 @@
 
   @HostListener('failure', ['$event'])
   public onFailure(job) {
-<<<<<<< HEAD
-    this.description = '<b>Error:</b> ' + job.error;
-=======
     job.error = _.replace(job.error, '<', '< ');
     job.error = _.replace(job.error, '>', ' >');
 
-    this.description = job.error;
->>>>>>> ba957ef4
+    this.description = '<b>Error:</b> ' + job.error;
   }
 
   public show() {
