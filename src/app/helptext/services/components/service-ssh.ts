--- conflicted
+++ resolved
@@ -1,6 +1,5 @@
 import { marker as T } from '@biesbjerg/ngx-translate-extract-marker';
 import { SshSftpLogFacility, SshSftpLogLevel, SshWeakCipher } from 'app/enums/ssh.enum';
-import { getManPageLink } from 'app/helpers/man-page.utils';
 
 export default {
   ssh_bindiface_tooltip: T('Select interfaces for SSH to listen on. Leave all\
@@ -31,13 +30,9 @@
 
   ssh_compression_tooltip: T('Set to attempt to reduce latency over slow networks.'),
 
-<<<<<<< HEAD
-  ssh_sftp_log_level_tooltip: T(`Select the ${getManPageLink('syslog')} level of the SFTP server.`),
-=======
   ssh_sftp_log_level_tooltip: T('Select the <a\
  href="https://man7.org/linux/man-pages/man3/syslog.3.html"\
  target="_blank">syslog(3)</a> level of the SFTP server.'),
->>>>>>> 10de6024
   ssh_sftp_log_level_options: [
     { label: '', value: '' },
     { label: 'Quiet', value: SshSftpLogLevel.Quiet },
@@ -50,14 +45,10 @@
     { label: 'Debug3', value: SshSftpLogLevel.Debug3 },
   ],
 
-<<<<<<< HEAD
-  ssh_sftp_log_facility_tooltip: T(`Select the ${getManPageLink('syslog')} facility of the SFTP server.`),
-=======
   ssh_sftp_log_facility_tooltip: T('Select the <a\
  href="https://man7.org/linux/man-pages/man3/syslog.3.html"\
  target="_blank">syslog(3)</a> facility of the SFTP\
  server.'),
->>>>>>> 10de6024
   ssh_sftp_log_facility_options: [
     { label: '', value: '' },
     { label: 'Daemon', value: SshSftpLogFacility.Daemon },
@@ -73,20 +64,6 @@
     { label: 'Local 7', value: SshSftpLogFacility.Local7 },
   ],
 
-<<<<<<< HEAD
-  ssh_options_tooltip: T(`Add any more ${getManPageLink('sshd_config')} options not covered
- in this screen. Enter one option per line. These
- options are case-sensitive. Misspellings can prevent
- the SSH service from starting.`),
-
-  ssh_weak_ciphers_tooltip: T(`Allow more ciphers for ${getManPageLink('sshd(8)')}
- in addition to the defaults in ${getManPageLink('sshd_config(5)')}.
- <code>None</code> allows unencrypted SSH connections and
- <code>AES128-CBC</code> allows the 128-bit
- <a href="https://nvlpubs.nist.gov/nistpubs/FIPS/NIST.FIPS.197.pdf" target="_blank">Advanced Encryption Standard</a>.<br><br>
- WARNING: these ciphers are considered security vulnerabilities and
- should only be allowed in a secure network environment.`),
-=======
   ssh_options_tooltip: T('Add any more <a\
  href="https://man7.org/linux/man-pages/man5/sshd_config.5.html"\
  target="_blank">sshd_config(5)</a> options not covered\
@@ -103,7 +80,6 @@
  <a href="https://nvlpubs.nist.gov/nistpubs/FIPS/NIST.FIPS.197.pdf" target="_blank">Advanced Encryption Standard</a>.<br><br> \
  WARNING: these ciphers are considered security vulnerabilities and \
  should only be allowed in a secure network environment.'),
->>>>>>> 10de6024
   ssh_weak_ciphers_options: [
     { label: T('None'), value: SshWeakCipher.None },
     { label: 'AES128-CBC', value: SshWeakCipher.Aes128Cbc },
