--- conflicted
+++ resolved
@@ -18,20 +18,12 @@
 import { ActivatedRoute, Router } from '@angular/router';
 import { UntilDestroy, untilDestroyed } from '@ngneat/until-destroy';
 import { TranslateService } from '@ngx-translate/core';
-<<<<<<< HEAD
-import { Observable } from 'rxjs';
-import { T } from '../../../../translate-marker';
-
-import { WebSocketService } from '../../../../services';
-import { AppLoaderService } from '../../../../services/app-loader/app-loader.service';
-=======
 import * as _ from 'lodash';
 import { Observable, Subscription, Subject } from 'rxjs';
 import { CoreEvent } from 'app/interfaces/events';
-import { RestService, WebSocketService } from 'app/services';
+import { WebSocketService } from 'app/services';
 import { AppLoaderService } from 'app/services/app-loader/app-loader.service';
 import { T } from 'app/translate-marker';
->>>>>>> 55e69d12
 import { EntityTemplateDirective } from '../entity-template.directive';
 import { FieldConfig } from './models/field-config.interface';
 import { FieldSet } from './models/fieldset.interface';
