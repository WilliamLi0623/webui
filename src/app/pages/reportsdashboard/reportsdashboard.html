--- conflicted
+++ resolved
@@ -1,6 +1,4 @@
 <div id="dashboardcontainerdiv">
-<<<<<<< HEAD
-
 <md-tab-group *ngIf="drawTabs" (selectChange)="tabSelectChangeHandler($event)">
   <md-tab *ngFor="let tabChartsMappingDataItem of tabChartsMappingDataArray"  label="{{ tabChartsMappingDataItem.keyName }}" >
 	<div *ngIf="tabChartsMappingDataSelected.keyName === tabChartsMappingDataItem.keyName" >
@@ -17,30 +15,5 @@
 <!-- Silly but stops the footer from scrunching up into my action. -->
 <div style="padding-bottom: 20px;"></div>
 
-=======
-	<md-tab-group *ngIf="drawTabs" (selectChange)="tabSelectChangeHandler($event)">
-  		<md-tab *ngFor="let tabChartsMappingDataItem of tabChartsMappingData"  label="{{ tabChartsMappingDataItem.keyName }}">
-			<div class="dashboard-wrap mt-1 mr-1 mb-05 ml-1">
-				<md-card 
-					*ngFor="let chartConfigData of tabChartsMappingDataItem.chartConfigData"
-					class="dashboard-item p-0 mt-1 mr-1 mb-05 ml-1">
-		  			<md-card-title>
-		  				<div class="card-title-text mat-bg-primary">
-		  					{{ chartConfigData.title }}
-		  				</div>
-	  				</md-card-title>
-		  			<md-card-content class="pb-1 pt-1">
-			  			<line-chart 
-			  				class="ct-chart ct-perfect-fourth"
-					  		*ngIf="allowChartsDisplay"
-					  		[dataList]="chartConfigData.dataList"
-					  		[legends]="chartConfigData.legends"
-					  		[type]='"Line"'
-					  		[divideBy]="chartConfigData.divideBy"></line-chart>
-					</md-card-content>
-				</md-card>
-			</div>
-   		</md-tab>
-	</md-tab-group> 
->>>>>>> c1aa5643
+
 </div>