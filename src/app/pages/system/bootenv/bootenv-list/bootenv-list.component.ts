--- conflicted
+++ resolved
@@ -136,6 +136,16 @@
     });
   }
 
+    if (!row.active.includes('Reboot')) {
+      actions.push({
+        label : T("Activate"),
+        id: "activate",
+        onClick : (row) => {
+          this.doActivate(row.id);
+        }
+      });
+     } 
+
     actions.push({
       label : T("Clone"),
       id: "clone",
@@ -144,6 +154,7 @@
             [ "system", "boot", "clone", row.id ]));
       }
     });
+
     actions.push({
       label : T("Rename"),
       id: "rename",
@@ -152,6 +163,7 @@
             [ "system", "boot", "rename", row.id ]));
       }
     });
+    
       actions.push({
         label: T("Delete"),
         id: "delete",
@@ -173,37 +185,8 @@
             }
           )
       });
-<<<<<<< HEAD
-=======
-    }
-    if (!row.active.includes('Reboot')) {
-      actions.push({
-        label : T("Activate"),
-        id: "activate",
-        onClick : (row) => {
-          this.doActivate(row.id);
-        }
-      }); 
-    }
-
-    actions.push({
-      label : T("Clone"),
-      id: "clone",
-      onClick : (row) => {
-        this._router.navigate(new Array('').concat(
-            [ "system", "boot", "clone", row.id ]));
-      }
-    });
-    actions.push({
-      label : T("Rename"),
-      id: "rename",
-      onClick : (row) => {
-        this._router.navigate(new Array('').concat(
-            [ "system", "boot", "rename", row.id ]));
-      }
-    });
-
->>>>>>> c65ac68e
+    }
+
     if (row.keep === true){
       actions.push({
         label : T("Unkeep"),
