--- conflicted
+++ resolved
@@ -30,11 +30,8 @@
 import { ToolbarConfig } from 'app/pages/common/entity/entity-toolbar/models/control-config.interface';
 import { ModalService } from 'app/services/modal.service';
 import { DiskFormComponent } from '../../disks/disk-form';
-<<<<<<< HEAD
 import { UntilDestroy, untilDestroyed } from '@ngneat/until-destroy';
-=======
 import * as filesize from 'filesize';
->>>>>>> ed7ade87
 
 interface PoolDiskInfo {
   name: any;
