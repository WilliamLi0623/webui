import { Validators } from '@angular/forms';
import { marker as T } from '@biesbjerg/ngx-translate-extract-marker';
import { getManPageLink } from 'app/helpers/man-page.utils';

export const helptextSharingSmb = {
  fieldset_basic: T('Basic'),
  fieldset_advanced: T('Advanced'),
  fieldset_access: T('Access'),
  fieldset_other: T('Other Options'),

  column_name: T('Name'),
  column_path: T('Path'),
  column_comment: T('Description'),
  column_enabled: T('Enabled'),

  placeholder_path: T('Path'),
  tooltip_path: T('Select pool, dataset, or directory to share.'),
  validators_path: [Validators.required],
  errormsg_name: T('<i>global</i> is a reserved name that cannot be used as a share\
 name. Please enter a different share name.'),

  placeholder_name: T('Name'),
  tooltip_name: T('Enter a name for the share.'),

  placeholder_comment: T('Description'),
  tooltip_comment: T(
    'Description of the share or notes on how it is used.',
  ),

  placeholder_enabled: T('Enabled'),
  tooltip_enabled: T('Enable this SMB share. Unset to disable this SMB share \
 without deleting it.'),

  placeholder_home: T('Use as Home Share'),
  tooltip_home: T('Allows the share to host user home \
 directories. Each user is given a personal home directory when \
 connecting to the share which is not accessible by other users. This \
 allows for a personal, dynamic share. Only one share can be used \
 as the home share.'),

  placeholder_purpose: T('Purpose'),
  tooltip_purpose: T('Select a preset configuration for the share. This\
 applies predetermined values and disables changing some share options.'),

  placeholder_timemachine: T('Time Machine'),
  tooltip_timemachine: T('Enable Time Machine backups on this share.'),

  placeholder_afp: T('Legacy AFP Compatibility'),
  tooltip_afp: T('This controls how the SMB share reads and writes data. Leave unset for the share to behave like a normal SMB share and set for the share to behave like the deprecated Apple Filing Protocol (AFP). This should only be set when this share originated as an AFP sharing configuration. This is not required for pure SMB shares or MacOS SMB clients.'),
  afpDialog_title: T('Warning'),
  afpDialog_message: T('This option controls how metadata and alternate data streams read write to disks. Only enable this when the share configuration was migrated from the deprecated Apple Filing Protocol (AFP). Do not attempt to force a previous AFP share to behave like a pure SMB share or file corruption can occur.'),
  afpDialog_button: T('I understand'),

  placeholder_default_permissions: T('Default Permissions'),
  tooltip_default_permissions: T('When enabled, the ACLs grant read and \
 write access for owner or group and read-only for others. <b>Only</b> leave \
 unset when creating a share on a system that already has custom ACLs configured.'),

  placeholder_acl: T('Enable ACL'),
  tooltip_acl: T('Enable ACL support for the SMB share.'),

  placeholder_ro: T('Export Read Only'),
  tooltip_ro: T('Prohibits writes to this share.'),

  placeholder_browsable: T('Browsable to Network Clients'),
  tooltip_browsable: T('Determine whether this share name is included\
 when browsing shares. Home shares are only visible to the owner\
 regardless of this setting.'),

  placeholder_recyclebin: T('Export Recycle Bin'),
  tooltip_recyclebin: T('Files that are deleted from the same \
 dataset are moved to the Recycle Bin and do not take any additional \
 space. <b>Deleting files over NFS will remove the files permanently \
 </b>. When the files are in a different dataset or a child dataset, \
 they are copied to the dataset where the Recycle Bin is located. To \
 prevent excessive space usage, files larger than 20 MiB are deleted \
 rather than moved. Adjust the <i>Auxiliary Parameter</i> \
 <samp>crossrename:sizelimit=</samp> setting to allow larger files. \
 For example, <samp>crossrename:sizelimit=\'{\'50\'}\'</samp> allows moves of \
 files up to 50 MiB in size. This means files can be permanently \
 deleted or moved from the recycle bin. <b>This is not a replacement \
 for ZFS snapshots.</b>'),

  placeholder_guestok: T('Allow Guest Access'),
  tooltip_guestok: T('Privileges are the same as the guest account. \
 Guest access is disabled by default in Windows 10 version 1709 and \
 Windows Server version 1903. Additional client-side configuration is \
 required to provide guest access to these clients.<br><br> \
 <i>MacOS clients:</i> Attempting to connect as a user that does not \
 exist in FreeNAS <i>does not</i> automatically connect as the guest \
 account. The <b>Connect As:</b> <i>Guest</i> option must be \
 specifically chosen in MacOS to log in as the guest account. See the \
 <a href="https://support.apple.com/guide/mac-help/connect-mac-shared-computers-servers-mchlp1140/" target="_blank">Apple documentation</a> \
 for more details.'),

  placeholder_abe: T('Access Based Share Enumeration'),
<<<<<<< HEAD
  tooltip_abe: T(`Restrict share visibility to users with read or write access
 to the share. See the ${getManPageLink('smb.conf(5)')} manual page.`),
=======
  tooltip_abe: T('Restrict share visibility to users with read or write access\
 to the share. See the <a href="https://www.samba.org/samba/docs/current/man-html/smb.conf.5.html"\
 target=_blank>smb.conf</a> manual page.'),
>>>>>>> 10de6024

  placeholder_hostsallow: T('Hosts Allow'),
  tooltip_hostsallow: T('Enter a list of allowed hostnames or IP addresses.\
 Separate entries by pressing <code>Enter</code>. A more detailed description \
 with examples can be found \
 <a href="https://www.samba.org/samba/docs/current/man-html/smb.conf.5.html#HOSTSALLOW" target="_blank">here</a>. <br><br> \
 If neither *Hosts Allow* or *Hosts Deny* contains \
 an entry, then SMB share access is allowed for any host. <br><br> \
 If there is a *Hosts Allow* list but no *Hosts Deny* list, then only allow \
 hosts on the *Hosts Allow* list. <br><br> \
 If there is a *Hosts Deny* list but no *Hosts Allow* list, then allow all \
 hosts that are not on the *Hosts Deny* list. <br><br> \
 If there is both a *Hosts Allow* and *Hosts Deny* list, then allow all hosts \
 that are on the *Hosts Allow* list. <br><br> \
 If there is a host not on the *Hosts Allow* and not on the *Hosts Deny* list, \
 then allow it.'),

  placeholder_hostsdeny: T('Hosts Deny'),
  tooltip_hostsdeny: T('Enter a list of denied hostnames or IP addresses.\
 Separate entries by pressing <code>Enter</code>. \
 If neither *Hosts Allow* or *Hosts Deny* contains \
 an entry, then SMB share access is allowed for any host. <br><br> \
 If there is a *Hosts Allow* list but no *Hosts Deny* list, then only allow \
 hosts on the *Hosts Allow* list. <br><br> \
 If there is a *Hosts Deny* list but no *Hosts Allow* list, then allow all \
 hosts that are not on the *Hosts Deny* list. <br><br> \
 If there is both a *Hosts Allow* and *Hosts Deny* list, then allow all hosts \
 that are on the *Hosts Allow* list. <br><br> \
 If there is a host not on the *Hosts Allow* and not on the *Hosts Deny* list, \
 then allow it.'),

  placeholder_shadowcopy: T('Enable Shadow Copies'),
  tooltip_shadowcopy: T('Export ZFS snapshots as\
 <a href="https://docs.microsoft.com/en-us/windows/desktop/vss/shadow-copies-and-shadow-copy-sets"\
 target=_blank>Shadow Copies</a> for VSS clients.'),

  placeholder_auxsmbconf: T('Auxiliary Parameters'),
<<<<<<< HEAD
  tooltip_auxsmbconf: T(`Additional ${getManPageLink('smb.conf(5)')} parameters.`),
=======
  tooltip_auxsmbconf: T('Additional \
 <a href="https://www.samba.org/samba/docs/current/man-html/smb.conf.5.html" target="_blank">smb.conf</a> \
 parameters.'),
>>>>>>> 10de6024

  placeholder_aapl_name_mangling: T('Use Apple-style Character Encoding'),
  tooltip_aapl_name_mangling: T('By default, Samba uses a hashing algorithm for NTFS illegal \
 characters. Enabling this option translates NTFS illegal characters to the Unicode private range.'),

  placeholder_streams: T('Enable Alternate Data Streams'),
  tooltip_streams: T('Allows multiple \
 <a href="http://www.ntfs.com/ntfs-multiple.htm" target"_blank">NTFS data streams</a>. \
 Disabling this option causes MacOS to write streams to files on the filesystem.'),

  placeholder_durablehandle: T('Enable SMB2/3 Durable Handles'),
  tooltip_durablehandle: T('Allow using open file handles that can withstand short disconnections. \
 Support for POSIX byte-range locks in Samba is also disabled. This option is not recommended when \
 configuring multi-protocol or local access to files.'),

  placeholder_fsrvp: T('Enable FSRVP'),
  tooltip_fsrvp: T('Enable support for the File Server Remote VSS Protocol \
 (<a href="https://docs.microsoft.com/en-us/openspecs/windows_protocols/ms-fsrvp" target="_blank">FSVRP</a>). \
 This protocol allows RPC clients to manage snapshots for a specific SMB share. \
 The share path must be a dataset mountpoint. Snapshots have the prefix \
 <code>fss-</code> followed by a snapshot creation timestamp. A snapshot must have \
 this prefix for an RPC user to delete it.'),

  placeholder_path_suffix: T('Path Suffix'),
<<<<<<< HEAD
  tooltip_path_suffix: T(`Appends a suffix to the share connection path.
 This is used to provide unique shares on a per-user, per-computer, or per-IP address basis.
 Suffixes can contain a macro. See the ${getManPageLink('smb.conf(5)')} manual page for
 a list of supported macros. The connectpath **must** be preset before a client connects.`),
=======
  tooltip_path_suffix: T('Appends a suffix to the share connection path. \
 This is used to provide unique shares on a per-user, per-computer, or per-IP address basis. \
 Suffixes can contain a macro. See the \
 <a href="https://www.samba.org/samba/docs/current/man-html/smb.conf.5.html" target="_blank">smb.conf</a> manual page for \
 a list of supported macros. The connectpath **must** be preset before a client connects.'),
>>>>>>> 10de6024

  actions_basic_mode: T('Basic Mode'),
  actions_advanced_mode: T('Advanced Mode'),

  action_share_acl: T('Edit Share ACL'),
  action_edit_acl: T('Edit Filesystem ACL'),
  action_edit_acl_dialog: {
    title: T('Error'),
  },

  dialog_warning: T('Warning'),
  dialog_warning_message: T('Setting default permissions will reset the permissions of this share and any others within its path.'),

  dialog_edit_acl_title: T('Configure ACL'),
  dialog_edit_acl_message: T("Configure permissions for this share's dataset now?"),
  dialog_edit_acl_button: T('Configure now'),

  restart_smb_dialog: {
    title: T('Restart SMB Service?'),
    message_time_machine: T('Enabling <em>Time Machine</em> on an SMB share requires restarting the SMB service.'),
    message_allow_deny: T('Changes to <em>Hosts Allow</em> or <em>Hosts Deny</em> take effect when the \
 SMB service restarts.'),
    action_btn: T('Save and Restart SMB Now'),
    cancel_btn: T('Save Without Restarting'),
  },
  restarted_smb_dialog: {
    title: T('SMB Service'),
    message: T('The SMB service has been restarted.'),
  },

  // share acl
  share_acl_basic: T('Basic'),
  share_acl_entries: T('ACL Entries'),

  share_name_placeholder: T('Share Name'),
  share_name_tooltip: T('Name that was created with the SMB share.'),

  ae_who_sid_placeholder: T('SID'),
  ae_who_sid_tooltip: T('Who this ACL entry applies to, shown as a\
 <a href="https://docs.microsoft.com/en-us/windows/win32/secauthz/security-identifiers" target="_blank">Windows\
 Security Identifier</a>. Either a <i>SID</i> or a <i>Domain</i> and <i>Name</i> is required for this ACL.'),

  ae_who_name_domain_placeholder: T('Domain'),
  ae_who_name_domain_tooltip: T('Domain for the user <i>Name</i>. Required when a <i>SID</i> is not entered.\
 Local users have the SMB server NetBIOS name: <code>freenas\\smbusers</code>.'),

  ae_who_name_name_placeholder: T('Name'),
  ae_who_name_name_tooltip: T('Who this ACL entry applies to, shown as a user name. Requires adding the user <i>Domain</i>.'),

  ae_perm_placeholder: T('Permission'),
  ae_perm_tooltip: T('Predefined permission combinations:<br><i>Read</i>:\
 Read access and Execute permission on the object (RX).<br><i>Change</i>: Read\
 access, Execute permission, Write access, and Delete object (RXWD).<br><i>Full</i>:\
 Read access, Execute permission, Write access, Delete object, change Permissions, and take Ownership (RXWDPO).<br><br>\
 For more details, see <a href="https://www.samba.org/samba/docs/current/man-html/smbcacls.1.html" target="_blank">smbacls(1)</a>.'),

  ae_type_placeholder: T('Type'),
  ae_type_tooltip: T('How permissions are applied to the share.\
 <i>Allowed</i> denies all permissions by default except those that are manually defined.\
 <i>Denied</i> allows all permissions by default except those that are manually defined.'),

  formTitleAdd: T('Add SMB'),
  formTitleEdit: T('Edit SMB'),

  stripACLDialog: {
    title: T('Warning'),
    message: T('An ACL is detected on the selected path but <i>Enable ACL</i> is not selected for this share. \
 ACLs must be stripped from the dataset prior to creating an SMB share.'),
    button: T('Close'),
  },

  manglingDialog: {
    title: T('Warning'),
    message: T('The <i>Use Apple-style character encoding</i> value has changed. \
 This parameter affects how file names are read from and written to storage. Changes to \
 this parameter after data is written can prevent accessing or deleting files containing \
 mangled characters.'),
    action: T('I Understand'),
  },

};<|MERGE_RESOLUTION|>--- conflicted
+++ resolved
@@ -1,6 +1,5 @@
 import { Validators } from '@angular/forms';
 import { marker as T } from '@biesbjerg/ngx-translate-extract-marker';
-import { getManPageLink } from 'app/helpers/man-page.utils';
 
 export const helptextSharingSmb = {
   fieldset_basic: T('Basic'),
@@ -94,14 +93,9 @@
  for more details.'),
 
   placeholder_abe: T('Access Based Share Enumeration'),
-<<<<<<< HEAD
-  tooltip_abe: T(`Restrict share visibility to users with read or write access
- to the share. See the ${getManPageLink('smb.conf(5)')} manual page.`),
-=======
   tooltip_abe: T('Restrict share visibility to users with read or write access\
  to the share. See the <a href="https://www.samba.org/samba/docs/current/man-html/smb.conf.5.html"\
  target=_blank>smb.conf</a> manual page.'),
->>>>>>> 10de6024
 
   placeholder_hostsallow: T('Hosts Allow'),
   tooltip_hostsallow: T('Enter a list of allowed hostnames or IP addresses.\
@@ -139,13 +133,9 @@
  target=_blank>Shadow Copies</a> for VSS clients.'),
 
   placeholder_auxsmbconf: T('Auxiliary Parameters'),
-<<<<<<< HEAD
-  tooltip_auxsmbconf: T(`Additional ${getManPageLink('smb.conf(5)')} parameters.`),
-=======
   tooltip_auxsmbconf: T('Additional \
  <a href="https://www.samba.org/samba/docs/current/man-html/smb.conf.5.html" target="_blank">smb.conf</a> \
  parameters.'),
->>>>>>> 10de6024
 
   placeholder_aapl_name_mangling: T('Use Apple-style Character Encoding'),
   tooltip_aapl_name_mangling: T('By default, Samba uses a hashing algorithm for NTFS illegal \
@@ -170,18 +160,11 @@
  this prefix for an RPC user to delete it.'),
 
   placeholder_path_suffix: T('Path Suffix'),
-<<<<<<< HEAD
-  tooltip_path_suffix: T(`Appends a suffix to the share connection path.
- This is used to provide unique shares on a per-user, per-computer, or per-IP address basis.
- Suffixes can contain a macro. See the ${getManPageLink('smb.conf(5)')} manual page for
- a list of supported macros. The connectpath **must** be preset before a client connects.`),
-=======
   tooltip_path_suffix: T('Appends a suffix to the share connection path. \
  This is used to provide unique shares on a per-user, per-computer, or per-IP address basis. \
  Suffixes can contain a macro. See the \
  <a href="https://www.samba.org/samba/docs/current/man-html/smb.conf.5.html" target="_blank">smb.conf</a> manual page for \
  a list of supported macros. The connectpath **must** be preset before a client connects.'),
->>>>>>> 10de6024
 
   actions_basic_mode: T('Basic Mode'),
   actions_advanced_mode: T('Advanced Mode'),
