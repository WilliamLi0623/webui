--- conflicted
+++ resolved
@@ -12,11 +12,7 @@
 }
 
 export interface FieldConfig {
-<<<<<<< HEAD
-  alert?: { message: string, forValues: any[] }, disabled?: boolean, label?: string, inlineLabel?: string, name: string, options?: any[],
-=======
-  searchable?: boolean, disabled?: boolean, label?: string, inlineLabel?: string, name: string, options?: any[],
->>>>>>> 64f1b536
+  alert?: { message: string, forValues: any[] }, searchable?: boolean, disabled?: boolean, label?: string, inlineLabel?: string, name: string, options?: any[],
   errors?: string, hasErrors?: boolean, placeholder?: string, type: string,
   inputType?: string, inputUnit?: InputUnitConfig, validation?: any[] | ValidatorFn | ValidatorFn[],
   asyncValidation?: AsyncValidatorFn | AsyncValidatorFn[],
