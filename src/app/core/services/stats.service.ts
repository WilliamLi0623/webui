--- conflicted
+++ resolved
@@ -16,14 +16,8 @@
 
   protected onAuthenticated(evt: CoreEvent) {
     this.authenticated = true;
-<<<<<<< HEAD
    
-    const queryOptions = {"select":["name", "type"]};
-=======
-
-    // TODO: use disk.query to detect drive change events
-    const queryOptions = { select: ['name', 'type'] };
->>>>>>> fd1b4639
+    const queryOptions = { "select": ["name", "type"] };
 
     this.websocket.sub('reporting.realtime').subscribe((res) => {
       this.core.emit({ name: 'RealtimeStats', data: res, sender: this });
