import {Validators} from '@angular/forms';
import { T } from '../../../translate-marker';

const passphrase_msg = T(' a passphrase creates a new encryption key \
 file and invalidates any existing recovery key or encryption key files. \
 A dialog opens to save a backup of the new encryption key. A new \
 recovery key can be added from the Encryption Operations menu.')

export default {
// Add key form
add_key_name_validation: [Validators.required],
<<<<<<< HEAD
add_key_instructions: T('Adding a recovery key invalidates any previous recovery key.\
 A dialog will open to save a backup of the new recovery key.'),
add_key_password_placeholder: T('Administrator Password'),
=======
add_key_instructions: T('This is an additional key file that can be used \
 to unlock the pool instead of the passphrase or encryption key file. <br /> <br /> \
 Entering the administrator password and clicking <b>ADD RECOVERY KEY</b> \
 generates a single recovery key file and downloads it to the local\
 system. Store the recovery key file in a secure location!<br /> \
 Adding a new recovery key invalidates any previously downloaded \
 recovery key file for this pool.'),
add_key_password_placeholder: T('Root password'),
>>>>>>> 957331a8
add_key_password_tooltip: T('Enter the root password to authorize this operation.'),
add_key_password_validation: [Validators.required],

// Change key form
changekey_adminpw_placeholder: T('Administrator Password'),
changekey_adminpw_tooltip: T('Enter the root password.'),
changekey_adminpw_validation: [Validators.required],

changekey_instructions: T('Creating') + passphrase_msg,
changekey_passphrase_placeholder: T('Passphrase'),
changekey_passphrase_tooltip: T('Enter the new encryption key passphrase.'),
changekey_passphrase_validation: [Validators.required],

changekey_instructions2: T('Changing') + passphrase_msg,
changekey_passphrase2_placeholder: T('Verify passphrase'),
changekey_passphrase2_tooltip: T('Confirm the encryption key passphrase.'),
changekey_passphrase2_validation: [Validators.required],

changekey_remove_passphrase_placeholder: T('Remove passphrase'),
changekey_remove_passphrase_tooltip: T('Invalidate the existing \
 passphrase by generating a new encryption key. Also invalidates any \
 existing encryption or recovery key files. A dialog opens to save a \
 copy of the new encryption key.'),

// Create key form
createkey_passphrase_placeholder: T('Passphrase'),
createkey_passphrase_tooltip: T('Enter the new encryption key passphrase.'),
createkey_passphrase_validation: [Validators.required],

createkey_passphrase2_placeholder: T('Verify passphrase'),
createkey_passphrase2_tooltip: T('Confirm the encryption key passphrase.'),
createkey_passphrase2_validation: [Validators.required],

// Rekey form
<<<<<<< HEAD
rekey_instructions: T('Generate a new GELI key, replacing the old one on the disks in the pool.\
 Passphrases will be removed by this operation. <br>A dialog will open to save a backup of the new recovery key.'),
rekey_password_placeholder: T('Administrator Password'),
=======
rekey_instructions: T('Re-keying the pool resets the encryption on the \
 GELI master key of each encrypted disk in this pool. <b>This invalidates \
 all existing encryption and recovery key files, as well as any configured \
 passphrase.</b><br /> \
 A new encryption key file is generated and an option opens to save a \
 backup of this file. Adding a passphrase or recovery key file is done \
 from the Encryption Operations menu.'),
rekey_password_label: T('Passphrase'),
rekey_password_placeholder: T('Root password'),
>>>>>>> 957331a8
rekey_password_tooltip: T('Enter the root password to authorize this operation.'),
rekey_password_validation: [Validators.required]
}<|MERGE_RESOLUTION|>--- conflicted
+++ resolved
@@ -9,11 +9,7 @@
 export default {
 // Add key form
 add_key_name_validation: [Validators.required],
-<<<<<<< HEAD
-add_key_instructions: T('Adding a recovery key invalidates any previous recovery key.\
- A dialog will open to save a backup of the new recovery key.'),
-add_key_password_placeholder: T('Administrator Password'),
-=======
+
 add_key_instructions: T('This is an additional key file that can be used \
  to unlock the pool instead of the passphrase or encryption key file. <br /> <br /> \
  Entering the administrator password and clicking <b>ADD RECOVERY KEY</b> \
@@ -21,8 +17,8 @@
  system. Store the recovery key file in a secure location!<br /> \
  Adding a new recovery key invalidates any previously downloaded \
  recovery key file for this pool.'),
-add_key_password_placeholder: T('Root password'),
->>>>>>> 957331a8
+add_key_password_placeholder: T('Administrator Password'),
+
 add_key_password_tooltip: T('Enter the root password to authorize this operation.'),
 add_key_password_validation: [Validators.required],
 
@@ -57,11 +53,6 @@
 createkey_passphrase2_validation: [Validators.required],
 
 // Rekey form
-<<<<<<< HEAD
-rekey_instructions: T('Generate a new GELI key, replacing the old one on the disks in the pool.\
- Passphrases will be removed by this operation. <br>A dialog will open to save a backup of the new recovery key.'),
-rekey_password_placeholder: T('Administrator Password'),
-=======
 rekey_instructions: T('Re-keying the pool resets the encryption on the \
  GELI master key of each encrypted disk in this pool. <b>This invalidates \
  all existing encryption and recovery key files, as well as any configured \
@@ -70,8 +61,7 @@
  backup of this file. Adding a passphrase or recovery key file is done \
  from the Encryption Operations menu.'),
 rekey_password_label: T('Passphrase'),
-rekey_password_placeholder: T('Root password'),
->>>>>>> 957331a8
+rekey_password_placeholder: T('Administrator Password'),
 rekey_password_tooltip: T('Enter the root password to authorize this operation.'),
 rekey_password_validation: [Validators.required]
 }