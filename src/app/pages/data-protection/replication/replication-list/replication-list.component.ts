import { Component } from '@angular/core';
import { HttpClient } from '@angular/common/http';
import { Validators } from '@angular/forms';
import { DatePipe } from '@angular/common';

import { EntityUtils } from 'app/pages/common/entity/utils';
import { T } from 'app/translate-marker';
import {
  DialogService,
  JobService,
  WebSocketService,
  StorageService,
  TaskService,
  KeychainCredentialService,
  ReplicationService,
} from 'app/services';
import { DialogFormConfiguration } from 'app/pages/common/entity/entity-dialog/dialog-form-configuration.interface';
import globalHelptext from 'app/helptext/global-helptext';
import helptext from 'app/helptext/data-protection/replication/replication';
import { EntityJobState } from 'app/pages/common/entity/entity-job/entity-job.interface';
import { EntityFormService } from 'app/pages/common/entity/entity-form/services/entity-form.service';
import { AppLoaderService } from 'app/services/app-loader/app-loader.service';
import { ModalService } from 'app/services/modal.service';
import { ReplicationWizardComponent } from 'app/pages/data-protection/replication/replication-wizard/replication-wizard.component';
import { ReplicationFormComponent } from 'app/pages/data-protection/replication/replication-form/replication-form.component';
import { ReplicationTask } from 'app/pages/data-protection/replication/replication.interface';
import { EntityTableComponent } from 'app/pages/common/entity/entity-table';
import { EntityJob } from 'app/pages/common/entity/entity-job/entity-job.interface';

@Component({
  selector: 'app-replication-list',
  template: `<entity-table [title]="title" [conf]="this"></entity-table>`,
  providers: [
    JobService,
    StorageService,
    TaskService,
    KeychainCredentialService,
    ReplicationService,
    EntityFormService,
    DatePipe,
  ],
})
export class ReplicationListComponent {
  public title = T('Replication Tasks');
  protected queryCall = 'replication.query';
  protected wsDelete = 'replication.delete';
  protected route_add: string[] = ['tasks', 'replication', 'wizard'];
  protected route_edit: string[] = ['tasks', 'replication', 'edit'];
  protected route_success: string[] = ['tasks', 'replication'];
  public entityList: EntityTableComponent;
  protected asyncView = true;

  public columns: Array<any> = [
    { name: T('Name'), prop: 'name', always_display: true },
    { name: T('Direction'), prop: 'direction' },
    { name: T('Transport'), prop: 'transport', hidden: true },
    { name: T('SSH Connection'), prop: 'ssh_connection', hidden: true },
    { name: T('Source Dataset'), prop: 'source_datasets', hidden: true },
    { name: T('Target Dataset'), prop: 'target_dataset', hidden: true },
    { name: T('Recursive'), prop: 'recursive', hidden: true },
    { name: T('Auto'), prop: 'auto', hidden: true },
    { name: T('Enabled'), prop: 'enabled', checkbox: true },
    { name: T('State'), prop: 'state', button: true, state: 'state' },
    { name: T('Last Snapshot'), prop: 'task_last_snapshot' },
  ];

  public config: any = {
    paging: true,
    sorting: { columns: this.columns },
    deleteMsg: {
      title: T('Replication Task'),
      key_props: ['name'],
    },
  };

  constructor(
    private ws: WebSocketService,
    private dialog: DialogService,
    protected job: JobService,
    protected storage: StorageService,
    protected http: HttpClient,
    protected modalService: ModalService,
    protected taskService: TaskService,
    protected keychainCredentialService: KeychainCredentialService,
    protected replicationService: ReplicationService,
    protected loader: AppLoaderService,
    protected datePipe: DatePipe,
    protected entityFormService: EntityFormService,
  ) {}

  afterInit(entityList: EntityTableComponent): void {
    this.entityList = entityList;
  }

  resourceTransformIncomingRestData(tasks: any[]): ReplicationTask[] {
    return tasks.map((task) => {
      task.ssh_connection = task.ssh_credentials ? task.ssh_credentials.name : '-';
      task.task_last_snapshot = task.state.last_snapshot ? task.state.last_snapshot : T('No snapshots sent yet');
      return task;
    });
  }

  getActions(parentrow: any): any[] {
    return [
      {
        id: parentrow.name,
        icon: 'play_arrow',
        name: 'run',
        label: T('Run Now'),
        onClick: (row) => {
          this.dialog.confirm(T('Run Now'), T('Replicate <i>') + row.name + T('</i> now?'), true).subscribe((res) => {
            if (res) {
              row.state = { state: EntityJobState.Running };
              this.ws.call('replication.run', [row.id]).subscribe(
                (jobId: number) => {
                  this.dialog.Info(
                    T('Task started'),
                    T('Replication <i>') + row.name + T('</i> has started.'),
                    '500px',
                    'info',
                    true,
                  );
                  this.job.getJobStatus(jobId).subscribe((job: EntityJob) => {
                    row.state = { state: job.state };
                    row.job = job;
                  });
                },
                (err) => {
                  new EntityUtils().handleWSError(this.entityList, err);
                },
              );
            }
          });
        },
      },
      {
        actionName: parentrow.description,
        id: 'restore',
        label: T('Restore'),
        icon: 'restore',
        onClick: (row) => {
          const parent = this;
          const conf: DialogFormConfiguration = {
            title: helptext.replication_restore_dialog.title,
            fieldConfig: [
              {
                type: 'input',
                name: 'name',
                placeholder: helptext.name_placeholder,
                tooltip: helptext.name_tooltip,
                validation: [Validators.required],
                required: true,
              },
              {
                type: 'explorer',
                explorerType: 'dataset',
                initial: '',
                name: 'target_dataset',
                placeholder: helptext.target_dataset_placeholder,
                tooltip: helptext.target_dataset_tooltip,
                validation: [Validators.required],
                required: true,
              },
            ],
            saveButtonText: helptext.replication_restore_dialog.saveButton,
            customSubmit: function (entityDialog) {
              parent.loader.open();
              parent.ws.call('replication.restore', [row.id, entityDialog.formValue]).subscribe(
                (res) => {
                  entityDialog.dialogRef.close(true);
                  parent.entityList.getData();
                },
                (err) => {
                  parent.loader.close();
                  new EntityUtils().handleWSError(entityDialog, err, parent.dialog);
                },
              );
            },
          };
          this.dialog.dialogFormWide(conf);
        },
      },
      {
        id: parentrow.name,
        icon: 'edit',
        name: 'edit',
        label: T('Edit'),
        onClick: (row) => {
          this.doEdit(row.id);
        },
      },
      {
        id: parentrow.name,
        icon: 'delete',
        name: 'delete',
        label: T('Delete'),
        onClick: (row) => {
          this.entityList.doDelete(row);
        },
      },
    ];
  }

  onButtonClick(row: any): void {
    this.stateButton(row);
  }

  stateButton(row: any): void {
    if (row.job) {
      if (row.state.state === EntityJobState.Running) {
        this.entityList.runningStateButton(row.job.id);
      } else if (row.state.state === EntityJobState.Hold) {
        this.dialog.Info(T('Task is on hold'), row.state.reason, '500px', 'info', true);
      } else {
<<<<<<< HEAD
        this.job.showLogs(row.job);
=======
        this.dialog.errorReport(row.state.state, `<pre>${row.state.error}</pre>`);
>>>>>>> 1c7b4f59
      }
    } else {
      this.dialog.Info(globalHelptext.noLogDilaog.title, globalHelptext.noLogDilaog.message);
    }
  }

  onCheckboxChange(row: any): void {
    this.ws.call('replication.update', [row.id, { enabled: row.enabled }]).subscribe(
      (res) => {
        row.enabled = res.enabled;
        if (!res) {
          row.enabled = !row.enabled;
        }
      },
      (err) => {
        row.enabled = !row.enabled;
        new EntityUtils().handleWSError(this, err, this.dialog);
      },
    );
  }

  doAdd(): void {
    this.modalService.open(
      'slide-in-form',
      new ReplicationWizardComponent(
        this.keychainCredentialService,
        this.loader,
        this.dialog,
        this.ws,
        this.replicationService,
        this.datePipe,
        this.entityFormService,
        this.modalService,
      ),
    );
  }

  doEdit(id: number): void {
    this.modalService.open(
      'slide-in-form',
      new ReplicationFormComponent(
        this.ws,
        this.taskService,
        this.storage,
        this.keychainCredentialService,
        this.replicationService,
        this.modalService,
      ),
      id,
    );
  }
}<|MERGE_RESOLUTION|>--- conflicted
+++ resolved
@@ -212,11 +212,7 @@
       } else if (row.state.state === EntityJobState.Hold) {
         this.dialog.Info(T('Task is on hold'), row.state.reason, '500px', 'info', true);
       } else {
-<<<<<<< HEAD
-        this.job.showLogs(row.job);
-=======
         this.dialog.errorReport(row.state.state, `<pre>${row.state.error}</pre>`);
->>>>>>> 1c7b4f59
       }
     } else {
       this.dialog.Info(globalHelptext.noLogDilaog.title, globalHelptext.noLogDilaog.message);
