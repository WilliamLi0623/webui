--- conflicted
+++ resolved
@@ -87,20 +87,7 @@
         path: '',
         component: TunableListComponent,
         data: { title: T('Sysctl'), breadcrumb: T('Sysctl') },
-<<<<<<< HEAD
-      }],
-=======
-      }, {
-        path: 'add',
-        component: TunableFormComponent,
-        data: { title: T('Add'), breadcrumb: T('Add') },
-      }, {
-        path: 'edit/:pk',
-        component: TunableFormComponent,
-        data: { title: T('Edit'), breadcrumb: T('Edit') },
-      },
-      ],
->>>>>>> 9f419e17
+      }],
     },
     {
       path: 'update',
