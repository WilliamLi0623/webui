--- conflicted
+++ resolved
@@ -479,12 +479,6 @@
 "default route will not be able to access any networks.</b>"
 msgstr ""
 
-<<<<<<< HEAD
-msgid "ACL Manager"
-msgstr "ACLマネージャー"
-
-=======
->>>>>>> b144f240
 msgid "ACL Mode"
 msgstr "ACLモード"
 
@@ -1130,19 +1124,11 @@
 msgid "Application Client Secret"
 msgstr ""
 
-<<<<<<< HEAD
+msgid "Apply Access Mode"
+msgstr "モードを適用"
+
 msgid "Apply Group"
 msgstr "グループを適用"
-
-msgid "Apply Mode"
-msgstr "モードを適用"
-=======
-msgid "Apply Access Mode"
-msgstr ""
-
-msgid "Apply Group"
-msgstr ""
->>>>>>> b144f240
 
 msgid "Apply Network Changes"
 msgstr "ネットワークの変更を適用"
