--- conflicted
+++ resolved
@@ -29,11 +29,7 @@
 import { T } from 'app/translate-marker';
 import { EntityTemplateDirective } from '../entity-template.directive';
 import { FieldSets } from './classes/field-sets';
-import {
-  FieldConfig,
-  FormArrayConfig,
-  RelationConfig,
-} from './models/field-config.interface';
+import { FieldConfig, FormArrayConfig } from './models/field-config.interface';
 import { FieldSet } from './models/fieldset.interface';
 import { EntityFormService } from './services/entity-form.service';
 import { FieldRelationService } from './services/field-relation.service';
@@ -207,15 +203,8 @@
     this.formGroup = this.entityFormService.createFormGroup(this.fieldConfig);
     this.setControlChangeDetection();
 
-<<<<<<< HEAD
-    for (const i in this.fieldConfig) {
-      const config = this.fieldConfig[i] as RelationConfig;
-
-      if (config && config.relation.length > 0) {
-=======
     this.fieldConfig.forEach((config) => {
       if (config.relation.length > 0) {
->>>>>>> 49506c2b
         this.setRelation(config);
       }
     });
@@ -403,8 +392,7 @@
     });
   }
 
-  setRelation(fieldConfig: FieldConfig): void {
-    const config: RelationConfig = fieldConfig as RelationConfig;
+  setRelation(config: FieldConfig): void {
     const activations = this.fieldRelationService.findActivationRelation(config.relation);
     if (activations) {
       const tobeDisabled = this.fieldRelationService.isFormControlToBeDisabled(
