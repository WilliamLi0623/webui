--- conflicted
+++ resolved
@@ -1,21 +1,13 @@
 import { Component } from '@angular/core';
-<<<<<<< HEAD
-import { FormGroup } from '@angular/forms';
+import { FormGroup, Validators } from '@angular/forms';
+import { MatSnackBar } from '@angular/material';
 import { ActivatedRoute, Router } from '@angular/router';
 import { helptext_system_cloudcredentials as helptext } from 'app/helptext/system/cloudcredentials';
+import { EntityUtils } from 'app/pages/common/entity/utils';
 import * as _ from 'lodash';
-import { CloudCredentialService, WebSocketService } from '../../../../services/';
+import { CloudCredentialService, DialogService, WebSocketService } from '../../../../services/';
+import { T } from '../../../../translate-marker';
 import { FieldConfig } from '../../../common/entity/entity-form/models/field-config.interface';
-=======
-import { FormGroup, Validators } from '@angular/forms';
-import { ActivatedRoute, Router, RouterModule } from '@angular/router';
-import { MatSnackBar } from '@angular/material';
-import * as _ from 'lodash';
-import { WebSocketService, CloudCredentialService, DialogService } from '../../../../services/';
-import { FieldConfig } from '../../../common/entity/entity-form/models/field-config.interface';
-import { T } from '../../../../translate-marker';
-import { EntityUtils } from 'app/pages/common/entity/utils';
->>>>>>> f4f11a8a
 
 @Component({
   selector: 'app-cloudcredentials-form',
