--- conflicted
+++ resolved
@@ -57,13 +57,8 @@
   parseSchema() {
     try {
       this.title = this.catalogApp.name;
-<<<<<<< HEAD
-      const versionKeys = [];
-      Object.keys(this.catalogApp.versions).forEach(versionKey => {
-=======
       const versionKeys: any[] = [];
       Object.keys(this.catalogApp.versions).forEach((versionKey) => {
->>>>>>> 1193daa1
         if (this.catalogApp.versions[versionKey].healthy) {
           versionKeys.push(versionKey);
         }
@@ -100,11 +95,7 @@
         }],
       });
 
-<<<<<<< HEAD
-      selectedVersion.schema.groups.forEach(group => {
-=======
       selectedVersion.schema.groups.forEach((group: any) => {
->>>>>>> 1193daa1
         this.wizardConfig.push({
           label: group.name,
           fieldConfig: [],
@@ -119,11 +110,7 @@
         }
       });
 
-<<<<<<< HEAD
-      this.wizardConfig = this.wizardConfig.filter(wizard => wizard.fieldConfig.length > 0);
-=======
       this.wizardConfig = this.wizardConfig.filter((wizard) => wizard.fieldConfig.length > 0);
->>>>>>> 1193daa1
       if (this.entityWizard) {
         this.entityWizard.resetFields();
         this.entityWizard.formArray.get([0]).get('version').valueChanges.subscribe((value: any) => {
@@ -153,25 +140,14 @@
     const apiCall = this.addCall;
     delete data.version;
 
-<<<<<<< HEAD
     let payload = [];
-=======
-    const values = {};
-    new EntityUtils().parseFormControlValues(data, values);
-
-    const payload = [];
->>>>>>> 1193daa1
     payload.push({
       catalog: this.catalogApp.catalog.id,
       item: this.catalogApp.name,
       release_name: data.release_name,
       train: this.catalogApp.catalog.train,
       version: this.selectedVersionKey,
-<<<<<<< HEAD
-      values: data
-=======
-      values,
->>>>>>> 1193daa1
+      values: data,
     });
 
     this.dialogRef = this.mdDialog.open(EntityJobComponent, {
