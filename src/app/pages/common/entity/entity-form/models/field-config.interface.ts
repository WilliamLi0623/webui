import { ValidatorFn, AsyncValidatorFn } from '@angular/forms';
import { MatCheckboxChange } from '@angular/material/checkbox/checkbox';
import { MatRadioChange } from '@angular/material/radio/radio';
import { Option } from 'app/interfaces/option.interface';
import { FieldType } from 'app/pages/common/entity/entity-form/components/dynamic-field/dynamic-field.directive';
import { FormUploadComponent } from 'app/pages/common/entity/entity-form/components/form-upload/form-upload.component';
import { FormSelectOption } from 'app/pages/common/entity/entity-form/models/form-select-option.interface';
import { RelationGroup } from './field-relation.interface';

export enum UnitType {
  Duration = 'duration',
  Size = 'size',
}

export interface InputUnitConfig {
  type: UnitType;
  decimal?: boolean;
  default?: string;
  allowUnits?: string[];
}

export interface BaseFieldConfig<P = any> {
  asyncValidation?: AsyncValidatorFn | AsyncValidatorFn[];
  class?: string;
  disabled?: boolean;
  errors?: string;
  hasErrors?: boolean;
  hideErrMsg?: boolean;
  id?: string;
  isHidden?: boolean;
  name: string;
  parent?: P;
  placeholder?: string;
  readonly?: boolean;
  required?: boolean;
  tooltip?: string;
  tooltipPosition?: string;
  type: FieldType;
  validation?: any[] | ValidatorFn | ValidatorFn[];
  value?: any;
  warnings?: string;
  width?: string;
}

export interface FormArrayConfig<P = any> extends BaseFieldConfig<P> {
<<<<<<< HEAD
  formarray?: any;
  initialCount?: number;
=======
  formarray?: FieldConfig[];
>>>>>>> a0786b42
}

export interface FormButtonConfig<P = any> extends BaseFieldConfig<P> {
  buttonClass: string;
  buttonColor: string;
  customEventActionLabel?: string;
  customEventMethod?: (event: any) => void;
}

export interface FormCheckboxConfig<P = any> extends BaseFieldConfig<P> {
  expandedHeight?: boolean;
  onChange?(data: { event: MatCheckboxChange }): void;
  updater?: (parent: P) => void;
  customEventMethod?: () => void;
}

export interface FormChipConfig<P = any> extends BaseFieldConfig<P> {
  autocomplete?: boolean;
  options?: any[];
  searchOptions?: Option[];
  updateLocal?: boolean;
  updater?: (value: any, parent: P, config?: FormChipConfig) => void;
  togglePw?: boolean;
}

export interface FormComboboxConfig<P = any> extends BaseFieldConfig<P> {
  enableTextWrapForOptions?: boolean;
  inlineFields?: boolean;
  inlineFieldFlex?: string;
  loadMoreOptions?: (length: number, parent: P, searchText: string, config?: FormComboboxConfig) => void;
  options?: FormComboboxOption[];
  searchable?: boolean;
  searchOptions?: FormComboboxOption[];
  updateLocal?: boolean;
  updater?: (value: string, parent: P, config?: FormComboboxConfig) => void;
  inputType?: string;
}

export interface FormComboboxOption {
  label: string;
  value: string | number;
  sticky?: string;
}

export interface FormDictConfig<P = any> extends BaseFieldConfig<P> {
  label?: string;
  relation?: RelationGroup[];
  subFields?: FieldConfig[];
}

export interface FormExplorerConfig<P = any> extends BaseFieldConfig<P> {
  customTemplateStringOptions?: any;
  explorerParam?: any;
  explorerType?: string;
  fileLocation?: string;
  hideDirs?: string;
  initial?: string;
  multiple?: boolean;
  rootSelectable?: boolean;
  tristate?: boolean;
}

export interface FormInputConfig<P = any> extends BaseFieldConfig<P> {
  blurEvent?: (parent: P) => void;
  blurStatus?: boolean;
  fileType?: string;
  hideButton?: boolean;
  hint?: string;
  inputType?: string;
  inputUnit?: InputUnitConfig;
  isLoading?: boolean;
  isDoubleConfirm?: boolean;
  label?: string;
  maskValue?: string;
  max?: number;
  min?: number;
  searchable?: boolean;
  togglePw?: boolean;
}

export interface FormIpWithNetmaskConfig<P = any> extends BaseFieldConfig<P> {
  netmaskPreset?: number;
  inputType?: string;
  togglePw?: boolean;
}

export interface FormListConfig<P = any> extends BaseFieldConfig<P> {
  addInitialList?: boolean;
  box?: boolean;
  label?: string;
  listFields?: FieldConfig[][];
  relation?: RelationGroup[];
  templateListField?: FieldConfig[];
  hideButton?: boolean;
}

export interface FormParagraphConfig<P = any> extends BaseFieldConfig<P> {
  isLargeText?: boolean;
  paragraphIcon?: string;
  paragraphIconSize?: string;
  paraText?: string;
  inputType?: string;
}

export interface FormPermissionsConfig<P = any> extends BaseFieldConfig<P> {
  hideOthersPermissions?: boolean;
  inputType?: string;
  options?: Option[];
}

export interface FormRadioConfig<P = any> extends BaseFieldConfig<P>{
  inlineFields?: boolean;
  inlineFieldFlex?: string;
  onChange?(data: { event: MatRadioChange }): void;
  options?: FormRadioOption[];
}

export interface FormRadioOption {
  label: string;
  value: any;
  hiddenFromDisplay?: boolean;
  tooltip?: string;
}

export interface FormSchedulerConfig<P = any> extends BaseFieldConfig<P> {
  options?: any[];
  noMinutes?: boolean;
  onChangeOption?(data: any): void;
}

export interface FormSelectConfig<P = any> extends BaseFieldConfig<P> {
  alert?: { message: string; forValues: any[] };
  enableTextWrapForOptions?: boolean;
  fileLocation?: string;
  inlineLabel?: string;
  isLoading?: boolean;
  multiple?: boolean;
  onChangeOption?(data: any): void;
  options?: FormSelectOption[];
  relation?: RelationGroup[];
  zeroStateMessage?: string;
}

export interface FormSelectionListConfig<P = any> extends BaseFieldConfig<P> {
  hint?: string;
  inlineFields?: boolean;
  inlineFieldFlex?: string;
  onChange?(data: any): void;
<<<<<<< HEAD
  relation?: RelationGroup[];
=======
  options?: Option[];
>>>>>>> a0786b42
}

export interface FormSliderConfig<P = any> extends BaseFieldConfig<P> {
  max?: number;
  min?: number;
}

export interface FormTaskConfig<P = any> extends BaseFieldConfig<P> {
  tabs?: FieldConfig[];
  tabName?: string;
}

export interface FormTextareaConfig<P = any> extends BaseFieldConfig<P> {
  blurEvent?: (parent: P) => void;
  blurStatus?: boolean;
  filereader?: boolean;
  fileType: string;
  textAreaRows?: number;
}

export interface FormTextareaButtonConfig<P = any> extends BaseFieldConfig<P> {
  customEventActionLabel?: string;
  customEventMethod?(data?: any): void;
}

export interface FormUploadConfig<P = any> extends BaseFieldConfig<P> {
  acceptedFiles?: string;
  fileLocation?: string;
  hideButton?: boolean;
  message?: any;
  rootSelectable?: boolean;
  updater?: (uploadComponent: FormUploadComponent, parent: P) => void;
  multiple?: boolean;
}

export interface FormToggleButtonConfig<P = any> extends BaseFieldConfig<P> {
  options?: FormToggleButtonOption[];
}

export interface FormToggleButtonOption {
  label: string;
  value: any;
  checked?: boolean;
}

export type RelationConfig<P = any> = FormDictConfig<P>
| FormListConfig
| FormSelectionListConfig;

export type FieldConfig<P = any> = BaseFieldConfig<P>
| FormArrayConfig<P>
| FormButtonConfig<P>
| FormCheckboxConfig<P>
| FormChipConfig<P>
| FormComboboxConfig<P>
| FormDictConfig<P>
| FormExplorerConfig<P>
| FormInputConfig<P>
| FormIpWithNetmaskConfig<P>
| FormListConfig<P>
| FormParagraphConfig<P>
| FormPermissionsConfig<P>
| FormRadioConfig<P>
| FormSchedulerConfig<P>
| FormSelectConfig<P>
| FormSelectionListConfig<P>
| FormSliderConfig<P>
| FormTaskConfig<P>
| FormTextareaConfig<P>
| FormToggleButtonConfig<P>
| FormUploadConfig<P>;<|MERGE_RESOLUTION|>--- conflicted
+++ resolved
@@ -43,12 +43,8 @@
 }
 
 export interface FormArrayConfig<P = any> extends BaseFieldConfig<P> {
-<<<<<<< HEAD
-  formarray?: any;
+  formarray?: FieldConfig[];
   initialCount?: number;
-=======
-  formarray?: FieldConfig[];
->>>>>>> a0786b42
 }
 
 export interface FormButtonConfig<P = any> extends BaseFieldConfig<P> {
@@ -197,11 +193,8 @@
   inlineFields?: boolean;
   inlineFieldFlex?: string;
   onChange?(data: any): void;
-<<<<<<< HEAD
-  relation?: RelationGroup[];
-=======
   options?: Option[];
->>>>>>> a0786b42
+  relation?: RelationGroup[];
 }
 
 export interface FormSliderConfig<P = any> extends BaseFieldConfig<P> {
