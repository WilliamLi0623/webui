#train-card {
    padding: 15px 20px 20px 20px;
    max-height: 85px;
}

.train-card-row {
    margin-bottom: 10px;
}

#train-label {
    margin-right: 10px;
}

#train-selector {
    max-width: 85%;
    border: 1px solid;
    padding: 3px 5px;
}

#upgrades-card {
    max-height: 180px;
}

#upgrades-card-scrollbox {
    height:170px;
    overflow-y: auto;
}

#changelog-card {
    height: 230px;
    padding-right: 24px !important;
}

#changelog-title {
    margin: 10px 25px;
    padding-top: 15px;
    font-weight: 700;
}

#changelog-scrollbox {
    height:140px;
    overflow-y: auto;
}

#stable-warning-card {
    padding: 2px 20px;
}

.stable-warning {
    margin: 10px 0 !important;
    font-size: 1.1rem;
}

.stable-warning a {
    text-decoration: underline;
}

#stable_warning_line_2 {
    padding-left: 35px;
}

.update-button {
    margin-right: 3px;
}

#update-info {
    position: relative;
    top: 3px;
    margin-right: 10px;
}

#update-spinner {
    position: absolute;
    top: 30px; left: 0; bottom: 0; right: 0;
    margin: 0 auto;
    z-index: 10;
}

#single-train-name {
    display: inline-block;
}

.train-select-row {
    margin-top: -6px;
    margin-bottom: 3px;
    vertical-align: top;
}

#refresh-button, #single-train-refresh-button {
    margin-left: 20px;
}

#single-train-refresh-button {
    vertical-align: top;
    margin-top: -12px;
}

<<<<<<< HEAD
#update-running-msg {
    margin-left: 10px;
    font-size: larger;
    font-weight: 500;
    position: relative;
    bottom: 3px;
=======
.updatecheckTooltip {
    position: relative;
    top: 5px;
>>>>>>> 4c828f9f
}

@media screen and (max-width: 1270px) {
    #train-selector, #single-train-name {
        max-width: 75%;
    }
}

@media screen and (max-width: 595px) {
    #train-selector, #single-train-name {
        max-width: 65%;
    }
}


<|MERGE_RESOLUTION|>--- conflicted
+++ resolved
@@ -95,18 +95,17 @@
     margin-top: -12px;
 }
 
-<<<<<<< HEAD
 #update-running-msg {
     margin-left: 10px;
     font-size: larger;
     font-weight: 500;
     position: relative;
     bottom: 3px;
-=======
+}
+
 .updatecheckTooltip {
     position: relative;
     top: 5px;
->>>>>>> 4c828f9f
 }
 
 @media screen and (max-width: 1270px) {
