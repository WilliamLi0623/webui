import { Component, OnInit, OnDestroy, AfterViewInit, Input, ViewChild, Renderer2, ElementRef } from '@angular/core';
import { CoreServiceInjector } from 'app/core/services/coreserviceinjector';
import { Router } from '@angular/router';
import { CoreService, CoreEvent } from 'app/core/services/core.service';
import { MaterialModule } from 'app/appMaterial.module';
import { ChartData } from 'app/core/components/viewchart/viewchart.component';
import { ViewChartDonutComponent } from 'app/core/components/viewchartdonut/viewchartdonut.component';
import { ViewChartPieComponent } from 'app/core/components/viewchartpie/viewchartpie.component';
import { ViewChartLineComponent } from 'app/core/components/viewchartline/viewchartline.component';
import { WebSocketService, SystemGeneralService } from '../../../../services/';


import filesize from 'filesize';
import { WidgetComponent } from 'app/core/components/widgets/widget/widget.component';
import { environment } from 'app/../environments/environment';

import { TranslateService } from '@ngx-translate/core';

import { T } from '../../../../translate-marker';

@Component({
  selector: 'widget-sysinfo',
  templateUrl:'./widgetsysinfo.component.html',
  styleUrls: ['./widgetsysinfo.component.css']
})
export class WidgetSysInfoComponent extends WidgetComponent implements OnInit,OnDestroy, AfterViewInit {

  // HA
  @Input('isHA') isHA: boolean = false
  @Input('passive') isPassive: boolean = false

  public title: string = T("System Info");
  public data: any;
  public memory:string;
  public imagePath:string = "assets/images/";
  public ready:boolean = false;
  public product_image = '';
  public product_model = '';
  public certified = false;
  public failoverBtnLabel: string = "FAILOVER TO STANDBY"
  public updateAvailable:boolean = false;
  private _updateBtnStatus:string = "default";
  public updateBtnLabel:string = T("Check for Updates")
  private _themeAccentColors: string[];
  public connectionIp = environment.remote
  public manufacturer:string = '';
  public buildDate:string;
  public loader:boolean = false;
  public is_freenas: string = window.localStorage['is_freenas'];
  public systemLogo: any;
<<<<<<< HEAD
  public isFN: boolean = false;
  public isUpdateRunning = false;
  public is_ha: boolean;
  public updateMethod = 'update.update';
=======
  public isFN: boolean = false; 
>>>>>>> 3209c5f9

  constructor(public router: Router, public translate: TranslateService, private ws: WebSocketService,
    public sysGenService: SystemGeneralService){
    super(translate);
    this.configurable = false;
    this.sysGenService.updateRunning.subscribe((res) => { 
      res === 'true' ? this.isUpdateRunning = true : this.isUpdateRunning = false;
    });
  }


  log(str){ console.log(str); }

  ngAfterViewInit(){

    this.core.register({observerClass:this,eventName:"UpdateChecked"}).subscribe((evt:CoreEvent) => {
      //DEBUG: console.log(evt);
      if(evt.data.status == "AVAILABLE"){
        this.updateAvailable = true;
      }
    });

    if(this.isHA && this.isPassive){
      // Delay query
      setTimeout(() => {
        this.ws.call('failover.call_remote', ['system.info']).subscribe((res) => {
          const evt = {name: 'SysInfoPassive', data:res};
          this.processSysInfo(evt);
        });
      }, 500);
    } else {

      this.ws.call('system.info').subscribe((res) => {
        const evt = {name: 'SysInfo', data:res};
        this.processSysInfo(evt);
      });
      
      this.core.emit({name:"UpdateCheck"});
      
    }
    this.ws.call('failover.licensed').subscribe((res) => {
      if (res) {
        this.updateMethod = 'failover.upgrade';
        this.is_ha = true;
      };
      this.checkForRunningUpdate();
    });
  }

  ngOnInit(){
  }

  checkForRunningUpdate() {
    this.ws.call('core.get_jobs', [[["method", "=", this.updateMethod], ["state", "=", "RUNNING"]]]).subscribe(
      (res) => {
        if (res && res.length > 0) {
          this.isUpdateRunning = true;
        }
      },
      (err) => {
        console.error(err);
      });
  }
 
  ngOnDestroy(){
    this.core.unregister({observerClass:this});
  }

  get themeAccentColors(){
    let theme = this.themeService.currentTheme();
    this._themeAccentColors = [];
    for(let color in theme.accentColors){
      this._themeAccentColors.push(theme[theme.accentColors[color]]);
    }
    return this._themeAccentColors;
  }

  get updateBtnStatus(){
    if(this.updateAvailable){
      this._updateBtnStatus = "default";
      this.updateBtnLabel = T("Updates Available");
    }
    return this._updateBtnStatus;
  }

  processSysInfo(evt:CoreEvent){
      
      this.loader = false;
      this.data = evt.data;

      let build = new Date(this.data.buildtime[0]['$date']);
      let year = build.getUTCFullYear();
      let months = ["Jan","Feb","Mar","Apr","May","Jun","Jul","Aug","Sep","Oct","Nov","Dec",]
      let month = months[build.getUTCMonth()];
      let day = build.getUTCDate();
      let hours = build.getUTCHours();
      let minutes = build.getUTCMinutes();
      this.buildDate = month + " " +  day + ", " + year + " " + hours + ":" + minutes;

      this.memory = this.formatMemory(this.data.physmem, "GiB");
      if(this.data.system_manufacturer && this.data.system_manufacturer.toLowerCase() == 'ixsystems'){
        this.manufacturer = "ixsystems";
      } else {
        this.manufacturer = "other";
      }
      if (this.is_freenas === 'true') {
        this.systemLogo = 'logo.svg';
        this.getFreeNASImage(evt.data.system_product);
        this.isFN = true;
      } else {
        this.systemLogo = 'TrueNAS_Logomark_Black.svg';
        this.getTrueNASImage(evt.data.system_product);
        this.isFN = false;
      }    

      this.ready = true;

  }

  formatMemory(physmem:number, units:string){
    let result:string;
    if(units == "MiB"){
      result = Number(physmem / 1024 / 1024).toFixed(0) + ' MiB';
    } else if(units == "GiB"){
      result = Number(physmem / 1024 / 1024 / 1024).toFixed(0) + ' GiB';
    }
    return result;
  }

  getTrueNASImage(sys_product) {
    if (sys_product.includes('X10')) {
      this.product_image = '/servers/X10.png';
      this.product_model = 'X10';
    } else if (sys_product.includes('X20')) {
      this.product_image = '/servers/X20.png';
      this.product_model = 'X20';
    } else if (sys_product.includes('M40')) {
      this.product_image = '/servers/M40.png';
      this.product_model = 'M40';
    }  else if (sys_product.includes('M50')) {
      this.product_image = '/servers/M50.png';
      this.product_model = 'M50';
    } else if (sys_product.includes('Z20')) {
      this.product_image = '/servers/Z20.png';
      this.product_model = 'Z20';
    } else if (sys_product.includes('M50')) {
      this.product_image = '/servers/M50.png';
      this.product_model = 'M50';
    } else if (sys_product.includes('Z35')) {
      this.product_image = '/servers/Z35.png';
      this.product_model = 'Z35';
    } else if (sys_product.includes('Z50')) {
      this.product_image = '/servers/Z50.png';
      this.product_model = 'Z50';
    }
    else {
      this.product_image = 'ix-original.svg';
    }
  }

  getFreeNASImage(sys_product) {

    if (sys_product && sys_product.includes('CERTIFIED')) {
      this.product_image = '';
      this.certified = true;
      return;
    }
    
    switch(sys_product){
      case "FREENAS-MINI-2.0":
        this.product_image = 'freenas_mini_cropped.png';
      break;
      case "FREENAS-MINI-XL":
        this.product_image = 'freenas_mini_xl_cropped.png';
      break;
      default:
        this.product_image = '';
      break;
    }
  }


}<|MERGE_RESOLUTION|>--- conflicted
+++ resolved
@@ -48,14 +48,10 @@
   public loader:boolean = false;
   public is_freenas: string = window.localStorage['is_freenas'];
   public systemLogo: any;
-<<<<<<< HEAD
   public isFN: boolean = false;
   public isUpdateRunning = false;
   public is_ha: boolean;
   public updateMethod = 'update.update';
-=======
-  public isFN: boolean = false; 
->>>>>>> 3209c5f9
 
   constructor(public router: Router, public translate: TranslateService, private ws: WebSocketService,
     public sysGenService: SystemGeneralService){
