--- conflicted
+++ resolved
@@ -1277,7 +1277,7 @@
     font-weight: 700;
     margin-bottom: 7px;
   }
-  
+
   app-replication-wizard #adjustme {
     top: -70px;
   }
@@ -1320,12 +1320,12 @@
 
 
   // Scrollbars need separate rules for firefox and webkit
- 
+
   *{
     scrollbar-width:8px;
     scrollbar-height:8px;
   }
- 
+
   *::-webkit-scrollbar{
     width:8px;
     height:8px;
@@ -1345,11 +1345,8 @@
     text-decoration: underline;
   }
 
-<<<<<<< HEAD
   app-interfaces-form .disabled-select .mat-select-arrow {
     opacity: 0.38;
   }
-=======
->>>>>>> 055e565d
 
  } // end of ix theme