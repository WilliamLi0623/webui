--- conflicted
+++ resolved
@@ -13,7 +13,6 @@
 import { ViewButtonComponent } from './viewbutton/viewbutton.component';
 import { FlexLayoutModule } from '@angular/flex-layout';
 import { FormsModule }   from '@angular/forms';
-
 //import { C3ChartComponent } from 'app/core/components/c3chart/c3chart.component';
 import { ViewChartComponent } from 'app/core/components/viewchart/viewchart.component';
 import { ViewChartPieComponent } from 'app/core/components/viewchartpie/viewchartpie.component';
@@ -59,7 +58,7 @@
     PortalModule,
     FlexLayoutModule,
     FormsModule,
-    TranslateModule,
+    TranslateModule
   ],
   declarations: [
     ContextMenuComponent,
@@ -90,12 +89,9 @@
     WidgetPoolComponent,
     TextLimiterDirective,
     TextLimiterTooltipComponent,
-<<<<<<< HEAD
-    WidgetControllerComponent
-=======
+    WidgetControllerComponent,
     SimpleFailoverBtnComponent,
     SimpleFailoverBtnDialog,
->>>>>>> 20bfe2a5
   ],
   exports: [ // Modules and Components here
     CommonModule,
@@ -130,12 +126,9 @@
     WidgetNotesCollectionComponent,
     TextLimiterTooltipComponent,
     WidgetPoolComponent,
-<<<<<<< HEAD
-    WidgetControllerComponent
-=======
+    WidgetControllerComponent,
     SimpleFailoverBtnComponent,
     SimpleFailoverBtnDialog,
->>>>>>> 20bfe2a5
   ],
   entryComponents:[
     ContextMenuComponent,
@@ -163,12 +156,9 @@
     WidgetNotesCollectionComponent,
     WidgetPoolComponent,
     TextLimiterTooltipComponent,
-<<<<<<< HEAD
-    WidgetControllerComponent
-=======
+    WidgetControllerComponent,
     SimpleFailoverBtnComponent,
     SimpleFailoverBtnDialog,
->>>>>>> 20bfe2a5
   ],
   providers:[
     StorageService
