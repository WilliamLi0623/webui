--- conflicted
+++ resolved
@@ -1,10 +1,11 @@
 import { DatePipe } from '@angular/common';
 import { Component } from '@angular/core';
-import { Validators } from '@angular/forms';
-
-import { UntilDestroy, untilDestroyed } from '@ngneat/until-destroy';
+import { Validators, FormArray, FormGroup } from '@angular/forms';
+
+import {
+  UntilDestroy, untilDestroyed,
+} from '@ngneat/until-destroy';
 import * as _ from 'lodash';
-
 import { take } from 'rxjs/operators';
 
 import { CipherType } from 'app/enums/cipher-type.enum';
@@ -20,6 +21,7 @@
 import helptext from 'app/helptext/data-protection/replication/replication-wizard';
 import sshConnectionsHelptex from 'app/helptext/system/ssh-connections';
 import { ApiMethod } from 'app/interfaces/api-directory.interface';
+import { WizardConfiguration } from 'app/interfaces/entity-wizard.interface';
 import { Option } from 'app/interfaces/option.interface';
 import { ReplicationTask } from 'app/interfaces/replication-task.interface';
 import { Schedule } from 'app/interfaces/schedule.interface';
@@ -44,12 +46,6 @@
 } from 'app/services';
 import { ModalService } from 'app/services/modal.service';
 import { T } from 'app/translate-marker';
-<<<<<<< HEAD
-=======
-import { WizardConfiguration } from 'app/interfaces/entity-wizard.interface';
-import { UntilDestroy, untilDestroyed } from '@ngneat/until-destroy';
-import { FormArray, FormGroup } from '@angular/forms';
->>>>>>> c2bbf6b9
 
 @UntilDestroy()
 @Component({
