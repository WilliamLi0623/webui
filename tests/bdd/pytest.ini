--- conflicted
+++ resolved
@@ -37,9 +37,5 @@
     TestCaseKey=NAS-T1096: load TestCaseKey NAS-T1096
     TestCaseKey=NAS-T1097: load TestCaseKey NAS-T1097
     TestCaseKey=NAS-T1098: load TestCaseKey NAS-T1098
-<<<<<<< HEAD
-    TestCaseKey=NAS-T1098: load TestCaseKey NAS-T1099
-    TestCaseKey=NAS-T1098: load TestCaseKey NAS-T1100
-=======
     TestCaseKey=NAS-T1099: load TestCaseKey NAS-T1099
->>>>>>> 2a5aaae2
+    TestCaseKey=NAS-T1100: load TestCaseKey NAS-T1100