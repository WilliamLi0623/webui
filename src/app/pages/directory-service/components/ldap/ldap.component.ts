--- conflicted
+++ resolved
@@ -222,16 +222,10 @@
     private router: Router,
     private ws: WebSocketService,
     private modalService: ModalService,
-<<<<<<< HEAD
-    private dialogservice: DialogService,
-    protected systemGeneralService: SystemGeneralService,
-    protected translate: TranslateService,
-=======
     private dialogService: DialogService,
     private matDialog: MatDialog,
     private systemGeneralService: SystemGeneralService,
     private translate: TranslateService,
->>>>>>> 484903c5
   ) { }
 
   resourceTransformIncomingRestData(data: LdapConfig): any {
