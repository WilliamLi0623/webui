import { Component, OnInit } from '@angular/core';
import { Router, ActivatedRoute } from '@angular/router';

import * as _ from 'lodash';

import { EntityFormComponent } from '../../../common/entity/entity-form';
import { FieldConfig } from '../../../common/entity/entity-form/models/field-config.interface';
import { WebSocketService, DialogService } from '../../../../services/';
import { EntityFormService } from '../../../common/entity/entity-form/services/entity-form.service';
import { FieldRelationService } from '../../../common/entity/entity-form/services/field-relation.service';
import { AppLoaderService } from '../../../../services/app-loader/app-loader.service';
import { T } from '../../../../translate-marker';
import { TranslateService } from '@ngx-translate/core';
import { Validators } from '@angular/forms';
import { ValueValidator } from '../../../common/entity/entity-form/validators/value-validation';

@Component({
  selector: 'cloudsync-add',
  templateUrl: './cloudsync-form.component.html',
  styleUrls: ['./cloudsync-form.component.css'],
  providers: [EntityFormService, FieldRelationService]
})
export class CloudsyncFormComponent implements OnInit {

  protected addCall = 'cloudsync.create';
  protected editCall = 'cloudsync.update';
  public route_success: string[] = ['tasks', 'cloudsync'];
  protected entityForm: EntityFormComponent;
  protected isEntity: boolean = true;
  protected queryPayload = [];

  public fieldConfig: FieldConfig[] = [{
    type: 'input',
    name: 'description',
    placeholder: T('Description'),
    tooltip: T('Enter a descriptive name of this task.'),
    required: true,
    validation : [ Validators.required ]
  }, {
    type: 'select',
    name: 'direction',
    placeholder: T('Direction'),
    tooltip: T('<i>Push</i> sends data to cloud storage. <i>Pull</i>\
                receives data from cloud storage.'),
    options: [
      { label: 'PUSH', value: 'PUSH' },
      { label: 'PULL', value: 'PULL' },
    ],
    value: 'PUSH',
    required: true,
    validation : [ Validators.required ]
  }, {
    type: 'select',
    name: 'credentials',
    placeholder: T('Credential'),
    tooltip: T('Choose the cloud storage provider credentials from the\
                list of entered Cloud Credentials.'),
    options: [{
      label: '----------', value: null
    }],
    value: null,
    required: true,
    validation : [ Validators.required, ValueValidator()],
  }, {
    type: 'select',
    name: 'bucket',
    placeholder: T('Bucket'),
    tooltip: T('Select the pre-defined S3 bucket to use.'),
    options: [{
      label: '----------', value: ''
    }],
    value: '',
    isHidden: true,
    disabled: true,
    relation: [
      {
        action: 'HIDE',
        when: [{
          name: 'credentials',
          value: null,
         }]
      }
    ]
  }, {
    type: 'input',
    name: 'folder',
    placeholder: T('Folder'),
    tooltip: T('Enter the name of the destination folder.'),
    isHidden: true,
    disabled: true,
    relation: [
      {
        action: 'HIDE',
        when: [{
          name: 'credentials',
          value: null,
         }]
      }
    ],
    value: "",
  }, {
    type: 'select',
    name: 'encryption',
    placeholder: T('Server Side Encryption'),
    tooltip: T('Choose <i>AES-256</i> or <i>None</i>.'),
    options: [
      {label: "None", value: ""},
      {label: "AES-256", value: "AES256"},
    ],
    isHidden: true,
  }, {
    type: 'explorer',
    initial: '/mnt',
    explorerType: 'directory',
    name: 'path',
    placeholder: T('Directory/Files'),
    value: '/mnt',
    tooltip: T('Select the directories or files to be sent to the cloud\
                for *Push* syncs, or the destination to be written for\
                *Pull* syncs. Be cautious about the destination of *Pull*\
                jobs to avoid overwriting existing files.'),
    required: true,
    validation : [ Validators.required ]
  }, {
    type: 'select',
    name: 'transfer_mode',
    placeholder: T('Transfer Mode'),
    tooltip: T('<i>SYNC</i> makes files on the destination system identical\
                to those on the source. Files that have been removed from\
                the source are removed from the destination, similar to\
                <i>rsync --delete</i>.\
                <i>COPY</i> copies files from source to destination,\
                skipping files that are identical, similar to <i>rsync</i>.\
                <i>MOVE</i> copies files from source to destination,\
                deleting files from the source after the copy, similar\
                to <i>mv</i>.'),
    options: [
      { label: 'SYNC', value: 'SYNC' },
      { label: 'COPY', value: 'COPY' },
      { label: 'MOVE', value: 'MOVE' },
    ],
    value: 'SYNC',
    required: true,
    validation : [ Validators.required ]
  },
  {
    type: 'checkbox',
    name: 'encryption',
    placeholder: T('Remote encryption'),
    tooltip: T('Set to encrypt files before transfer and store the\
                encrypted files on the remote system.\
                <a href="https://rclone.org/crypt/"\
                target="_blank">rclone Crypt</a> is used.'),
    value: false,
  },
  {
    type: 'checkbox',
    name: 'filename_encryption',
    placeholder: T('Filename encryption'),
    value: true,
    tooltip: T('Set to encrypt the shared file names.'),
    isHidden: true,
    relation: [
      {
        action: 'SHOW',
        when: [{
          name: 'encryption',
          value: true,
         }]
      }
    ]
  },
  {
    type: 'input',
    name: 'encryption_password',
    placeholder: T('Encryption password'),
    tooltip: T('The password for encrypting and decrypting remote\
                data. <b>Warning:</b>\
                Always save and back up this password. Losing the\
                encryption password can result in data loss.'),
    isHidden: true,
    relation: [
      {
        action: 'SHOW',
        when: [{
          name: 'encryption',
          value: true,
         }]
      }
    ]
  },
  {
    type: 'input',
    name: 'encryption_salt',
    placeholder: T('Encryption salt'),
    tooltip: T('Enter a long string of random characters for use as\
                <a href="https://searchsecurity.techtarget.com/definition/salt"\
                target="_blank">salt</a> for the encryption password.\
                <b>Warning:</b> Save and back up the encryption salt value.\
                Losing the salt value can result in data loss.'),
    isHidden: true,
<<<<<<< HEAD
    relation: [
      {
        action: 'SHOW',
        when: [{
          name: 'encryption',
          value: true,
         }]
      }
    ]
  }, {
    type: 'input',
=======
  },
  {
    type: 'textarea',
>>>>>>> 95dc43f4
    name: 'args',
    placeholder: T('Auxiliary arguments'),
    value: "",
    isHidden: true,
<<<<<<< HEAD
  }, {
=======
  },
  {
>>>>>>> 95dc43f4
    type: 'select',
    name: 'repeat',
    placeholder: T('Quick Schedule'),
    tooltip: T('Choose how often to run the task. An empty\
                value allows defining a custom schedule.'),
    options: [
      { label: '----------', value: 'none' },
      { label: 'Hourly', value: 'hourly' },
      { label: 'Daily', value: 'daily' },
      { label: 'Weekly', value: 'weekly' },
      { label: 'Monthly', value: 'monthly' },
    ],
    value: 'once',
  }, {
    type: 'input',
    name: 'minute',
    placeholder: T('Minute'),
    tooltip: T('Minute to run the task.'),
    value: '*',
    isHidden: false,
  }, {
    type: 'input',
    name: 'hour',
    placeholder: T('Hour'),
    tooltip: T('Hour to run the task.'),
    value: '*',
    isHidden: false,
  }, {
    type: 'input',
    name: 'dom',
    placeholder: T('Day of month'),
    tooltip: T('Day of the month to run the task.'),
    value: '*',
    isHidden: false,
  }, {
    type: 'select',
    name: 'month',
    placeholder: T('Month'),
    tooltip: T('Months when the task runs.'),
    multiple: true,
    options: [{
      label: 'January',
      value: '1',
    }, {
      label: 'February',
      value: '2',
    }, {
      label: 'March',
      value: '3',
    }, {
      label: 'April',
      value: '4',
    }, {
      label: 'May',
      value: '5',
    }, {
      label: 'June',
      value: '6',
    }, {
      label: 'July',
      value: '7',
    }, {
      label: 'August',
      value: '8',
    }, {
      label: 'September',
      value: '9',
    }, {
      label: 'October',
      value: '10',
    }, {
      label: 'November',
      value: '11',
    }, {
      label: 'December',
      value: '12',
    }],
    value: ['1', '2', '3', '4', '5', '6', '7', '8', '9', '10', '11', '12'],
    isHidden: false,
  }, {
    type: 'select',
    name: 'dow',
    placeholder: T('Day of week'),
    tooltip: T('Days of the week to run the task.'),
    multiple: true,
    options: [{
      label: 'Monday',
      value: '1',
    }, {
      label: 'Tuesday',
      value: '2',
    }, {
      label: 'Wednesday',
      value: '3',
    }, {
      label: 'Thursday',
      value: '4',
    }, {
      label: 'Friday',
      value: '5',
    }, {
      label: 'Saturday',
      value: '6',
    }, {
      label: 'Sunday',
      value: '7',
    }],
    value: ['1', '2', '3', '4', '5', '6', '7'],
    isHidden: false,
  }, {
    type: 'checkbox',
    name: 'enabled',
    placeholder: T('Enabled'),
    tooltip: T('Unset to disable the task without deleting it.'),
    value: true,
  }];

  protected month_field: any;
  protected day_field: any;
  protected mintue_field: any;
  protected hour_field: any;
  protected dom_field: any;
  protected credentials: any;
  protected bucket_field: any;

  public credentials_list = [];

  public formGroup: any;
  public error: string;
  protected pk: any;
  public isNew: boolean = false;
  protected data: any;
  protected pid: any;
  protected cloudcredential_query = 'cloudsync.credentials.query';

  constructor(protected router: Router,
    protected aroute: ActivatedRoute,
    protected entityFormService: EntityFormService,
    protected fieldRelationService: FieldRelationService,
    protected loader: AppLoaderService,
    protected dialog: DialogService,
    protected ws: WebSocketService) {}

  getBuckets(credential) {
    return this.ws.call('cloudsync.list_buckets', [credential.id]);
  }

  setRelation(config: FieldConfig) {
    const activations =
        this.fieldRelationService.findActivationRelation(config.relation);
    if (activations) {
      const tobeDisabled = this.fieldRelationService.isFormControlToBeDisabled(
          activations, this.formGroup);
      const tobeHide = this.fieldRelationService.isFormControlToBeHide(
          activations, this.formGroup);
      this.setDisabled(config.name, tobeDisabled, tobeHide);

      this.fieldRelationService.getRelatedFormControls(config, this.formGroup)
          .forEach(control => {
            control.valueChanges.subscribe(
                () => { this.relationUpdate(config, activations); });
          });
    }
  }

  relationUpdate(config: FieldConfig, activations: any) {
    const tobeDisabled = this.fieldRelationService.isFormControlToBeDisabled(
        activations, this.formGroup);
    const tobeHide = this.fieldRelationService.isFormControlToBeHide(
          activations, this.formGroup);
    this.setDisabled(config.name, tobeDisabled, tobeHide);
  }

  setDisabled(name: string, disable: boolean, hide: boolean = false, status?:string) {
    if (hide) {
      disable = hide;
    }

    this.fieldConfig = this.fieldConfig.map((item) => {
      if (item.name === name) {
        item.disabled = disable;
        item.isHidden = hide;
      }
      return item;
    });

    if (this.formGroup.controls[name]) {
      const method = disable ? 'disable' : 'enable';
      this.formGroup.controls[name][method]();
      return;
    }
  }

  ngOnInit() {
    let date = new Date();
    this.month_field = _.find(this.fieldConfig, { 'name': 'month' });
    this.day_field = _.find(this.fieldConfig, { 'name': 'dow' });
    this.dom_field = _.find(this.fieldConfig, { 'name': 'dom' });
    this.hour_field = _.find(this.fieldConfig, { 'name': 'hour' });
    this.mintue_field = _.find(this.fieldConfig, { 'name': 'minute' });
    this.credentials = _.find(this.fieldConfig, { 'name': 'credentials' });
    this.bucket_field = _.find(this.fieldConfig, {'name': 'bucket'});


    this.formGroup = this.entityFormService.createFormGroup(this.fieldConfig);

    for (const i in this.fieldConfig) {
      const config = this.fieldConfig[i];
      if (config.relation.length > 0) {
        this.setRelation(config);
      }
    }

    this.formGroup.controls['credentials'].valueChanges.subscribe((res)=>{
      if (res!=null) {
        this.credentials_list.forEach((item)=>{
          if (item.id == res) {
            this.loader.open();
            this.getBuckets(item).subscribe(
              (res) => {
                this.loader.close();
                this.bucket_field.options = [{label: '----------', value: ''}];
                if (res) {
                  res.forEach((item) => {
                    this.bucket_field.options.push({ label: item.Name, value: item.Path });
                  });
                }
              },
              (res) => {
                // provider don't use bucket, hide bucket field
                this.loader.close();
                this.setDisabled('bucket', true, true);
              }
            );
          }
        });
      }
    })

    // get cloud credentials
    this.ws.call(this.cloudcredential_query, {}).subscribe(res => {
      res.forEach((item) => {
        this.credentials.options.push({ label: item.name + ' (' + item.provider + ')', value: item.id });
        this.credentials_list.push(item);
      });
    });

    this.aroute.params.subscribe(params => {
      if (this.isEntity) {
        this.pk = params['pk'];
        this.pid = params['pk'];
        if (this.pk && !this.isNew) {
          this.queryPayload.push("id")
          this.queryPayload.push("=")
          this.queryPayload.push(parseInt(params['pk']));
          this.pk = [this.queryPayload];
        } else {
          this.isNew = true;
        }
      }
      this.formGroup.controls['repeat'].valueChanges.subscribe((res) => {
        if (res == 'none') {
          this.month_field.isHidden = false;
          this.day_field.isHidden = false;
          this.dom_field.isHidden = false;
          this.hour_field.isHidden = false;
          this.mintue_field.isHidden = false;

          if (this.isNew) {
            this.formGroup.controls['month'].setValue([date.getMonth().toString()]);
            this.formGroup.controls['dow'].setValue([date.getDay().toString()]);
            this.formGroup.controls['dom'].setValue(date.getDate().toString());
            this.formGroup.controls['hour'].setValue(date.getHours().toString());
            this.formGroup.controls['minute'].setValue(date.getMinutes().toString());
          }
        } else if (res == 'hourly') {
          this.month_field.isHidden = true;
          this.day_field.isHidden = true;
          this.dom_field.isHidden = true;
          this.hour_field.isHidden = true;
          this.mintue_field.isHidden = false;

          if (this.isNew) {
            this.formGroup.controls['minute'].setValue(date.getMinutes().toString());
          }
        } else if (res == 'daily') {
          this.month_field.isHidden = true;
          this.day_field.isHidden = true;
          this.dom_field.isHidden = true;
          this.hour_field.isHidden = false;
          this.mintue_field.isHidden = false;

          if (this.isNew) {
            this.formGroup.controls['hour'].setValue(date.getHours().toString());
            this.formGroup.controls['minute'].setValue(date.getMinutes().toString());
          }
        } else if (res == 'weekly') {
          this.month_field.isHidden = true;
          this.day_field.isHidden = false;
          this.dom_field.isHidden = true;
          this.hour_field.isHidden = false;
          this.mintue_field.isHidden = false;

          if (this.isNew) {
            this.formGroup.controls['dow'].setValue([date.getDay().toString()]);
            this.formGroup.controls['hour'].setValue(date.getHours().toString());
            this.formGroup.controls['minute'].setValue(date.getMinutes().toString());
          }
        } else if (res == 'monthly') {
          this.month_field.isHidden = true;
          this.day_field.isHidden = true;
          this.dom_field.isHidden = false;
          this.hour_field.isHidden = false;
          this.mintue_field.isHidden = false;

          if (this.isNew) {
            this.formGroup.controls['dom'].setValue(date.getDate().toString());
            this.formGroup.controls['hour'].setValue(date.getHours().toString());
            this.formGroup.controls['minute'].setValue(date.getMinutes().toString());
          }
        }
      })
    });

    if (!this.isNew) {
      this.ws.call('cloudsync.query', [this.pk]).subscribe((res) => {
        if (res) {
          this.data = res[0];
          for (let i in this.data) {
            let fg = this.formGroup.controls[i];
            if (fg) {
              let current_field = this.fieldConfig.find((control) => control.name === i);
              fg.setValue(this.data[i]);
            }
          }
          if (this.data.credentials) {
            this.formGroup.controls['credentials'].setValue(this.data.credentials.id);
          }
          if(this.data.attributes) {
            this.formGroup.controls['bucket'].setValue(this.data.attributes.bucket);
            this.formGroup.controls['folder'].setValue(this.data.attributes.folder);
          }
          // corn fields
          if (this.data.schedule) {
            for (let i in this.data.schedule) {
              let fg = this.formGroup.controls[i];
              if (fg) {
                let current_field = this.fieldConfig.find((control) => control.name === i);
                if (current_field.name == "month" || current_field.name == "dow") {
                  // multiple select
                  if (this.data.schedule[i] == '*') {
                    let human_value = [];
                    for (let i in current_field.options) {
                      human_value.push(current_field.options[i].value);
                    }
                    fg.setValue(human_value);
                  } else {
                    fg.setValue(this.data.schedule[i].split(','));
                  }
                } else {
                  fg.setValue(this.data.schedule[i]);
                }
              }
            }
          }

          if (_.isEqual(this.formGroup.controls['month'].value, ['1', '2', '3', '4', '5', '6', '7', '8', '9', '10', '11', '12'])) {
            if (_.isEqual(this.formGroup.controls['dow'].value, ['1', '2', '3', '4', '5', '6', '7'])) {
              if (this.formGroup.controls['dom'].value == '*') {
                if (this.formGroup.controls['hour'].value == '*') {
                  this.formGroup.controls['repeat'].setValue('hourly');
                } else {
                  this.formGroup.controls['repeat'].setValue('daily');
                }
              } else {
                this.formGroup.controls['repeat'].setValue('monthly');
              }
            } else {
              if (this.formGroup.controls['dom'].value == '*') {
                this.formGroup.controls['repeat'].setValue('weekly');
              }
            }
          }
        }
      });
    }

  }

  goBack() {
    this.router.navigate(new Array('').concat(this.route_success));
  }

  onSubmit(event: Event) {
    event.preventDefault();
    event.stopPropagation();
    this.error = null;
    let value = _.cloneDeep(this.formGroup.value);
    let attributes = {};
    let schedule = {};

    value['credentials'] = parseInt(value.credentials);

    attributes['bucket'] = value.bucket;
    delete value.bucket;
    attributes['folder'] = value.folder;
    delete value.folder;
    value['attributes'] = attributes;

    schedule['dow'] = value.dow;
    schedule['month'] = value.month;
    schedule['dom'] = value.dom;
    schedule['hour'] = value.hour;
    schedule['minute'] = value.minute;

    if (value['repeat'] == 'hourly') {
      schedule['dow'] = '*';
      schedule['month'] = '*';
      schedule['dom'] = '*';
      schedule['hour'] = '*';
    } else if (value['repeat'] == 'daily') {
      schedule['dow'] = '*';
      schedule['month'] = '*';
      schedule['dom'] = '*';
    } else if (value['repeat'] == 'weekly') {
      schedule['month'] = '*';
      schedule['dom'] = '*';
    } else if (value['repeat'] == 'monthly') {
      schedule['dow'] = '*';
      schedule['month'] = '*';
    }
    delete value.repeat;

    if (_.isArray(schedule['dow'])) {
      schedule['dow'] = schedule['dow'].join(",");
    }
    if (_.isArray(schedule['month'])) {
      schedule['month'] = schedule['month'].join(",");
    }
    delete value.dow;
    delete value.month;
    delete value.dom;
    delete value.hour;
    delete value.minute;

    value['schedule'] = schedule;

    if (!this.pk) {
      this.loader.open();
      this.ws.call(this.addCall, [value]).subscribe((res)=>{
        this.loader.close();
        this.router.navigate(new Array('/').concat(this.route_success));
      }, (err) => {
        this.loader.close();
        this.dialog.errorReport('Error', err.reason, err.trace.formatted);
      });
    } else {
      this.loader.open();
      this.ws.call(this.editCall, [parseInt(this.pid), value]).subscribe(
        (res)=>{
          this.loader.close();
          this.router.navigate(new Array('/').concat(this.route_success));
        },
        (err)=>{
        this.loader.close();
        this.dialog.errorReport('Error', err.reason, err.trace.formatted);
        }
      );
    }
  }

}<|MERGE_RESOLUTION|>--- conflicted
+++ resolved
@@ -199,7 +199,6 @@
                 <b>Warning:</b> Save and back up the encryption salt value.\
                 Losing the salt value can result in data loss.'),
     isHidden: true,
-<<<<<<< HEAD
     relation: [
       {
         action: 'SHOW',
@@ -209,23 +208,15 @@
          }]
       }
     ]
-  }, {
-    type: 'input',
-=======
   },
   {
     type: 'textarea',
->>>>>>> 95dc43f4
     name: 'args',
     placeholder: T('Auxiliary arguments'),
     value: "",
     isHidden: true,
-<<<<<<< HEAD
-  }, {
-=======
   },
   {
->>>>>>> 95dc43f4
     type: 'select',
     name: 'repeat',
     placeholder: T('Quick Schedule'),
