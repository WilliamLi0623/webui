--- conflicted
+++ resolved
@@ -45,16 +45,10 @@
 
 @NgModule({
   imports : [
-<<<<<<< HEAD
-    RouterModule, DragulaModule, EntityModule, CommonModule, FormsModule,
+    RouterModule, EntityModule, CommonModule, FormsModule,
     ReactiveFormsModule, routing, MaterialModule, TreeTableModule,
     NgxDatatableModule, TranslateModule, FlexLayoutModule,
     FileSizeModule
-=======
-    RouterModule, EntityModule, CommonModule, FormsModule,
-    ReactiveFormsModule, routing, MaterialModule,
-    NgxDatatableModule, DxTreeListModule, TranslateModule
->>>>>>> e8fc1c3b
   ],
   declarations : [
     VolumesListComponent,
