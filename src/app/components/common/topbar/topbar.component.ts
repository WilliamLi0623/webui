--- conflicted
+++ resolved
@@ -64,10 +64,7 @@
   pendingUpgradeChecked = false;
   sysName: string = 'FreeNAS';
   hostname: string;
-<<<<<<< HEAD
   public updateIsRunning = false;
-=======
->>>>>>> dce1b9f3
   public updateNotificationSent = false;
   private user_check_in_prompted = false;
   public mat_tooltips = helptext.mat_tooltips;
@@ -88,25 +85,15 @@
     public dialog: MatDialog,
     public snackBar: MatSnackBar,
     public translate: TranslateService,
-<<<<<<< HEAD
-    protected loader: AppLoaderService) {
-=======
     protected loader: AppLoaderService, ) {
->>>>>>> dce1b9f3
       super();
       this.sysGenService.updateRunningNoticeSent.subscribe(() => {
         this.updateNotificationSent = true;
         setTimeout(() => {
           this.updateNotificationSent = false;
-<<<<<<< HEAD
-        }, 600000);
-      });
-  }
-=======
         }, 900000);
       });
     }
->>>>>>> dce1b9f3
 
   ngOnInit() {
     if (window.localStorage.getItem('is_freenas') === 'false') {
@@ -156,10 +143,6 @@
       this.checkNetworkChangesPending();
       this.getDirServicesStatus();
       this.isUpdateRunning();
-<<<<<<< HEAD
-=======
-
->>>>>>> dce1b9f3
     });
 
     this.ws.subscribe('zfs.pool.scan').subscribe(res => {
@@ -511,11 +494,7 @@
         });
       });
     });
-<<<<<<< HEAD
   };
-=======
-  }
->>>>>>> dce1b9f3
 
   isUpdateRunning() {
     let method;
@@ -524,15 +503,9 @@
       (res) => {
         if (res && res.length > 0) {
           this.sysGenService.updateRunning.emit('true');
-<<<<<<< HEAD
           this.updateIsRunning = true;
           if (!this.updateNotificationSent) {
             this.showUpdateDialog();
-=======
-          if (!this.updateNotificationSent) {
-            this.dialogService.confirm(helptext.updateRunning_dialog_title, helptext.updateRunning_dialog_message,
-              true, T('Close'), false, '', '', '', '', true);
->>>>>>> dce1b9f3
             this.updateNotificationSent = true;
             setTimeout(() => {
               this.updateNotificationSent = false;
@@ -545,7 +518,6 @@
       (err) => {
         console.error(err);
       });
-<<<<<<< HEAD
   };
 
   showUpdateDialog() {
@@ -553,7 +525,4 @@
       helptext.updateRunning_dialog.message,
       true, T('Close'), false, '', '', '', '', true);
   };
-=======
-  }
->>>>>>> dce1b9f3
 }