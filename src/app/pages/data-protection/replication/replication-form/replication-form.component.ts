import { Component } from '@angular/core';
import { Validators } from '@angular/forms';
import { RelationAction } from 'app/pages/common/entity/entity-form/models/relation-action.enum';
import { RelationConnection } from 'app/pages/common/entity/entity-form/models/relation-connection.enum';

import * as _ from 'lodash';
import { take } from 'rxjs/operators';

import { ProductType } from 'app/enums/product-type.enum';
import helptext from 'app/helptext/data-protection/replication/replication';
import repwizardhelptext from 'app/helptext/data-protection/replication/replication-wizard';
import {
  WebSocketService,
  TaskService,
  KeychainCredentialService,
  ReplicationService,
  StorageService,
} from 'app/services';
import { EntityUtils } from 'app/pages/common/entity/utils';
import { T } from 'app/translate-marker';
import { FieldSets } from 'app/pages/common/entity/entity-form/classes/field-sets';
import { EntityFormComponent } from 'app/pages/common/entity/entity-form';
import { ModalService } from 'app/services/modal.service';
import { CompressionType } from 'app/enums/compression-type.enum';
import { Direction } from 'app/enums/direction.enum';
import { EncryptionKeyFormat } from 'app/enums/encryption-key-format.enum';
import { LifetimeUnit } from 'app/enums/lifetime-unit.enum';
import { LoggingLevel } from 'app/enums/logging-level.enum';
import { NetcatMode } from 'app/enums/netcat-mode.enum';
import { ReadOnlyMode } from 'app/enums/readonly-mode.enum';
import { RetentionPolicy } from 'app/enums/retention-policy.enum';
import { TransportMode } from 'app/enums/transport-mode.enum';
import { FormConfiguration } from 'app/interfaces/entity-form.interface';
import { Schedule } from 'app/interfaces/schedule.interface';
import { UntilDestroy, untilDestroyed } from '@ngneat/until-destroy';

@UntilDestroy()
@Component({
  selector: 'app-replication-form',
  template: '<entity-form [conf]="this"></entity-form>',
  providers: [TaskService, KeychainCredentialService, ReplicationService, StorageService],
})
export class ReplicationFormComponent implements FormConfiguration {
  isNew = false;
  form_message = {
    type: 'notice',
    content: '',
  };
  queryCall: 'replication.query' = 'replication.query';
  queryCallOption: any[] = [];
  addCall: 'replication.create' = 'replication.create';
  editCall: 'replication.update' = 'replication.update';
  isEntity = true;
  protected entityForm: EntityFormComponent;
  protected queryRes: any;
  title: string;
  pk: number;
  protected retentionPolicyChoice = [
    {
      label: T('Same as Source'),
      value: RetentionPolicy.Source,
    },
    {
      label: T('Custom'),
      value: RetentionPolicy.Custom,
    },
    {
      label: T('None'),
      value: RetentionPolicy.None,
    },
  ];
  custActions: any[] = [{
    id: 'wizard_add',
    name: T('Switch to Wizard'),
    function: () => {
      this.modalService.close('slide-in-form');
      const message = { action: 'open', component: 'replicationWizard', row: this.pk };
      this.modalService.message(message);
    },
  }];

  fieldSets: FieldSets = new FieldSets([
    {
      name: helptext.fieldset_general,
      label: true,
      class: 'general',
      width: '50%',
      config: [
        {
          type: 'input',
          name: 'name',
          placeholder: helptext.name_placeholder,
          tooltip: helptext.name_tooltip,
          required: true,
          validation: [Validators.required],
        },
        {
          type: 'select',
          name: 'direction',
          placeholder: helptext.direction_placeholder,
          tooltip: helptext.direction_tooltip,
          options: [
            {
              label: T('PUSH'),
              value: Direction.Push,
            },
            {
              label: T('PULL'),
              value: Direction.Pull,
            },
          ],
          value: Direction.Push,
          relation: [
            {
              action: RelationAction.Hide,
              when: [
                {
                  name: 'transport',
                  value: TransportMode.Local,
                },
              ],
            },
          ],
        },
        {
          type: 'select',
          name: 'transport',
          placeholder: helptext.transport_placeholder,
          tooltip: helptext.transport_tooltip,
          options: [
            {
              label: T('SSH'),
              value: TransportMode.SSH,
            },
            {
              label: T('SSH+NETCAT'),
              value: TransportMode.Netcat,
            },
            {
              label: T('LOCAL'),
              value: TransportMode.Local,
            },
          ],
          value: TransportMode.SSH,
        },
        {
          type: 'input',
          inputType: 'number',
          name: 'retries',
          placeholder: helptext.retries_placeholder,
          tooltip: helptext.retries_tooltip,
          value: 5,
        },
        {
          type: 'select',
          name: 'logging_level',
          placeholder: helptext.logging_level_placeholder,
          tooltip: helptext.logging_level_tooltip,
          options: [
            {
              label: T('DEFAULT'),
              value: LoggingLevel.Default,
            },
            {
              label: T('DEBUG'),
              value: LoggingLevel.Debug,
            },
            {
              label: T('INFO'),
              value: LoggingLevel.Info,
            },
            {
              label: T('WARNING'),
              value: LoggingLevel.Warning,
            },
            {
              label: T('ERROR'),
              value: LoggingLevel.Error,
            },
          ],
          value: LoggingLevel.Default,
        },
        {
          type: 'checkbox',
          name: 'enabled',
          placeholder: helptext.enabled_placeholder,
          tooltip: helptext.enabled_tooltip,
          value: true,
        },
      ],
    },
    {
      name: helptext.fieldset_transport,
      label: true,
      class: 'transport',
      width: '50%',
      config: [
        {
          type: 'select',
          name: 'ssh_credentials',
          placeholder: helptext.ssh_credentials_placeholder,
          tooltip: helptext.ssh_credentials_tooltip,
          options: [
            {
              label: '---------',
              value: '',
            },
          ],
          value: '',
          relation: [
            {
              action: RelationAction.Hide,
              when: [
                {
                  name: 'transport',
                  value: TransportMode.Local,
                },
              ],
            },
          ],
          required: true,
          validation: [Validators.required],
        },
        {
          type: 'select',
          name: 'netcat_active_side',
          placeholder: helptext.netcat_active_side_placeholder,
          tooltip: helptext.netcat_active_side_tooltip,
          options: [
            {
              label: T('LOCAL'),
              value: NetcatMode.Local,
            },
            {
              label: T('REMOTE'),
              value: NetcatMode.Remote,
            },
          ],
          value: NetcatMode.Local,
          relation: [
            {
              action: RelationAction.Show,
              when: [
                {
                  name: 'transport',
                  value: TransportMode.Netcat,
                },
              ],
            },
          ],
        },
        {
          type: 'input',
          name: 'netcat_active_side_listen_address',
          placeholder: helptext.netcat_active_side_listen_address_placeholder,
          tooltip: helptext.netcat_active_side_listen_address_tooltip,
          relation: [
            {
              action: RelationAction.Show,
              when: [
                {
                  name: 'transport',
                  value: TransportMode.Netcat,
                },
              ],
            },
          ],
        },
        {
          type: 'input',
          name: 'netcat_active_side_port_min',
          placeholder: helptext.netcat_active_side_port_min_placeholder,
          tooltip: helptext.netcat_active_side_port_min_tooltip,
          width: '50%',
          relation: [
            {
              action: RelationAction.Show,
              when: [
                {
                  name: 'transport',
                  value: TransportMode.Netcat,
                },
              ],
            },
          ],
        },
        {
          type: 'input',
          name: 'netcat_active_side_port_max',
          placeholder: helptext.netcat_active_side_port_max_placeholder,
          tooltip: helptext.netcat_active_side_port_max_tooltip,
          width: '50%',
          relation: [
            {
              action: RelationAction.Show,
              when: [
                {
                  name: 'transport',
                  value: TransportMode.Netcat,
                },
              ],
            },
          ],
        },
        {
          type: 'input',
          name: 'netcat_passive_side_connect_address',
          placeholder: helptext.netcat_passive_side_connect_address_placeholder,
          tooltip: helptext.netcat_passive_side_connect_address_tooltip,
          relation: [
            {
              action: RelationAction.Show,
              when: [
                {
                  name: 'transport',
                  value: TransportMode.Netcat,
                },
              ],
            },
          ],
        },
        {
          type: 'select',
          name: 'compression',
          placeholder: helptext.compression_placeholder,
          tooltip: helptext.compression_tooltip,
          options: [
            {
              label: T('Disabled'),
              value: CompressionType.Disabled, // should set it to be null before submit
            },
            {
              label: T('lz4 (fastest)'),
              value: CompressionType.LZ4,
            },
            {
              label: T('pigz (all rounder)'),
              value: CompressionType.PIGZ,
            },
            {
              label: T('plzip (best compression)'),
              value: CompressionType.PLZIP,
            },
          ],
          value: CompressionType.Disabled,
          relation: [
            {
              action: RelationAction.Show,
              when: [
                {
                  name: 'transport',
                  value: TransportMode.SSH,
                },
              ],
            },
          ],
        },
        {
          type: 'input',
          name: 'speed_limit',
          placeholder: helptext.speed_limit_placeholder,
          tooltip: helptext.speed_limit_tooltip,
          hasErrors: false,
          relation: [
            {
              action: RelationAction.Show,
              when: [
                {
                  name: 'transport',
                  value: TransportMode.SSH,
                },
              ],
            },
          ],
          blurStatus: true,
          blurEvent: this.blurEvent,
          parent: this,
        },
        {
          type: 'checkbox',
          name: 'large_block',
          placeholder: helptext.large_block_placeholder,
          tooltip: helptext.large_block_tooltip,
          value: true,
        },
        {
          type: 'checkbox',
          name: 'compressed',
          placeholder: helptext.compressed_placeholder,
          tooltip: helptext.compressed_tooltip,
          value: true,
        },
      ],
    },
    {
      name: helptext.fieldset_source,
      label: true,
      class: 'source',
      width: '50%',
      config: [
        {
          type: 'explorer',
          initial: '',
          explorerType: 'dataset',
          multiple: true,
          tristate: false,
          name: 'source_datasets_PUSH',
          placeholder: helptext.source_datasets_placeholder,
          tooltip: helptext.source_datasets_tooltip,
          options: [],
          required: true,
          validation: [Validators.required],
          isHidden: true,
          relation: [
            {
              action: RelationAction.Show,
              when: [
                {
                  name: 'direction',
                  value: Direction.Push,
                },
              ],
            },
          ],
        },
        {
          type: 'explorer',
          name: 'source_datasets_PULL',
          multiple: true,
          placeholder: helptext.source_datasets_placeholder,
          tooltip: helptext.source_datasets_placeholder,
          initial: '',
          explorerType: 'directory',
          customTemplateStringOptions: {
            useCheckbox: true,
            useTriState: false,
            displayField: 'Path',
            isExpandedField: 'expanded',
            idField: 'uuid',
            getChildren: this.getChildren.bind(this),
            nodeHeight: 23,
            allowDrag: false,
            useVirtualScroll: false,
          },
          required: true,
          validation: [Validators.required],
          isHidden: true,
          relation: [
            {
              action: RelationAction.Show,
              when: [
                {
                  name: 'direction',
                  value: Direction.Pull,
                },
              ],
            },
          ],
        },
        {
          type: 'checkbox',
          name: 'recursive',
          placeholder: helptext.recursive_placeholder,
          tooltip: helptext.recursive_tooltip,
          value: false,
          relation: [
            {
              action: RelationAction.Hide,
              when: [
                {
                  name: 'replicate',
                  value: true,
                },
              ],
            },
          ],
        },
        {
          type: 'chip',
          name: 'exclude',
          placeholder: helptext.exclude_placeholder,
          tooltip: helptext.exclude_tooltip,
          relation: [
            {
              action: RelationAction.Hide,
              connective: RelationConnection.Or,
              when: [
                {
                  name: 'recursive',
                  value: false,
                },
                {
                  name: 'replicate',
                  value: true,
                },
              ],
            },
          ],
        },
        {
          type: 'checkbox',
          name: 'properties',
          placeholder: helptext.properties_placeholder,
          tooltip: helptext.properties_tooltip,
          value: true,
          relation: [
            {
              action: RelationAction.Hide,
              when: [
                {
                  name: 'replicate',
                  value: true,
                },
              ],
            },
          ],
        },
        {
          type: 'checkbox',
          name: 'replicate',
          placeholder: helptext.replicate_placeholder,
          tooltip: helptext.replicate_tooltip,
          value: false,
        },
        {
          type: 'chip',
          name: 'properties_override',
          placeholder: helptext.properties_override_placeholder,
          tooltip: helptext.properties_override_tooltip,
          relation: [
            {
              action: RelationAction.Hide,
              connective: RelationConnection.And,
              when: [
                {
                  name: 'replicate',
                  value: false,
                },
                {
                  name: 'properties',
                  value: false,
                },
              ],
            },
          ],
        },
        {
          type: 'chip',
          name: 'properties_exclude',
          placeholder: helptext.properties_exclude_placeholder,
          tooltip: helptext.properties_exclude_tooltip,
          relation: [
            {
              action: RelationAction.Hide,
              connective: RelationConnection.And,
              when: [
                {
                  name: 'replicate',
                  value: false,
                },
                {
                  name: 'properties',
                  value: false,
                },
              ],
            },
          ],
        },
        {
          type: 'select',
          multiple: true,
          name: 'periodic_snapshot_tasks',
          placeholder: helptext.periodic_snapshot_tasks_placeholder,
          tooltip: helptext.periodic_snapshot_tasks_tooltip,
          options: [],
          relation: [
            {
              action: RelationAction.Hide,
              when: [
                {
                  name: 'direction',
                  value: Direction.Pull,
                },
              ],
            },
          ],
        },
        {
          type: 'checkbox',
          name: 'restrict_schedule',
          placeholder: helptext.restrict_schedule_placeholder,
          tooltip: helptext.restrict_schedule_tooltip,
        },
        {
          type: 'scheduler',
          name: 'restrict_schedule_picker',
          tooltip: helptext.restrict_schedule_picker_tooltip,
          options: ['restrict_schedule_begin', 'restrict_schedule_end'],
          value: '0 0 * * *',
          relation: [
            {
              action: RelationAction.Show,
              when: [
                {
                  name: 'restrict_schedule',
                  value: true,
                },
              ],
            },
          ],
        },
        {
          type: 'select',
          name: 'restrict_schedule_begin',
          placeholder: helptext.restrict_schedule_begin_placeholder,
          tooltip: helptext.restrict_schedule_begin_tooltip,
          options: [],
          relation: [
            {
              action: RelationAction.Show,
              when: [
                {
                  name: 'restrict_schedule',
                  value: true,
                },
              ],
            },
          ],
          value: '00:00',
        },
        {
          type: 'select',
          name: 'restrict_schedule_end',
          placeholder: helptext.restrict_schedule_end_placeholder,
          tooltip: helptext.restrict_schedule_end_tooltip,
          options: [],
          relation: [
            {
              action: RelationAction.Show,
              when: [
                {
                  name: 'restrict_schedule',
                  value: true,
                },
              ],
            },
          ],
          value: '23:59',
        },
        {
          type: 'chip',
          name: 'naming_schema',
          placeholder: helptext.naming_schema_placeholder,
          tooltip: helptext.naming_schema_tooltip,
          relation: [
            {
              action: RelationAction.Hide,
              when: [
                {
                  name: 'direction',
                  value: Direction.Push,
                },
              ],
            },
          ],
        },
        {
          type: 'chip',
          name: 'also_include_naming_schema',
          placeholder: helptext.also_include_naming_schema_placeholder,
          tooltip: helptext.also_include_naming_schema_tooltip,
          relation: [
            {
              action: RelationAction.Hide,
              when: [
                {
                  name: 'direction',
                  value: Direction.Pull,
                },
              ],
            },
          ],
          blurStatus: true,
          blurEvent: this.blurEventNamingSchema,
          parent: this,
        },
        {
          type: 'checkbox',
          name: 'hold_pending_snapshots',
          placeholder: helptext.hold_pending_snapshots_placeholder,
          tooltip: helptext.hold_pending_snapshots_tooltip,
        },
      ],
    },
    {
      name: helptext.fieldset_destination,
      label: true,
      class: 'destination',
      width: '50%',
      config: [
        {
          type: 'explorer',
          name: 'target_dataset_PUSH',
          placeholder: helptext.target_dataset_placeholder,
          tooltip: helptext.target_dataset_tooltip,
          initial: '',
          explorerType: 'directory',
          customTemplateStringOptions: {
            displayField: 'Path',
            isExpandedField: 'expanded',
            idField: 'uuid',
            getChildren: this.getChildren.bind(this),
            nodeHeight: 23,
            allowDrag: false,
            useVirtualScroll: false,
          },
          required: true,
          validation: [Validators.required],
          isHidden: true,
          relation: [
            {
              action: RelationAction.Show,
              when: [
                {
                  name: 'direction',
                  value: Direction.Push,
                },
              ],
            },
          ],
        },
        {
          type: 'explorer',
          initial: '',
          explorerType: 'dataset',
          name: 'target_dataset_PULL',
          placeholder: helptext.target_dataset_placeholder,
          tooltip: helptext.target_dataset_placeholder,
          options: [],
          required: true,
          validation: [Validators.required],
          isHidden: true,
          relation: [
            {
              action: RelationAction.Show,
              when: [
                {
                  name: 'direction',
                  value: Direction.Pull,
                },
              ],
            },
          ],
        },
        {
          type: 'select',
          name: 'readonly',
          placeholder: helptext.readonly_placeholder,
          tooltip: helptext.readonly_tooltip,
          options: [
            {
              label: T('SET'),
              value: ReadOnlyMode.Set,
            },
            {
              label: T('REQUIRE'),
              value: ReadOnlyMode.Require,
            },
            {
              label: T('IGNORE'),
              value: ReadOnlyMode.Ignore,
            },
          ],
        },
        {
          type: 'checkbox',
          name: 'encryption',
          placeholder: helptext.encryption_placeholder,
          tooltip: repwizardhelptext.encryption_tooltip,
          value: false,
        },
        {
          type: 'select',
          name: 'encryption_key_format',
          placeholder: helptext.encryption_key_format_placeholder,
          tooltip: repwizardhelptext.encryption_key_format_tooltip,
          options: [
            {
              label: T('HEX'),
              value: EncryptionKeyFormat.Hex,
            },
            {
              label: T('PASSPHRASE'),
              value: EncryptionKeyFormat.Passphrase,
            },
          ],
          relation: [
            {
              action: RelationAction.Show,
              when: [
                {
                  name: 'encryption',
                  value: true,
                },
              ],
            },
          ],
        },
        {
          type: 'checkbox',
          name: 'encryption_key_generate',
          placeholder: helptext.encryption_key_generate_placeholder,
          tooltip: repwizardhelptext.encryption_key_generate_tooltip,
          value: true,
          relation: [
            {
              action: RelationAction.Show,
              connective: RelationConnection.And,
              when: [
                {
                  name: 'encryption',
                  value: true,
                },
                {
                  name: 'encryption_key_format',
                  value: EncryptionKeyFormat.Hex,
                },
              ],
            },
          ],
        },
        {
          type: 'input',
          name: 'encryption_key_hex',
          placeholder: helptext.encryption_key_hex_placeholder,
          tooltip: repwizardhelptext.encryption_key_hex_tooltip,
          relation: [
            {
              action: RelationAction.Show,
              connective: RelationConnection.And,
              when: [
                {
                  name: 'encryption',
                  value: true,
                },
                {
                  name: 'encryption_key_format',
                  value: EncryptionKeyFormat.Hex,
                },
                {
                  name: 'encryption_key_generate',
                  value: false,
                },
              ],
            },
          ],
        },
        {
          type: 'input',
          inputType: 'password',
          togglePw: true,
          name: 'encryption_key_passphrase',
          placeholder: helptext.encryption_key_passphrase_placeholder,
          tooltip: repwizardhelptext.encryption_key_passphrase_tooltip,
          relation: [
            {
              action: RelationAction.Show,
              connective: RelationConnection.And,
              when: [
                {
                  name: 'encryption',
                  value: true,
                },
                {
                  name: 'encryption_key_format',
                  value: EncryptionKeyFormat.Passphrase,
                },
              ],
            },
          ],
        },
        {
          type: 'checkbox',
          name: 'encryption_key_location_truenasdb',
          placeholder: helptext.encryption_key_location_truenasdb_placeholder,
          tooltip: repwizardhelptext.encryption_key_location_truenasdb_tooltip,
          value: true,
          relation: [
            {
              action: RelationAction.Show,
              when: [
                {
                  name: 'encryption',
                  value: true,
                },
              ],
            },
          ],
        },
        {
          type: 'input',
          name: 'encryption_key_location',
          placeholder: helptext.encryption_key_location_placeholder,
          tooltip: repwizardhelptext.encryption_key_location_tooltip,
          relation: [
            {
              action: RelationAction.Show,
              connective: RelationConnection.And,
              when: [
                {
                  name: 'encryption',
                  value: true,
                },
                {
                  name: 'encryption_key_location_truenasdb',
                  value: false,
                },
              ],
            },
          ],
        },
        {
          type: 'checkbox',
          name: 'allow_from_scratch',
          placeholder: helptext.allow_from_scratch_placeholder,
          tooltip: helptext.allow_from_scratch_tooltip,
        },
        {
          type: 'select',
          name: 'retention_policy',
          placeholder: helptext.retention_policy_placeholder,
          tooltip: helptext.retention_policy_tooltip,
          options: this.retentionPolicyChoice,
          value: RetentionPolicy.None,
        },
        {
          type: 'input',
          inputType: 'number',
          name: 'lifetime_value',
          placeholder: helptext.lifetime_value_placeholder,
          tooltip: helptext.lifetime_value_tooltip,
          relation: [
            {
              action: RelationAction.Show,
              when: [
                {
                  name: 'retention_policy',
                  value: RetentionPolicy.Custom,
                },
              ],
            },
          ],
          width: '50%',
        },
        {
          type: 'select',
          name: 'lifetime_unit',
          placeholder: helptext.lifetime_unit_placeholder,
          tooltip: helptext.lifetime_unit_tooltip,
          options: [
            {
              label: T('Hour(s)'),
              value: LifetimeUnit.Hour,
            },
            {
              label: T('Day(s)'),
              value: LifetimeUnit.Day,
            },
            {
              label: T('Week(s)'),
              value: LifetimeUnit.Week,
            },
            {
              label: T('Month(s)'),
              value: LifetimeUnit.Month,
            },
            {
              label: T('Year(s)'),
              value: LifetimeUnit.Year,
            },
          ],
          value: LifetimeUnit.Week,
          relation: [
            {
              action: RelationAction.Show,
              when: [
                {
                  name: 'retention_policy',
                  value: RetentionPolicy.Custom,
                },
              ],
            },
          ],
          width: '50%',
        },
      ],
    },
    {
      name: helptext.fieldset_schedule,
      label: true,
      class: 'schedule',
      width: '50%',
      config: [
        {
          type: 'checkbox',
          name: 'auto',
          placeholder: helptext.auto_placeholder,
          tooltip: helptext.auto_tooltip,
          value: true,
        },
        {
          type: 'checkbox',
          name: 'schedule',
          placeholder: helptext.schedule_placeholder,
          tooltip: helptext.schedule_tooltip,
        },
        {
          type: 'scheduler',
          name: 'schedule_picker',
          placeholder: helptext.schedule_picker_placeholder,
          tooltip: helptext.schedule_picker_tooltip,
          options: ['schedule_begin', 'schedule_end'],
          value: '0 0 * * *',
          relation: [
            {
              action: RelationAction.Show,
              when: [
                {
                  name: 'schedule',
                  value: true,
                },
              ],
            },
          ],
        },
        {
          type: 'select',
          name: 'schedule_begin',
          placeholder: helptext.schedule_begin_placeholder,
          tooltip: helptext.schedule_begin_tooltip,
          options: [],
          relation: [
            {
              action: RelationAction.Show,
              when: [
                {
                  name: 'schedule',
                  value: true,
                },
              ],
            },
          ],
          value: '00:00',
        },
        {
          type: 'select',
          name: 'schedule_end',
          placeholder: helptext.schedule_end_placeholder,
          tooltip: helptext.schedule_end_tooltip,
          options: [],
          relation: [
            {
              action: RelationAction.Show,
              when: [
                {
                  name: 'schedule',
                  value: true,
                },
              ],
            },
          ],
          value: '23:59',
        },
        {
          type: 'checkbox',
          name: 'only_matching_schedule',
          placeholder: helptext.only_matching_schedule_placeholder,
          tooltip: helptext.only_matching_schedule_tooltip,
          isHidden: true,
          relation: [
            {
              action: RelationAction.Show,
              when: [
                {
                  name: 'schedule',
                  value: true,
                },
              ],
            },
          ],
        },
      ],
    },
    { name: 'divider', divider: true },
  ]);

  constructor(
    protected ws: WebSocketService,
    protected taskService: TaskService,
    protected storageService: StorageService,
    protected keychainCredentialService: KeychainCredentialService,
    protected replicationService: ReplicationService,
    protected modalService: ModalService,
  ) {
    this.modalService.getRow$.pipe(take(1)).pipe(untilDestroyed(this)).subscribe((id: number) => {
      this.queryCallOption = [['id', '=', id]];
    });
    const sshCredentialsField = this.fieldSets.config('ssh_credentials');
<<<<<<< HEAD
    this.keychainCredentialService.getSSHConnections().subscribe((connections) => {
      for (const i in connections) {
=======
    this.keychainCredentialService.getSSHConnections().pipe(untilDestroyed(this)).subscribe((res) => {
      for (const i in res) {
>>>>>>> 5bfe61dc
        sshCredentialsField.options.push({
          label: connections[i].name,
          value: connections[i].id,
        });
      }
    });
    const periodicSnapshotTasksField = this.fieldSets.config('periodic_snapshot_tasks');
    this.ws.call('pool.snapshottask.query').pipe(untilDestroyed(this)).subscribe((res) => {
      for (const i in res) {
        const label = `${res[i].dataset} - ${res[i].naming_schema} - ${res[i].lifetime_value} ${
          res[i].lifetime_unit
        } (S) - ${res[i].enabled ? 'Enabled' : 'Disabled'}`;
        periodicSnapshotTasksField.options.push({
          label,
          value: res[i].id,
        });
      }
    });

    const scheduleBeginField = this.fieldSets.config('schedule_begin');
    const restrictScheduleBeginField = this.fieldSets.config('restrict_schedule_begin');
    const scheduleEndField = this.fieldSets.config('schedule_end');
    const restrictScheduleEndField = this.fieldSets.config('restrict_schedule_end');
    const time_options = this.taskService.getTimeOptions();

    for (let i = 0; i < time_options.length; i++) {
      const option = {
        label: time_options[i].label,
        value: time_options[i].value,
      };
      scheduleBeginField.options.push(option);
      restrictScheduleBeginField.options.push(option);
      scheduleEndField.options.push(option);
      restrictScheduleEndField.options.push(option);
    }
  }

  countEligibleManualSnapshots(): void {
    const namingSchema = this.entityForm.formGroup.controls['also_include_naming_schema'].value;
    if (typeof namingSchema !== 'string' && namingSchema.length === 0) {
      return;
    }

    this.ws
      .call('replication.count_eligible_manual_snapshots', [
        this.entityForm.formGroup.controls['target_dataset_PUSH'].value,
        this.entityForm.formGroup.controls['also_include_naming_schema'].value,
        this.entityForm.formGroup.controls['transport'].value,
        this.entityForm.formGroup.controls['ssh_credentials'].value,
      ])
      .pipe(untilDestroyed(this)).subscribe(
        (res) => {
          this.form_message.type = res.eligible === 0 ? 'warning' : 'info';
          this.form_message.content = T(
            `${res.eligible} of ${res.total} existing snapshots of dataset ${this.entityForm.formGroup.controls['target_dataset_PUSH'].value} would be replicated with this task.`,
          );
        },
        (err) => {
          this.form_message.content = '';
          new EntityUtils().handleWSError(this, err);
        },
      );
  }

  async afterInit(entityForm: EntityFormComponent): Promise<void> {
    this.entityForm = entityForm;
    this.pk = entityForm.pk;
    this.isNew = entityForm.isNew;
    this.title = entityForm.isNew ? helptext.replication_task_add : helptext.replication_task_edit;

    const isTruenasCore = window.localStorage.getItem('product_type') === ProductType.Core;
    const readonlyCtrl = this.entityForm.formGroup.controls['readonly'];
    if (this.pk === undefined) {
      readonlyCtrl.setValue(isTruenasCore ? ReadOnlyMode.Set : ReadOnlyMode.Require);
    }

    if (this.entityForm.formGroup.controls['speed_limit'].value) {
      const presetSpeed = this.entityForm.formGroup.controls['speed_limit'].value.toString();
      this.storageService.humanReadable = presetSpeed;
    }
    this.entityForm.formGroup.controls['target_dataset_PUSH'].valueChanges.pipe(untilDestroyed(this)).subscribe(() => {
      if (
        entityForm.formGroup.controls['direction'].value === Direction.Push
        && entityForm.formGroup.controls['transport'].value !== TransportMode.Local
        && entityForm.formGroup.controls['also_include_naming_schema'].value !== undefined
      ) {
        this.countEligibleManualSnapshots();
      } else {
        this.form_message.content = '';
      }
    });
    entityForm.formGroup.controls['direction'].valueChanges.pipe(untilDestroyed(this)).subscribe((res) => {
      if (
        res === Direction.Push
        && entityForm.formGroup.controls['transport'].value !== TransportMode.Local
        && entityForm.formGroup.controls['also_include_naming_schema'].value !== undefined
      ) {
        this.countEligibleManualSnapshots();
      } else {
        this.form_message.content = '';
      }
    });

    const retentionPolicyField = this.fieldSets.config('retention_policy');
    entityForm.formGroup.controls['transport'].valueChanges.pipe(untilDestroyed(this)).subscribe((res) => {
      if (
        res !== TransportMode.Local
        && entityForm.formGroup.controls['direction'].value === Direction.Push
        && entityForm.formGroup.controls['also_include_naming_schema'].value !== undefined
      ) {
        this.countEligibleManualSnapshots();
      } else {
        this.form_message.content = '';
      }

      if (retentionPolicyField.options !== this.retentionPolicyChoice) {
        retentionPolicyField.options = this.retentionPolicyChoice;
      }

      if (res === TransportMode.Local) {
        entityForm.formGroup.controls['direction'].setValue(Direction.Push);
        entityForm.setDisabled('target_dataset_PUSH', true, true);
        entityForm.setDisabled('ssh_credentials', true, true);
        entityForm.setDisabled('target_dataset_PULL', false, false);
      }
    });

    entityForm.formGroup.controls['schedule'].valueChanges.pipe(untilDestroyed(this)).subscribe((res) => {
      entityForm.setDisabled('schedule_picker', !res, !res);
      entityForm.setDisabled('schedule_begin', !res, !res);
      entityForm.setDisabled('schedule_end', !res, !res);
      entityForm.setDisabled('only_matching_schedule', !res, !res);
    });

    entityForm.formGroup.controls['schedule_picker'].valueChanges.pipe(untilDestroyed(this)).subscribe((value) => {
      if (value === '0 0 * * *' || value === '0 0 * * sun' || value === '0 0 1 * *') {
        entityForm.setDisabled('schedule_begin', true, true);
        entityForm.setDisabled('schedule_end', true, true);
      } else {
        entityForm.setDisabled('schedule_begin', false, false);
        entityForm.setDisabled('schedule_end', false, false);
      }
    });

    entityForm.formGroup.controls['restrict_schedule_picker'].valueChanges.pipe(untilDestroyed(this)).subscribe((value) => {
      if (value === '0 0 * * *' || value === '0 0 * * sun' || value === '0 0 1 * *') {
        entityForm.setDisabled('restrict_schedule_begin', true, true);
        entityForm.setDisabled('restrict_schedule_end', true, true);
      } else {
        entityForm.setDisabled('restrict_schedule_begin', false, false);
        entityForm.setDisabled('restrict_schedule_end', false, false);
      }
    });

    entityForm.formGroup.controls['ssh_credentials'].valueChanges.pipe(untilDestroyed(this)).subscribe(() => {
      for (const item of ['target_dataset_PUSH', 'source_datasets_PULL']) {
        const explorerComponent = this.fieldSets.config(item).customTemplateStringOptions.explorerComponent;
        if (explorerComponent) {
          explorerComponent.nodes = [
            {
              mountpoint: explorerComponent.config.initial,
              name: explorerComponent.config.initial,
              hasChildren: true,
            },
          ];
        }
      }
    });

    entityForm.formGroup.controls['speed_limit'].valueChanges.pipe(untilDestroyed(this)).subscribe((value) => {
      const speedLimitField = this.fieldSets.config('speed_limit');
      const filteredValue = value ? this.storageService.convertHumanStringToNum(value) : undefined;
      speedLimitField['hasErrors'] = false;
      speedLimitField['errors'] = '';
      if (filteredValue !== undefined && isNaN(filteredValue)) {
        speedLimitField['hasErrors'] = true;
        speedLimitField['errors'] = helptext.speed_limit_errors;
      }
    });

    entityForm.formGroup.controls['properties_override'].valueChanges.pipe(untilDestroyed(this)).subscribe((value) => {
      if (value) {
        for (const item of value) {
          if (item && (item.indexOf('=') <= 0 || item.indexOf('=') >= item.length - 1)) {
            entityForm.formGroup.controls['properties_override'].setErrors({
              manualValidateError: true,
              manualValidateErrorMsg: helptext.properties_override_error,
            });
            return;
          }
        }
      }
      entityForm.formGroup.controls['properties_override'].setErrors(null);
    });
    entityForm.formGroup.controls['auto'].setValue(entityForm.formGroup.controls['auto'].value);
  }

  resourceTransformIncomingRestData(wsResponse: any): any {
    this.queryRes = _.cloneDeep(wsResponse);
    wsResponse['source_datasets_PUSH'] = wsResponse['source_datasets'];
    wsResponse['target_dataset_PUSH'] = wsResponse['target_dataset'];
    wsResponse['source_datasets_PULL'] = wsResponse['source_datasets'];
    wsResponse['target_dataset_PULL'] = wsResponse['target_dataset'];

    if (wsResponse['ssh_credentials']) {
      wsResponse['ssh_credentials'] = wsResponse['ssh_credentials'].id;
    }

    wsResponse['compression'] = wsResponse['compression'] === null ? CompressionType.Disabled : wsResponse['compression'];
    wsResponse['logging_level'] = wsResponse['logging_level'] === null ? LoggingLevel.Default : wsResponse['logging_level'];
    const snapshotTasks = [];
    for (const item of wsResponse['periodic_snapshot_tasks']) {
      snapshotTasks.push(item.id);
    }
    wsResponse['periodic_snapshot_tasks'] = snapshotTasks;

    if (wsResponse.schedule) {
      wsResponse['schedule_picker'] = `${wsResponse.schedule.minute} ${wsResponse.schedule.hour} ${wsResponse.schedule.dom} ${wsResponse.schedule.month} ${wsResponse.schedule.dow}`;
      wsResponse['schedule_begin'] = wsResponse.schedule.begin;
      wsResponse['schedule_end'] = wsResponse.schedule.end;
      wsResponse['schedule'] = true;
    }

    if (wsResponse.restrict_schedule) {
      wsResponse['restrict_schedule_picker'] = `${wsResponse.restrict_schedule.minute} ${wsResponse.restrict_schedule.hour} ${wsResponse.restrict_schedule.dom} ${wsResponse.restrict_schedule.month} ${wsResponse.restrict_schedule.dow}`;
      wsResponse['restrict_schedule_begin'] = wsResponse.restrict_schedule.begin;
      wsResponse['restrict_schedule_end'] = wsResponse.restrict_schedule.end;
      wsResponse['restrict_schedule'] = true;
    }
    wsResponse['speed_limit'] = wsResponse['speed_limit']
      ? this.storageService.convertBytestoHumanReadable(wsResponse['speed_limit'], 0)
      : undefined;
    // block large_block changes if it is enabled
    if (this.entityForm.wsResponse.large_block) {
      this.entityForm.setDisabled('large_block', true, false);
    }

    if (wsResponse.properties_override) {
      const properties_exclude_list = [];
      for (const [key, value] of Object.entries(wsResponse['properties_override'])) {
        properties_exclude_list.push(`${key}=${value}`);
      }
      wsResponse['properties_override'] = properties_exclude_list;
    }

    wsResponse.encryption_key_location_truenasdb = wsResponse.encryption_key_location === '$TrueNAS';
    if (wsResponse.encryption_key_location_truenasdb) {
      delete wsResponse.encryption_key_location;
    }

    if (wsResponse.encryption_key_format === EncryptionKeyFormat.Hex) {
      wsResponse.encryption_key_generate = false;
      wsResponse.encryption_key_hex = wsResponse.encryption_key;
    } else {
      wsResponse.encryption_key_passphrase = wsResponse.encryption_key;
    }

    return wsResponse;
  }

  parsePickerTime(
    picker: any,
    begin: any,
    end: any,
  ): Schedule {
    const spl = picker.split(' ');
    return {
      minute: spl[0],
      hour: spl[1],
      dom: spl[2],
      month: spl[3],
      dow: spl[4],
      begin,
      end,
    };
  }

  beforeSubmit(data: any): void {
    if (data['replicate']) {
      data['recursive'] = true;
      data['properties'] = true;
      data['exclude'] = [];
    }
    if (data['properties_override']) {
      const properties_exclude_obj: any = {};
      for (let item of data['properties_override']) {
        item = item.split('=');
        properties_exclude_obj[item[0]] = item[1];
      }
      data['properties_override'] = properties_exclude_obj;
    }

    if (data['speed_limit'] !== undefined && data['speed_limit'] !== null) {
      data['speed_limit'] = this.storageService.convertHumanStringToNum(data['speed_limit']);
    }
    if (data['transport'] === TransportMode.Local) {
      data['direction'] = Direction.Push;
      data['target_dataset_PUSH'] = _.cloneDeep(data['target_dataset_PULL']);
      delete data['target_dataset_PULL'];
    }
    if (data['direction'] === Direction.Push) {
      for (let i = 0; i < data['source_datasets_PUSH'].length; i++) {
        if (_.startsWith(data['source_datasets_PUSH'][i], '/mnt/')) {
          data['source_datasets_PUSH'][i] = data['source_datasets_PUSH'][i].substring(5);
        }
      }
      data['source_datasets'] = _.filter(
        Array.isArray(data['source_datasets_PUSH'])
          ? _.cloneDeep(data['source_datasets_PUSH'])
          : _.cloneDeep(data['source_datasets_PUSH']).split(',').map(_.trim),
      );

      data['target_dataset'] = typeof data['target_dataset_PUSH'] === 'string' ? data['target_dataset_PUSH'] : data['target_dataset_PUSH'].toString();

      delete data['source_datasets_PUSH'];
      delete data['target_dataset_PUSH'];
    } else {
      data['source_datasets'] = _.filter(
        Array.isArray(data['source_datasets_PULL'])
          ? _.cloneDeep(data['source_datasets_PULL'])
          : _.cloneDeep(data['source_datasets_PULL']).split(',').map(_.trim),
      );
      data['target_dataset'] = typeof data['target_dataset_PULL'] === 'string'
        ? _.cloneDeep(data['target_dataset_PULL'])
        : _.cloneDeep(data['target_dataset_PULL']).toString();
      if (_.startsWith(data['target_dataset'], '/mnt/')) {
        data['target_dataset'] = data['target_dataset'].substring(5);
      }
      delete data['source_datasets_PULL'];
      delete data['target_dataset_PULL'];
    }

    if (data['schedule']) {
      data['schedule'] = this.parsePickerTime(data['schedule_picker'], data['schedule_begin'], data['schedule_end']);
      delete data['schedule_picker'];
      delete data['schedule_begin'];
      delete data['schedule_end'];
    }
    if (data['restrict_schedule']) {
      data['restrict_schedule'] = this.parsePickerTime(
        data['restrict_schedule_picker'],
        data['restrict_schedule_begin'],
        data['restrict_schedule_end'],
      );
      delete data['restrict_schedule_picker'];
      delete data['restrict_schedule_begin'];
      delete data['restrict_schedule_end'];
    } else {
      delete data['restrict_schedule'];
    }

    if (data['compression'] === CompressionType.Disabled) {
      delete data['compression'];
    }
    if (data['logging_level'] === LoggingLevel.Default) {
      delete data['logging_level'];
    }

    if (data['encryption_key_location_truenasdb']) {
      data['encryption_key_location'] = '$TrueNAS';
    }
    delete data['encryption_key_location_truenasdb'];

    data['encryption_key'] = data['encryption_key_format'] === EncryptionKeyFormat.Passphrase
      ? data['encryption_key_passphrase']
      : data['encryption_key_generate']
        ? this.replicationService.generateEncryptionHexKey(64)
        : data['encryption_key_hex'];
    delete data['encryption_key_passphrase'];
    delete data['encryption_key_generate'];
    delete data['encryption_key_hex'];

    // for edit replication task
    if (!this.entityForm.isNew) {
      if (data['transport'] === TransportMode.Local) {
        data['ssh_credentials'] = null;
      }

      for (const prop in this.queryRes) {
        if (
          prop !== 'id'
          && prop !== 'state'
          && prop !== 'embed'
          && prop !== 'job'
          && prop !== 'dedup'
          && prop !== 'large_block'
          && data[prop] === undefined
        ) {
          if (prop === 'only_matching_schedule' || prop === 'hold_pending_snapshots') {
            data[prop] = false;
          } else {
            data[prop] = Array.isArray(this.queryRes[prop]) ? [] : null;
          }
        }
        if (prop === 'schedule' && data[prop] === false) {
          data[prop] = null;
        }
      }
    }
  }

  getChildren(): Promise<Promise<any>> {
    for (const item of ['target_dataset_PUSH', 'source_datasets_PULL']) {
      this.fieldSets.config(item).hasErrors = false;
    }

    const transport = this.entityForm.formGroup.controls['transport'].value;
    const sshCredentials = this.entityForm.formGroup.controls['ssh_credentials'].value;
    if ((sshCredentials === undefined || sshCredentials === '') && transport !== TransportMode.Local) {
      for (const item of ['target_dataset_PUSH', 'source_datasets_PULL']) {
        const fieldConfig = this.fieldSets.config(item);
        fieldConfig.hasErrors = true;
        fieldConfig.errors = T('Please select a valid SSH Connection');
      }
      return;
    }

    return new Promise((resolve) => {
      resolve(this.replicationService.getRemoteDataset(transport, sshCredentials, this));
    });
  }

  blurEvent(parent: any): void {
    if (parent.entityForm) {
      parent.entityForm.formGroup.controls['speed_limit'].setValue(parent.storageService.humanReadable);
    }
  }

  blurEventNamingSchema(parent: any): void {
    if (
      parent.entityForm
      && parent.entityForm.formGroup.controls['direction'].value === Direction.Push
      && parent.entityForm.formGroup.controls['transport'].value !== TransportMode.Local
      && parent.entityForm.formGroup.controls['also_include_naming_schema'].value !== undefined
    ) {
      parent.countEligibleManualSnapshots();
    } else {
      parent.form_message.content = '';
    }
  }

  isCustActionVisible(actionId: string): boolean {
    return actionId === 'wizard_add' && this.pk === undefined;
  }
}<|MERGE_RESOLUTION|>--- conflicted
+++ resolved
@@ -1106,13 +1106,8 @@
       this.queryCallOption = [['id', '=', id]];
     });
     const sshCredentialsField = this.fieldSets.config('ssh_credentials');
-<<<<<<< HEAD
-    this.keychainCredentialService.getSSHConnections().subscribe((connections) => {
+    this.keychainCredentialService.getSSHConnections().pipe(untilDestroyed(this)).subscribe((connections) => {
       for (const i in connections) {
-=======
-    this.keychainCredentialService.getSSHConnections().pipe(untilDestroyed(this)).subscribe((res) => {
-      for (const i in res) {
->>>>>>> 5bfe61dc
         sshCredentialsField.options.push({
           label: connections[i].name,
           value: connections[i].id,
