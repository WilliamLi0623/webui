import { MatDialog, MatDialogRef, MatSnackBar } from '@angular/material';
import { TranslateService } from '@ngx-translate/core';
import { Component, Output, Input, EventEmitter, OnInit } from '@angular/core';

import { EntityFormService } from '../entity-form//services/entity-form.service';
import { FieldRelationService } from '../entity-form/services/field-relation.service';
import { FieldConfig } from '../entity-form/models/field-config.interface';
import { FormGroup } from '@angular/forms';
import { RestService } from '../../../../services/rest.service';
import { WebSocketService } from '../../../../services/ws.service';
import { AppLoaderService } from '../../../../services/app-loader/app-loader.service';
import { EntityUtils } from '../utils';
import * as _ from 'lodash';
import { DialogFormConfiguration } from './dialog-form-configuration.interface';
import { DownloadKeyModalDialog } from '../../../../components/common/dialog/downloadkey/downloadkey-dialog.component'
import { DatePipe } from '@angular/common';

@Component({
  selector: 'app-entity-dialog',
  templateUrl: './entity-dialog.component.html',
  styles: [`#dialog-pw-toggle { margin-left: 15px; }`],
  providers: [EntityFormService, DatePipe]
})
export class EntityDialogComponent implements OnInit {

  @Input('conf') conf: DialogFormConfiguration;

  public title: string;
  public fieldConfig: Array < FieldConfig > ;
  public formGroup: FormGroup;
  public saveButtonText: string;
  public cancelButtonText: string = "Cancel";
  public detachButtonText: string;
  public getKeyButtonText: string;
  public error: string;
  public formValue: any;
<<<<<<< HEAD
  public showPassword = false;
=======
  public parent: any;
>>>>>>> 8a24f466
  

  constructor(public dialogRef: MatDialogRef < EntityDialogComponent >,
    protected translate: TranslateService,
    protected entityFormService: EntityFormService,
    protected rest: RestService,
    protected ws: WebSocketService,
    protected loader: AppLoaderService,
    public mdDialog: MatDialog,
    public snackBar: MatSnackBar,
    public datePipe: DatePipe) {}

  ngOnInit() {
    this.title = this.conf.title;
    this.fieldConfig = this.conf.fieldConfig;
    
    if(this.conf.parent) {
      this.parent = this.conf.parent;
    }
   

    if (this.conf.preInit) {
      this.conf.preInit(this);
    }

    if (this.conf.saveButtonText) {
      this.saveButtonText = this.conf.saveButtonText;
    }
    if (this.conf.cancelButtonText) {
      this.cancelButtonText = this.conf.cancelButtonText;
    }
    this.formGroup = this.entityFormService.createFormGroup(this.fieldConfig);
  }

  submit() {
    this.clearErrors();
    this.formValue = _.cloneDeep(this.formGroup.value);

    if (this.conf.customSubmit) {
      this.conf.customSubmit(this);
    } else {
      this.loader.open();
      if (this.conf.method_rest) {
        this.rest.post(this.conf.method_rest, {
          body: JSON.stringify(this.formValue)
        }).subscribe(
          (res) => {
            this.loader.close();
            this.dialogRef.close(true);
          },
          (res) => {
            this.loader.close();
            new EntityUtils().handleError(this, res);
          }
        );
      } else if (this.conf.method_ws) {
        // ws call
      }
    }
  }

  cancel() {
    this.dialogRef.close(false);
    this.clearErrors();
  }

  clearErrors() {
    this.error = null;
    for (let f = 0; f < this.fieldConfig.length; f++) {
      this.fieldConfig[f].errors = '';
      this.fieldConfig[f].hasErrors = false;
    }
  }

  togglePW() {
    let inputs = document.getElementsByTagName('input');
    for (let i = 0; i < inputs.length; i++) {
      if (!inputs[i].placeholder.toLowerCase().includes('current') && 
          !inputs[i].placeholder.toLowerCase().includes('root')) {
        if (inputs[i].placeholder.toLowerCase().includes('password') || 
        inputs[i].placeholder.toLowerCase().includes('passphrase') ||
        inputs[i].placeholder.toLowerCase().includes('secret')) {
          if (inputs[i].type === 'password') {
            inputs[i].type = 'text';
          } else {
            inputs[i].type = 'password';
          }
        }
      }
    }
    this.showPassword = !this.showPassword;
  }
}<|MERGE_RESOLUTION|>--- conflicted
+++ resolved
@@ -34,11 +34,8 @@
   public getKeyButtonText: string;
   public error: string;
   public formValue: any;
-<<<<<<< HEAD
   public showPassword = false;
-=======
   public parent: any;
->>>>>>> 8a24f466
   
 
   constructor(public dialogRef: MatDialogRef < EntityDialogComponent >,
