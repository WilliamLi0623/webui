--- conflicted
+++ resolved
@@ -63,7 +63,6 @@
  to download a backup of the new key. Set "Add Recovery Key" to also generate new \
  recovery key file for the pool and open a dialog to download it.'),
 rekey_password_label: T('Passphrase'),
-<<<<<<< HEAD
 rekey_password_placeholder: T('Administrator password'),
 rekey_password_tooltip: T('Enter the administrator password to authorize this operation.'),
 rekey_password_validation: [Validators.required],
@@ -83,9 +82,5 @@
  Download the key and store it in a secure location! This key invalidates any previously downloaded \
  recovery keys for this pool.'),
 set_recoverykey_dialog_button: T('Download Recovery Key')
-=======
-rekey_password_placeholder: T('Administrator Password'),
-rekey_password_tooltip: T('Enter the root password to authorize this operation.'),
-rekey_password_validation: [Validators.required]
->>>>>>> 9c32cf58
+
 }