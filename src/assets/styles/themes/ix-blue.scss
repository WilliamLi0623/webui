--- conflicted
+++ resolved
@@ -1031,13 +1031,12 @@
     @include variable(display, --toggle_pw_display_prop, $toggle_pw_display_prop);
   }
 
-<<<<<<< HEAD
   #update-info {
     color: var(--accent);
-=======
+
   .services-table .service-toggle-running {
     @include variable(fill, --accent, $accent);
->>>>>>> 97753635
-  }
-
-} // end of ix theme
+
+  }
+
+} // end of ix theme