--- conflicted
+++ resolved
@@ -63,15 +63,11 @@
 
 memory_placeholder: T('Memory Size'),
 memory_validation : [Validators.required],
-<<<<<<< HEAD
 memory_tooltip: T('Allocate RAM for the VM.  Minimum value is 256 MiB.'),
 memory_size_err: T('Allocate at least 256 MiB.'),
-=======
-memory_tooltip: T('Allocate RAM for the VM'),
 memory_warning: T('Caution: Allocating too much memory can slow the \
  system or prevent VMs from running.'),
 vm_mem_title: T('Available Memory:'),
->>>>>>> 8226fc61
 
 disks_label: T('Hard Disks'),
 disk_radio_tooltip: T('Select <i>Create new disk image</i> to create a new\
