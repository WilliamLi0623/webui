--- conflicted
+++ resolved
@@ -1,3 +1,4 @@
+import { UntilDestroy, untilDestroyed } from '@ngneat/until-destroy';
 import {
   animate, state, style, transition, trigger,
 } from '@angular/animations';
@@ -38,88 +39,6 @@
 import { EntityJobComponent } from '../entity-job/entity-job.component';
 import { EntityUtils } from '../utils';
 import { EntityTableAddActionsComponent } from './entity-table-add-actions.component';
-<<<<<<< HEAD
-import { EntityJobComponent } from '../entity-job/entity-job.component';
-
-import { CdkVirtualScrollViewport } from '@angular/cdk/scrolling';
-import { EmptyConfig, EmptyType } from '../entity-empty/entity-empty.component';
-import { UntilDestroy, untilDestroyed } from '@ngneat/until-destroy';
-
-export interface InputTableConf {
-  prerequisite?: any;
-  globalConfig?: any;
-  columns: any[];
-  columnFilter?: boolean;
-  hideTopActions?: boolean;
-  queryCall?: ApiMethod;
-  queryCallOption?: any;
-  queryCallJob?: any;
-  resource_name?: string;
-  route_edit?: string | string[];
-  route_add?: string[];
-  queryRes?: any [];
-  showActions?: boolean;
-  isActionVisible?: any;
-  custActions?: any[];
-  multiActions?: any[];
-  multiActionsIconsOnly?: boolean;
-  noActions?: boolean;
-  config?: any;
-  confirmDeleteDialog?: any;
-  hasDetails?: boolean;
-  rowDetailComponent?: any;
-  detailRowHeight?: any;
-  cardHeaderComponent?: any;
-  asyncView?: boolean;
-  wsDelete?: ApiMethod;
-  noAdd?: boolean;
-  emptyTableConfigMessages?: {
-    errors?: { title: string; message: string };
-    first_use?: { title: string; message: string };
-    loading?: { title: string; message: string };
-    no_page_data?: { title: string; message: string };
-    no_search_results?: { title: string; message: string };
-    buttonText?: string;
-  };
-  actionsConfig?: { actionType: any; actionConfig: any };
-  disableActionsConfig?: boolean;
-  wsDeleteParams?(row: any, id: string): any;
-  addRows?(entity: EntityTableComponent): void;
-  changeEvent?(entity: EntityTableComponent): void;
-  preInit?(entity: EntityTableComponent): void;
-  afterInit?(entity: EntityTableComponent): void;
-  dataHandler?(entity: EntityTableComponent): any;
-  resourceTransformIncomingRestData?(data: any): any;
-  getActions?(row: any): EntityTableAction[];
-  getAddActions?(): any [];
-  rowValue?(row: any, attr: any): any;
-  wsMultiDelete?(resp: any): any;
-  wsMultiDeleteParams?(selected: any): any;
-  updateMultiAction?(selected: any): any;
-  doAdd?(id?: string | number, tableComponent?: EntityTableComponent): void;
-  doEdit?(id?: string | number, tableComponent?: EntityTableComponent): void;
-  onCheckboxChange?(row: any): any;
-  onSliderChange?(row: any): any;
-  callGetFunction?(entity: EntityTableComponent): any;
-  prerequisiteFailedHandler?(entity: EntityTableComponent): void;
-  afterDelete?(): void;
-  addComponent?: any;
-  editComponent?: any;
-  onRowClick?(row: any): any;
-}
-
-export interface EntityTableAction {
-  id: string | number;
-  // TODO: Either name or actionName may be unnecessary
-  name: string;
-  actionName: string;
-  icon: string;
-  label: string;
-  onClick: (row?: any) => void;
-  disabled?: boolean;
-}
-=======
->>>>>>> ed7ade87
 
 export interface SortingConfig {
   columns: any[];
@@ -136,12 +55,7 @@
   options?: any[]; // Function parameters
 }
 
-<<<<<<< HEAD
-const DETAIL_HEIGHT = 24;
-
 @UntilDestroy()
-=======
->>>>>>> ed7ade87
 @Component({
   selector: 'entity-table',
   templateUrl: './entity-table.component.html',
@@ -269,14 +183,6 @@
     return this.selection.selected.length === this.currentRows.length;
   }
 
-<<<<<<< HEAD
-  constructor(protected core: CoreService, protected rest: RestService, protected router: Router, protected ws: WebSocketService,
-    protected _eRef: ElementRef, protected dialogService: DialogService, protected loader: AppLoaderService,
-    protected erdService: ErdService, protected translate: TranslateService,
-    public storageService: StorageService, protected job: JobService, protected prefService: PreferencesService,
-    protected matDialog: MatDialog, public modalService: ModalService, public tableService: EntityTableService) {
-    this.core.register({ observerClass: this, eventName: 'UserPreferencesChanged' }).pipe(untilDestroyed(this)).subscribe((evt: CoreEvent) => {
-=======
   constructor(
     protected core: CoreService,
     protected rest: RestService,
@@ -291,8 +197,7 @@
     protected matDialog: MatDialog,
     public modalService: ModalService,
   ) {
-    this.core.register({ observerClass: this, eventName: 'UserPreferencesChanged' }).subscribe((evt: CoreEvent) => {
->>>>>>> ed7ade87
+    this.core.register({ observerClass: this, eventName: 'UserPreferencesChanged' }).pipe(untilDestroyed(this)).subscribe((evt: CoreEvent) => {
       this.multiActionsIconsOnly = evt.data.preferIconsOnly;
     });
     this.core.emit({ name: 'UserPreferencesRequest', sender: this });
@@ -858,25 +763,6 @@
     return row[attr];
   }
 
-<<<<<<< HEAD
-  convertDisplayValue(value: any): any {
-    let val;
-    if (value === true) {
-      this.translate.get('yes').pipe(untilDestroyed(this)).subscribe((yes) => {
-        val = yes;
-      });
-    } else if (value === false) {
-      this.translate.get('no').pipe(untilDestroyed(this)).subscribe((no) => {
-        val = no;
-      });
-    } else {
-      val = value;
-    }
-    return val;
-  }
-
-=======
->>>>>>> ed7ade87
   doAdd(): void {
     if (this.conf.doAdd) {
       this.conf.doAdd(null, this);
@@ -947,21 +833,12 @@
         }
       });
     } else {
-<<<<<<< HEAD
-      this.dialogService.confirm(
-        dialog.hasOwnProperty('title') ? dialog['title'] : T('Delete'),
-        dialog.hasOwnProperty('message') ? dialog['message'] + deleteMsg : deleteMsg,
-        dialog.hasOwnProperty('hideCheckbox') ? dialog['hideCheckbox'] : false,
-        dialog.hasOwnProperty('button') ? dialog['button'] : T('Delete'),
-      ).pipe(untilDestroyed(this)).subscribe((res: boolean) => {
-=======
       this.dialogService.confirm({
         title: dialog.hasOwnProperty('title') ? dialog['title'] : T('Delete'),
         message: dialog.hasOwnProperty('message') ? dialog['message'] + deleteMsg : deleteMsg,
         hideCheckBox: dialog.hasOwnProperty('hideCheckbox') ? dialog['hideCheckbox'] : false,
         buttonMsg: dialog.hasOwnProperty('button') ? dialog['button'] : T('Delete'),
-      }).subscribe((res) => {
->>>>>>> ed7ade87
+      }).pipe(untilDestroyed(this)).subscribe((res) => {
         if (res) {
           this.toDeleteRow = item;
           this.delete(id);
@@ -1074,47 +951,12 @@
 
   doMultiDelete(selected: any): void {
     const multiDeleteMsg = this.getMultiDeleteMessage(selected);
-<<<<<<< HEAD
-    this.dialogService.confirm('Delete', multiDeleteMsg, false, T('Delete')).pipe(untilDestroyed(this)).subscribe((res: boolean) => {
-      if (res) {
-        this.loader.open();
-        this.loaderOpen = true;
-        if (this.conf.wsMultiDelete) {
-          // ws to do multi-delete
-          if (this.conf.wsMultiDeleteParams) {
-            this.busy = this.ws.job(this.conf.wsMultiDelete, this.conf.wsMultiDeleteParams(selected)).pipe(untilDestroyed(this)).subscribe(
-              (res1) => {
-                if (res1.state === EntityJobState.Success) {
-                  this.loader.close();
-                  this.loaderOpen = false;
-                  this.getData();
-                  // this.selected = [];
-                  this.selection.clear();
-
-                  const selectedName = this.conf.wsMultiDeleteParams(selected)[1];
-                  let message = '';
-                  for (let i = 0; i < res1.result.length; i++) {
-                    if (res1.result[i].error != null) {
-                      message = message + '<li>' + selectedName[i] + ': ' + res1.result[i].error + '</li>';
-                    }
-                  }
-                  if (message === '') {
-                    this.dialogService.Info(T('Items deleted'), '', '300px', 'info', true);
-                  } else {
-                    message = '<ul>' + message + '</ul>';
-                    this.dialogService.errorReport(T('Items Delete Failed'), message);
-                  }
-                }
-              },
-              (res1) => {
-                new EntityUtils().handleWSError(this, res1, this.dialogService);
-=======
     this.dialogService.confirm({
       title: 'Delete',
       message: multiDeleteMsg,
       hideCheckBox: false,
       buttonMsg: T('Delete'),
-    }).subscribe((res) => {
+    }).pipe(untilDestroyed(this)).subscribe((res) => {
       if (!res) {
         return;
       }
@@ -1124,10 +966,9 @@
       if (this.conf.wsMultiDelete) {
         // ws to do multi-delete
         if (this.conf.wsMultiDeleteParams) {
-          this.busy = this.ws.job(this.conf.wsMultiDelete, this.conf.wsMultiDeleteParams(selected)).subscribe(
+          this.busy = this.ws.job(this.conf.wsMultiDelete, this.conf.wsMultiDeleteParams(selected)).pipe(untilDestroyed(this)).subscribe(
             (res1) => {
               if (res1.state === EntityJobState.Success) {
->>>>>>> ed7ade87
                 this.loader.close();
                 this.loaderOpen = false;
                 this.getData();
