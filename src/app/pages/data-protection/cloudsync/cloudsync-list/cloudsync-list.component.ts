--- conflicted
+++ resolved
@@ -79,10 +79,7 @@
 
   constructor(
     protected ws: WebSocketService,
-<<<<<<< HEAD
     protected translate: TranslateService,
-=======
->>>>>>> a5f91641
     protected dialog: DialogService,
     protected job: JobService,
     protected modalService: ModalService,
