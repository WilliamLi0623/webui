import { Component } from '@angular/core';
import { Validators } from '@angular/forms';
import { ActivatedRoute, Router } from '@angular/router';

import * as _ from 'lodash';
import { WebSocketService, AppLoaderService, DialogService } from '../../../../services/';
import { FieldConfig } from '../../../common/entity/entity-form/models/field-config.interface';
import { FieldSet } from '../../../common/entity/entity-form/models/fieldset.interface';
import { EntityFormService } from '../../../common/entity/entity-form/services/entity-form.service';
import { EntityUtils } from '../../../common/entity/utils';
import { T } from '../../../../translate-marker';
import helptext from '../../../../helptext/system/alert-service';

@Component({
  selector: 'app-alertservice',
  template: `<entity-form [conf]="this"></entity-form>`,
  providers: [EntityFormService]
})
export class AlertServiceComponent {

  protected addCall = 'alertservice.create';
  protected queryCall = 'alertservice.query';
  protected queryCallOption: Array<any> = [['id', '=']];
  protected editCall = 'alertservice.update';
  protected testCall = 'alertservice.test';
  public route_success: string[] = ['system', 'alertservice'];

  protected isEntity = true;
  public entityForm: any;

<<<<<<< HEAD
  public fieldConfig: FieldConfig[];

  public fieldSets: FieldSet[] = [
=======
  public fieldConfig: FieldConfig[] = [
    {
      type: 'input',
      name: 'name',
      placeholder: helptext.name_placeholder,
      tooltip: helptext.name_tooltip,
      required: true,
      validation: [Validators.required],
    },
    {
      type: 'checkbox',
      name: 'enabled',
      placeholder: helptext.enabled_placeholder,
      tooltip: helptext.enabled_tooltip,
      value: true,
    },
    {
      type: 'select',
      name: 'type',
      placeholder: helptext.type_placeholder,
      tooltip: helptext.type_tooltip,
      options: [{
        label: 'AWS SNS',
        value: 'AWSSNS',
      }, {
        label: 'Email',
        value: 'Mail',
      },{
        label: 'InfluxDB',
        value: 'InfluxDB',
      }, {
        label: 'Mattermost',
        value: 'Mattermost',
      }, {
        label: 'OpsGenie',
        value: 'OpsGenie',
      }, {
        label: 'PagerDuty',
        value: 'PagerDuty',
      }, {
        label: 'Slack',
        value: 'Slack',
      }, {
        label: 'SNMP Trap',
        value: 'SNMPTrap',
      }, {
        label: 'VictorOps',
        value: 'VictorOps',
      }],
      value: 'AWSSNS',
    },
    {
      type: 'select',
      name: 'level',
      placeholder: helptext.level_placeholder,
      tooltip: helptext.level_tooltip,
      options: [
        { label: 'Info', value: 'INFO' },
        { label: 'Notice', value: 'NOTICE' },
        { label: 'Warning', value: 'WARNING' },
        { label: 'Error', value: 'ERROR' },
        { label: 'Critical', value: 'CRITICAL' },
        { label: 'Alert', value: 'ALERT' },
        { label: 'Emergency', value: 'EMERGENCY' }
      ],
      value: 'WARNING',
    },
    // AWSSNS
>>>>>>> 5e173bd0
    {
      name: helptext.fieldset_basic,
      label: true,
      class: 'basic',
      width: '49%',
      config: [
        {
          type: 'input',
          name: 'name',
          placeholder: helptext.name_placeholder,
          tooltip: helptext.name_tooltip,
          required: true,
          validation: [Validators.required],
        },
        {
          type: 'checkbox',
          name: 'enabled',
          placeholder: helptext.enabled_placeholder,
          tooltip: helptext.enabled_tooltip,
          value: true,
        },
        {
          type: 'select',
          name: 'type',
          placeholder: helptext.type_placeholder,
          tooltip: helptext.type_tooltip,
          options: [{
            label: 'AWS SNS',
            value: 'AWSSNS',
          }, {
            label: 'E-Mail',
            value: 'Mail',
          },{
            label: 'InfluxDB',
            value: 'InfluxDB',
          }, {
            label: 'Mattermost',
            value: 'Mattermost',
          }, {
            label: 'OpsGenie',
            value: 'OpsGenie',
          }, {
            label: 'PagerDuty',
            value: 'PagerDuty',
          }, {
            label: 'Slack',
            value: 'Slack',
          }, {
            label: 'SNMP Trap',
            value: 'SNMPTrap',
          }, {
            label: 'VictorOps',
            value: 'VictorOps',
          }],
          value: 'AWSSNS',
        },
        {
          type: 'select',
          name: 'level',
          placeholder: helptext.level_placeholder,
          tooltip: helptext.level_tooltip,
          options: [
            { label: 'Info', value: 'INFO' },
            { label: 'Notice', value: 'NOTICE' },
            { label: 'Warning', value: 'WARNING' },
            { label: 'Error', value: 'ERROR' },
            { label: 'Critical', value: 'CRITICAL' },
            { label: 'Alert', value: 'ALERT' },
            { label: 'Emergency', value: 'EMERGENCY' }
          ],
          value: 'WARNING',
        }
      ]
    },
    {
      name: helptext.fieldset_setting,
      label: true,
      class: 'setting',
      width: '49%',
      config: [
        // AWSSNS
        {
          type: 'input',
          name: 'AWSSNS-region',
          placeholder: helptext.AWSSNS_region_placeholder,
          togglePw: true,
          tooltip: helptext.AWSSNS_region_tooltip,
          required: true,
          validation: [Validators.required],
          relation: [{
            action: "SHOW",
            when: [{
              name: "type",
              value: 'AWSSNS',
            }]
          }]
        }, {
          type: 'input',
          name: 'AWSSNS-topic_arn',
          placeholder: helptext.AWSSNS_topic_arn_placeholder,
          tooltip: helptext.AWSSNS_topic_arn_tooltip,
          required: true,
          validation: [Validators.required],
          relation: [{
            action: "SHOW",
            when: [{
              name: "type",
              value: 'AWSSNS',
            }]
          }]
        }, {
          type: 'input',
          name: 'AWSSNS-aws_access_key_id',
          placeholder: helptext.AWSSNS_aws_access_key_id_placeholder,
          tooltip: helptext.AWSSNS_aws_access_key_id_tooltip,
          required: true,
          validation: [Validators.required],
          relation: [{
            action: "SHOW",
            when: [{
              name: "type",
              value: 'AWSSNS',
            }]
          }]
        }, {
          type: 'input',
          name: 'AWSSNS-aws_secret_access_key',
          placeholder: helptext.AWSSNS_aws_secret_access_key_placeholder,
          inputType: 'password',
          togglePw: true,
          tooltip: helptext.AWSSNS_aws_secret_access_key_tooltip,
          required: true,
          validation: [Validators.required],
          relation: [{
            action: "SHOW",
            when: [{
              name: "type",
              value: 'AWSSNS',
            }]
          }]
        },
        // Mail
        {
          type: 'input',
          inputType: 'email',
          name: 'Mail-email',
          placeholder: helptext.Mail_email_placeholder,
          tooltip: helptext.Mail_email_tooltip,
          relation: [{
            action: "SHOW",
            when: [{
              name: "type",
              value: 'Mail',
            }]
          }]
        },
        // InfluxDB
        {
          type: 'input',
          name: 'InfluxDB-host',
          placeholder: helptext.InfluxDB_host_placeholder,
          tooltip: helptext.InfluxDB_host_tooltip,
          relation: [{
            action: "SHOW",
            when: [{
              name: "type",
              value: 'InfluxDB',
            }]
          }],
          required: true,
          validation: [Validators.required],
        }, {
          type: 'input',
          name: 'InfluxDB-username',
          placeholder: helptext.InfluxDB_username_placeholder,
          tooltip: helptext.InfluxDB_username_tooltip,
          relation: [{
            action: "SHOW",
            when: [{
              name: "type",
              value: 'InfluxDB',
            }]
          }],
          required: true,
          validation: [Validators.required],
        }, {
          type: 'input',
          name: 'InfluxDB-password',
          placeholder: helptext.InfluxDB_password_placeholder,
          inputType: 'password',
          togglePw: true,
          tooltip: helptext.InfluxDB_password_tooltip,
          relation: [{
            action: "SHOW",
            when: [{
              name: "type",
              value: 'InfluxDB',
            }]
          }],
          required: true,
          validation: [Validators.required],
        }, {
          type: 'input',
          name: 'InfluxDB-database',
          placeholder: helptext.InfluxDB_database_placeholder,
          tooltip: helptext.InfluxDB_database_tooltip,
          relation: [{
            action: "SHOW",
            when: [{
              name: "type",
              value: 'InfluxDB',
            }]
          }],
          required: true,
          validation: [Validators.required],
        }, {
          type: 'input',
          name: 'InfluxDB-series_name',
          placeholder: helptext.InfluxDB_series_name_placeholder,
          tooltip: helptext.InfluxDB_series_name_tooltip,
          relation: [{
            action: "SHOW",
            when: [{
              name: "type",
              value: 'InfluxDB',
            }]
          }],
          required: true,
          validation: [Validators.required],
        },
        // Mattermost
        {
          type: 'input',
          name: 'Mattermost-url',
          placeholder: helptext.Mattermost_url_placeholder,
          tooltip: helptext.Mattermost_url_tooltip,
          relation: [{
            action: "SHOW",
            when: [{
              name: "type",
              value: 'Mattermost',
            }]
          }],
          required: true,
          validation: [Validators.required],
        }, {
          type: 'input',
          name: 'Mattermost-username',
          placeholder: helptext.Mattermost_username_placeholder,
          tooltip: helptext.Mattermost_username_tooltip,
          relation: [{
            action: "SHOW",
            when: [{
              name: "type",
              value: 'Mattermost',
            }]
          }],
          required: true,
          validation: [Validators.required],
        }, {
          type: 'input',
          name: 'Mattermost-channel',
          placeholder: helptext.Mattermost_channel_placeholder,
          tooltip: helptext.Mattermost_channel_tooltip,
          relation: [{
            action: "SHOW",
            when: [{
              name: "type",
              value: 'Mattermost',
            }]
          }],
        }, {
          type: 'input',
          name: 'Mattermost-icon_url',
          placeholder: helptext.Mattermost_icon_url_placeholder,
          tooltip: helptext.Mattermost_icon_url_tooltip,
          relation: [{
            action: "SHOW",
            when: [{
              name: "type",
              value: 'Mattermost',
            }]
          }],
        },
        // OpsGenie
        {
          type: 'input',
          name: 'OpsGenie-api_key',
          placeholder: helptext.OpsGenie_api_key_placeholder,
          tooltip: helptext.OpsGenie_api_key_tooltip,
          relation: [{
            action: "SHOW",
            when: [{
              name: "type",
              value: 'OpsGenie',
            }]
          }],
          required: true,
          validation: [Validators.required],
        }, {
          type: 'input',
          name: 'OpsGenie-api_url',
          placeholder: helptext.OpsGenie_api_url_placeholder,
          tooltip: helptext.OpsGenie_api_url_tooltip,
          relation: [{
            action: "SHOW",
            when: [{
              name: "type",
              value: 'OpsGenie',
            }]
          }]
        },
        // PagerDuty
        {
          type: 'input',
          name: 'PagerDuty-service_key',
          placeholder: helptext.PagerDuty_service_key_placeholder,
          tooltip: helptext.PagerDuty_service_key_tooltip,
          relation: [{
            action: "SHOW",
            when: [{
              name: "type",
              value: 'PagerDuty',
            }]
          }],
          required: true,
          validation: [Validators.required],
        }, {
          type: 'input',
          name: 'PagerDuty-client_name',
          placeholder: helptext.PagerDuty_client_name_placeholder,
          tooltip: helptext.PagerDuty_client_name_tooltip,
          relation: [{
            action: "SHOW",
            when: [{
              name: "type",
              value: 'PagerDuty',
            }]
          }],
          required: true,
          validation: [Validators.required],
        },
        // Slack
        {
          type: 'input',
          name: 'Slack-url',
          placeholder: helptext.Slack_url_placeholder,
          tooltip: helptext.Slack_url_tooltip,
          relation: [{
            action: "SHOW",
            when: [{
              name: "type",
              value: 'Slack',
            }]
          }],
          required: true,
          validation: [Validators.required],
        },
        // SNMPTrap
        {
          type: 'input',
          name: 'SNMPTrap-host',
          placeholder: helptext.SNMPTrap_host_placeholder,
          tooltip: helptext.SNMPTrap_host_tooltip,
          relation: [{
            action: "SHOW",
            when: [{
              name: "type",
              value: 'SNMPTrap',
            }]
          }],
          required: true,
          validation: [Validators.required],
        },
        {
          type: 'input',
          inputType: 'number',
          name: 'SNMPTrap-port',
          placeholder: helptext.SNMPTrap_port_placeholder,
          tooltip: helptext.SNMPTrap_port_tooltip,
          relation: [{
            action: "SHOW",
            when: [{
              name: "type",
              value: 'SNMPTrap',
            }]
          }],
          value: 162,
        },
        {
          type: 'checkbox',
          name: 'SNMPTrap-v3',
          placeholder: helptext.SNMPTrap_v3_placeholder,
          tooltip: helptext.SNMPTrap_v3_tooltip,
          relation: [{
            action: "SHOW",
            when: [{
              name: "type",
              value: 'SNMPTrap',
            }]
          }],
          value: false,
        },
        {
          type: 'input',
          name: 'SNMPTrap-v3_username',
          placeholder: helptext.SNMPTrap_v3_username_placeholder,
          tooltip: helptext.SNMPTrap_v3_username_tooltip,
          relation: [{
            action: "SHOW",
            connective: 'AND',
            when: [{
              name: "type",
              value: 'SNMPTrap',
            }, {
              name: "SNMPTrap-v3",
              value: true,
            }]
          }]
        },
        {
          type: 'input',
          name: 'SNMPTrap-v3_authkey',
          placeholder: helptext.SNMPTrap_v3_authkey_placeholder,
          tooltip: helptext.SNMPTrap_v3_authkey_tooltip,
          relation: [{
            action: "SHOW",
            connective: 'AND',
            when: [{
              name: "type",
              value: 'SNMPTrap',
            }, {
              name: "SNMPTrap-v3",
              value: true,
            }]
          }]
        },
        {
          type: 'input',
          name: 'SNMPTrap-v3_privkey',
          placeholder: helptext.SNMPTrap_v3_privkey_placeholder,
          tooltip: helptext.SNMPTrap_v3_privkey_tooltip,
          relation: [{
            action: "SHOW",
            connective: 'AND',
            when: [{
              name: "type",
              value: 'SNMPTrap',
            }, {
              name: "SNMPTrap-v3",
              value: true,
            }]
          }]
        },
        {
          type: 'select',
          name: 'SNMPTrap-v3_authprotocol',
          placeholder: helptext.SNMPTrap_v3_authprotocol_placeholder,
          tooltip: helptext.SNMPTrap_v3_authprotocol_tooltip,
          options: [
            {
              label: 'Disabled',
              value: '',
            },
            {
              label: 'MD5',
              value: 'MD5',
            },
            {
              label: 'SHA',
              value: 'SHA',
            },
            {
              label: 'HMAC128SHA224',
              value: '128SHA224',
            },
            {
              label: 'HMAC192SHA256',
              value: '192SHA256',
            },
            {
              label: 'HMAC256SHA384',
              value: '256SHA384',
            },
            {
              label: 'HMAC384SHA512',
              value: '384SHA512',
            }
          ],
          value: '',
          relation: [{
            action: "SHOW",
            connective: 'AND',
            when: [{
              name: "type",
              value: 'SNMPTrap',
            }, {
              name: "SNMPTrap-v3",
              value: true,
            }]
          }],
        },
        {
          type: 'select',
          name: 'SNMPTrap-v3_privprotocol',
          placeholder: helptext.SNMPTrap_v3_privprotocol_placeholder,
          tooltip: helptext.SNMPTrap_v3_privprotocol_tooltip,
          options: [
            {
              label: 'Disabled',
              value: '',
            },
            {
              label: 'DES',
              value: 'DES',
            },
            {
              label: '3DES-EDE',
              value: '3DESEDE',
            },
            {
              label: 'CFB128-AES-128',
              value: 'AESCFB128',
            },
            {
              label: 'CFB128-AES-192',
              value: 'AESCFB192',
            },
            {
              label: 'CFB128-AES-256',
              value: 'AESCFB256',
            },
            {
              label: 'CFB128-AES-192 Blumenthal',
              value: 'AESBLUMENTHALCFB192',
            },
            {
              label: 'CFB128-AES-256 Blumenthal',
              value: 'AESBLUMENTHALCFB256',
            }
          ],
          value: '',
          relation: [{
            action: "SHOW",
            connective: 'AND',
            when: [{
              name: "type",
              value: 'SNMPTrap',
            }, {
              name: "SNMPTrap-v3",
              value: true,
            }]
          }]
        },
        {
          type: 'input',
          name: 'SNMPTrap-community',
          placeholder: helptext.SNMPTrap_community_placeholder,
          tooltip: helptext.SNMPTrap_community_tooltip,
          relation: [{
            action: "SHOW",
            when: [{
              name: "type",
              value: 'SNMPTrap',
            }]
          }],
          value: 'public',
        },
        // VictorOps
        {
          type: 'input',
          name: 'VictorOps-api_key',
          placeholder: helptext.VictorOps_api_key_placeholder,
          tooltip: helptext.VictorOps_api_key_tooltip,
          relation: [{
            action: "SHOW",
            when: [{
              name: "type",
              value: 'VictorOps',
            }]
          }],
          required: true,
          validation: [Validators.required],
        }, {
          type: 'input',
          name: 'VictorOps-routing_key',
          placeholder: helptext.VictorOps_routing_key_placeholder,
          tooltip: helptext.VictorOps_routing_key_tooltip,
          relation: [{
            action: "SHOW",
            when: [{
              name: "type",
              value: 'VictorOps',
            }]
          }],
          required: true,
          validation: [Validators.required],
        }
      ]
    }
  ];

  public custActions: Array<any> = [
    {
      id: 'authenticate',
      name: T('SEND TEST ALERT'),
      function: () => {
        this.entityFormService.clearFormError(this.fieldConfig);
        const testPayload = this.generatePayload(_.cloneDeep(this.entityForm.formGroup.value));

        this.loader.open();
        this.ws.call(this.testCall, [testPayload]).subscribe(
          (res) => {
            this.loader.close();
            if (res) {
              this.dialogService.Info(T('Succeeded'), T('Test alert sent!'), '500px', 'info');
            } else {
              this.dialogService.Info(T('Failed'), T('Failed sending test alert!'));
            }
          },
          (err) => {
            this.loader.close();
            new EntityUtils().handleWSError(this, err, this.entityForm.dialog);
          });
      }
    }
  ];

  constructor(
    protected router: Router,
    protected aroute: ActivatedRoute,
    protected ws: WebSocketService,
    protected entityFormService: EntityFormService,
    protected loader: AppLoaderService,
    protected dialogService: DialogService) { }

  preInit() {
    this.aroute.params.subscribe(params => {
      if (params['pk']) {
        this.queryCallOption[0].push(Number(params['pk']));
      }
    });
  }

  afterInit(entityForm) {
    this.entityForm = entityForm;
    this.fieldConfig = entityForm.fieldConfig;
  }

  dataAttributeHandler(entityForm: any) {
    const type = entityForm.formGroup.controls['type'].value;
    for (const i in entityForm.wsResponseIdx) {
      const field_name = type + '-' + i;
      if (entityForm.formGroup.controls[field_name]) {
        if ((i === 'v3_authprotocol' || i === 'v3_privprotocol') && entityForm.wsResponseIdx[i] === null) {
          entityForm.wsResponseIdx[i] = '';
        }
        entityForm.formGroup.controls[field_name].setValue(entityForm.wsResponseIdx[i]);
      }
    }
  }

  generatePayload(data) {
    const payload = { attributes: {} };

    for (const i in data) {
      if (i === 'name' || i === 'type' || i === 'enabled' || i === 'level') {
        payload[i] = data[i];
      } else {
        if (data[i] === '' && (i === 'SNMPTrap-v3_authprotocol' || i === 'SNMPTrap-v3_privprotocol')) {
          data[i] = null;
        }
        payload['attributes'][i.split('-')[1]] = data[i];
      }
    }
    return payload;
  }

  customSubmit(value) {
    this.entityFormService.clearFormError(this.fieldConfig);
    const payload = this.generatePayload(value);

    this.loader.open();
    if (this.entityForm.isNew) {
      this.ws.call(this.addCall, [payload]).subscribe(
        (res) => {
          this.loader.close();
          this.router.navigate(new Array('/').concat(this.route_success));
        },
        (err) => {
          this.loader.close();
          new EntityUtils().handleWSError(this, err, this.entityForm.dialog);
        });
    } else {
      this.ws.call(this.editCall, [this.entityForm.pk, payload]).subscribe(
        (res) => {
          this.loader.close();
          this.router.navigate(new Array('/').concat(this.route_success));
        },
        (err) => {
          this.loader.close();
          new EntityUtils().handleWSError(this, err, this.entityForm.dialog);
        });
    }
  }

  getErrorField(field) {
    return _.find(this.fieldConfig, { 'name': this.entityForm.formGroup.controls['type'].value + '-' + field });
  }
}<|MERGE_RESOLUTION|>--- conflicted
+++ resolved
@@ -28,80 +28,8 @@
   protected isEntity = true;
   public entityForm: any;
 
-<<<<<<< HEAD
   public fieldConfig: FieldConfig[];
-
   public fieldSets: FieldSet[] = [
-=======
-  public fieldConfig: FieldConfig[] = [
-    {
-      type: 'input',
-      name: 'name',
-      placeholder: helptext.name_placeholder,
-      tooltip: helptext.name_tooltip,
-      required: true,
-      validation: [Validators.required],
-    },
-    {
-      type: 'checkbox',
-      name: 'enabled',
-      placeholder: helptext.enabled_placeholder,
-      tooltip: helptext.enabled_tooltip,
-      value: true,
-    },
-    {
-      type: 'select',
-      name: 'type',
-      placeholder: helptext.type_placeholder,
-      tooltip: helptext.type_tooltip,
-      options: [{
-        label: 'AWS SNS',
-        value: 'AWSSNS',
-      }, {
-        label: 'Email',
-        value: 'Mail',
-      },{
-        label: 'InfluxDB',
-        value: 'InfluxDB',
-      }, {
-        label: 'Mattermost',
-        value: 'Mattermost',
-      }, {
-        label: 'OpsGenie',
-        value: 'OpsGenie',
-      }, {
-        label: 'PagerDuty',
-        value: 'PagerDuty',
-      }, {
-        label: 'Slack',
-        value: 'Slack',
-      }, {
-        label: 'SNMP Trap',
-        value: 'SNMPTrap',
-      }, {
-        label: 'VictorOps',
-        value: 'VictorOps',
-      }],
-      value: 'AWSSNS',
-    },
-    {
-      type: 'select',
-      name: 'level',
-      placeholder: helptext.level_placeholder,
-      tooltip: helptext.level_tooltip,
-      options: [
-        { label: 'Info', value: 'INFO' },
-        { label: 'Notice', value: 'NOTICE' },
-        { label: 'Warning', value: 'WARNING' },
-        { label: 'Error', value: 'ERROR' },
-        { label: 'Critical', value: 'CRITICAL' },
-        { label: 'Alert', value: 'ALERT' },
-        { label: 'Emergency', value: 'EMERGENCY' }
-      ],
-      value: 'WARNING',
-    },
-    // AWSSNS
->>>>>>> 5e173bd0
     {
       name: helptext.fieldset_basic,
       label: true,
