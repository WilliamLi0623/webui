--- conflicted
+++ resolved
@@ -44,11 +44,7 @@
       label : T("Run Now"),
       id: "run",
       onClick : (members) => {
-<<<<<<< HEAD
-        this.dialog.confirm(T("Run Now"), T(" Would you like to run this rsync task now?"), true, T('Run Now')).subscribe((run) => {
-=======
         this.dialog.confirm(T("Run Now"), T("Run this rsync now?"), true).subscribe((run) => {
->>>>>>> c7698738
           if (run) {
             this.rest.post(this.resource_name + '/' + row.id + '/run/', {} ).subscribe((res) => {
               this.translate.get("close").subscribe((close) => {
