import { MatDialog, MatDialogRef } from '@angular/material/dialog';
import { Router } from '@angular/router';
import { marker as T } from '@biesbjerg/ngx-translate-extract-marker';
import { untilDestroyed } from '@ngneat/until-destroy';
import { TranslateService } from '@ngx-translate/core';
import * as _ from 'lodash';
import { TreeNode } from 'primeng/api';
import { forkJoin, Observable } from 'rxjs';
import { filter } from 'rxjs/operators';
import { DatasetEncryptionType, DatasetType } from 'app/enums/dataset.enum';
import { JobState } from 'app/enums/job-state.enum';
import { OnOff } from 'app/enums/on-off.enum';
import { PoolScanFunction } from 'app/enums/pool-scan-function.enum';
import { PoolScanState } from 'app/enums/pool-scan-state.enum';
import { PoolScrubAction } from 'app/enums/pool-scrub-action.enum';
import { PoolStatus } from 'app/enums/pool-status.enum';
import { ProductType } from 'app/enums/product-type.enum';
import { ZfsPropertySource } from 'app/enums/zfs-property-source.enum';
import helptext from 'app/helptext/storage/volumes/volume-list';
import { DatasetLockParams } from 'app/interfaces/dataset-lock.interface';
import { Dataset } from 'app/interfaces/dataset.interface';
import { Job } from 'app/interfaces/job.interface';
import { DatasetAttachment } from 'app/interfaces/pool-attachment.interface';
import { Pool, PoolExpandParams, UpdatePool } from 'app/interfaces/pool.interface';
import { Process } from 'app/interfaces/process.interface';
import { Subs } from 'app/interfaces/subs.interface';
import { SystemDatasetConfig } from 'app/interfaces/system-dataset-config.interface';
import {
  VolumesListDataset,
  VolumesListPool,
} from 'app/interfaces/volumes-list-pool.interface';
import { DialogFormConfiguration } from 'app/modules/entity/entity-dialog/dialog-form-configuration.interface';
import { EntityDialogComponent } from 'app/modules/entity/entity-dialog/entity-dialog.component';
import { FormUploadComponent } from 'app/modules/entity/entity-form/components/form-upload/form-upload.component';
import { EntityJobComponent } from 'app/modules/entity/entity-job/entity-job.component';
import { EntityTableAction, EntityTableConfig } from 'app/modules/entity/entity-table/entity-table.interface';
import { EntityUtils } from 'app/modules/entity/utils';
import {
  CreateSnapshotDialogComponent,
} from 'app/pages/storage/volumes/create-snapshot-dialog/create-snapshot-dialog.component';
import {
  DeleteDatasetDialogComponent,
} from 'app/pages/storage/volumes/delete-dataset-dialog/delete-dataset-dialog.component';
import { DeleteZvolDialogComponent } from 'app/pages/storage/volumes/delete-zvol-dialog/delete-zvol-dialog.component';
import {
  EncryptionOptionsDialogComponent,
} from 'app/pages/storage/volumes/encyption-options-dialog/encryption-options-dialog.component';
import { ExportDisconnectModalComponent, ExportDisconnectModalState } from 'app/pages/storage/volumes/volumes-list/components/export-disconnect-modal.component';
import { VolumesListComponent } from 'app/pages/storage/volumes/volumes-list/volumes-list.component';
import {
  AppLoaderService, DialogService, StorageService, WebSocketService,
} from 'app/services';

export class VolumesListTableConfig implements EntityTableConfig {
  hideTopActions = true;
  disableActionsConfig = true;
  tableData: TreeNode[] = [];
  columns = [
    { name: T('Name'), prop: 'name', always_display: true },
    { name: T('Type'), prop: 'type', hidden: false },
    {
      name: T('Used'), prop: 'used_parsed', sortBy: 'used.parsed', filesizePipe: false, hidden: false,
    },
    {
      name: T('Available'), prop: 'available_parsed', hidden: false, filesizePipe: false,
    },
    { name: T('Compression'), prop: 'compression' },
    { name: T('Compression Ratio'), prop: 'compressratio' },
    { name: T('Readonly'), prop: 'readonly', hidden: false },
    { name: T('Dedup'), prop: 'dedup' },
    { name: T('Comments'), prop: 'comments' },
    { name: T('Actions'), prop: 'actions', hidden: false },
  ];

  config = {
    deleteMsg: {
      key_props: ['name'],
    },
  };

  protected dialogRef: MatDialogRef<EntityJobComponent>;
  routeAdd = ['storage', 'import'];
  routeAddTooltip = T('Create or Import Pool');
  showSpinner: boolean;
  // TODO: Unused?
  encryptedStatus: number;
  subs: Subs;
  productType = window.localStorage.getItem('product_type') as ProductType;

  constructor(
    private parentVolumesListComponent: VolumesListComponent,
    private router: Router,
    private classId: string,
    private datasets: Dataset[],
    public mdDialog: MatDialog,
    protected ws: WebSocketService,
    protected dialogService: DialogService,
    protected loader: AppLoaderService,
    protected translate: TranslateService,
    protected storageService: StorageService,
    protected volumeData: VolumesListPool,
  ) {
    if (typeof (this.classId) !== 'undefined' && this.classId !== '' && volumeData && volumeData['children']) {
      this.tableData = volumeData['children'].map((child) => {
        child.parent = volumeData;
        return this.dataHandler(child);
      });
    }
  }

  destroy(): void {
    console.info(`The ${this.constructor.name} has been destroyed`);
  }

  isCustomActionVisible(actionname: string): boolean {
    if (actionname === 'download_key' && this.encryptedStatus > 0) {
      return true;
    }
    return false;
  }

  getEncryptedActions(rowData: VolumesListPool): EntityTableAction[] {
    const actions = [];

    if (this.parentVolumesListComponent.hasEncryptedRoot[rowData.name]
      && this.parentVolumesListComponent.hasKeyDataset[rowData.name]) {
      actions.push({
        label: T('Export Dataset Keys'),
        onClick: (row1: VolumesListPool) => {
          this.loader.open();
          const fileName = 'dataset_' + row1.name + '_keys.json';
          const mimetype = 'application/json';
          this.ws.call('core.download', ['pool.dataset.export_keys', [row1.name], fileName]).pipe(untilDestroyed(this, 'destroy')).subscribe((res) => {
            this.loader.close();
            const url = res[1];
            this.storageService.streamDownloadFile(url, fileName, mimetype)
              .pipe(untilDestroyed(this, 'destroy'))
              .subscribe((file) => {
                if (res !== null && (res[1]) !== '') {
                  this.storageService.downloadBlob(file, fileName);
                }
              });
          }, (error) => {
            this.loader.close();
            new EntityUtils().handleWsError(this, error, this.dialogService);
          });
        },
      });
    }

    return actions as EntityTableAction[];
  }

  keyFileUpdater(file: FormUploadComponent): void {
    const fileBrowser = file.fileInput.nativeElement;
    if (fileBrowser.files && fileBrowser.files[0]) {
      this.subs = { apiEndPoint: file.apiEndPoint, file: fileBrowser.files[0] };
    }
  }

  getPoolData(poolId: number): Observable<Pool[]> {
    return this.ws.call('pool.query', [[['id', '=', poolId]]]);
  }

  getActions(rowData: VolumesListPool | VolumesListDataset): EntityTableAction[] {
    (rowData as any).is_passphrase = (!!('key_format' in rowData && rowData.key_format.parsed === 'passphrase'));
    let rowDataPathSplit: string[] = [];
    if ('mountpoint' in rowData && rowData.mountpoint) {
      rowDataPathSplit = rowData.mountpoint.split('/');
    }
    const actions = [];
    // workaround to make deleting volumes work again,  was if (row.vol_fstype == "ZFS")
    if (rowData.type === 'zpool') {
      if (rowData.status !== PoolStatus.Offline) {
        actions.push({
          id: rowData.name,
          name: T('Pool Options'),
          label: T('Pool Options'),
          onClick: (row: VolumesListPool) => {
            const dialogConf: DialogFormConfiguration = {
              title: this.translate.instant('Edit Pool Options for {name}', { name: row.name }),
              confirmCheckbox: true,
              fieldConfig: [
                {
                  type: 'checkbox',
                  name: 'autotrim',
                  placeholder: helptext.pool_options_dialog.autotrim_placeholder,
                  tooltip: helptext.pool_options_dialog.autotrim_tooltip,
                  value: (row.autotrim.value === 'on'),
                },
              ],
              saveButtonText: helptext.encryption_options_dialog.save_button,
              afterInit() {
              },
              customSubmit: (entityDialog: EntityDialogComponent) => {
                const formValue = entityDialog.formValue;
                const dialogRef = this.mdDialog.open(EntityJobComponent, {
                  data: { title: helptext.pool_options_dialog.save_pool_options },
                  disableClose: true,
                });
                dialogRef.componentInstance.setDescription(helptext.pool_options_dialog.saving_pool_options);
                dialogRef.componentInstance.setCall('pool.update', [
                  row.id,
                  { autotrim: formValue.autotrim ? OnOff.On : OnOff.Off } as UpdatePool,
                ]);
                dialogRef.componentInstance.submit();
                dialogRef.componentInstance.success.pipe(untilDestroyed(this, 'destroy')).subscribe((res: Job<Pool>) => {
                  if (res) {
                    dialogRef.close();
                    entityDialog.dialogRef.close();
                    this.dialogService.info(
                      helptext.pool_options_dialog.dialog_saved_title,
                      this.translate.instant('Pool options for {poolName} successfully saved.', { poolName: row.name }),
                    );
                    this.parentVolumesListComponent.repaintMe();
                  }
                });
                dialogRef.componentInstance.failure.pipe(untilDestroyed(this, 'destroy')).subscribe((err) => {
                  if (err) {
                    dialogRef.close();
                    new EntityUtils().handleWsError(entityDialog, err, this.dialogService);
                  }
                });
              },
            };
            this.dialogService.dialogForm(dialogConf).pipe(untilDestroyed(this, 'destroy')).subscribe(() => {
            });
          },
        });
      }
      actions.push({
        id: rowData.name,
        name: 'Export/Disconnect',
        label: helptext.exportAction,
        color: 'warn',
        onClick: (row1: VolumesListPool) => {
          if (rowData.status !== PoolStatus.Unknown) {
            this.loader.open();
            forkJoin([
              this.ws.call('pool.attachments', [row1.id]),
              this.ws.call('pool.processes', [row1.id]),
              this.ws.call('systemdataset.config'),
            ]).pipe(
              untilDestroyed(this, 'destroy'),
            ).subscribe(([attachments, processes, systemConfig]) => {
              this.loader.close();

              this.openDetachModal(row1, attachments, processes, systemConfig)
                .pipe(
                  filter(Boolean),
                  untilDestroyed(this, 'destroy'),
                )
                .subscribe(() => {
                  this.parentVolumesListComponent.repaintMe();
                });
            },
            (err) => {
              this.loader.close();
              this.dialogService.errorReport(helptext.exportError, err.reason, err.trace.formatted);
            });
          } else {
            this.openDetachModal(row1)
              .pipe(
                filter(Boolean),
                untilDestroyed(this, 'destroy'),
              )
              .subscribe(() => {
                this.parentVolumesListComponent.repaintMe();
              });
          }
        },
      });

      if (rowData.status !== PoolStatus.Offline) {
        actions.push({
          id: rowData.name,
          name: 'Add Vdevs',
          label: T('Add Vdevs'),
          onClick: (row1: VolumesListPool) => {
            this.router.navigate(['/', 'storage', 'manager', row1.id]);
          },
        });
        actions.push({
          id: rowData.name,
          name: 'Scrub Pool',
          label: T('Scrub Pool'),
          onClick: (row1: VolumesListPool) => {
            this.getPoolData(row1.id).pipe(untilDestroyed(this, 'destroy')).subscribe((pools) => {
              if (!pools[0]) {
                return;
              }

              if (pools[0].scan.function === PoolScanFunction.Scrub && pools[0].scan.state === PoolScanState.Scanning) {
                const message = this.translate.instant('Stop the scrub on {poolName}?', { poolName: row1.name });
                this.dialogService.confirm({
                  message,
                  title: this.translate.instant('Scrub Pool'),
                  buttonMsg: this.translate.instant('Stop Scrub'),
                }).pipe(
                  filter(Boolean),
                  untilDestroyed(this, 'destroy'),
                ).subscribe(() => {
                  this.loader.open();
                  this.ws.call('pool.scrub', [row1.id, PoolScrubAction.Stop]).pipe(untilDestroyed(this, 'destroy')).subscribe(
                    () => {
                      this.loader.close();
                      const msg = this.translate.instant('Stopping scrub on pool');
                      this.dialogService.info(T('Stop Scrub'), `${msg} <i>${row1.name}</i>`, true);
                    },
                    (err) => {
                      this.loader.close();
                      new EntityUtils().handleWsError(this, err, this.dialogService);
                    },
                  );
                });
              } else {
                const message = this.translate.instant('Start scrub on pool <i>{poolName}</i>?', { poolName: row1.name });
                this.dialogService.confirm({
                  message,
                  title: this.translate.instant('Scrub Pool'),
                  buttonMsg: this.translate.instant('Start Scrub'),
                }).pipe(
                  filter(Boolean),
                  untilDestroyed(this, 'destroy'),
                ).subscribe(() => {
                  this.dialogRef = this.mdDialog.open(EntityJobComponent, {
                    data: { title: T('Scrub Pool') },
                  });
                  this.dialogRef.componentInstance.setCall('pool.scrub', [row1.id, PoolScrubAction.Start]);
                  this.dialogRef.componentInstance.submit();
                  this.dialogRef.componentInstance.success.pipe(untilDestroyed(this, 'destroy')).subscribe((jobres) => {
                    this.dialogRef.close(false);
                    if (jobres.progress.percent === 100 && jobres.progress.description === 'Scrub finished') {
                      this.dialogService.info(
                        this.translate.instant('Scrub Complete'),
                        this.translate.instant('Scrub complete on pool <i>{poolName}</i>.', { poolName: row1.name }),
                        true,
                      );
                    } else {
                      this.dialogService.info(
                        this.translate.instant('Scrub Stopped'),
                        this.translate.instant('Stopped the scrub on pool <i>{poolName}</i>.', { poolName: row1.name }),
                        true,
                      );
                    }
                  });
                  this.dialogRef.componentInstance.failure.pipe(untilDestroyed(this, 'destroy')).subscribe((err) => {
                    this.dialogRef.componentInstance.setDescription(err.error);
                  });
                });
              }
            });
          },
        });
        actions.push({
          id: rowData.name,
          name: 'Status',
          label: T('Status'),
          onClick: (row1: VolumesListPool) => {
            this.router.navigate(['/', 'storage', 'status', row1.id]);
          },
        });
        actions.push({
          id: rowData.name,
          name: T('Expand Pool'),
          label: T('Expand Pool'),
          onClick: (row1: VolumesListPool) => {
            const doExpand = (entityDialog?: EntityDialogComponent): void => {
              this.loader.open();
              const payload: PoolExpandParams = [row1.id];
              if (entityDialog) {
                payload.push({ geli: { passphrase: entityDialog.formValue['passphrase'] } });
              }
              this.ws.job('pool.expand', payload).pipe(untilDestroyed(this, 'destroy')).subscribe(
                (res) => {
                  this.loader.close();
                  if (res.error) {
                    if (res.exc_info && res.exc_info.extra) {
                      (res as any).extra = res.exc_info.extra;
                    }
                    new EntityUtils().handleWsError(this, res, this.dialogService);
                  }
                  if (res.state === JobState.Success) {
                    if (entityDialog) {
                      entityDialog.dialogRef.close(true);
                    }
                    this.dialogService.generalDialog({
                      title: helptext.expand_pool_success_dialog.title,
                      icon: 'info',
                      is_html: true,
                      message: this.translate.instant('Successfully expanded pool <i>{poolName}</i>', { poolName: row1.name }),
                      hideCancel: true,
                    });
                  }
                },
                (err) => {
                  this.loader.close();
                  new EntityUtils().handleWsError(this, err, this.dialogService);
                },
              );
            };

            this.dialogService.generalDialog({
              title: this.translate.instant(helptext.expand_pool_dialog.title) + row1.name,
              message: helptext.expand_pool_dialog.message,
              confirmBtnMsg: helptext.expand_pool_dialog.save_button,
            }).pipe(
              filter(Boolean),
              untilDestroyed(this, 'destroy'),
            ).subscribe(() => doExpand());
          },
        });

        if (!rowData.is_upgraded) {
          actions.push({
            id: rowData.name,
            name: T('Upgrade Pool'),
            label: T('Upgrade Pool'),
            onClick: (row1: VolumesListPool) => {
              this.dialogService.confirm({
                title: this.translate.instant('Upgrade Pool'),
                message: this.translate.instant(helptext.upgradePoolDialog_warning) + row1.name,
              }).pipe(
                filter(Boolean),
                untilDestroyed(this, 'destroy'),
              ).subscribe(() => {
                this.loader.open();
                this.ws.call('pool.upgrade', [rowData.id]).pipe(untilDestroyed(this, 'destroy')).subscribe(
                  () => {
                    this.dialogService.info(
                      this.translate.instant('Upgraded'),
                      this.translate.instant('Successfully Upgraded {poolName}.', { poolName: row1.name }),
<<<<<<< HEAD
                    ).pipe(untilDestroyed(this)).subscribe(() => {
=======
                      '500px',
                      'info',
                    ).pipe(untilDestroyed(this, 'destroy')).subscribe(() => {
>>>>>>> da1aae7d
                      this.parentVolumesListComponent.repaintMe();
                    });
                  },
                  (res) => {
                    this.dialogService.errorReport(
                      this.translate.instant('Error Upgrading Pool {poolName}', { poolName: row1.name }),
                      res.message,
                      res.stack,
                    );
                  },
                  () => this.loader.close(),
                );
              });
            },
          });
        }
      }
    }

    if (rowData.type === DatasetType.Filesystem) {
      if (!rowData.locked) {
        actions.push({
          id: rowData.name,
          name: T('Add Dataset'),
          label: T('Add Dataset'),
          onClick: () => {
            this.parentVolumesListComponent.addDataset(rowData.pool, rowData.id);
          },
        });
        actions.push({
          id: rowData.name,
          name: T('Add Zvol'),
          label: T('Add Zvol'),
          onClick: () => {
            this.parentVolumesListComponent.addZvol(rowData.id, true);
          },
        });
      }
      actions.push({
        id: rowData.name,
        name: T('Edit Options'),
        label: T('Edit Options'),
        onClick: () => {
          this.parentVolumesListComponent.editDataset(rowData.pool, rowData.id);
        },
      });
      if (rowDataPathSplit[1] !== 'iocage' && !rowData.locked) {
        actions.push({
          id: rowData.name,
          name: T('View Permissions'),
          label: T('View Permissions'),
          ttposition: 'left',
          onClick: (row: VolumesListDataset) => {
            this.parentVolumesListComponent.viewingPermissionsForDataset = row;
          },
        },
        {
          id: rowData.name,
          name: T('User Quotas'),
          label: T('User Quotas'),
          onClick: () => {
            this.router.navigate(['/', 'storage', 'user-quotas', rowData.id]);
          },
        },
        {
          id: rowData.name,
          name: T('Group Quotas'),
          label: T('Group Quotas'),
          onClick: () => {
            this.router.navigate(['/', 'storage', 'group-quotas', rowData.id]);
          },
        });
      }

      if (rowData.id.includes('/')) {
        actions.push({
          id: rowData.name,
          name: T('Delete Dataset'),
          label: T('Delete Dataset'),
          onClick: (row: VolumesListDataset) => {
            this.mdDialog.open(DeleteDatasetDialogComponent, { data: row })
              .afterClosed()
              .pipe(untilDestroyed(this, 'destroy'))
              .subscribe((shouldRefresh) => {
                if (shouldRefresh) {
                  this.parentVolumesListComponent.repaintMe();
                }
              });
          },
        });
      }
    }
    if (rowData.type === DatasetType.Volume) {
      actions.push({
        id: rowData.name,
        name: T('Delete Zvol'),
        label: T('Delete Zvol'),
        onClick: (row: VolumesListDataset) => {
          this.mdDialog.open(DeleteZvolDialogComponent, { data: row })
            .afterClosed()
            .pipe(untilDestroyed(this, 'destroy'))
            .subscribe((shouldRefresh) => {
              if (shouldRefresh) {
                this.parentVolumesListComponent.repaintMe();
              }
            });
        },
      });
      actions.push({
        id: rowData.name,
        name: T('Edit Zvol'),
        label: T('Edit Zvol'),
        onClick: () => {
          this.parentVolumesListComponent.addZvol(rowData.id, false);
        },
      });
    }
    if (rowData.type === DatasetType.Volume || rowData.type === DatasetType.Filesystem) {
      actions.push({
        id: rowData.name,
        name: T('Create Snapshot'),
        label: T('Create Snapshot'),
        onClick: (row: VolumesListDataset) => {
          this.mdDialog.open(CreateSnapshotDialogComponent, {
            data: row.id,
          });
        },
      });

      const rowDataset = _.find(this.datasets, { id: rowData.id });
      if (rowDataset && rowDataset['origin'] && !!rowDataset['origin'].parsed) {
        actions.push({
          id: rowData.name,
          name: T('Promote Dataset'),
          label: T('Promote Dataset'),
          onClick: (row1: VolumesListDataset) => {
            this.loader.open();

            this.ws.call('pool.dataset.promote', [row1.id]).pipe(untilDestroyed(this, 'destroy')).subscribe(() => {
              this.loader.close();
              // Showing info here because there is no feedback on list parent for this if promoted.
              this.dialogService
                .info(T('Promote Dataset'), T('Successfully Promoted ') + row1.id)
                .pipe(untilDestroyed(this, 'destroy'))
                .subscribe(() => {
                  this.parentVolumesListComponent.repaintMe();
                });
            }, (res) => {
              this.loader.close();
              const msg = this.translate.instant('Error Promoting dataset ');
              this.dialogService.errorReport(msg + row1.id, res.reason, res.stack);
            });
          },
        });
      }
    }
    return actions as EntityTableAction[];
  }

  private openDetachModal(
    pool: VolumesListPool,
    attachments?: DatasetAttachment[],
    processes?: Process[],
    systemConfig?: SystemDatasetConfig,
  ): Observable<unknown> {
    return this.mdDialog
      .open(ExportDisconnectModalComponent, {
        width: '550px',
        disableClose: true,
        data: {
          pool,
          attachments,
          processes,
          systemConfig,
        } as ExportDisconnectModalState,
      })
      .afterClosed();
  }

  getEncryptedDatasetActions(rowData: VolumesListDataset): EntityTableAction[] {
    const encryptionActions = [];
    if (rowData.encrypted) {
      if (rowData.locked) {
        if (rowData.is_encrypted_root
          && (!rowData.parent || (rowData.parent && !(rowData.parent as VolumesListDataset).locked))) {
          encryptionActions.push({
            id: rowData.name,
            name: T('Unlock'),
            label: T('Unlock'),
            onClick: () => {
              // unlock
              this.router.navigate([
                '/', 'storage', 'id', rowData.pool, 'dataset',
                'unlock', rowData.id,
              ]);
            },
          });
        }
      } else {
        encryptionActions.push({
          id: rowData.name,
          name: T('Encryption Options'),
          label: T('Encryption Options'),
          onClick: (row: VolumesListDataset) => {
            const hasKeyChild = this.datasets.some((dataset) => {
              return dataset.id.startsWith(row.id) && dataset.id !== row.id
                && dataset.encryption_root && (dataset.id === dataset.encryption_root)
                && dataset.key_format?.value === 'HEX';
            });
            const parent = row.parent as VolumesListDataset;
            const hasPassphraseParent = parent?.key_format?.value === DatasetEncryptionType.Passphrase;

            this.mdDialog.open(
              EncryptionOptionsDialogComponent,
              { data: { row, hasKeyChild, hasPassphraseParent } },
            )
              .afterClosed()
              .pipe(untilDestroyed(this, 'destroy'))
              .subscribe((shouldRefresh) => {
                if (shouldRefresh) {
                  this.parentVolumesListComponent.repaintMe();
                }
              });
          },
        });
        if (rowData.is_encrypted_root && rowData.is_passphrase) {
          encryptionActions.push({
            id: rowData.name,
            name: T('Lock'),
            label: T('Lock'),
            onClick: (row: VolumesListDataset) => {
              const datasetName = row.name;
              const params: DatasetLockParams = [row.id];
              let forceUmount = false;
              const ds = this.dialogService.confirm({
                title: this.translate.instant('Lock Dataset {datasetName}', { datasetName }),
                message: this.translate.instant('Lock Dataset {datasetName}?', { datasetName }),
                buttonMsg: this.translate.instant('Lock'),
                secondaryCheckBox: true,
                secondaryCheckBoxMsg: this.translate.instant('Force unmount'),
                method: 'pool.dataset.lock',
                data: params,
              });
              ds.componentInstance.switchSelectionEmitter.pipe(untilDestroyed(this, 'destroy')).subscribe((res: boolean) => {
                forceUmount = res;
              });
              ds.afterClosed().pipe(
                filter(Boolean),
                untilDestroyed(this, 'destroy'),
              ).subscribe(() => {
                const dialogRef = this.mdDialog.open(EntityJobComponent, {
                  data: { title: helptext.lock_dataset_dialog.locking_dataset },
                  disableClose: true,
                });
                dialogRef.componentInstance.setDescription(
                  this.translate.instant('Locking dataset {datasetName}', { datasetName: rowData.name }),
                );
                params.push({ force_umount: forceUmount });
                dialogRef.componentInstance.setCall(ds.componentInstance.method, params);
                dialogRef.componentInstance.submit();
                let done = false;
                dialogRef.componentInstance.success.pipe(untilDestroyed(this, 'destroy')).subscribe(() => {
                  if (!done) {
                    dialogRef.close(false);
                    done = true;
                    this.parentVolumesListComponent.repaintMe();
                  }
                });

                dialogRef.componentInstance.failure.pipe(untilDestroyed(this, 'destroy')).subscribe((res) => {
                  dialogRef.close(false);
                  new EntityUtils().handleWsError(this, res, this.dialogService);
                });
              });
            },
          });
        }
        if (
          rowData.encrypted
          && rowData.key_loaded
          && rowData.encryption_root === rowData.id
          && !rowData.is_passphrase
        ) {
          const fileName = 'dataset_' + rowData.name + '_key.json';
          const mimetype = 'application/json';
          encryptionActions.push({
            id: rowData.id,
            name: T('Export Key'),
            label: T('Export Key'),
            onClick: () => {
              const dialogRef = this.mdDialog.open(EntityJobComponent, {
                data: { title: T('Retrieving Key') },
                disableClose: true,
              });
              dialogRef.componentInstance.setCall('pool.dataset.export_key', [rowData.id]);
              dialogRef.componentInstance.submit();
              dialogRef.componentInstance.success.pipe(untilDestroyed(this, 'destroy')).subscribe((res: Job<string>) => {
                dialogRef.close();
                this.dialogService.confirm({
                  title: this.translate.instant('Key for {id}', { id: rowData.id }),
                  message: res.result + '<br/><br/>' + this.translate.instant('WARNING: Only the key for the dataset in question will be downloaded.'),
                  hideCheckBox: true,
                  buttonMsg: this.translate.instant('Download Key'),
                  cancelMsg: this.translate.instant('Close'),
                }).pipe(
                  filter(Boolean),
                  untilDestroyed(this, 'destroy'),
                ).subscribe(() => {
                  this.loader.open();
                  this.ws.call('core.download', ['pool.dataset.export_key', [rowData.id, true], fileName]).pipe(untilDestroyed(this, 'destroy')).subscribe((res) => {
                    this.loader.close();
                    const url = res[1];
                    this.storageService.streamDownloadFile(url, fileName, mimetype)
                      .pipe(untilDestroyed(this, 'destroy'))
                      .subscribe((file) => {
                        if (res !== null) {
                          this.storageService.downloadBlob(file, fileName);
                        }
                      });
                  }, (error) => {
                    this.loader.close();
                    new EntityUtils().handleWsError(this, error, this.dialogService);
                  });
                });
              });
            },
          });
        }
      }
    }
    return encryptionActions as EntityTableAction[];
  }

  dataHandler(tempData: any): TreeNode {
    const data: VolumesListDataset = tempData;
    const node: TreeNode = {};
    node.data = data;
    this.getMoreDatasetInfo(data, data.parent);
    node.data.group_actions = true;
    let actionsTitle: string = this.translate.instant(helptext.dataset_actions);
    if (data.type === DatasetType.Volume) {
      actionsTitle = this.translate.instant(helptext.zvol_actions);
    }
    const actions = [{ title: actionsTitle, actions: this.getActions(data) }];
    if (data.type === DatasetType.Filesystem || data.type === DatasetType.Volume) {
      const encryptionActions = this.getEncryptedDatasetActions(data);
      if (encryptionActions.length > 0) {
        actions.push({ title: this.translate.instant(helptext.encryption_actions_title), actions: encryptionActions });
      }
    }
    node.data.actions = actions;

    node.children = [];

    if (data.children) {
      node.children = data.children.map((child) => {
        child.parent = data;
        return this.dataHandler(child);
      });
      node.children.sort((a, b) => a.data.id.localeCompare(b.data.id));
    }
    delete node.data.children;

    return node;
  }

  getMoreDatasetInfo(dataObj: VolumesListDataset, parent: VolumesListDataset | VolumesListPool): void {
    const inherits = this.translate.instant(T('Inherits'));
    this.datasets.forEach((dataset) => {
      if (dataset.id === dataObj.id) {
        if (dataset.compression) {
          if (dataset.compression.source !== ZfsPropertySource.Inherited) {
            dataObj.compression = (dataset.compression.parsed);
          } else {
            dataObj.compression = (inherits + ' (' + dataset.compression.parsed + ')');
          }
        }
        if (dataset.compressratio) {
          if (dataset.compressratio.source !== ZfsPropertySource.Inherited) {
            dataObj.compressratio = (dataset.compressratio.parsed);
          } else {
            dataObj.compressratio = (inherits + ' (' + dataset.compressratio.parsed + ')');
          }
        }
        if (dataset.readonly) {
          if (dataset.readonly.source !== ZfsPropertySource.Inherited) {
            dataObj.readonly = (dataset.readonly.parsed) as any;
          } else {
            dataObj.readonly = (inherits + ' (' + dataset.readonly.parsed + ')');
          }
        }
        if (dataset.deduplication) {
          if (dataset.deduplication.source !== ZfsPropertySource.Inherited) {
            dataObj.dedup = (dataset.deduplication.parsed);
          } else {
            dataObj.dedup = (inherits + ' (' + dataset.deduplication.parsed + ')');
          }
        }
        if (dataset.comments) {
          if (dataset.comments.source !== ZfsPropertySource.Inherited) {
            dataObj.comments = dataset.comments.parsed;
          } else {
            dataObj.comments = ('');
          }
        }
      }
      // add name, available and used into the data object
      dataObj.name = dataObj.name.split('/').pop();
      dataObj.available_parsed = this.storageService.convertBytesToHumanReadable(dataObj.available.parsed || 0);
      dataObj.used_parsed = this.storageService.convertBytesToHumanReadable(dataObj.used.parsed || 0);
      dataObj.is_encrypted_root = (dataObj.id === dataObj.encryption_root);
      if (dataObj.is_encrypted_root) {
        this.parentVolumesListComponent.hasEncryptedRoot[(parent as VolumesListDataset).pool] = true;
      }
      dataObj.non_encrypted_on_encrypted = (!dataObj.encrypted && (parent as VolumesListDataset).encrypted);
    });
  }
}<|MERGE_RESOLUTION|>--- conflicted
+++ resolved
@@ -430,13 +430,7 @@
                     this.dialogService.info(
                       this.translate.instant('Upgraded'),
                       this.translate.instant('Successfully Upgraded {poolName}.', { poolName: row1.name }),
-<<<<<<< HEAD
-                    ).pipe(untilDestroyed(this)).subscribe(() => {
-=======
-                      '500px',
-                      'info',
                     ).pipe(untilDestroyed(this, 'destroy')).subscribe(() => {
->>>>>>> da1aae7d
                       this.parentVolumesListComponent.repaintMe();
                     });
                   },
