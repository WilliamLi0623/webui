--- conflicted
+++ resolved
@@ -30,7 +30,9 @@
 export class PreferencesPageComponent implements EmbeddedFormConfig, OnInit, OnDestroy {
   @ViewChild('embeddedForm', { static: false }) embeddedForm: EntityFormEmbeddedComponent;
   target: Subject<CoreEvent> = new Subject();
+  isWaiting = false;
   values: any[] = [];
+  preferences: Preferences;
   saveSubmitText = this.translate.instant('Update Preferences');
   multiStateSubmit = true;
   isEntity = true;
@@ -76,11 +78,7 @@
     ).subscribe((evt: CoreEvent) => {
       const prefs = Object.assign(evt.data, {});
       if (prefs.reset === true) {
-<<<<<<< HEAD
-        this.core.emit({ name: 'ResetPreferences', sender: this });
-=======
         this.store$.dispatch(preferencesReset());
->>>>>>> d1fd6caf
         this.target.next({ name: 'SubmitStart', sender: this });
         return;
       }
