import { Component } from '@angular/core';
import { FormGroup, Validators } from '@angular/forms';
import { MatDialog } from '@angular/material/dialog';
import { ActivatedRoute, NavigationExtras, Router } from '@angular/router';
import { TreeNode } from '@circlon/angular-tree-component';
import { UntilDestroy, untilDestroyed } from '@ngneat/until-destroy';
import { TranslateService } from '@ngx-translate/core';
import * as filesize from 'filesize';
import * as _ from 'lodash';
import { Observable } from 'rxjs';
import { filter, take, tap } from 'rxjs/operators';
import { Direction } from 'app/enums/direction.enum';
import { ExplorerType } from 'app/enums/explorer-type.enum';
import { TransferMode } from 'app/enums/transfer-mode.enum';
import helptext from 'app/helptext/data-protection/cloudsync/cloudsync-form';
import { CloudSyncTask } from 'app/interfaces/cloud-sync-task.interface';
import { CloudsyncBucket, CloudsyncCredential } from 'app/interfaces/cloudsync-credential.interface';
import { CloudsyncProvider } from 'app/interfaces/cloudsync-provider.interface';
import { FormConfiguration } from 'app/interfaces/entity-form.interface';
import { ListdirChild } from 'app/interfaces/listdir-child.interface';
import { QueryParams } from 'app/interfaces/query-api.interface';
import { Schedule } from 'app/interfaces/schedule.interface';
import { WebsocketError } from 'app/interfaces/websocket-error.interface';
import { FieldSets } from 'app/modules/entity/entity-form/classes/field-sets';
import { EntityFormComponent } from 'app/modules/entity/entity-form/entity-form.component';
import {
  FieldConfig,
  FormExplorerConfig,
  FormInputConfig,
  FormParagraphConfig,
  FormSelectConfig,
} from 'app/modules/entity/entity-form/models/field-config.interface';
import { RelationAction } from 'app/modules/entity/entity-form/models/relation-action.enum';
import { RelationConnection } from 'app/modules/entity/entity-form/models/relation-connection.enum';
import { EntityJobComponent } from 'app/modules/entity/entity-job/entity-job.component';
import { EntityUtils, NULL_VALUE } from 'app/modules/entity/utils';
import { CloudCredentialsFormComponent } from 'app/pages/credentials/backup-credentials/forms/cloud-credentials-form.component';
import {
  AppLoaderService, CloudCredentialService, DialogService, JobService, WebSocketService,
} from 'app/services';
import { ModalService } from 'app/services/modal.service';

@UntilDestroy()
@Component({
  selector: 'app-cloudsync-add',
  template: '<entity-form [conf]="this"></entity-form>',
  providers: [CloudCredentialService, JobService],
})
export class CloudsyncFormComponent implements FormConfiguration {
  addCall = 'cloudsync.create' as const;
  editCall = 'cloudsync.update' as const;
  entityForm: EntityFormComponent;
  isEntity = true;
  queryCall = 'cloudsync.query' as const;
  customFilter: QueryParams<CloudSyncTask> = [];
  title: string;

  fieldSets: FieldSets = new FieldSets([
    {
      name: helptext.fieldset_transfer,
      label: true,
      width: '50%',
      config: [
        {
          type: 'input',
          name: 'description',
          placeholder: helptext.description_placeholder,
          tooltip: helptext.description_tooltip,
          required: true,
          validation: helptext.description_validation,
        }, {
          type: 'select',
          name: 'direction',
          placeholder: helptext.direction_placeholder,
          tooltip: helptext.direction_tooltip,
          options: [
            { label: this.translate.instant('PUSH'), value: Direction.Push },
            { label: this.translate.instant('PULL'), value: Direction.Pull },
          ],
          value: Direction.Pull,
          required: true,
          validation: helptext.direction_validation,
        }, {
          type: 'select',
          name: 'transfer_mode',
          placeholder: helptext.transfer_mode_placeholder,
          tooltip: helptext.transfer_mode_warning_sync + ' ' + helptext.transfer_mode_warning_copy + ' ' + helptext.transfer_mode_warning_move,
          options: [
            { label: this.translate.instant('SYNC'), value: TransferMode.Sync },
            { label: this.translate.instant('COPY'), value: TransferMode.Copy },
            { label: this.translate.instant('MOVE'), value: TransferMode.Move },
          ],
          value: TransferMode.Copy,
          required: true,
          validation: helptext.transfer_mode_validation,
        },
        {
          type: 'paragraph',
          name: 'transfer_mode_warning',
          paraText: helptext.transfer_mode_warning_copy,
          isLargeText: true,
          paragraphIcon: 'add_to_photos',
        },
        {
          type: 'explorer',
          initial: '/mnt',
          explorerType: ExplorerType.Directory,
          tristate: false,
          name: 'path_destination',
          placeholder: helptext.path_placeholder,
          value: '/mnt',
          tooltip: helptext.path_tooltip,
          required: true,
          validation: helptext.path_validation,
        },
        {
          type: 'explorer',
          initial: '/mnt',
          explorerType: ExplorerType.Directory,
          name: 'path_source',
          placeholder: helptext.path_placeholder,
          value: '/mnt',
          multiple: true,
          tristate: false,
          disabled: true,
          isHidden: true,
          tooltip: helptext.path_tooltip,
          required: true,
          validation: helptext.path_validation,
        },
      ],
    },
    {
      name: helptext.fieldset_remote,
      label: true,
      width: '50%',
      config: [
        {
          type: 'select',
          name: 'credentials',
          placeholder: helptext.credentials_placeholder,
          tooltip: helptext.credentials_tooltip,
          options: [{
            label: helptext.credentials_add_option, value: '',
          }],
          value: null,
          required: true,
          validation: helptext.credentials_validation,
        }, {
          type: 'select',
          name: 'bucket',
          placeholder: helptext.bucket_placeholder,
          tooltip: helptext.bucket_tooltip,
          options: [{
            label: '----------', value: '',
          }],
          value: '',
          isHidden: true,
          disabled: true,
          required: true,
          validation: helptext.bucket_validation,
        }, {
          type: 'input',
          name: 'bucket_input',
          placeholder: helptext.bucket_input_placeholder,
          tooltip: helptext.bucket_input_tooltip,
          value: '',
          isHidden: true,
          disabled: true,
          required: true,
          validation: helptext.bucket_input_validation,
        }, {
          type: 'explorer',
          name: 'folder_destination',
          placeholder: helptext.folder_placeholder,
          tooltip: helptext.folder_tooltip,
          initial: '/',
          value: '/',
          tristate: false,
          explorerType: ExplorerType.Directory,
          customTemplateStringOptions: {
            displayField: 'Path',
            isExpandedField: 'expanded',
            idField: 'uuid',
            getChildren: this.getChildren.bind(this),
            nodeHeight: 23,
            allowDrag: true,
            useVirtualScroll: false,
          },
          isHidden: true,
          disabled: true,
        },
        {
          type: 'explorer',
          multiple: true,
          name: 'folder_source',
          tristate: false,
          placeholder: helptext.folder_placeholder,
          tooltip: helptext.folder_tooltip,
          initial: '/',
          value: '/',
          explorerType: ExplorerType.Directory,
          customTemplateStringOptions: {
            displayField: 'Path',
            isExpandedField: 'expanded',
            idField: 'uuid',
            getChildren: this.getChildren.bind(this),
            nodeHeight: 23,
            allowDrag: true,
            useVirtualScroll: false,
          },
          isHidden: true,
          disabled: true,
        },
      ],
    },
    {
      name: helptext.fieldset_control,
      label: true,
      config: [
        {
          type: 'scheduler',
          name: 'cloudsync_picker',
          placeholder: helptext.cloudsync_picker_placeholder,
          tooltip: helptext.cloudsync_picker_tooltip,
          required: true,
          value: '0 0 * * *',
        },
        {
          type: 'checkbox',
          name: 'enabled',
          placeholder: helptext.enabled_placeholder,
          tooltip: helptext.enabled_tooltip,
          value: true,
        },
      ],
    },
    {
      name: helptext.fieldset_advanced_options,
      label: true,
      config: [
        {
          type: 'checkbox',
          name: 'snapshot',
          placeholder: helptext.snapshot_placeholder,
          tooltip: helptext.snapshot_tooltip,
          value: false,
          isHidden: false,
          disabled: false,
          relation: [
            {
              action: RelationAction.Hide,
              connective: RelationConnection.Or,
              when: [{
                name: 'direction',
                value: Direction.Pull,
              }, {
                name: 'transfer_mode',
                value: TransferMode.Move,
              }],
            },
          ],
        },
        {
          type: 'checkbox',
          name: 'follow_symlinks',
          placeholder: helptext.follow_symlinks_placeholder,
          tooltip: helptext.follow_symlinks_tooltip,
        },
        {
          type: 'textarea',
          name: 'pre_script',
          placeholder: helptext.pre_script_placeholder,
          tooltip: helptext.pre_script_tooltip,
          value: '',
        },
        {
          type: 'textarea',
          name: 'post_script',
          placeholder: helptext.post_script_placeholder,
          tooltip: helptext.post_script_tooltip,
          value: '',
        },
        {
          type: 'chip',
          name: 'exclude',
          placeholder: helptext.exclude_placeholder,
          tooltip: helptext.exclude_tooltip,
        },
        {
          type: 'paragraph',
          name: 'advanced_remote_options',
          paraText: helptext.advanced_remote_options,
        },
        {
          type: 'select',
          name: 'task_encryption',
          placeholder: helptext.encryption_placeholder,
          tooltip: helptext.encryption_tooltip,
          options: [
            { label: 'None', value: '' },
            { label: 'AES-256', value: 'AES256' },
          ],
          value: '',
          isHidden: true,
        }, {
          type: 'select',
          name: 'storage_class',
          placeholder: helptext.storage_class_placeholder,
          tooltip: helptext.storage_class_tooltip,
          options: [
            { label: '---------', value: '' },
            { label: 'Standard', value: 'STANDARD' },
            { label: 'Reduced Redundancy', value: 'REDUCED_REDUNDANCY' },
            { label: 'Standard-IA', value: 'STANDARD_IA' },
            { label: 'One Zone-IA', value: 'ONEZONE_IA' },
            { label: 'Intelligent-Tiering', value: 'INTELLIGENT_TIERING' },
            { label: 'Glacier', value: 'GLACIER' },
            { label: 'Glacier Deep Archive', value: 'DEEP_ARCHIVE' },
          ],
          value: '',
          isHidden: true,
        }, {
          type: 'input',
          inputType: 'number',
          name: 'chunk_size',
          placeholder: helptext.b2_chunk_size_placeholder,
          tooltip: helptext.b2_chunk_size_tooltip,
          isHidden: true,
          value: 96,
          min: 5,
          validation: [Validators.min(5)],
        }, {
          type: 'checkbox',
          name: 'fast_list',
          placeholder: helptext.fast_list_placeholder,
          tooltip: helptext.fast_list_tooltip,
          isHidden: true,
        },
        {
          type: 'checkbox',
          name: 'encryption',
          placeholder: helptext.remote_encryption_placeholder,
          tooltip: helptext.remote_encryption_tooltip,
          value: false,
        },
        {
          type: 'checkbox',
          name: 'filename_encryption',
          placeholder: helptext.filename_encryption_placeholder,
          value: true,
          tooltip: helptext.filename_encryption_tooltip,
          isHidden: true,
          relation: [
            {
              action: RelationAction.Show,
              when: [{
                name: 'encryption',
                value: true,
              }],
            },
          ],
        },
        {
          type: 'input',
          name: 'encryption_password',
          placeholder: helptext.encryption_password_placeholder,
          tooltip: helptext.encryption_password_tooltip,
          inputType: 'password',
          togglePw: true,
          isHidden: true,
          relation: [
            {
              action: RelationAction.Show,
              when: [{
                name: 'encryption',
                value: true,
              }],
            },
          ],
        },
        {
          type: 'input',
          name: 'encryption_salt',
          placeholder: helptext.encryption_salt_placeholder,
          tooltip: helptext.encryption_salt_tooltip,
          inputType: 'password',
          togglePw: true,
          isHidden: true,
          relation: [
            {
              action: RelationAction.Show,
              when: [{
                name: 'encryption',
                value: true,
              }],
            },
          ],
        },
        {
          type: 'input',
          inputType: 'number',
          name: 'transfers',
          placeholder: helptext.transfers_placeholder,
          tooltip: helptext.transfers_tooltip,
          value: null,
        },
        {
          type: 'chip',
          name: 'bwlimit',
          placeholder: helptext.bwlimit_placeholder,
          tooltip: helptext.bwlimit_tooltip,
        },
      ],
    },
    { name: 'divider', divider: true },
  ]);
  fieldConfig: FieldConfig[] = [];

  protected credentialsField: FormSelectConfig;
  protected bucketField: FormSelectConfig;
  protected bucketInputField: FormInputConfig;
  protected folderDestinationField: FormExplorerConfig;
  protected folderSourceField: FormExplorerConfig;
  credentials: CloudsyncCredential[] = [];

  formGroup: FormGroup;
  error: string;
  pk: number;
  isNew = false;

  protected providers: CloudsyncProvider[];
  protected taskSchemas = ['encryption', 'fast_list', 'chunk_size', 'storage_class'];
  custActions = [
    {
      id: 'dry_run',
      name: helptext.action_button_dry_run,
      function: () => {
        const payload = this.submitDataHandler(this.formGroup.value);
        const dialogRef = this.matDialog.open(EntityJobComponent, {
          data: { title: helptext.job_dialog_title_dry_run },
          disableClose: true,
        });
        dialogRef.componentInstance.setCall('cloudsync.sync_onetime', [payload, { dry_run: true }]);
        dialogRef.componentInstance.showAbortButton = true;
        dialogRef.componentInstance.showRealtimeLogs = true;
        dialogRef.componentInstance.hideProgressValue = true;
        dialogRef.componentInstance.submit();
        dialogRef.componentInstance.success.pipe(untilDestroyed(this)).subscribe(() => {
          dialogRef.componentInstance.showCloseButton = true;
        });
        dialogRef.componentInstance.failure.pipe(untilDestroyed(this)).subscribe((err) => {
          this.matDialog.closeAll();
          new EntityUtils().handleWsError(this.entityForm, err);
        });
      },
    },
  ];

  constructor(protected router: Router,
    protected aroute: ActivatedRoute,
    protected loader: AppLoaderService,
    protected dialog: DialogService,
    protected matDialog: MatDialog,
    protected ws: WebSocketService,
    protected cloudcredentialService: CloudCredentialService,
    protected job: JobService,
    protected modalService: ModalService,
    protected translate: TranslateService) {
    this.cloudcredentialService.getProviders().pipe(untilDestroyed(this)).subscribe((providers) => {
      this.providers = providers;
    });
    this.modalService.getRow$.pipe(take(1)).pipe(untilDestroyed(this)).subscribe((id: string) => {
      this.customFilter = [[['id', '=', id]]];
    });
  }

  getBuckets(credential: CloudsyncCredential): Observable<CloudsyncBucket[]> {
    return this.ws.call('cloudsync.list_buckets', [credential.id]);
  }

  getChildren(node: TreeNode): Promise<Promise<ListdirChild[]>> {
    const credential = this.formGroup.controls['credentials'].value;
    let bucket = this.formGroup.controls['bucket'].value;
    if (this.bucketField.disabled) {
      bucket = this.formGroup.controls['bucket_input'].value;
    }
    return new Promise((resolve) => {
      resolve(this.getBucketFolders(credential, bucket, node));
    });
  }

  setBucketError(error: string): void {
    if (error) {
      this.bucketField.hasErrors = true;
      this.bucketField.errors = error;
      this.bucketInputField.hasErrors = true;
      this.bucketInputField.errors = error;
    } else {
      this.bucketField.hasErrors = false;
      this.bucketField.errors = null;
      this.bucketInputField.hasErrors = false;
      this.bucketInputField.errors = null;
    }
  }

  getBucketFolders(credential: number, bucket: string, node: TreeNode): Promise<ListdirChild[]> {
    const formValue = this.entityForm.formGroup.value;
    const children: ListdirChild[] = [];
    const data = {
      credentials: credential,
      encryption: formValue['encryption'] === undefined ? false : formValue['encryption'],
      filename_encryption: formValue['filename_encryption'] === undefined ? false : formValue['filename_encryption'],
      encryption_password: formValue['encryption_password'] === undefined ? '' : formValue['encryption_password'],
      encryption_salt: formValue['encryption_salt'] === undefined ? '' : formValue['encryption_salt'],
      attributes: {
        bucket,
        folder: node.data.name,
      },
      args: '',
    };
    if (bucket === '') {
      delete data.attributes.bucket;
    }
    return this.ws.call('cloudsync.list_directory', [data]).toPromise().then(
      (res) => {
        this.setBucketError(null);

        res.forEach((file) => {
          const child = {} as ListdirChild;
          if (file.IsDir) {
            if (data.attributes.folder === '/') {
              child['name'] = data.attributes.folder + file.Name;
            } else {
              child['name'] = data.attributes.folder + '/' + file.Name;
            }
            // eslint-disable-next-line @typescript-eslint/restrict-template-expressions
            child['subTitle'] = file.Decrypted ? `${file.Decrypted} (${file.Name})` : file.Name;
            child['hasChildren'] = true;
            children.push(child);
          }
        });
        return children;
      },
      (err) => {
        if (err.extra && err.extra[0] && err.extra[0][0].split('.').pop() === 'bucket') {
          this.setBucketError(err.extra[0][1]);
        } else {
          new EntityUtils().handleWsError(this, err, this.dialog);
        }
        node.collapse();
        return [];
      },
    );
  }

  setDisabled(name: string, disable: boolean, hide = false): void {
    if (hide) {
      disable = hide;
    }

    this.fieldConfig = this.fieldConfig.map((item) => {
      if (item.name === name) {
        item.disabled = disable;
        item['isHidden'] = hide;
      }
      return item;
    });

    if (this.formGroup.controls[name]) {
      const method = disable ? 'disable' : 'enable';
      this.formGroup.controls[name][method]();
    }
  }

  dataHandler(entityForm: EntityFormComponent): void {
    const data = entityForm.wsResponse;
    if (data.direction === Direction.Pull) {
      data.path_destination = data.path;

<<<<<<< HEAD
      if (data.attributes.include?.length) {
        data.attributes.folder_source = data.attributes.include.map((path: string) => {
=======
      if (data.include?.length) {
        data.attributes.folder_source = data.include.map((path: string) => {
>>>>>>> 89d7aa05
          return data.attributes.folder + '/' + path.split('/')[1];
        });
      } else {
        data.attributes.folder_source = data.attributes.folder;
      }
    } else {
      data.attributes.folder_destination = data.attributes.folder;
      if (data.include?.length) {
        data.path_source = data.include.map((path: string) => data.path + '/' + path.split('/')[1]);
      } else {
        data.path_source = data.path;
      }
    }

    for (const i in data) {
      const fg = entityForm.formGroup.controls[i];
      if (fg) {
        fg.setValue(data[i]);
      }
    }
    if (data.credentials) {
      entityForm.formGroup.controls['credentials'].setValue(data.credentials.id);
    }
    if (data.attributes) {
      for (let attr in data.attributes) {
        attr = attr === 'encryption' ? 'task_encryption' : attr;
        if (entityForm.formGroup.controls[attr]) {
          if (attr === 'task_encryption') {
            entityForm.formGroup.controls[attr].setValue(data.attributes['encryption'] === null ? '' : data.attributes['encryption']);
          } else {
            entityForm.formGroup.controls[attr].setValue(data.attributes[attr]);
          }
          if (attr === 'bucket' && entityForm.formGroup.controls['bucket_input']) {
            entityForm.formGroup.controls['bucket_input'].setValue(data.attributes[attr]);
          }
        }
      }
    }
  }

  afterInit(entityForm: EntityFormComponent): void {
    this.entityForm = entityForm;
    this.formGroup = entityForm.formGroup;
    this.pk = entityForm.pk;

    this.title = entityForm.isNew ? helptext.cloudsync_task_add : helptext.cloudsync_task_edit;
    this.credentialsField = this.fieldSets.config('credentials') as FormSelectConfig;
    this.bucketField = this.fieldSets.config('bucket') as FormSelectConfig;
    this.bucketInputField = this.fieldSets.config('bucket_input') as FormInputConfig;
    this.setDisabled('bucket', true, true);
    this.setDisabled('bucket_input', true, true);
    this.cloudcredentialService.getCloudsyncCredentials().then((credentials) => {
      credentials.forEach((item) => {
        this.credentialsField.options.push({ label: item.name + ' (' + item.provider + ')', value: item.id });
        this.credentials.push(item);
      });
    });

    this.formGroup.get('folder_source').valueChanges.pipe(untilDestroyed(this)).subscribe((values: string | string[]) => {
      if (!values) {
        return;
      }
      if (!Array.isArray(values)) {
        values = [values];
      }
      if (!values.length) {
        return;
      }
      const parentDirectories = values.map((value: string) => {
        const split = value.split('/');
        const sliced = split.slice(0, split.length - 1);
        const joined = sliced.join('/');
        return joined;
      });
      const allMatch = parentDirectories.every((directory: string) => directory === parentDirectories[0]);

      const folderSourceConfig = this.fieldSets.config('folder_source');
      const folderSourceControl = this.formGroup.get('folder_source');
      let prevErrors = folderSourceControl.errors;
      if (prevErrors === null) {
        prevErrors = {};
      }
      if (!allMatch) {
        folderSourceControl.setErrors({
          ...prevErrors,
          misMatchDirectories: true,
        });
        folderSourceConfig.warnings = this.translate.instant('All selected directories must be at the same level i.e., must have the same parent directory.');
      } else {
        delete prevErrors.misMatchDirectories;
        if (Object.keys(prevErrors).length) {
          folderSourceControl.setErrors({ ...prevErrors });
        } else {
          folderSourceControl.setErrors(null);
        }
        folderSourceConfig.warnings = null;
      }
    });

    this.formGroup.get('path_source').valueChanges.pipe(untilDestroyed(this)).subscribe((values: string | string[]) => {
      if (!values) {
        return;
      }
      if (!Array.isArray(values)) {
        values = [values];
      }
      if (!values.length) {
        return;
      }

      const parentDirectories = values.map((value: string) => {
        const split = value.split('/');
        const sliced = split.slice(0, split.length - 1);
        const joined = sliced.join('/');
        return joined;
      });
      const allMatch = parentDirectories.every((directory: string) => directory === parentDirectories[0]);

      const pathSourceConfig = this.fieldSets.config('path_source');
      const pathSourceControl = this.formGroup.get('path_source');
      let prevErrors = pathSourceControl.errors;
      if (prevErrors === null) {
        prevErrors = {};
      }
      if (!allMatch) {
        pathSourceControl.setErrors({
          ...prevErrors,
          misMatchDirectories: true,
        });
        pathSourceConfig.warnings = this.translate.instant('All selected directories must be at the same level i.e., must have the same parent directory.');
      } else {
        delete prevErrors.misMatchDirectories;
        if (Object.keys(prevErrors).length) {
          pathSourceControl.setErrors({ ...prevErrors });
        } else {
          pathSourceControl.setErrors(null);
        }
        pathSourceConfig.warnings = null;
      }
    });

    this.folderDestinationField = this.fieldSets.config('folder_destination') as FormExplorerConfig;
    this.folderSourceField = this.fieldSets.config('folder_source') as FormExplorerConfig;
    this.formGroup.controls['credentials'].valueChanges.pipe(untilDestroyed(this)).subscribe((res: number | typeof NULL_VALUE | '') => {
      if (res === '') {
        const dialogRef = this.matDialog.open(CloudCredentialsFormComponent, {
          width: '600px',
          panelClass: 'overflow-dialog',
        });
        dialogRef.componentInstance.finishSubmit = (value) => {
          dialogRef.componentInstance.prepareAttributes(value);
          dialogRef.componentInstance.entityForm.submitFunction(value).pipe(untilDestroyed(this)).subscribe(
            () => {
              dialogRef.close();
              this.cloudcredentialService.getCloudsyncCredentials().then((credentials) => {
                const newCredential = credentials.find((credential) => {
                  return !this.credentials.find((existingCredential) => existingCredential.id === credential.id);
                });
                if (newCredential) {
                  this.credentialsField.options.push({ label: newCredential.name + ' (' + newCredential.provider + ')', value: newCredential.id });
                  this.credentials.push(newCredential);
                  this.formGroup.controls['credentials'].setValue(newCredential.id);
                } else {
                  this.formGroup.controls['credentials'].setValue(null);
                }
              });
            },
            (err: WebsocketError) => {
              dialogRef.close();
              if (err.hasOwnProperty('reason') && (err.hasOwnProperty('trace'))) {
                new EntityUtils().handleWsError(this, err, this.dialog);
              } else {
                new EntityUtils().handleError(this, err);
              }
              this.formGroup.controls['credentials'].setValue(null);
            },
          );
        };
        dialogRef.afterClosed().pipe(untilDestroyed(this)).subscribe(() => {
          if (!this.formGroup.controls['credentials'].value) {
            this.formGroup.controls['credentials'].setValue(null);
          }
        });
        return;
      }
      this.setDisabled('bucket', true, true);
      this.setDisabled('bucket_input', true, true);
      // reset folder tree view
      if (!this.folderDestinationField.disabled) {
        if (this.folderDestinationField.customTemplateStringOptions.explorer) {
          this.folderDestinationField.customTemplateStringOptions.explorer.ngOnInit();
        }
      }
      if (!this.folderSourceField.disabled) {
        if (this.folderSourceField.customTemplateStringOptions.explorer) {
          this.folderSourceField.customTemplateStringOptions.explorer.ngOnInit();
        }
      }

      if (res !== NULL_VALUE) {
        if (this.formGroup.get('direction').value === Direction.Pull) {
          this.setDisabled('folder_source', false, false);
          this.setDisabled('folder_destination', true, true);
        } else {
          this.setDisabled('folder_source', true, true);
          this.setDisabled('folder_destination', false, false);
        }
      } else {
        this.setDisabled('folder_source', true, true);
        this.setDisabled('folder_destination', true, true);
      }

      if (res !== null) {
        this.credentials.forEach((item) => {
          if (item.id === res) {
            const targetProvider = _.find(this.providers, { name: item.provider });
            if (targetProvider && targetProvider['buckets']) {
              if (!entityForm.loaderOpen) {
                this.loader.open();
              } else {
                entityForm.keepLoaderOpen = true;
              }

              // update bucket fields name and tooltips based on provider
              if (item.provider === 'AZUREBLOB' || item.provider === 'HUBIC') {
                this.bucketField.placeholder = this.translate.instant('Container');
                this.bucketField.tooltip = this.translate.instant('Select the pre-defined container to use.');
                this.bucketInputField.placeholder = this.translate.instant('Container');
                this.bucketInputField.tooltip = this.translate.instant('Input the pre-defined container to use.');
              } else {
                this.bucketField.placeholder = this.translate.instant('Bucket');
                this.bucketField.tooltip = this.translate.instant('Select the pre-defined S3 bucket to use.');
                this.bucketInputField.placeholder = this.translate.instant('Bucket');
                this.bucketInputField.tooltip = this.translate.instant('Input the pre-defined S3 bucket to use.');
              }

              this.getBuckets(item).pipe(untilDestroyed(this)).subscribe((res) => {
                if (!entityForm.loaderOpen) {
                  this.loader.close();
                } else {
                  entityForm.loader.close();
                  entityForm.loaderOpen = false;
                  entityForm.keepLoaderOpen = false;
                }
                this.bucketField.options = [{ label: '----------', value: '' }];
                if (res) {
                  res.forEach((subitem) => {
                    this.bucketField.options.push({ label: subitem.Name, value: subitem.Path });
                  });
                }
                this.setDisabled('bucket', false, false);
                this.setDisabled('bucket_input', true, true);
              },
              (err) => {
                if (!entityForm.loaderOpen) {
                  this.loader.close();
                } else {
                  entityForm.loader.close();
                  entityForm.loaderOpen = false;
                  entityForm.keepLoaderOpen = false;
                }
                this.setDisabled('bucket', true, true);
                this.setDisabled('bucket_input', false, false);
                this.dialog.confirm({
                  title: err.extra ? err.extra.excerpt : (this.translate.instant('Error: ') + err.error),
                  message: err.reason,
                  hideCheckBox: true,
                  buttonMsg: this.translate.instant('Fix Credential'),
                }).pipe(filter(Boolean), untilDestroyed(this)).subscribe(() => {
                  this.modalService.closeSlideIn();
                  const navigationExtras: NavigationExtras = { state: { editCredential: 'cloudcredentials', id: item.id } };
                  this.router.navigate(['/', 'credentials', 'backup-credentials'], navigationExtras);
                });
              });
            } else {
              this.setDisabled('bucket', true, true);
              this.setDisabled('bucket_input', true, true);
            }

            const taskSchema = _.find(this.providers, { name: item.provider }) ? _.find(this.providers, { name: item.provider })['task_schema'] : [];

            for (const i of this.taskSchemas) {
              const tobeDisable = !(_.findIndex(taskSchema, { property: i }) > -1);
              this.setDisabled(i === 'encryption' ? 'task_encryption' : i, tobeDisable, tobeDisable);
            }
          }
        });
      } else {
        for (const i of this.taskSchemas) {
          this.setDisabled(i === 'encryption' ? 'task_encryption' : i, true, true);
        }
      }
    });

    this.formGroup.controls['bucket_input'].valueChanges.pipe(untilDestroyed(this)).subscribe(() => {
      this.setBucketError(null);
      if (this.folderDestinationField.customTemplateStringOptions.explorer) {
        this.folderDestinationField.customTemplateStringOptions.explorer.ngOnInit();
      }
      if (this.folderSourceField.customTemplateStringOptions.explorer) {
        this.folderSourceField.customTemplateStringOptions.explorer.ngOnInit();
      }
    });

    this.formGroup.controls['bucket'].valueChanges.pipe(untilDestroyed(this)).subscribe(() => {
      this.setBucketError(null);
      if (this.folderDestinationField.customTemplateStringOptions.explorer) {
        this.folderDestinationField.customTemplateStringOptions.explorer.ngOnInit();
      }
      if (this.folderSourceField.customTemplateStringOptions.explorer) {
        this.folderSourceField.customTemplateStringOptions.explorer.ngOnInit();
      }
    });

    this.formGroup.controls['bwlimit'].valueChanges.pipe(untilDestroyed(this)).subscribe(() => {
      _.find(entityForm.fieldConfig, { name: 'bwlimit' }).hasErrors = false;
      _.find(entityForm.fieldConfig, { name: 'bwlimit' }).errors = null;
      this.formGroup.controls['bwlimit'].setErrors(null);
    });

    // When user interacts with direction dropdown, change transfer_mode to COPY
    this.formGroup
      .get('direction')
      .valueChanges
      .pipe(tap((direction: string) => {
        if (direction === Direction.Pull) {
          if (this.formGroup.get('credentials').value && this.formGroup.get('credentials').value !== NULL_VALUE) {
            this.setDisabled('folder_source', false, false);
            this.setDisabled('folder_destination', true, true);
          } // we don't have an else here because in that case both are
          // hidden by the relation rule defined in the field config
          this.setDisabled('path_destination', false, false);
          this.setDisabled('path_source', true, true);
        } else {
          this.setDisabled('path_source', false, false);
          this.setDisabled('path_destination', true, true);
          if (this.formGroup.get('credentials').value && this.formGroup.get('credentials').value !== NULL_VALUE) {
            this.setDisabled('folder_source', true, true);
            this.setDisabled('folder_destination', false, false);
          } // we don't have an else here because in that case both are
          // hidden by the relation rule defined in the field config
        }
      }))
      .pipe(filter(() => this.formGroup.get('transfer_mode').value !== TransferMode.Copy))
      .pipe(untilDestroyed(this)).subscribe(() => {
        this.dialog.info(helptext.resetTransferModeDialog.title, helptext.resetTransferModeDialog.content, '500px', 'info', true);
        this.formGroup.get('transfer_mode').setValue(TransferMode.Copy);
      });

    // Update transfer_mode paragraphs when the mode is changed
    this.formGroup.get('transfer_mode').valueChanges.pipe(untilDestroyed(this)).subscribe((mode: TransferMode) => {
      const paragraph = entityForm.fieldConfig.find((config) => config.name === 'transfer_mode_warning') as FormParagraphConfig;
      switch (mode) {
        case TransferMode.Sync:
          paragraph.paraText = helptext.transfer_mode_warning_sync;
          paragraph.paragraphIcon = 'sync';
          break;
        case TransferMode.Move:
          paragraph.paraText = helptext.transfer_mode_warning_move;
          paragraph.paragraphIcon = 'move_to_inbox';
          break;
        default:
          paragraph.paraText = helptext.transfer_mode_warning_copy;
          paragraph.paragraphIcon = 'add_to_photos';
      }
    });
  }

  resourceTransformIncomingRestData(data: CloudSyncTask): any {
    const transformed: any = { ...data };
    transformed.cloudsync_picker = [
      data.schedule.minute,
      data.schedule.hour,
      data.schedule.dom,
      data.schedule.month,
      data.schedule.dow,
    ].join(' ');

    if (data.bwlimit) {
      transformed.bwlimit = data.bwlimit.map((bwlimit) => {
        let subBwLimit = bwlimit.time + ',off';
        if (bwlimit.bandwidth !== null) {
          const bandwidth = filesize(bwlimit.bandwidth);
          subBwLimit = `${bwlimit.time}, ${bandwidth}`;
        }

        return subBwLimit;
      });
    }

    return transformed;
  }

  handleBwlimit(bwlimit: string): { time: string; bandwidth: string }[] {
    const bwlimtArr = [];

    for (const limit of bwlimit) {
      const sublimitArr = limit.split(',');
      if (sublimitArr.length === 1 && bwlimit.length === 1) {
        if (!sublimitArr[0].includes(':')) {
          sublimitArr.unshift('00:00');
        }
      }
      if (sublimitArr[1] && sublimitArr[1] !== 'off') {
        if (sublimitArr[1].endsWith('/s') || sublimitArr[1].endsWith('/S')) {
          sublimitArr[1] = sublimitArr[1].substring(0, sublimitArr[1].length - 2);
        }
        if (this.cloudcredentialService.getByte(sublimitArr[1]) === -1) {
          _.find(this.fieldConfig, { name: 'bwlimit' }).hasErrors = true;
          _.find(this.fieldConfig, { name: 'bwlimit' }).errors = 'Invalid bandwidth ' + sublimitArr[1];
          (this.formGroup.controls['bwlimit'] as any).setErrors('Invalid bandwidth ' + sublimitArr[1]);
        } else {
          (sublimitArr[1] as any) = this.cloudcredentialService.getByte(sublimitArr[1]);
        }
      }
      const subLimit = {
        time: sublimitArr[0],
        bandwidth: sublimitArr[1] === 'off' ? null : sublimitArr[1],
      };

      bwlimtArr.push(subLimit);
    }
    return bwlimtArr;
  }

  submitDataHandler(formValue: any): any {
    const value = _.cloneDeep(formValue);
    const attributes: any = {};
    const schedule: Schedule = {};

    if (value.direction === Direction.Pull) {
      value.path = value.path_destination;
      attributes.folder = value.folder_source;
      if (Array.isArray(attributes.folder) && attributes.folder.length) {
        if (attributes.folder.length === 1) {
          attributes.folder = attributes.folder[0];
        } else {
          value.include = [];
          for (const dir of attributes.folder) {
            const directory = dir.split('/');
            value.include.push('/' + directory[directory.length - 1] + '/**');
          }
          const directory = attributes.folder[0].split('/');
          attributes.folder = directory.slice(0, directory.length - 1).join('/');
        }
      }
    } else {
      value.path = value.path_source;
      if (Array.isArray(value.path) && value.path.length) {
        if (value.path.length === 1) {
          value.path = value.path[0];
        } else {
          value.include = [];
          for (const dir of value.path) {
            const directory = dir.split('/');
            value.include.push('/' + directory[directory.length - 1] + '/**');
          }
          const directory = value.path[0].split('/');
          value.path = directory.slice(0, directory.length - 1).join('/');
        }
      }
      attributes.folder = value.folder_destination;
    }

    delete value.path_source;
    delete value.path_destination;
    delete value.folder_source;
    delete value.folder_destination;

    value['credentials'] = parseInt(value.credentials, 10);

    if (value.bucket !== undefined) {
      attributes['bucket'] = value.bucket;
      delete value.bucket;
    }
    if (value.bucket_input !== undefined) {
      attributes['bucket'] = value.bucket_input;
      delete value.bucket_input;
    }

    if (value.task_encryption !== undefined) {
      attributes['encryption'] = value.task_encryption === '' ? null : value.task_encryption;
      delete value.task_encryption;
    }
    if (value['storage_class'] !== undefined) {
      attributes['storage_class'] = value['storage_class'];
      delete value['storage_class'];
    }
    if (value.fast_list !== undefined) {
      attributes['fast_list'] = value.fast_list;
      delete value.fast_list;
    }
    if (value['chunk_size'] !== undefined) {
      attributes['chunk_size'] = value['chunk_size'];
      delete value['chunk_size'];
    }

    value['attributes'] = attributes;

    if (value.cloudsync_picker) {
      const spl = value.cloudsync_picker.split(' ');
      delete value.cloudsync_picker;
      schedule['minute'] = spl[0];
      schedule['hour'] = spl[1];
      schedule['dom'] = spl[2];
      schedule['month'] = spl[3];
      schedule['dow'] = spl[4];
    }

    value['schedule'] = schedule;

    if (value.bwlimit !== undefined) {
      value.bwlimit = this.handleBwlimit(value.bwlimit);
    }

    if (!this.formGroup.valid) {
      return;
    }

    if (value['direction'] === Direction.Pull) {
      value['snapshot'] = false;
    }
    return value;
  }

  customSubmit(value: any): void {
    value = this.submitDataHandler(value);
    if (!this.pk) {
      this.loader.open();
      this.ws.call(this.addCall, [value]).pipe(untilDestroyed(this)).subscribe(() => {
        this.loader.close();
        this.modalService.closeSlideIn();
      }, (err) => {
        this.loader.close();
        new EntityUtils().handleWsError(this, err);
      });
    } else {
      this.loader.open();
      this.ws.call(this.editCall, [this.pk, value]).pipe(untilDestroyed(this)).subscribe(
        () => {
          this.loader.close();
          this.modalService.closeSlideIn();
        },
        (err) => {
          this.loader.close();
          new EntityUtils().handleWsError(this, err);
        },
      );
    }
  }

  isCustActionDisabled(): boolean {
    return !this.entityForm.valid;
  }
}<|MERGE_RESOLUTION|>--- conflicted
+++ resolved
@@ -578,13 +578,8 @@
     if (data.direction === Direction.Pull) {
       data.path_destination = data.path;
 
-<<<<<<< HEAD
-      if (data.attributes.include?.length) {
-        data.attributes.folder_source = data.attributes.include.map((path: string) => {
-=======
       if (data.include?.length) {
         data.attributes.folder_source = data.include.map((path: string) => {
->>>>>>> 89d7aa05
           return data.attributes.folder + '/' + path.split('/')[1];
         });
       } else {
