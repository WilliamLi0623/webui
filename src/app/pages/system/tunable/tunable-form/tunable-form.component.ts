--- conflicted
+++ resolved
@@ -76,12 +76,8 @@
 
     request$.pipe(untilDestroyed(this)).subscribe(() => {
       this.isFormLoading = false;
-<<<<<<< HEAD
+      this.cdr.markForCheck();
       this.slideInService.close();
-=======
-      this.cdr.markForCheck();
-      this.modalService.close();
->>>>>>> 77dc9a24
     }, (error) => {
       this.isFormLoading = false;
       this.errorHandler.handleWsFormError(error, this.form);
