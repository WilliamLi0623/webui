import {
  Component,
  AfterViewInit,
  Input,
  ViewChild,
  OnDestroy,
  OnChanges,
  SimpleChanges,
} from '@angular/core';
import { NgForm } from '@angular/forms';
import { Router } from '@angular/router';
import { UntilDestroy, untilDestroyed } from '@ngneat/until-destroy';
import { Store } from '@ngrx/store';
import { TranslateService } from '@ngx-translate/core';
import { UUID } from 'angular2-uuid';
import { add, sub } from 'date-fns';
import _ from 'lodash';
import { filter, take } from 'rxjs/operators';
import { ProductType } from 'app/enums/product-type.enum';
import { CoreEvent } from 'app/interfaces/events';
import { ThemeChangedEvent, ThemeDataEvent } from 'app/interfaces/events/theme-events.interface';
import { ReportingGraph } from 'app/interfaces/reporting-graph.interface';
<<<<<<< HEAD
import { ReportingData } from 'app/interfaces/reporting.interface';
import { Theme } from 'app/interfaces/theme.interface';
import { EmptyConfig, EmptyType } from 'app/modules/entity/entity-empty/entity-empty.component';
=======
import { ReportingAggregationKeys, ReportingData } from 'app/interfaces/reporting.interface';
import { EmptyConfig, EmptyType } from 'app/pages/common/entity/entity-empty/entity-empty.component';
>>>>>>> de0ac49e
import { WidgetComponent } from 'app/pages/dashboard/components/widget/widget.component';
import { LineChartComponent } from 'app/pages/reports-dashboard/components/line-chart/line-chart.component';
import { ReportingDatabaseError, ReportsService } from 'app/pages/reports-dashboard/reports.service';
import { WebSocketService } from 'app/services/';
import { CoreService } from 'app/services/core-service/core.service';
import { DialogService } from 'app/services/dialog.service';
import { LocaleService } from 'app/services/locale.service';
import { AppState } from 'app/store';
import { selectTimezone } from 'app/store/system-config/system-config.selectors';

interface DateTime {
  dateFormat: string;
  timeFormat: string;
}

export interface TimeData {
  start: number;// Seconds since epoch time
  end?: number;// Seconds since epoch time
  step?: string;
  legend?: string;
}

interface TimeAxisData {
  timespan: string;
  timeformat: string;
  culling: number;
}

export interface Report extends ReportingGraph {
  isRendered?: boolean[];
  errorConf?: EmptyConfig;
}

@UntilDestroy()
@Component({
  selector: 'report',
  templateUrl: './report.component.html',
  styleUrls: ['./report.component.scss'],
})
export class ReportComponent extends WidgetComponent implements AfterViewInit, OnChanges, OnDestroy {
  // Labels
  @Input() localControls?: boolean = true;
  @Input() dateFormat?: DateTime;
  @Input() report: Report;
  @Input() identifier?: string;
  @Input() isReversed?: boolean;
  @ViewChild(LineChartComponent, { static: false }) lineChart: LineChartComponent;

  data: ReportingData;
  ready = false;
  productType = window.localStorage['product_type'] as ProductType;
  private delay = 1000; // delayed report render time

  readonly ProductType = ProductType;

  get reportTitle(): string {
    const trimmed = this.report.title.replace(/[\(\)]/g, '');
    return this.identifier ? trimmed.replace(/{identifier}/, this.identifier) : this.report.title;
  }

  get aggregationKeys(): ReportingAggregationKeys[] {
    return Object.keys(this.data.aggregations) as ReportingAggregationKeys[];
  }

  legendData: any = {};
  subtitle: string = this.translate.instant('% of all cores');
  altTitle = '';
  isActive = true;

  currentStartDate: number;// as seconds from Unix Epoch
  currentEndDate: number;// as seconds from Unix Epoch
  timeZoomIndex = 4;

  timezone: string;

  stepForwardDisabled = true;

  get zoomInDisabled(): boolean {
    return this.timeZoomIndex >= (this.zoomLevels.length - 1);
  }
  get zoomOutDisabled(): boolean {
    return this.timeZoomIndex <= 0;
  }

  zoomLevels: TimeAxisData[] = [
    { timespan: '5M', timeformat: "%b '%y", culling: 6 }, // 6 months
    { timespan: '1M', timeformat: 'Week %W', culling: 4 }, // 1 month
    { timespan: '7d', timeformat: '%d %b', culling: 6 }, // 1 week
    { timespan: '24h', timeformat: '%a %H:%M', culling: 4 }, // 24hrs
    { timespan: '60m', timeformat: '%H:%M', culling: 6 }, // 60 minutes
  ];

  // Loader
  loader = false;

  // Chart Options
  showLegendValues = false;
  chartId = 'chart-' + UUID.UUID();
  chartColors: string[];

  get startTime(): string {
    return this.localeService.formatDateTime(new Date(this.currentStartDate), this.timezone);
  }
  get endTime(): string {
    return this.localeService.formatDateTime(new Date(this.currentEndDate), this.timezone);
  }

  formatTime(stamp: string): string {
    const parsed = Date.parse(stamp);
    const result = this.localeService.formatDateTimeWithNoTz(new Date(parsed));
    return result.toLowerCase() !== 'invalid date' ? result : null;
  }

  formatInterfaceUnit(value: string): string {
    if (value && value.split(' ', 2)[0] !== '0') {
      if (value.split(' ', 2)[1]) {
        value += '/s';
      } else {
        value += 'b/s';
      }
    }
    return value;
  }

  formatLegendSeries(series: any[], data: ReportingData): any[] {
    switch (data.name) {
      case 'interface':
        series.forEach((e) => {
          e.yHTML = this.formatInterfaceUnit(e.yHTML);
        });
        break;
      default:
        break;
    }
    return series;
  }

  formatData(data: ReportingData): ReportingData {
    switch (data.name) {
      case 'interface':
        if (data.aggregations) {
          for (const key in data.aggregations) {
            _.set(data.aggregations, key, data.aggregations[key as ReportingAggregationKeys].map(
              (value) => this.formatInterfaceUnit(value),
            ));
          }
        }
        break;
      default:
        break;
    }
    return data;
  }

  constructor(
    public router: Router,
    public translate: TranslateService,
    private reportsService: ReportsService,
    private ws: WebSocketService,
    protected localeService: LocaleService,
    private dialog: DialogService,
    private core: CoreService,
    private store$: Store<AppState>,
  ) {
    super(translate);

    this.core.register({ observerClass: this, eventName: 'ReportData-' + this.chartId }).pipe(
      untilDestroyed(this),
    ).subscribe((evt: CoreEvent) => {
      this.data = this.formatData(evt.data);
      this.handleError(evt);
    });

    this.core.register({ observerClass: this, eventName: 'LegendEvent-' + this.chartId }).pipe(untilDestroyed(this)).subscribe((evt: CoreEvent) => {
      const clone = { ...evt.data };
      clone.xHTML = this.formatTime(evt.data.xHTML);
      clone.series = this.formatLegendSeries(evt.data.series, this.data);
      this.legendData = clone;
    });

    this.core.register({ observerClass: this, eventName: 'ThemeData' }).pipe(untilDestroyed(this)).subscribe((evt: ThemeDataEvent) => {
      this.chartColors = this.processThemeColors(evt.data);
    });

    this.core.register({ observerClass: this, eventName: 'ThemeChanged' }).pipe(untilDestroyed(this)).subscribe((evt: ThemeChangedEvent) => {
      this.chartColors = this.processThemeColors(evt.data);
    });

    this.core.emit({ name: 'ThemeDataRequest', sender: this });

    this.store$.select(selectTimezone).pipe(untilDestroyed(this)).subscribe((timezone) => {
      this.timezone = timezone;
    });
  }

  ngOnDestroy(): void {
    this.core.unregister({ observerClass: this });
  }

  async ngAfterViewInit(): Promise<void> {
    this.stepForwardDisabled = true;
    const zoom = this.zoomLevels[this.timeZoomIndex];
    const rrdOptions = await this.convertTimespan(zoom.timespan);
    this.currentStartDate = rrdOptions.start;
    this.currentEndDate = rrdOptions.end;
  }

  ngOnChanges(changes: SimpleChanges): void {
    if (changes.report) {
      if (changes.report.previousValue && !this.ready) {
        this.setupData(changes);
      } else if (!changes.report.previousValue) {
        setTimeout(() => {
          this.ready = true;
          this.setupData(changes);
        }, this.delay);
      } else if (changes.report.previousValue.title !== changes.report.currentValue.title) {
        this.setupData(changes);
      }
    }
  }

  private async setupData(changes: SimpleChanges): Promise<void> {
    const zoom = this.zoomLevels[this.timeZoomIndex];
    const rrdOptions = await this.convertTimespan(zoom.timespan);
    const identifier = changes.report.currentValue.identifiers ? changes.report.currentValue.identifiers[0] : null;
    this.fetchReportData(rrdOptions, changes.report.currentValue, identifier);
  }

  private processThemeColors(theme: Theme): string[] {
    return theme.accentColors.map((color) => theme[color]);
  }

  setChartInteractive(value: boolean): void {
    this.isActive = value;
  }

  async timeZoomIn(): Promise<void> {
    // more detail
    const max = 4;
    if (this.timeZoomIndex === max) { return; }
    this.timeZoomIndex += 1;
    const zoom = this.zoomLevels[this.timeZoomIndex];
    const rrdOptions = await this.convertTimespan(zoom.timespan);
    this.currentStartDate = rrdOptions.start;
    this.currentEndDate = rrdOptions.end;

    const identifier = this.report.identifiers ? this.report.identifiers[0] : null;
    this.fetchReportData(rrdOptions, this.report, identifier);
  }

  async timeZoomOut(): Promise<void> {
    // less detail
    const min = Number(0);
    if (this.timeZoomIndex === min) { return; }
    this.timeZoomIndex -= 1;
    const zoom = this.zoomLevels[this.timeZoomIndex];
    const rrdOptions = await this.convertTimespan(zoom.timespan);
    this.currentStartDate = rrdOptions.start;
    this.currentEndDate = rrdOptions.end;

    const identifier = this.report.identifiers ? this.report.identifiers[0] : null;
    this.fetchReportData(rrdOptions, this.report, identifier);
  }

  async stepBack(): Promise<void> {
    const zoom = this.zoomLevels[this.timeZoomIndex];
    const rrdOptions = await this.convertTimespan(zoom.timespan, 'backward', this.currentStartDate);
    this.currentStartDate = rrdOptions.start;
    this.currentEndDate = rrdOptions.end;

    const identifier = this.report.identifiers ? this.report.identifiers[0] : null;
    this.fetchReportData(rrdOptions, this.report, identifier);
  }

  async stepForward(): Promise<void> {
    const zoom = this.zoomLevels[this.timeZoomIndex];

    const rrdOptions = await this.convertTimespan(zoom.timespan, 'forward', this.currentEndDate);
    this.currentStartDate = rrdOptions.start;
    this.currentEndDate = rrdOptions.end;

    const identifier = this.report.identifiers ? this.report.identifiers[0] : null;
    this.fetchReportData(rrdOptions, this.report, identifier);
  }

  // Convert timespan to start/end options for RRDTool
  async convertTimespan(timespan: string, direction = 'backward', currentDate?: number): Promise<TimeData> {
    let durationUnit: keyof Duration;
    let value: number;

    const now = await this.reportsService.getServerTime().pipe(untilDestroyed(this)).toPromise();

    let startDate: Date;
    let endDate: Date;
    if (direction === 'backward' && !currentDate) {
      endDate = now;
    } else if (direction === 'backward' && currentDate) {
      endDate = new Date(currentDate);
    } else if (direction === 'forward' && currentDate) {
      startDate = new Date(currentDate);
    } else {
      throw new Error(
        'A current date parameter must be specified when stepping forward in time!\n direction specified was ' + direction,
      );
    }

    switch (timespan) {
      case '5M':
        durationUnit = 'months';
        value = 5;
        break;
      case '1M':
        durationUnit = 'months';
        value = 1;
        break;
      case '7d':
        durationUnit = 'days';
        value = 7;
        break;
      case '24h':
        durationUnit = 'hours';
        value = 24;
        break;
      case '60m':
        durationUnit = 'minutes';
        value = 60;
        break;
    }

    if (direction === 'backward') {
      const subOptions: Duration = {};
      subOptions[durationUnit] = value;
      startDate = sub(endDate, subOptions);
    } else if (direction === 'forward') {
      const subOptions: Duration = {};
      subOptions[durationUnit] = value;
      endDate = add(startDate, subOptions);
    }

    // if endDate is in the future, reset with endDate to now
    if (endDate.getTime() >= now.getTime()) {
      endDate = new Date();
      const subOptions: Duration = {};
      subOptions[durationUnit] = value;
      startDate = sub(endDate, subOptions);
      this.stepForwardDisabled = true;
    } else {
      this.stepForwardDisabled = false;
    }

    return {
      start: startDate.getTime(),
      end: endDate.getTime(),
      step: '10',
    };
  }

  fetchReportData(rrdOptions: TimeData, report: Report, identifier?: string): void {
    // Report options
    const params = identifier ? { name: report.name, identifier } : { name: report.name };

    // Time scale options
    const start = Math.floor(rrdOptions.start / 1000);
    const end = Math.floor(rrdOptions.end / 1000);
    const timeFrame = { start, end };

    this.core.emit({
      name: 'ReportDataRequest',
      data: {
        report,
        params,
        timeFrame,
        truncate: this.stepForwardDisabled,
      },
      sender: this,
    });
  }

  // Will be used for back of flip card
  setPreferences(form: NgForm): void {
    const filtered: string[] = [];
    for (const i in form.value) {
      if (form.value[i]) {
        filtered.push(i);
      }
    }
  }

  handleError(evt: CoreEvent): void {
    if (evt.data?.name === 'FetchingError' && evt.data?.data?.error === ReportingDatabaseError.InvalidTimestamp) {
      const err = evt.data.data;
      this.report.errorConf = {
        type: EmptyType.Errors,
        large: false,
        compact: false,
        title: this.translate.instant('The reporting database is broken'),
        button: {
          label: this.translate.instant('Fix database'),
          action: () => {
            const errorMessage = err.reason ? err.reason.replace('[EINVALIDRRDTIMESTAMP] ', '') : null;
            const helpMessage = this.translate.instant('You can clear reporting database and start data collection immediately.');
            const message = errorMessage ? `${errorMessage}<br>${helpMessage}` : helpMessage;
            this.dialog.confirm({
              title: this.translate.instant('The reporting database is broken'),
              message,
              buttonMsg: this.translate.instant('Clear'),
            }).pipe(filter(Boolean), untilDestroyed(this)).subscribe(() => {
              this.ws.call('reporting.clear').pipe(take(1), untilDestroyed(this)).subscribe(() => {
                window.location.reload();
              });
            });
          },
        },
      };
    }
  }
}<|MERGE_RESOLUTION|>--- conflicted
+++ resolved
@@ -20,14 +20,9 @@
 import { CoreEvent } from 'app/interfaces/events';
 import { ThemeChangedEvent, ThemeDataEvent } from 'app/interfaces/events/theme-events.interface';
 import { ReportingGraph } from 'app/interfaces/reporting-graph.interface';
-<<<<<<< HEAD
-import { ReportingData } from 'app/interfaces/reporting.interface';
+import { ReportingAggregationKeys, ReportingData } from 'app/interfaces/reporting.interface';
 import { Theme } from 'app/interfaces/theme.interface';
 import { EmptyConfig, EmptyType } from 'app/modules/entity/entity-empty/entity-empty.component';
-=======
-import { ReportingAggregationKeys, ReportingData } from 'app/interfaces/reporting.interface';
-import { EmptyConfig, EmptyType } from 'app/pages/common/entity/entity-empty/entity-empty.component';
->>>>>>> de0ac49e
 import { WidgetComponent } from 'app/pages/dashboard/components/widget/widget.component';
 import { LineChartComponent } from 'app/pages/reports-dashboard/components/line-chart/line-chart.component';
 import { ReportingDatabaseError, ReportsService } from 'app/pages/reports-dashboard/reports.service';
@@ -155,8 +150,8 @@
   formatLegendSeries(series: any[], data: ReportingData): any[] {
     switch (data.name) {
       case 'interface':
-        series.forEach((e) => {
-          e.yHTML = this.formatInterfaceUnit(e.yHTML);
+        series.forEach((element) => {
+          element.yHTML = this.formatInterfaceUnit(element.yHTML);
         });
         break;
       default:
