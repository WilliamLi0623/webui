import { Component, OnInit } from '@angular/core';
import { Router, ActivatedRoute } from '@angular/router';

import * as _ from 'lodash';

import { EntityFormComponent } from '../../../common/entity/entity-form';
import { FieldConfig } from '../../../common/entity/entity-form/models/field-config.interface';
import { WebSocketService, DialogService, CloudCredentialService} from '../../../../services/';
import { EntityFormService } from '../../../common/entity/entity-form/services/entity-form.service';
import { FieldRelationService } from '../../../common/entity/entity-form/services/field-relation.service';
import { AppLoaderService } from '../../../../services/app-loader/app-loader.service';
import { T } from '../../../../translate-marker';
import helptext from '../../../../helptext/task-calendar/cloudsync/cloudsync-form';
import { EntityUtils } from '../../../common/entity/utils';

@Component({
  selector: 'cloudsync-add',
  templateUrl: './cloudsync-form.component.html',
  styleUrls: ['./cloudsync-form.component.css'],
  providers: [EntityFormService, FieldRelationService, CloudCredentialService]
})
export class CloudsyncFormComponent implements OnInit {

  protected addCall = 'cloudsync.create';
  protected editCall = 'cloudsync.update';
  public route_success: string[] = ['tasks', 'cloudsync'];
  protected entityForm: EntityFormComponent;
  protected isEntity: boolean = true;
  protected queryPayload = [];

  public fieldConfig: FieldConfig[] = [{
    type: 'input',
    name: 'description',
    placeholder: helptext.description_placeholder,
    tooltip: helptext.description_tooltip,
    required: true,
    validation : helptext.description_validation,
  }, {
    type: 'select',
    name: 'direction',
    placeholder: helptext.direction_placeholder,
    tooltip: helptext.direction_tooltip,
    options: [
      { label: 'PUSH', value: 'PUSH' },
      { label: 'PULL', value: 'PULL' },
    ],
    value: 'PUSH',
    required: true,
    validation : helptext.direction_validation,
  }, {
    type: 'select',
    name: 'credentials',
    placeholder: helptext.credentials_placeholder,
    tooltip: helptext.credentials_tooltip,
    options: [{
      label: '----------', value: null
    }],
    value: null,
    required: true,
    validation : helptext.credentials_validation,
  }, {
    type: 'select',
    name: 'bucket',
    placeholder: helptext.bucket_placeholder,
    tooltip: helptext.bucket_tooltip,
    options: [{
      label: '----------', value: ''
    }],
    value: '',
    isHidden: true,
    disabled: true,
    relation: [
      {
        action: 'HIDE',
        when: [{
          name: 'credentials',
          value: null,
        }]
      }
    ],
    required: true,
    validation : helptext.bucket_validation
  }, {
    type: 'input',
    name: 'bucket_input',
    placeholder: helptext.bucket_input_placeholder,
    tooltip: helptext.bucket_input_tooltip,
    value: '',
    isHidden: true,
    disabled: true,
    required: true,
    validation : helptext.bucket_input_validation
  }, {
    type: 'explorer',
    name: 'folder',
    placeholder: helptext.folder_placeholder,
    tooltip: helptext.folder_tooltip,
    initial: '/',
    explorerType: 'directory',
    customTemplateStringOptions: {
      displayField: 'Path',
      isExpandedField: 'expanded',
      idField: 'uuid',
      getChildren: this.getChildren.bind(this),
      nodeHeight: 23,
      allowDrag: true,
      useVirtualScroll: false,
    },
    isHidden: true,
    disabled: true,
    relation: [
      {
        action: 'HIDE',
        when: [{
          name: 'credentials',
          value: null,
        }]
      }
    ],
  }, {
    type: 'select',
    name: 'task_encryption',
    placeholder: helptext.encryption_placeholder,
    tooltip: helptext.encryption_tooltip,
    options: [
      {label: "None", value: ""},
      {label: "AES-256", value: "AES256"},
    ],
    isHidden: true,
  }, {
    type: 'checkbox',
    name: 'fast_list',
    placeholder: helptext.fast_list_placeholder,
    tooltip: helptext.fast_list_tooltip,
    isHidden: true,
  }, {
    type: 'explorer',
    initial: '/mnt',
    explorerType: 'directory',
    name: 'path',
    placeholder: helptext.path_placeholder,
    value: '/mnt',
    tooltip: helptext.path_tooltip,
    required: true,
    validation : helptext.path_validation
  }, {
    type: 'select',
    name: 'transfer_mode',
    placeholder: helptext.transfer_mode_placeholder,
    tooltip: helptext.transfer_mode_tooltip,
    options: [
      { label: 'SYNC', value: 'SYNC' },
      { label: 'COPY', value: 'COPY' },
      { label: 'MOVE', value: 'MOVE' },
    ],
    value: 'SYNC',
    required: true,
    validation : helptext.transfer_mode_validation
  },
  {
    type: 'checkbox',
    name: 'snapshot',
    placeholder: helptext.snapshot_placeholder,
    tooltip: helptext.snapshot_tooltip,
    value: false,
    isHidden: false,
    disabled: false,
    relation: [
      {
        action: 'HIDE',
        when: [{
          name: 'direction',
          value: 'PULL',
        }]
      }
    ],
  },
  {
    type: 'textarea',
    name: 'pre_script',
    placeholder: helptext.pre_script_placeholder,
    tooltip: helptext.pre_script_tooltip,
    value: '',
  },
  {
    type: 'textarea',
    name: 'post_script',
    placeholder: helptext.post_script_placeholder,
    tooltip: helptext.post_script_tooltip,
    value: '',
  },
  {
    type: 'checkbox',
    name: 'encryption',
    placeholder: helptext.remote_encryption_placeholder,
    tooltip: helptext.remote_encryption_tooltip,
    value: false,
  },
  {
    type: 'checkbox',
    name: 'filename_encryption',
    placeholder: helptext.filename_encryption_placeholder,
    value: true,
    tooltip: helptext.filename_encryption_tooltip,
    isHidden: true,
    relation: [
      {
        action: 'SHOW',
        when: [{
          name: 'encryption',
          value: true,
        }]
      }
    ]
  },
  {
    type: 'input',
    name: 'encryption_password',
    placeholder: helptext.encryption_password_placeholder,
    tooltip: helptext.encryption_password_tooltip,
    isHidden: true,
    relation: [
      {
        action: 'SHOW',
        when: [{
          name: 'encryption',
          value: true,
        }]
      }
    ]
  },
  {
    type: 'input',
    name: 'encryption_salt',
    placeholder: helptext.encryption_salt_placeholder,
    tooltip: helptext.encryption_salt_tooltip,
    isHidden: true,
    relation: [
      {
        action: 'SHOW',
        when: [{
          name: 'encryption',
          value: true,
        }]
      }
    ]
  },
  {
    type: 'textarea',
    name: 'args',
    placeholder: helptext.args_placeholder,
    value: "",
    isHidden: true,
  },
  {
    type: 'scheduler',
    name: 'cloudsync_picker',
    placeholder: helptext.cloudsync_picker_placeholder,
    tooltip: helptext.cloudsync_picker_tooltip,
    required: true
  },
  {
    type: 'input',
    inputType: 'number',
    name: 'transfers',
    placeholder: helptext.transfers_placeholder,
    tooltip: helptext.transfers_tooltip,
    value: null,
  },
  {
    type: 'checkbox',
    name: 'follow_symlinks',
    placeholder: helptext.follow_symlinks_placeholder,
    tooltip: helptext.follow_symlinks_tooltip,
  },
  {
    type: 'checkbox',
    name: 'enabled',
    placeholder: helptext.enabled_placeholder,
    tooltip: helptext.enabled_tooltip,
    value: true,
  },
  {
    type: 'input',
    name: 'bwlimit',
    placeholder: helptext.bwlimit_placeholder,
    tooltip: helptext.bwlimit_tooltip,
  },
  {
    type: 'input',
    name: 'exclude',
    placeholder: helptext.exclude_placeholder,
    tooltip: helptext.exclude_tooltip,
  }];

  protected month_field: any;
  protected day_field: any;
  protected mintue_field: any;
  protected hour_field: any;
  protected dom_field: any;
  protected credentials: any;
  protected bucket_field: any;
  protected bucket_input_field: any;
  protected folder_field: any;

  public credentials_list = [];

  public formGroup: any;
  public error: string;
  protected pk: any;
  public isNew: boolean = false;
  protected data: any;
  protected pid: any;
  protected cloudcredential_query = 'cloudsync.credentials.query';

  protected providers: any;

  constructor(protected router: Router,
    protected aroute: ActivatedRoute,
    protected entityFormService: EntityFormService,
    protected fieldRelationService: FieldRelationService,
    protected loader: AppLoaderService,
    protected dialog: DialogService,
    protected ws: WebSocketService,
    protected cloudcredentialService: CloudCredentialService) {
    this.cloudcredentialService.getProviders().subscribe((res) => {
      this.providers = res;
    });
  }

  getBuckets(credential) {
    return this.ws.call('cloudsync.list_buckets', [credential.id]);
  }

  getChildren(node) {
    let credential = this.formGroup.controls['credentials'].value;
    let bucket = this.formGroup.controls['bucket'].value;
    if (this.bucket_field.disabled) {
      bucket = this.formGroup.controls['bucket_input'].value;
    }
    return new Promise((resolve, reject) => {
        resolve(this.getBucketFolders(credential, bucket, node));
    });
  }

  setBucketError(error: any) {
      if (error) {
        this.bucket_field.hasErrors = true;
        this.bucket_field.errors = error;
        this.bucket_input_field.hasErrors = true;
        this.bucket_input_field.errors = error;
      } else {
        this.bucket_field.hasErrors = false;
        this.bucket_field.errors = null;
        this.bucket_input_field.hasErrors = false;
        this.bucket_input_field.errors = null;
      }
  }

  getBucketFolders(credential, bucket, node) {
    const children = [];
    let data = {
      "credentials": credential,
      "encryption": false,
      "filename_encryption": false,
      "encryption_password": "",
      "encryption_salt": "",
      "attributes": {
        "bucket": bucket,
        "folder": node.data.name,
      },
      "args": ""
    }
    if (bucket == '') {
      delete data.attributes.bucket;
    }
    return this.ws.call('cloudsync.list_directory', [data]).toPromise().then(
      (res) => {
        this.setBucketError(null);

        for (let i = 0; i < res.length; i++) {
          const child = {};
          if (res[i].IsDir) {
            if (data.attributes.folder == '/') {
              child['name'] = data.attributes.folder + res[i].Path;
            } else {
              child['name'] = data.attributes.folder + '/' + res[i].Path;
            }
            child['subTitle'] = res[i].Name;
            child['hasChildren'] = true;
            children.push(child);
          }
        }
        return children;
      },
      (err) => {
        if (err.extra && err.extra[0][0].split('.').pop() == 'bucket') {
          this.setBucketError(err.extra[0][1]);
        } else {
          new EntityUtils().handleWSError(this, err);
        }
      });
  }

  setRelation(config: FieldConfig) {
    const activations =
        this.fieldRelationService.findActivationRelation(config.relation);
    if (activations) {
      const tobeDisabled = this.fieldRelationService.isFormControlToBeDisabled(
          activations, this.formGroup);
      const tobeHide = this.fieldRelationService.isFormControlToBeHide(
          activations, this.formGroup);
      this.setDisabled(config.name, tobeDisabled, tobeHide);

      this.fieldRelationService.getRelatedFormControls(config, this.formGroup)
          .forEach(control => {
            control.valueChanges.subscribe(
                () => { this.relationUpdate(config, activations); });
          });
    }
  }

  relationUpdate(config: FieldConfig, activations: any) {
    const tobeDisabled = this.fieldRelationService.isFormControlToBeDisabled(
        activations, this.formGroup);
    const tobeHide = this.fieldRelationService.isFormControlToBeHide(
          activations, this.formGroup);
    this.setDisabled(config.name, tobeDisabled, tobeHide);
  }

  setDisabled(name: string, disable: boolean, hide: boolean = false, status?:string) {
    if (hide) {
      disable = hide;
    }

    this.fieldConfig = this.fieldConfig.map((item) => {
      if (item.name === name) {
        item.disabled = disable;
        item['isHidden'] = hide;
      }
      return item;
    });

    if (this.formGroup.controls[name]) {
      const method = disable ? 'disable' : 'enable';
      this.formGroup.controls[name][method]();
      return;
    }
  }

  ngOnInit() {
    this.credentials = _.find(this.fieldConfig, { 'name': 'credentials' });
    this.bucket_field = _.find(this.fieldConfig, {'name': 'bucket'});
    this.bucket_input_field = _.find(this.fieldConfig, {'name': 'bucket_input'});

    this.formGroup = this.entityFormService.createFormGroup(this.fieldConfig);

    for (const i in this.fieldConfig) {
      const config = this.fieldConfig[i];
      if (config.relation.length > 0) {
        this.setRelation(config);
      }
    }
    this.folder_field = _.find(this.fieldConfig, { "name": "folder"});
    this.formGroup.controls['credentials'].valueChanges.subscribe((res)=>{
      // reset folder tree view
      if (!this.folder_field.disabled) {
        this.folder_field.customTemplateStringOptions.explorer.ngOnInit();
      }

      if (res!=null) {
        this.credentials_list.forEach((item)=>{
          if (item.id == res) {
            if (_.find(this.providers, {"name": item.provider})['buckets']) {
              this.loader.open();
              // update bucket fields name and tooltips based on provider
              if (item.provider == "AZUREBLOB" || item.provider == "HUBIC" ) {
                this.bucket_field.placeholder = T("Container");
                this.bucket_field.tooltip = T('Select the pre-defined container to use.');
                this.bucket_input_field.placeholder = T("Container");
                this.bucket_input_field.tooltip = T('Input the pre-defined container to use.');
              } else {
                this.bucket_field.placeholder = T("Bucket");
                this.bucket_field.tooltip = T('Select the pre-defined S3 bucket to use.');
                this.bucket_input_field.placeholder = T("Bucket");
                this.bucket_input_field.tooltip = T('Input the pre-defined S3 bucket to use.');
              }

              this.getBuckets(item).subscribe(
                (res) => {
                  this.loader.close();
                  this.bucket_field.options = [{label: '----------', value: ''}];
                  if (res) {
                    res.forEach((subitem) => {
                      this.bucket_field.options.push({ label: subitem.Name, value: subitem.Path });
                    });
                  }
                  this.setDisabled('bucket', false, false);
                  this.setDisabled('bucket_input', true, true);
                },
                (err) => {
                  this.loader.close();
                  this.setDisabled('bucket', true, true);
                  this.setDisabled('bucket_input', false, false);
                  this.dialog.confirm(T('Error: ') + err.error, err.reason, true, T('Fix Credential')).subscribe(
                    (res) => {
                      if (res) {
                        this.router.navigate(new Array('/').concat(['system', 'cloudcredentials', 'edit', item.id]));
                      }
                    })
                }
              );
            } else {
              this.setDisabled('bucket', true, true);
              this.setDisabled('bucket_input', true, true);
            }
            // enable/disable task schema properties
            if (_.find(this.providers, {"name": item.provider})['task_schema']) {
              const task_schema = _.find(this.providers, {"name": item.provider})['task_schema'];
              if (task_schema.length == 0) {
                this.setDisabled('task_encryption', true, true);
                this.setDisabled('fast_list', true, true);
              } else {
                for (const i in task_schema) {
                  console.log(task_schema[i]);
                  if (task_schema[i].property == 'encryption') {
                    this.setDisabled('task_encryption', false, false);
                  } else {
                    this.setDisabled(task_schema[i].property, false, false);
                  }
                }
              }
            }
          }
        });
      }
    })

    this.formGroup.controls['bucket_input'].valueChanges.subscribe((res)=> {
      this.setBucketError(null);
      this.folder_field.customTemplateStringOptions.explorer.ngOnInit();
    });

    this.formGroup.controls['bucket'].valueChanges.subscribe((res)=> {
      this.setBucketError(null);
      this.folder_field.customTemplateStringOptions.explorer.ngOnInit();
    });

    this.formGroup.controls['bwlimit'].valueChanges.subscribe((res)=> {
      _.find(this.fieldConfig, {name: 'bwlimit'}).hasErrors = false;
      _.find(this.fieldConfig, {name: 'bwlimit'}).errors = null;
      this.formGroup.controls['bwlimit'].errors = null;
    });
    // get cloud credentials
    this.ws.call(this.cloudcredential_query, {}).subscribe(res => {
      res.forEach((item) => {
        this.credentials.options.push({ label: item.name + ' (' + item.provider + ')', value: item.id });
        this.credentials_list.push(item);
      });
    });

    this.aroute.params.subscribe(params => {
      if (this.isEntity) {
        this.pk = params['pk'];
        this.pid = params['pk'];
        if (this.pk && !this.isNew) {
          this.queryPayload.push("id")
          this.queryPayload.push("=")
          this.queryPayload.push(parseInt(params['pk']));
          this.pk = [this.queryPayload];
        } else {
          this.isNew = true;
        }
      }
    });

    if (!this.isNew) {
      this.ws.call('cloudsync.query', [this.pk]).subscribe((res) => {
        if (res) {
          this.data = this.resourceTransformIncomingRestData(res[0]);
          for (let i in this.data) {
            let fg = this.formGroup.controls[i];
            if (fg) {
              let current_field = this.fieldConfig.find((control) => control.name === i);
              fg.setValue(this.data[i]);
            }
          }
          if (this.data.credentials) {
            this.formGroup.controls['credentials'].setValue(this.data.credentials.id);
          }
          if(this.data.attributes) {
            if (this.formGroup.controls['bucket']) {
              this.formGroup.controls['bucket'].setValue(this.data.attributes.bucket);
            }
            if (this.formGroup.controls['bucket_input']) {
              this.formGroup.controls['bucket_input'].setValue(this.data.attributes.bucket);
            }
            this.formGroup.controls['folder'].setValue(this.data.attributes.folder);
          }
        }
      });
    }

  }

  goBack() {
    this.router.navigate(new Array('').concat(this.route_success));
  }

  resourceTransformIncomingRestData(data) {
    data['cloudsync_picker'] = data.schedule.minute + " " +
                          data.schedule.hour + " " +
                          data.schedule.dom + " " +
                          data.schedule.month + " " +
                          data.schedule.dow;

    if (data.bwlimit) {
      let bwlimit_str = "";
      for (let i = 0; i < data.bwlimit.length; i++) {
        if (data.bwlimit[i].bandwidth != null) {
          const bw = (<any>window).filesize(data.bwlimit[i].bandwidth, {output: "object"});
          const sub_bwlimit = data.bwlimit[i].time + "," + bw.value + bw.suffix;
          if (bwlimit_str != "") {
            bwlimit_str += " " + sub_bwlimit;
          } else {
            bwlimit_str += sub_bwlimit;
          }
        }
      }
      data.bwlimit = bwlimit_str;
    }

    if (data.exclude) {
      data.exclude = _.join(data.exclude, ' ');
    }

    return data;
  }

  handleBwlimit(bwlimit: any): Array<any> {
    const bwlimtArr = [];
    bwlimit = bwlimit.trim().split(' ');

    for (let i = 0; i < bwlimit.length; i++) {
      const sublimitArr = bwlimit[i].split(',');
      if (sublimitArr[1] && sublimitArr[1] != 'off') {
        if (this.cloudcredentialService.getByte(sublimitArr[1]) == -1) {
          _.find(this.fieldConfig, {name: 'bwlimit'}).hasErrors = true;
          _.find(this.fieldConfig, {name: 'bwlimit'}).errors = 'Invalid bandwidth ' + sublimitArr[1];
          this.formGroup.controls['bwlimit'].setErrors('Invalid bandwidth ' + sublimitArr[1]);
        } else {
          sublimitArr[1] = this.cloudcredentialService.getByte(sublimitArr[1]);
        }
      }
      const subLimit = {
        "time": sublimitArr[0],
        "bandwidth": sublimitArr[1] == 'off' ? null : sublimitArr[1],
      }

      bwlimtArr.push(subLimit);
    }
    return bwlimtArr;
  }
  onSubmit(event: Event) {
    event.preventDefault();
    event.stopPropagation();
    this.error = null;
    let value = _.cloneDeep(this.formGroup.value);
    let attributes = {};
    let schedule = {};

    value['credentials'] = parseInt(value.credentials);

    if (value.bucket != undefined) {
      attributes['bucket'] = value.bucket;
      delete value.bucket;
    }
    if (value.bucket_input != undefined) {
      attributes['bucket'] = value.bucket_input;
      delete value.bucket_input;
    }
    attributes['folder'] = value.folder;
    delete value.folder;
    if (value.task_encryption != undefined) {
      attributes['encryption'] = value.task_encryption;
      delete value.task_encryption;
    }
    if (value.fast_list != undefined) {
      attributes['fast_list'] = value.fast_list;
      delete value.fast_list;
    }
    value['attributes'] = attributes;

    let spl = value.cloudsync_picker.split(" ");
    delete value.cloudsync_picker;
    schedule['minute'] = spl[0];
    schedule['hour'] = spl[1];
    schedule['dom'] = spl[2];
    schedule['month'] = spl[3];
    schedule['dow'] = spl[4];

    value['schedule'] = schedule;

<<<<<<< HEAD
    if (value.bwlimit) {
      value.bwlimit = this.handleBwlimit(value.bwlimit);
    }

    if (value.exclude) {
      value.exclude = value.exclude.trim().split(" ");
    }

    if (!this.formGroup.valid) {
      return;
    }

=======
    if (value['direction'] == 'PULL') {
      value['snapshot'] = false;
    }
  
>>>>>>> d9568ea0
    if (!this.pk) {
      this.loader.open();
      this.ws.call(this.addCall, [value]).subscribe((res)=>{
        this.loader.close();
        this.router.navigate(new Array('/').concat(this.route_success));
      }, (err) => {
        this.loader.close();
        new EntityUtils().handleWSError(this, err);
      });
    } else {
      this.loader.open();
      this.ws.call(this.editCall, [parseInt(this.pid), value]).subscribe(
        (res)=>{
          this.loader.close();
          this.router.navigate(new Array('/').concat(this.route_success));
        },
        (err)=>{
        this.loader.close();
        new EntityUtils().handleWSError(this, err);
        }
      );
    }
  }

}<|MERGE_RESOLUTION|>--- conflicted
+++ resolved
@@ -701,7 +701,6 @@
 
     value['schedule'] = schedule;
 
-<<<<<<< HEAD
     if (value.bwlimit) {
       value.bwlimit = this.handleBwlimit(value.bwlimit);
     }
@@ -714,12 +713,10 @@
       return;
     }
 
-=======
     if (value['direction'] == 'PULL') {
       value['snapshot'] = false;
     }
-  
->>>>>>> d9568ea0
+
     if (!this.pk) {
       this.loader.open();
       this.ws.call(this.addCall, [value]).subscribe((res)=>{
