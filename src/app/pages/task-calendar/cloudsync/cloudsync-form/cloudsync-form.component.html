--- conflicted
+++ resolved
@@ -4,13 +4,8 @@
     <ng-container *ngFor="let field of fieldConfig;" dynamicField [config]="field" [group]="formGroup" [fieldShow]="'show'">
     </ng-container>
     <mat-card-actions class="buttons">
-<<<<<<< HEAD
-      <button class="btn btn-block btn-warning" type="submit" mat-raised-button color="primary" [disabled]="!formGroup.valid">{{ "Save" | translate }}</button>
-      <button *ngIf="route_success" (click)="goBack()" type="button" mat-raised-button color="accent">{{ "Cancel" | translate }}</button>
-=======
       <button class="btn btn-block btn-warning" type="submit" mat-button color="primary" [disabled]="!formGroup.valid || !validCredential">{{ "Save" | translate }}</button>
       <button *ngIf="route_success" (click)="goBack()" type="button" mat-button color="accent">{{ "Cancel" | translate }}</button>
->>>>>>> f110b1b8
     </mat-card-actions>
   </form>
 </mat-card>