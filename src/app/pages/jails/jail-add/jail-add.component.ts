import { Component, OnInit } from '@angular/core';
import { Router } from '@angular/router';
import { T } from '../../../translate-marker'
import { TranslateService } from '@ngx-translate/core'
import { Validators } from '@angular/forms';

import * as _ from 'lodash';
import { Subscription } from 'rxjs';
import { JailService } from '../../../services/';

import { WebSocketService } from '../../../services/';
import { AppLoaderService } from '../../../services/app-loader/app-loader.service';

import { EntityFormComponent } from '../../common/entity/entity-form';
import { FieldConfig } from '../../common/entity/entity-form/models/field-config.interface';
import { EntityFormService } from '../../common/entity/entity-form/services/entity-form.service';
import { FieldRelationService } from '../../common/entity/entity-form/services/field-relation.service';
import { EntityUtils } from '../../common/entity/utils';
import { DialogService } from '../../../services/dialog.service';

@Component({
  selector: 'jail-add',
  templateUrl: './jail-add.component.html',
  providers: [JailService, EntityFormService, FieldRelationService]
})
export class JailAddComponent implements OnInit {

  protected addCall = 'jail.create';
  public route_success: string[] = ['jails'];
  protected route_conf: string[] = ['jails', 'configuration'];

  public formGroup: any;
  public error: string;
  public busy: Subscription;

  protected formFileds: FieldConfig[];
  public basicfieldConfig: FieldConfig[] = [
    {
      type: 'input',
      name: 'uuid',
      placeholder: T('Jails Name'),
      tooltip: T('Mandatory. Can only contain letters, numbers, dashes,\
 or the underscore character.'),
      required: true,
      validation: [ Validators.required ],
    },
    {
      type: 'select',
      name: 'release',
      placeholder: T('Release'),
      tooltip: T('Select the FreeBSD release for the jail. Releases\
 already downloaded display <b>(fetched)</b>.'),
      options: [],
      required: true,
      validation: [ Validators.required ],
    },
    {
      type: 'checkbox',
      name: 'dhcp',
      placeholder: T('DHCP autoconfigure IPv4'),
      tooltip: T('Check to start the jail with the Dynamic Host\
 Configuration Protocol enabled. <b>VirtIO</b> and <b>Berkeley Packet\
 Filter</b> must also be enabled.'),
    },
    {
      type: 'checkbox',
      name: 'vnet',
      placeholder: T('VirtIO Virtual Networking'),
      tooltip: T('Check to use VirtIO to emulate network devices for\
 this jail.  Check this if a fully virtualized per-jail network stack is\
 required. See <a\
 href="https://www.freebsd.org/cgi/man.cgi?query=virtio&manpath=FreeBSD+11.1-RELEASE+and+Ports"\
 target="_blank">VIRTIO(4)</a> for more details.'),
    },
    {
      type: 'checkbox',
      name: 'bpf',
      placeholder: T('Berkeley Packet Filter'),
      tooltip: T('Check this for the jail to use the Berkeley Packet\
 Filter to data link layers in a protocol independent fashion. See <a\
 href="https://www.freebsd.org/cgi/man.cgi?query=bpf&manpath=FreeBSD+11.1-RELEASE+and+Ports"\
 target="_blank">BPF(4)</a> for more details.'),
    },
    {
      type: 'input',
      name: 'ip4_addr',
      placeholder: T('IPv4 Address'),
      tooltip: T('Configures network or internet access for the jail.\
 Type the IPv4 address for VNET and shared IP jails. Single interface\
 format: <b>interface|ip-address/netmask</b>. Multiple interface format:\
 <b>interface|ip-address/netmask,interface|ip-address/netmask</b>.\
 Example: <b>vnet0|192.168.0.10/24</b>'),
      relation: [{
        action: 'DISABLE',
        when: [{
          name: 'dhcp',
          value: true,
        }]
      }]
    },
    {
      type: 'input',
      name: 'defaultrouter',
      placeholder: T('Default IPv4 Router'),
      tooltip: T('Type <i>none</i> or a valid IP address. Setting this\
 property to anything other than <i>none</i> configures a default route\
 inside a <b>VNET</b> jail.'),
      relation: [{
        action: 'DISABLE',
        when: [{
          name: 'dhcp',
          value: true,
        }]
      }]
    },
    {
      type: 'input',
      name: 'ip6_addr',
      placeholder: T('IPv6 Address'),
      tooltip: T('Configures network or internet access for the jail.\
 Type the IPv6 address for VNET and shared IP jails. Single interface\
 format: <i>interface|ip-address/netmask</i>. Multiple interface format:\
 <i>interface|ip-address/netmask,interface|ip-address/netmask</i>.\
 Example: <b>re0|2001:0db8:85a3:0000:0000:8a2e:0370:7334/24</b>'),
    },
    {
      type: 'input',
      name: 'defaultrouter6',
      placeholder: T('Default IPv6 Router'),
      tooltip: T('Type <i>none</i> or a valid IP address. Setting this\
 property to anything other than <i>none</i> configures a default route\
 inside a <b>VNET</b> jail.'),
    },
    {
      type: 'input',
      name: 'notes',
      placeholder: T('Note'),
      tooltip: T('Optional. Add any notes about the jail here.'),
    },
    {
      type: 'checkbox',
      name: 'boot',
      placeholder: T('Auto-start'),
      tooltip: T('Check to auto-start this jail at system boot time. Jails\
 are started and stopped based on the <b>priority</b> value.'),
    }
  ];
  public jailfieldConfig: FieldConfig[] = [
    {
      type: 'input',
      name: 'devfs_ruleset',
      placeholder: T('devfs_ruleset'),
      tooltip: T('Enter the number of the <b>devfs</b> ruleset that is\
 enforced for mounting <b>devfs</b> in this jail. A value of <i>0</i>\
 (default) means no ruleset is enforced. Mounting <b>devfs</b> inside\
 a jail is possible only if the <b>allow_mount</b> and\
 <b>allow_mount_devfs</b> permissions are effective and\
 <b>enforce_statfs</b> is set to a value lower than <i>2</i>.'),
    },
    {
      type: 'input',
      name: 'exec_start',
      placeholder: T('exec_start'),
      tooltip: T('Commands to run in the prison environment when a jail is\
 created. Example: <b>sh /etc/rc</b>. See <a\
 href="https://www.freebsd.org/cgi/man.cgi?query=jail&manpath=FreeBSD+11.1-RELEASE+and+Ports"\
 target="_blank">jail(8)</a> for more details.'),
    },
    {
      type: 'input',
      name: 'exec_stop',
      placeholder: T('exec_stop'),
      tooltip: T('Commands to run in the prison environment before a jail\
 is removed and after any <b>exec_prestop</b> commands have completed.\
 Example: <i>sh /etc/rc.shutdown</i>.'),
    },
    {
      type: 'input',
      name: 'exec_prestart',
      placeholder: T('exec_prestart'),
      tooltip: T('List any commands to run in the system environment\
 before a jail is started.'),
    },
    {
      type: 'input',
      name: 'exec_poststart',
      placeholder: T('exec_poststart'),
      tooltip: T('List any commands to run in the system environment after\
 a jail is started and after any <b>exec_start</b> commands are finished.'),
    }, {
      type: 'input',
      name: 'exec_prestop',
      placeholder: T('exec_prestop'),
      tooltip: T('List any commands to run in the system environment\
 before a jail is stopped.'),
    }, {
      type: 'input',
      name: 'exec_poststop',
      placeholder: T('exec_poststop'),
      tooltip: T('List any commands to run in the system environment after\
 a jail is stopped.'),
    }, {
      type: 'checkbox',
      name: 'exec_clean',
      placeholder: T('exec_clean'),
      tooltip: T('Run commands in a clean environment. The current\
 environment is discarded except for HOME, SHELL, TERM and USER. HOME\
 and SHELL are set to the target login default values. USER is set to\
 the target login. TERM is imported from the current environment. The\
 environment variables from the login class capability database for the\
 target login are also set.'),
    }, {
      type: 'input',
      name: 'exec_timeout',
      placeholder: T('exec_timeout'),
      tooltip: T('Define the maximum amount of time in seconds to wait for\
 a command to complete. If a command is still running after the allotted\
 time, the jail will be terminated.'),
    }, {
      type: 'input',
      name: 'stop_timeout',
      placeholder: T('stop_timeout'),
      tooltip: T('Define the maximum amount of time in seconds to wait for\
 the jail processes to exit after sending a SIGTERM signal. This happens\
 after any <b>exec_stop</b> commands are complete. After the defined time,\
 the jail is removed, killing any remaining processes. If this is set to\
 <i>0</i>, no SIGTERM is sent and the jail is immediately removed.'),
    }, {
      type: 'input',
      name: 'exec_jail_user',
      placeholder: T('exec_jail_user'),
      tooltip: T('Enter either <i>root</i> or a valid <i>username</i>. In\
 the jail environment, commands run as this defined user.'),
    }, {
      type: 'input',
      name: 'exec_system_jail_user',
      placeholder: T('exec_system_jail_user'),
      tooltip: T('This boolean option looks for the <b>exec_jail_user</b>\
 in the system <a\
 href="https://www.freebsd.org/cgi/man.cgi?query=passwd&sektion=5&manpath=FreeBSD+11.1-RELEASE+and+Ports"\
 target="_blank">passwd(5)</a> file instead of the file from the jail.'),
    }, {
      type: 'input',
      name: 'exec_system_user',
      placeholder: T('exec_system_user'),
      tooltip: T('Define either <i>root</i> or an existing <i>username</i>.\
 Commands are run as this user in the system environment.'),
    }, {
      type: 'checkbox',
      name: 'mount_devfs',
      placeholder: T('mount_devfs'),
      tooltip: T('Mount a <a\
 href="https://www.freebsd.org/cgi/man.cgi?query=devfs&sektion=5&manpath=FreeBSD+11.1-RELEASE+and+Ports"\
 target="_blank">devfs(5)</a> filesystem on the chrooted <ins>/dev</ins>\
 directory and apply the ruleset in the <b>devfs_ruleset</b> parameter\
 to restrict the devices visible inside the jail.'),
    }, {
      type: 'checkbox',
      name: 'mount_fdescfs',
      placeholder: T('mount_fdescfs'),
      tooltip: T('Mount an <a\
 href="https://www.freebsd.org/cgi/man.cgi?query=fdescfs&sektion=5&manpath=FreeBSD+11.1-RELEASE+and+Ports"\
 target="_blank">fdescfs(5)</a> filesystem in the jail <ins>/dev/fd</ins>\
 directory.'),
    }, {
      //"enforce_statfs": ("0", "1", "2"),
      type: 'select',
      name: 'enforce_statfs',
      placeholder: T('enforce_statfs'),
      tooltip: T('Determine which information processes in a jail are able\
 to obtain about mount points.  The behavior of multiple syscalls is\
 affected. <a\
 href="https://www.freebsd.org/cgi/man.cgi?query=statfs&manpath=FreeBSD+11.1-RELEASE+and+Ports"\
 target="_blank">statfs(2)</a>, <a\
 href="https://www.freebsd.org/cgi/man.cgi?query=statfs&manpath=FreeBSD+11.1-RELEASE+and+Ports"\
 target="_blank">fstatfs(2)</a>, <a\
 href="https://www.freebsd.org/cgi/man.cgi?query=getfsstat&manpath=FreeBSD+11.1-RELEASE+and+Ports"\
 target="_blank">getfsstat(2)</a>, and <a\
 href="https://www.freebsd.org/cgi/man.cgi?query=fhstatfs&manpath=FreeBSD+11.1-RELEASE+and+Ports"\
 target="_blank">fhstatfs(2)</a> and other similar compatibility syscalls.\
 <br>When set to <i>0</i>, all mount points are available without any\
 restrictions.  When set to <i>1</i>, only mount points below the jail\
 chroot directory are visible. When set to <i>2</i>, the syscalls above\
 can operate only on a mountpoint where the jail chroot directory is\
 located.'),
      options: [{
        label: 'O',
        value: '0',
      }, {
        label: '1',
        value: '1',
      }, {
        label: '2',
        value: '2',
      }]
    }, {
      type: 'input',
      name: 'children_max',
      placeholder: T('children_max'),
      tooltip: T('Enter the number of child jails allowed to be created by\
 this jail (or by other jails under this jail). This limit is <i>0</i> by\
 default, indicating the jail is not allowed to create child jails.'),
    }, {
      type: 'input',
      name: 'login_flags',
      placeholder: T('login_flags'),
      tooltip: T('List any flags to be passed to <a\
 href="https://www.freebsd.org/cgi/man.cgi?query=login&manpath=FreeBSD+11.1-RELEASE+and+Ports"\
 target="_">login(1)</a> when logging in to jails with the <b>console</b>\
 function.'),
    }, {
      type: 'input',
      name: 'securelevel',
      placeholder: T('securelevel'),
      tooltip: T('Options are <i>3</i>, <i>2</i>, <i>1</i>, <i>0</i>, and\
 <i>-1</i>. Enter a value for the <b>kernsecurelevel</b> sysctl of the\
 jail. A jail is only allowed to have a higher securelevel than the\
 default system.'),
    }, {
      type: 'select',
      name: 'sysvmsg',
      placeholder: T('sysvmsg'),
      tooltip: T('Allow access to SYSV IPC message primitives. When set to\
 <i>inherit</i>, all IPC objects on the system are visible to this jail.\
 When set to <i>new</i>, the jail has its own key namespace and can only\
 see the objects it has created. The system or parent jail has access to\
 the jail objects, but not its keys.  When set to <i>disable</i>, the\
 jail cannot perform any <b>sysvmsg</b> related system calls.'),
      options: [{
        label: 'New',
        value: 'new',
      }, {
        label: 'Inherit',
        value: 'inherit',
      }, {
        label: 'disable',
        value: 'disable',
      }]
    }, {
      type: 'select',
      name: 'sysvsem',
      placeholder: T('sysvsem'),
      tooltip: T('Allow access to SYSV IPC semaphore primitives in the same\
 manner as <b>sysvmsg</b>.'),
      options: [{
        label: 'New',
        value: 'new',
      }, {
        label: 'Inherit',
        value: 'inherit',
      }, {
        label: 'disable',
        value: 'disable',
      }]
    }, {
      type: 'select',
      name: 'sysvshm',
      placeholder: T('sysvshm'),
      tooltip: T('Allow access to SYSV IPC shared memory primitives in the\
 same manner as <b>sysvmsg</b>.'),
      options: [{
        label: 'New',
        value: 'new',
      }, {
        label: 'Inherit',
        value: 'inherit',
      }, {
        label: 'disable',
        value: 'disable',
      }]
    }, {
      type: 'checkbox',
      name: 'allow_set_hostname',
      placeholder: T('allow_set_hostname'),
      tooltip: T('Allow the jail hostname to be changed with <a\
 href="https://www.freebsd.org/cgi/man.cgi?query=hostname&manpath=FreeBSD+11.1-RELEASE+and+Ports"\
 target="_blank">hostname(1)</a> or <a\
 href="https://www.freebsd.org/cgi/man.cgi?query=sethostname&manpath=FreeBSD+11.1-RELEASE+and+Ports"\
 target="_blank">sethostname(3)</a>.'),
    }, {
      type: 'checkbox',
      name: 'allow_sysvipc',
      placeholder: T('allow_sysvipc'),
      tooltip: T('In FreeBSD 11.0 and later, this setting is deprecated.\
 Use <b>sysvmsg</b>, <b>sysvsem</b>, and <b>sysvshm</b> instead. Choose\
 if a process in the jail has access to System V IPC primitives.'),
    }, {
      type: 'checkbox',
      name: 'allow_raw_sockets',
      placeholder: T('allow_raw_sockets'),
      tooltip: T('Select this to allow utilities like <a\
 href="https://www.freebsd.org/cgi/man.cgi?query=ping&manpath=FreeBSD+11.1-RELEASE+and+Ports"\
 target="_blank">ping(8)</a> and <a\
 href="https://www.freebsd.org/cgi/man.cgi?query=traceroute&manpath=FreeBSD+11.1-RELEASE+and+Ports"\
 target="_blank">traceroute(8)</a> to operate inside the jail. When\
 checked, the source IP addresses are enforced to comply with the IP\
 address bound to the jail, ignoring the the IP_HDRINCL flag on the\
 socket.'),
    }, {
      type: 'checkbox',
      name: 'allow_chflags',
      placeholder: T('allow_chflags'),
      tooltip: T('Check this to treat jail users as privileged and allowed\
 to manipulate system file flags subject to the usual constraints on\
 <b>kern.securelevel</b>.'),
    }, {
      type: 'checkbox',
      name: 'allow_mount',
      placeholder: T('allow_mount'),
      tooltip: T('Check to allow privileged users inside the jail to mount\
 and unmount filesystem types marked as jail-friendly.'),
    }, {
      type: 'checkbox',
      name: 'allow_mount_devfs',
      placeholder: T('allow_mount_devfs'),
      tooltip: T('Check to allow privileged users inside the jail to mount\
 and unmount the devfs file system. This permission is effective only\
 together with <b>allow_mount</b> and if <b>enforce_statfs</b> is set to\
 a value lower than <i>2</i>.'),
    }, {
      type: 'checkbox',
      name: 'allow_mount_nullfs',
      placeholder: T('allow_mount_nullfs'),
      tooltip: T('Check to allow privileged users inside the jail to mount\
 and unmount the nullfs file system. This permission is effective only\
 together with <b>allow_mount</b> and if <b>enforce_statfs</b> is set to\
 a value lower than <i>2</i>.'),
    }, {
      type: 'checkbox',
      name: 'allow_mount_procfs',
      placeholder: T('allow_mount_procfs'),
      tooltip: T('Check to allow privileged users inside the jail to mount\
 and unmount the procfs file system. This permission is effective only\
 together with <b>allow_mount</b> and if <b>enforce_statfs</b> is set to\
 a value lower than <i>2</i>.'),
    }, {
      type: 'checkbox',
      name: 'allow_mount_tmpfs',
      placeholder: T('allow_mount_tmpfs'),
      tooltip: T('Check to allow privileged users inside the jail to mount\
 and unmount the tmpfs file system. This permission is effective only\
 together with <b>allow_mount</b> and if <b>enforce_statfs</b> is set to\
 a value lower than <i>2</i>.'),
    }, {
      type: 'checkbox',
      name: 'allow_mount_zfs',
      placeholder: T('allow_mount_zfs'),
      tooltip: T('Check to allow privileged users inside the jail to mount\
 and unmount the ZFS file system. This permission is effective only\
 together with <b>allow_mount</b> and if <b>enforce_statfs</b> is set to\
 a value lower than <i>2</i>.'),
    }, {
      type: 'checkbox',
      name: 'allow_quotas',
      placeholder: T('allow_quotas'),
      tooltip: T('Check to allow the jail root to administer quotas on the\
 jail filesystems. This includes filesystems the jail may share with\
 other jails or with non-jailed parts of the system.'),
    }, {
      type: 'checkbox',
      name: 'allow_socket_af',
      placeholder: T('allow_socket_af'),
      tooltip: T('Check to allow access to other protocol stacks beyond\
 IPv4, IPv6, local (UNIX), and route. <b>Warning:</b> jail functionality\
 may not exist for other protocal stacks.'),
    }
  ];
  public networkfieldConfig: FieldConfig[] = [
    {
      type: 'input',
      name: 'interfaces',
      placeholder: T('interfaces'),
      tooltip: T('List up to four interface configurations in the format\
 <i>interface:bridge</i>, separated by a comma (,). The left value is\
 the virtual VNET interface name and the right value is the bridge name\
 where the virtual interface should be attached.'),
    },
    {
      type: 'input',
      name: 'host_domainname',
      placeholder: T('host_domainname'),
      tooltip: T('Enter a <a\
 href="https://www.freebsd.org/doc/handbook/network-nis.html"\
 target="_blank">NIS Domain name</a> for the jail.'),
    },
    {
      type: 'input',
      name: 'host_hostname',
      placeholder: T('host_hostname'),
      tooltip: T('Enter a hostname for the jail. By default, the system\
 uses the jail UUID.'),
    },
    {
      type: 'input',
      name: 'exec_fib',
      placeholder: T('exec_fib'),
      tooltip: T('Enter a number to define the routing table (FIB) to set\
 when running commands inside the jail.'),
    },
    {
      type: 'checkbox',
      name: 'ip4_saddrsel',
      placeholder: T('ip4_saddrsel'),
      tooltip: T('This is only availabled when the jail is not configured\
 to use VNET. Disables IPv4 source address selection for the prison in\
 favor of the primary IPv4 address of the jail.'),
    },
    {
      type: 'select',
      name: 'ip4',
      placeholder: T('ip4'),
      tooltip: T('This setting controls the availability of\
 IPv4 addresses. Possible values are <i>inherit</i> to allow\
 unrestricted access to all system addresses, <i>new</i> to\
 restrict addresses with <b>ip4_addr</b>, and <i>disable</i> to\
 stop the jail from using IPv4 entirely.'),
      options: [{
        label: 'New',
        value: 'new',
      }, {
        label: 'Inherit',
        value: 'inherit',
      }, {
        label: 'None',
        value: 'none',
      }]
    },
    {
      type: 'checkbox',
      name: 'ip6_saddrsel',
      placeholder: T('ip6_saddrsel'),
      tooltip: T('Check to disables IPv6 source address selection for the\
 prison in favor of the primary IPv6 address of the jail.'),
    },
    {
      type: 'select',
      name: 'ip6',
      placeholder: T('ip6'),
      tooltip: T('This setting controls the availability of\
 IPv6 addresses. Possible values are <i>inherit</i> to allow\
 unrestricted access to all system addresses, <i>new</i> to\
 restrict addresses with <b>ip4_addr</b>, and <i>disable</i> to\
 stop the jail from using IPv6 entirely.'),
      options: [{
        label: 'New',
        value: 'new',
      }, {
        label: 'Inherit',
        value: 'inherit',
      }, {
        label: 'None',
        value: 'none',
      }]
    },
    {
      type: 'input',
      name: 'resolver',
      placeholder: T('resolver'),
      tooltip: T('Add lines to the jail <ins>resolv.conf</ins> file.\
 <b>Example:</b> <i>nameserver IP;search domain.local</i>. Fields must\
 be delimited with a semicolon (;), which are translated as new lines in\
 <ins>resolv.conf</ins>. Enter <i>none</i> to inherit the\
 <ins>resolv.conf</ins> file from the host.'),
    },
    {
      type: 'input',
      name: 'mac_prefix',
      placeholder: T('mac_prefix'),
      tooltip: T('Optional. Enter a valid MAC address vendor prefix.\
 <b>Example:</b> <i>E4F4C6</i>'),
    },
    {
      type: 'input',
      name: 'vnet0_mac',
      placeholder: T('vnet0_mac'),
      tooltip: T('Optional. Enter a valid MAC address for this VNET\
 interface.'),
    },
    {
      type: 'input',
      name: 'vnet1_mac',
      placeholder: T('vnet1_mac'),
      tooltip: T('Optional. Enter a valid MAC address for this VNET\
 interface.'),
    },
    {
      type: 'input',
      name: 'vnet2_mac',
      placeholder: T('vnet2_mac'),
      tooltip: T('Optional. Enter a valid MAC address for this VNET\
 interface.'),
    },
    {
      type: 'input',
      name: 'vnet3_mac',
      placeholder: T('vnet3_mac'),
      tooltip: T('Optional. Enter a valid MAC address for this VNET\
 interface.'),
    },
  ];
  public customConfig: FieldConfig[] = [
    {
      type: 'input',
      name: 'owner',
      placeholder: T('owner'),
      tooltip: T('Type the owner of the jail. Can be any string.'),
    },
    {
      type: 'input',
      name: 'priority',
      placeholder: T('priority'),
      tooltip: T('Enter a numeric start priority for the jail at boot time.\
 <b>Smaller</b> values mean a <b>higher</b> priority. At system shutdown,\
 the priority is reversed. <b>Example:</b> <i>99</i>'),
    },
    {
      type: 'input',
      name: 'hostid',
      placeholder: T('hostid'),
      tooltip: T('Enter a new a jail hostid, if necessary. <b>Example\
 hostid:</b> <i>1a2bc345-678d-90e1-23fa-4b56c78901de</i>.'),
    },
    {
      type: 'input',
      name: 'comment',
      placeholder: T('comment'),
      tooltip: T('Type any comments about the jail.'),
    },
    {
      type: 'input',
      name: 'depends',
      placeholder: T('depends'),
      tooltip: T('Specify any jails this jail depends on. When this jail\
 begins to be created, any jails it depends on must already exist.'),
    },
    {
      type: 'checkbox',
      name: 'mount_procfs',
      placeholder: T('mount_procfs'),
      tooltip: T('Check to mount a <a\
 href="https://www.freebsd.org/cgi/man.cgi?query=procfs&manpath=FreeBSD+11.1-RELEASE+and+Ports"\
 target="_blank">procfs(5)</a> filesystems in the jail\
 <ins>/dev/proc</ins> directory.'),
    },
    {
      type: 'checkbox',
      name: 'mount_linprocfs',
      placeholder: T('mount_linprocfs'),
      tooltip: T('Check to mount a <a\
 href="https://www.freebsd.org/cgi/man.cgi?query=linprocfs&manpath=FreeBSD+11.1-RELEASE+and+Ports"\
 target="_blank">linprocfs(5)</a> filesystem in the jail.'),
    },
    // {
    //   type: 'checkbox',
    //   name: 'template',
    //   placeholder: T('template'),
    //   tooltip: T('Check to set this jail as a template.'),
    // },
    {
      type: 'checkbox',
      name: 'host_time',
      placeholder: T('host_time'),
      tooltip: T('Enter the system host time to synchronize the time\
 between jail and host.'),
    },
    {
      type: 'checkbox',
      name: 'jail_zfs',
      placeholder: T('jail_zfs'),
      tooltip: T('Check to enable automatic ZFS jailing inside the jail.\
 The assigned ZFS dataset is fully controlled by the jail.'),
    },
    {
      type: 'input',
      name: 'jail_zfs_dataset',
      placeholder: T('jail_zfs_dataset'),
      tooltip: T('<b>jail_zfs</b> must be checked for this option to work.\
 Define the dataset to be jailed and fully handed over to a jail. Takes\
 the ZFS filesystem name without pool name.'),
    },
    {
      type: 'input',
      name: 'jail_zfs_mountpoint',
      placeholder: T('jail_zfs_mountpoint'),
      tooltip: T('Enter the mountpoint for the <b>jail_zfs_dataset</b>.\
 <b>Example:</b> <i>/data example-dataset-name</i>'),
    },
  ];
  public rctlConfig: FieldConfig[] = [
<<<<<<< HEAD
    {
      type: 'input',
      name: 'memoryuse',
      placeholder: T('memoryuse'),
      tooltip: T('Define the resident set size in bytes. See <a\
 href="https://www.freebsd.org/cgi/man.cgi?query=rctl&manpath=FreeBSD+11.1-RELEASE+and+Ports"\
 target="_blank">RCTL(8)</a> for more details.'),
    },
    {
      type: 'input',
      name: 'pcpu',
      placeholder: T('pcpu'),
      tooltip: T('Write a percentage limit of a single CPU core.'),
    },
    {
      type: 'checkbox',
      name: 'cpuset',
      placeholder: T('cpuset'),
      tooltip: T('Define the jail CPU affinity. Options are <i>off</i> or\
 a combination of <i>1-4</i>, separated by commas (,). <b>Example:</b>\
 <i>1,2,3,4</i>'),
    },
    {
      type: 'checkbox',
      name: 'rlimits',
      placeholder: T('rlimits'),
      tooltip: T('Set resource limitations of the jail using the <a\
 href="https://www.freebsd.org/cgi/man.cgi?query=setrlimit&manpath=FreeBSD+11.1-RELEASE+and+Ports"\
 target="_blank">getrlimit(2)</a> utility.'),
    },
    {
      type: 'checkbox',
      name: 'memorylocked',
      placeholder: T('memorylocked'),
      tooltip: T('Define in bytes the amount of locked memory for the jail.'),
    },
    {
      type: 'checkbox',
      name: 'vmemoryuse',
      placeholder: T('vmemoryuse'),
      tooltip: T('Define in bytes the address space limit for the jail.'),
    },
    {
      type: 'checkbox',
      name: 'maxproc',
      placeholder: T('maxproc'),
      tooltip: T('Enter a number to define the maximum number of processes\
 for the jail.'),
    },
    {
      type: 'checkbox',
      name: 'cputime',
      placeholder: T('cputime'),
      tooltip: T('Define the maximum amount of CPU time a jail process\
 may consume. The kernel terminates processes exceeding the defined\
 limit.'),
    },
    {
      type: 'checkbox',
      name: 'datasize',
      placeholder: T('datasize'),
      tooltip: T('Define the jail data size in bytes.'),
    },
    {
      type: 'checkbox',
      name: 'stacksize',
      placeholder: T('stacksize'),
      tooltip: T('Define the jail stack size in bytes.'),
    },
    {
      type: 'checkbox',
      name: 'coredumpsize',
      placeholder: T('coredumpsize'),
      tooltip: T('Define the jail core dump size in bytes.'),
    },
    {
      type: 'checkbox',
      name: 'openfiles',
      placeholder: T('openfiles'),
      tooltip: T('Enter a numeric value to define the file descriptor\
 table size.'),
    },
    {
      type: 'checkbox',
      name: 'pseudoterminals',
      placeholder: T('pseudoterminals'),
      tooltip: T('Enter a numeric value for the number of PTYs available\
 to the jail.'),
    },
    {
      type: 'checkbox',
      name: 'swapuse',
      placeholder: T('swapuse'),
      tooltip: T('Enter a numeric value to define the maximum swap use for\
 the jail.'),
    },
    {
      type: 'checkbox',
      name: 'nthr',
      placeholder: T('nthr'),
      tooltip: T('Enter a numeric value for the number of threads the jail\
 can use.'),
    },
    {
      type: 'checkbox',
      name: 'msgqqueued',
      placeholder: T('msgqqueued'),
      tooltip: T('Define the number of queued SysV messages allowed for\
 the jail.'),
    },
    {
      type: 'checkbox',
      name: 'msgqsize',
      placeholder: T('msgqsize'),
      tooltip: T('Define in bytes the maximum SysV message queue size for\
 the jail.'),
    },
    {
      type: 'checkbox',
      name: 'nmsgq',
      placeholder: T('nmsgq'),
      tooltip: T('Define the maximum number of SysV message queues.'),
    },
    {
      type: 'checkbox',
      name: 'nsemop',
      placeholder: T('nsemop'),
      tooltip: T('Define the number of SysV semaphores modified in a single\
 <a\
 href="https://www.freebsd.org/cgi/man.cgi?query=semop&sektion=2&manpath=FreeBSD+11.1-RELEASE+and+Ports"\
 target="_blank">semop(2)</a> call.'),
    },
    {
      type: 'checkbox',
      name: 'nshm',
      placeholder: T('nshm'),
      tooltip: T('Enter the number of SysV shared memory segments.'),
    },
    {
      type: 'checkbox',
      name: 'shmsize',
      placeholder: T('shmsize'),
      tooltip: T('Define in bytes the number of SysV shared memory segments.'),
    },
    {
      type: 'checkbox',
      name: 'wallclock',
      placeholder: T('wallclock'),
      tooltip: T('Define in seconds the wallclock time.'),
    },
=======
 //    {
 //      type: 'input',
 //      name: 'memoryuse',
 //      placeholder: T('memoryuse'),
 //      tooltip: T('Define the resident set size in bytes. See <a\
 // href="https://www.freebsd.org/cgi/man.cgi?query=rctl&manpath=FreeBSD+11.1-RELEASE+and+Ports"\
 // target="_blank">RCTL(8)</a> for more details.'),
 //    },
 //    {
 //      type: 'input',
 //      name: 'pcpu',
 //      placeholder: T('pcpu'),
 //      tooltip: T('Write a percentage limit of a single CPU core.'),
 //    },
 //    {
 //      type: 'checkbox',
 //      name: 'cpuset',
 //      placeholder: T('cpuset'),
 //      tooltip: T('Define the jail CPU affinity. Options are <i>off</i> or\
 // a combination of <i>1-4</i>, separated by commas (,). <b>Example:</b>\
 // <i>1,2,3,4</i>'),
 //    },
 //    {
 //      type: 'checkbox',
 //      name: 'rlimits',
 //      placeholder: T('rlimits'),
 //      tooltip: T('Set resource limitations of the jail using the <a\
 // href="https://www.freebsd.org/cgi/man.cgi?query=setrlimit&manpath=FreeBSD+11.1-RELEASE+and+Ports"\
 // target="_blank">getrlimit(2)</a> utility.'),
 //    },
 //    {
 //      type: 'checkbox',
 //      name: 'memorylocked',
 //      placeholder: T('memorylocked'),
 //      tooltip: T('Define in bytes the amount of locked memory for the jail.'),
 //    },
 //    {
 //      type: 'checkbox',
 //      name: 'vmemoryuse',
 //      placeholder: T('vmemoryuse'),
 //      tooltip: T('Define in bytes the address space limit for the jail.'),
 //    },
 //    {
 //      type: 'checkbox',
 //      name: 'maxproc',
 //      placeholder: T('maxproc'),
 //      tooltip: T('Enter a number to define the maximum number of processes\
 // for the jail.'),
 //    },
 //    {
 //      type: 'checkbox',
 //      name: 'cputime',
 //      placeholder: T('cputime'),
 //      tooltip: T('Define the maximium amount of CPU time a jail process\
 // may consume. The kernel will terminate processes exceeding the defined\
 // limit.'),
 //    },
 //    {
 //      type: 'checkbox',
 //      name: 'datasize',
 //      placeholder: T('datasize'),
 //      tooltip: T('Define the jail data size in bytes.'),
 //    },
 //    {
 //      type: 'checkbox',
 //      name: 'stacksize',
 //      placeholder: T('stacksize'),
 //      tooltip: T('Define the jail stack size in bytes.'),
 //    },
 //    {
 //      type: 'checkbox',
 //      name: 'coredumpsize',
 //      placeholder: T('coredumpsize'),
 //      tooltip: T('Define the jail core dump size in bytes.'),
 //    },
 //    {
 //      type: 'checkbox',
 //      name: 'openfiles',
 //      placeholder: T('openfiles'),
 //      tooltip: T('Enter a numeric value to define the file descriptor\
 // table size.'),
 //    },
 //    {
 //      type: 'checkbox',
 //      name: 'pseudoterminals',
 //      placeholder: T('pseudoterminals'),
 //      tooltip: T('Enter a numeric value for the number of PTYs available\
 // to the jail.'),
 //    },
 //    {
 //      type: 'checkbox',
 //      name: 'swapuse',
 //      placeholder: T('swapuse'),
 //      tooltip: T('Enter a numeric value to define the maximum swap use for\
 // the jail.'),
 //    },
 //    {
 //      type: 'checkbox',
 //      name: 'nthr',
 //      placeholder: T('nthr'),
 //      tooltip: T('Enter a numeric value for the number of threads the jail\
 // can use.'),
 //    },
 //    {
 //      type: 'checkbox',
 //      name: 'msgqqueued',
 //      placeholder: T('msgqqueued'),
 //      tooltip: T('Define the number of queued SysV messages allowed for\
 // the jail.'),
 //    },
 //    {
 //      type: 'checkbox',
 //      name: 'msgqsize',
 //      placeholder: T('msgqsize'),
 //      tooltip: T('Define in bytes the maximum SysV message queue size for\
 // the jail.'),
 //    },
 //    {
 //      type: 'checkbox',
 //      name: 'nmsgq',
 //      placeholder: T('nmsgq'),
 //      tooltip: T('Define the maximum number of SysV message queues.'),
 //    },
 //    {
 //      type: 'checkbox',
 //      name: 'nsemop',
 //      placeholder: T('nsemop'),
 //      tooltip: T('Define the number of SysV semaphores modified in a single\
 // <a\
 // href="https://www.freebsd.org/cgi/man.cgi?query=semop&sektion=2&manpath=FreeBSD+11.1-RELEASE+and+Ports"\
 // target="_blank">semop(2)</a> call.'),
 //    },
 //    {
 //      type: 'checkbox',
 //      name: 'nshm',
 //      placeholder: T('nshm'),
 //      tooltip: T('Enter the number of SysV shared memory segments.'),
 //    },
 //    {
 //      type: 'checkbox',
 //      name: 'shmsize',
 //      placeholder: T('shmsize'),
 //      tooltip: T('Define in bytes the number of SysV shared memory segments.'),
 //    },
 //    {
 //      type: 'checkbox',
 //      name: 'wallclock',
 //      placeholder: T('wallclock'),
 //      tooltip: T('Define in seconds the wallclock time.'),
 //    },
>>>>>>> d52ba8ea
  ];

  protected releaseField: any;
  public step: any = 0;

  // fields only accepted by ws with value 0/1
  protected TFfields: any = [
    'ip4_saddrsel',
    'ip6_saddrsel',
    'exec_clean',
    'mount_devfs',
    'mount_fdescfs',
    'allow_set_hostname',
    'allow_sysvipc',
    'allow_raw_sockets',
    'allow_chflags',
    'allow_mount',
    'allow_mount_devfs',
    'allow_mount_nullfs',
    'allow_mount_procfs',
    'allow_mount_tmpfs',
    'allow_mount_zfs',
    'allow_quotas',
    'allow_socket_af',
    'mount_procfs',
    'mount_linprocfs'
  ];
  // fields only accepted by ws with value on/off
  protected OFfields: any = [
    'cpuset',
    'rlimits',
    'memorylocked',
    'vmemoryuse',
    'maxproc',
    'cputime',
    'datasize',
    'stacksize',
    'coredumpsize',
    'openfiles',
    'pseudoterminals',
    'swapuse',
    'nthr',
    'msgqqueued',
    'msgqsize',
    'nmsgq',
    'nsemop',
    'nshm',
    'shmsize',
    'wallclock',
    'dhcp',
    'boot',
    'jail_zfs',
    'vnet',
  ];
  // fields only accepted by ws with value yes/no
  protected YNfields: any = [
    'bpf',
    'template',
    'host_time',
  ];

  protected currentServerVersion: any;
  constructor(protected router: Router,
    protected jailService: JailService,
    protected ws: WebSocketService,
    protected entityFormService: EntityFormService,
    protected fieldRelationService: FieldRelationService,
    protected loader: AppLoaderService,
    public translate: TranslateService,
    protected dialogService: DialogService) {}

  ngOnInit() {
    this.releaseField = _.find(this.basicfieldConfig, { 'name': 'release' });
    this.ws.call('system.info').subscribe((res) => {
      this.currentServerVersion = Number(_.split(res.version, '-')[1]);
      this.jailService.getLocalReleaseChoices().subscribe((res_local) => {
        for (let j in res_local) {
          let rlVersion = Number(_.split(res_local[j], '-')[0]);
          if (this.currentServerVersion >= Math.floor(rlVersion)) {
            this.releaseField.options.push({ label: res_local[j] + '(fetched)', value: res_local[j] });
          }
        }
        this.jailService.getRemoteReleaseChoices().subscribe((res_remote) => {
          for (let i in res_remote) {
            if (_.indexOf(res_local, res_remote[i]) < 0) {
              let rmVersion = Number(_.split(res_remote[i], '-')[0]);
              if (this.currentServerVersion >= Math.floor(rmVersion)) {
                this.releaseField.options.push({ label: res_remote[i], value: res_remote[i] });
              }
            }
          }
        });
      });
    },
    (res) => {
      new EntityUtils().handleError(this, res);
    });

    this.formFileds = _.concat(this.basicfieldConfig, this.jailfieldConfig, this.networkfieldConfig, this.customConfig, this.rctlConfig);
    this.formGroup = this.entityFormService.createFormGroup(this.formFileds);

    for (const i in this.formFileds) {
      const config = this.formFileds[i];
      if (config.relation.length > 0) {
        this.setRelation(config);
      }
    }

    this.formGroup.controls['dhcp'].valueChanges.subscribe((res) => {
      if (res) {
        this.formGroup.controls['vnet'].setValue(true);
        _.find(this.basicfieldConfig, { 'name': 'vnet' }).required = true;
        this.formGroup.controls['bpf'].setValue(true);
        _.find(this.basicfieldConfig, { 'name': 'bpf' }).required = true;
      } else {
        _.find(this.basicfieldConfig, { 'name': 'vnet' }).required = false;
         _.find(this.basicfieldConfig, { 'name': 'bpf' }).required = false;
      }
    });
    this.formGroup.controls['vnet'].valueChanges.subscribe((res) => {
      if (this.formGroup.controls['dhcp'].value && !res) {
        _.find(this.basicfieldConfig, { 'name': 'vnet' }).hasErrors = true;
        _.find(this.basicfieldConfig, { 'name': 'vnet' }).errors = 'Vnet is required';
      } else {
        _.find(this.basicfieldConfig, { 'name': 'vnet' }).hasErrors = false;
        _.find(this.basicfieldConfig, { 'name': 'vnet' }).errors = '';
      }
    });
    this.formGroup.controls['bpf'].valueChanges.subscribe((res) => {
      if (this.formGroup.controls['dhcp'].value && !res) {
        _.find(this.basicfieldConfig, { 'name': 'bpf' }).hasErrors = true;
        _.find(this.basicfieldConfig, { 'name': 'bpf' }).errors = 'BPF is required';
      } else {
        _.find(this.basicfieldConfig, { 'name': 'bpf' }).hasErrors = false;
        _.find(this.basicfieldConfig, { 'name': 'bpf' }).errors = '';
      }
    });

    this.ws.call("jail.query", [
      [
        ["jail", "=", "default"]
      ]
    ]).subscribe(
    (res) => {
      for (let i in res[0]) {
        if (this.formGroup.controls[i]) {
          if (_.indexOf(this.TFfields, i) > 0) {
            if (res[0][i] == '1') {
              res[0][i] = true;
            } else {
              res[0][i] = false;
            }
          }
          if (_.indexOf(this.OFfields, i) > 0) {
            if (res[0][i] == 'on') {
              res[0][i] = true;
            } else {
              res[0][i] = false;
            }
          }
          if (_.indexOf(this.YNfields, i) > 0) {
            if (res[0][i] == 'yes') {
              res[0][i] = true;
            } else {
              res[0][i] = false;
            }
          }
          this.formGroup.controls[i].setValue(res[0][i]);
        }
      }
    },
    (res) => {
      new EntityUtils().handleError(this, res);
    });
  }

  setRelation(config: FieldConfig) {
    const activations =
        this.fieldRelationService.findActivationRelation(config.relation);
    if (activations) {
      const tobeDisabled = this.fieldRelationService.isFormControlToBeDisabled(
          activations, this.formGroup);
      this.setDisabled(config.name, tobeDisabled);

      this.fieldRelationService.getRelatedFormControls(config, this.formGroup)
          .forEach(control => {
            control.valueChanges.subscribe(
                () => { this.relationUpdate(config, activations); });
          });
    }
  }

  setDisabled(name: string, disable: boolean) {
    if (this.formGroup.controls[name]) {
      const method = disable ? 'disable' : 'enable';
      this.formGroup.controls[name][method]();
      return;
    }

    this.formFileds = this.formFileds.map((item) => {
      if (item.name === name) {
        item.disabled = disable;
      }
      return item;
    });
  }

  relationUpdate(config: FieldConfig, activations: any) {
    const tobeDisabled = this.fieldRelationService.isFormControlToBeDisabled(
        activations, this.formGroup);
    this.setDisabled(config.name, tobeDisabled);
  }

  goBack() {
    this.router.navigate(new Array('').concat(this.route_success));
  }

  onSubmit(event: Event) {
    event.preventDefault();
    event.stopPropagation();
    this.error = null;
    let property: any = [];
    let value = _.cloneDeep(this.formGroup.value);

    for (let i in value) {
      if (value.hasOwnProperty(i)) {
        if (value[i] == undefined) {
          delete value[i];
        } else {
          if (_.indexOf(this.TFfields, i) > -1) {
            if (value[i]) {
              property.push(i + '=1');
            } else {
              property.push(i + '=0');
            }
            delete value[i];
          } else if (_.indexOf(this.OFfields, i) > -1) {
            if (value[i]) {
                property.push(i + '=on');
              } else {
                property.push(i + '=off');
              }
              delete value[i];
          } else if (_.indexOf(this.YNfields, i) > -1) {
            if (value[i]) {
                property.push(i + '=yes');
              } else {
                property.push(i + '=no');
              }
              delete value[i];
          } else {
            if (i != 'uuid' && i != 'release') {
              property.push(i + '=' + value[i]);
              delete value[i];
            }
          }
        }
      }
    }
    value['props'] = property;

    this.loader.open();
    this.ws.job(this.addCall, [value]).subscribe(
      (res) => {
        this.loader.close();
        if (res.error) {
          this.error = res.error;
        } else {
          this.router.navigate(new Array('/').concat(this.route_success));
        }
      },
      (res) => {
        this.loader.close();
        this.dialogService.errorReport('Error ' + res.error + ':' + res.reason, res.trace.class, res.trace.formatted);
      }
    );
  }

  setStep(index: number) {
    this.step = index;
  }

  nextStep() {
    this.step++;
  }

  prevStep() {
    this.step--;
  }
}<|MERGE_RESOLUTION|>--- conflicted
+++ resolved
@@ -687,158 +687,7 @@
     },
   ];
   public rctlConfig: FieldConfig[] = [
-<<<<<<< HEAD
-    {
-      type: 'input',
-      name: 'memoryuse',
-      placeholder: T('memoryuse'),
-      tooltip: T('Define the resident set size in bytes. See <a\
- href="https://www.freebsd.org/cgi/man.cgi?query=rctl&manpath=FreeBSD+11.1-RELEASE+and+Ports"\
- target="_blank">RCTL(8)</a> for more details.'),
-    },
-    {
-      type: 'input',
-      name: 'pcpu',
-      placeholder: T('pcpu'),
-      tooltip: T('Write a percentage limit of a single CPU core.'),
-    },
-    {
-      type: 'checkbox',
-      name: 'cpuset',
-      placeholder: T('cpuset'),
-      tooltip: T('Define the jail CPU affinity. Options are <i>off</i> or\
- a combination of <i>1-4</i>, separated by commas (,). <b>Example:</b>\
- <i>1,2,3,4</i>'),
-    },
-    {
-      type: 'checkbox',
-      name: 'rlimits',
-      placeholder: T('rlimits'),
-      tooltip: T('Set resource limitations of the jail using the <a\
- href="https://www.freebsd.org/cgi/man.cgi?query=setrlimit&manpath=FreeBSD+11.1-RELEASE+and+Ports"\
- target="_blank">getrlimit(2)</a> utility.'),
-    },
-    {
-      type: 'checkbox',
-      name: 'memorylocked',
-      placeholder: T('memorylocked'),
-      tooltip: T('Define in bytes the amount of locked memory for the jail.'),
-    },
-    {
-      type: 'checkbox',
-      name: 'vmemoryuse',
-      placeholder: T('vmemoryuse'),
-      tooltip: T('Define in bytes the address space limit for the jail.'),
-    },
-    {
-      type: 'checkbox',
-      name: 'maxproc',
-      placeholder: T('maxproc'),
-      tooltip: T('Enter a number to define the maximum number of processes\
- for the jail.'),
-    },
-    {
-      type: 'checkbox',
-      name: 'cputime',
-      placeholder: T('cputime'),
-      tooltip: T('Define the maximum amount of CPU time a jail process\
- may consume. The kernel terminates processes exceeding the defined\
- limit.'),
-    },
-    {
-      type: 'checkbox',
-      name: 'datasize',
-      placeholder: T('datasize'),
-      tooltip: T('Define the jail data size in bytes.'),
-    },
-    {
-      type: 'checkbox',
-      name: 'stacksize',
-      placeholder: T('stacksize'),
-      tooltip: T('Define the jail stack size in bytes.'),
-    },
-    {
-      type: 'checkbox',
-      name: 'coredumpsize',
-      placeholder: T('coredumpsize'),
-      tooltip: T('Define the jail core dump size in bytes.'),
-    },
-    {
-      type: 'checkbox',
-      name: 'openfiles',
-      placeholder: T('openfiles'),
-      tooltip: T('Enter a numeric value to define the file descriptor\
- table size.'),
-    },
-    {
-      type: 'checkbox',
-      name: 'pseudoterminals',
-      placeholder: T('pseudoterminals'),
-      tooltip: T('Enter a numeric value for the number of PTYs available\
- to the jail.'),
-    },
-    {
-      type: 'checkbox',
-      name: 'swapuse',
-      placeholder: T('swapuse'),
-      tooltip: T('Enter a numeric value to define the maximum swap use for\
- the jail.'),
-    },
-    {
-      type: 'checkbox',
-      name: 'nthr',
-      placeholder: T('nthr'),
-      tooltip: T('Enter a numeric value for the number of threads the jail\
- can use.'),
-    },
-    {
-      type: 'checkbox',
-      name: 'msgqqueued',
-      placeholder: T('msgqqueued'),
-      tooltip: T('Define the number of queued SysV messages allowed for\
- the jail.'),
-    },
-    {
-      type: 'checkbox',
-      name: 'msgqsize',
-      placeholder: T('msgqsize'),
-      tooltip: T('Define in bytes the maximum SysV message queue size for\
- the jail.'),
-    },
-    {
-      type: 'checkbox',
-      name: 'nmsgq',
-      placeholder: T('nmsgq'),
-      tooltip: T('Define the maximum number of SysV message queues.'),
-    },
-    {
-      type: 'checkbox',
-      name: 'nsemop',
-      placeholder: T('nsemop'),
-      tooltip: T('Define the number of SysV semaphores modified in a single\
- <a\
- href="https://www.freebsd.org/cgi/man.cgi?query=semop&sektion=2&manpath=FreeBSD+11.1-RELEASE+and+Ports"\
- target="_blank">semop(2)</a> call.'),
-    },
-    {
-      type: 'checkbox',
-      name: 'nshm',
-      placeholder: T('nshm'),
-      tooltip: T('Enter the number of SysV shared memory segments.'),
-    },
-    {
-      type: 'checkbox',
-      name: 'shmsize',
-      placeholder: T('shmsize'),
-      tooltip: T('Define in bytes the number of SysV shared memory segments.'),
-    },
-    {
-      type: 'checkbox',
-      name: 'wallclock',
-      placeholder: T('wallclock'),
-      tooltip: T('Define in seconds the wallclock time.'),
-    },
-=======
+
  //    {
  //      type: 'input',
  //      name: 'memoryuse',
@@ -989,7 +838,6 @@
  //      placeholder: T('wallclock'),
  //      tooltip: T('Define in seconds the wallclock time.'),
  //    },
->>>>>>> d52ba8ea
   ];
 
   protected releaseField: any;
