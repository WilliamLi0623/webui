import {
  Component, OnInit, AfterViewInit, OnDestroy, ElementRef,
} from '@angular/core';
import { MediaObserver } from '@angular/flex-layout';
import { UntilDestroy, untilDestroyed } from '@ngneat/until-destroy';
import { TranslateService } from '@ngx-translate/core';
import { tween, styler } from 'popmotion';
import { Subject } from 'rxjs';
import { NetworkInterfaceAliasType, NetworkInterfaceType } from 'app/enums/network-interface.enum';
import { Dataset } from 'app/interfaces/dataset.interface';
import { CoreEvent } from 'app/interfaces/events';
import { MemoryStatsEventData } from 'app/interfaces/events/memory-stats-event.interface';
import { SysInfoEvent, SystemInfoWithFeatures } from 'app/interfaces/events/sys-info-event.interface';
import { EntityToolbarActionConfig } from 'app/interfaces/global-action.interface';
import {
  NetworkInterface,
  NetworkInterfaceState,
} from 'app/interfaces/network-interface.interface';
import { Pool } from 'app/interfaces/pool.interface';
import { ReportingRealtimeUpdate } from 'app/interfaces/reporting.interface';
import { Interval } from 'app/interfaces/timeout.interface';
import { VolumesData, VolumeData } from 'app/interfaces/volume-data.interface';
import { EmptyConfig, EmptyType } from 'app/modules/entity/entity-empty/entity-empty.component';
import { EntityToolbarComponent } from 'app/modules/entity/entity-toolbar/entity-toolbar.component';
import { ControlConfig } from 'app/modules/entity/entity-toolbar/models/control-config.interface';
import { DashboardFormComponent } from 'app/pages/dashboard/components/dashboard-form/dashboard-form.component';
import { DashConfigItem } from 'app/pages/dashboard/components/widget-controller/widget-controller.component';
import { WebSocketService } from 'app/services';
import { CoreService } from 'app/services/core-service/core.service';
import { IxSlideInService } from 'app/services/ix-slide-in.service';
import { ModalService } from 'app/services/modal.service';

// TODO: This adds additional fields. Unclear if vlan is coming from backend
type DashboardNetworkInterface = NetworkInterface & {
  state: DashboardNicState;
};

export type DashboardNicState = NetworkInterfaceState & {
  vlans: (NetworkInterfaceState & { interface?: string })[];
  lagg_ports: string[];
};

@UntilDestroy()
@Component({
  selector: 'dashboard',
  templateUrl: './dashboard.component.html',
  styleUrls: ['./dashboard.component.scss'],
})
export class DashboardComponent implements OnInit, AfterViewInit, OnDestroy {
  formEvents$: Subject<CoreEvent> = new Subject();
  actionsConfig: EntityToolbarActionConfig;

  reorderButtonConfig = {
    name: 'dashReorder',
    label: this.translate.instant('Reorder'),
    type: 'button',
    value: undefined,
    color: 'primary',
  } as ControlConfig;

  confirmButtonConfig = {
    name: 'dashConfirm',
    label: this.translate.instant('Confirm'),
    type: 'hidden',
    value: undefined,
    color: 'primary',
  } as ControlConfig;

  cancelButtonConfig = {
    name: 'dashCancel',
    label: this.translate.instant('Cancel'),
    type: 'hidden',
    value: undefined,
    color: 'secondary',
  } as ControlConfig;

  reorderMode = false;

  screenType = 'Desktop'; // Desktop || Mobile
  optimalDesktopWidth = '100%';
  widgetWidth = 540; // in pixels (Desktop only)

  dashStateReady = false;
  dashState: DashConfigItem[]; // Saved State
  previousState: DashConfigItem[];
  activeMobileWidget: DashConfigItem[] = [];
  availableWidgets: DashConfigItem[] = [];
  renderedWidgets: DashConfigItem[];

  large = 'lg';
  medium = 'md';
  small = 'sm';
  noteFlex = '23';

  statsDataEvent$: Subject<CoreEvent> = new Subject<CoreEvent>();
  interval: Interval;

  // For empty state
  get empty(): boolean {
    return this.dashState.every((widget) => !widget.rendered);
  }

  emptyDashConf: EmptyConfig = {
    type: EmptyType.NoPageData,
    large: true,
    title: this.translate.instant('Dashboard is Empty!'),
    message: this.translate.instant('You have hidden all of your available widgets. Use the dashboard configuration form to add widgets.'),
    button: {
      label: 'Configure Dashboard',
      action: () => {
        this.showConfigForm();
      },
    },
  };

  // For widgetsysinfo
  isHa: boolean;
  sysinfoReady = false;

  // For CPU widget
  systemInformation: SystemInfoWithFeatures;

  // For widgetpool
  pools: Pool[];
  volumeData: VolumesData;

  nics: DashboardNetworkInterface[];

  animation = 'stop';
  shake = false;

  showSpinner = true;
  initialLoading = true;

  constructor(
    protected core: CoreService,
    protected ws: WebSocketService,
    public mediaObserver: MediaObserver,
    private el: ElementRef,
    public modalService: ModalService,
    private translate: TranslateService,
    private slideInService: IxSlideInService,
  ) {
    core.register({ observerClass: this, eventName: 'SidenavStatus' }).pipe(untilDestroyed(this)).subscribe(() => {
      setTimeout(() => {
        this.checkScreenSize();
      }, 100);
    });

    this.checkScreenSize();

    window.onresize = () => {
      this.checkScreenSize();
    };
  }

  onWidgetReorder(newState: unknown[]): void {
    this.applyState(this.sanitizeState(newState as DashConfigItem[]));
  }

  ngAfterViewInit(): void {
    this.checkScreenSize();
  }

  getWidgetId(index: number, widget: DashConfigItem): string {
    return widget.id;
  }

  checkScreenSize(): void {
    const st = window.innerWidth < 600 ? 'Mobile' : 'Desktop';

    // If leaving .xs screen then reset mobile position
    if (st === 'Desktop' && this.screenType === 'Mobile') {
      this.onMobileBack();
    }

    if (this.screenType !== st) {
      this.onScreenSizeChange(st, this.screenType);
    }

    this.screenType = st;

    const wrapper = document.querySelector<HTMLElement>('.fn-maincontent');
    wrapper.style.overflow = this.screenType === 'Mobile' ? 'hidden' : 'auto';
    this.optimizeWidgetContainer();
  }

  optimizeWidgetContainer(): void {
    const wrapper = document.querySelector<HTMLElement>('.rightside-content-hold');

    const withMargin = this.widgetWidth + 8;
    const max = Math.floor(wrapper.offsetWidth / withMargin);
    const odw = max * withMargin;
    this.optimalDesktopWidth = odw.toString() + 'px';
  }

  onMobileLaunch(evt: DashConfigItem): void {
    this.activeMobileWidget = [evt];

    // Transition
    const vp = this.el.nativeElement.querySelector('.mobile-viewport');
    const viewport = styler(vp);
    const c = this.el.nativeElement.querySelector('.mobile-viewport .carousel');
    const carousel = styler(c);
    const vpw = viewport.get('width'); // 600;

    const startX = 0;
    const endX = vpw * -1;

    tween({
      from: { x: startX },
      to: { x: endX },
      duration: 250,
    }).start(carousel.set);
  }

  onMobileBack(): void {
    // Transition
    const vp = this.el.nativeElement.querySelector('.mobile-viewport');
    const viewport = styler(vp);
    const c = this.el.nativeElement.querySelector('.mobile-viewport .carousel');
    const carousel = styler(c);
    const vpw = viewport.get('width'); // 600;

    const startX = vpw * -1;
    const endX = 0;

    tween({
      from: { x: startX },
      to: { x: endX },
      duration: 250,
    }).start({
      update: (v: { x: number }) => {
        carousel.set(v);
      },
      complete: () => {
        this.activeMobileWidget = [];
      },
    });
  }

  onMobileResize(evt: Event): void {
    if (this.screenType === 'Desktop') { return; }
    const vp = this.el.nativeElement.querySelector('.mobile-viewport');
    const viewport = styler(vp);
    const c = this.el.nativeElement.querySelector('.mobile-viewport .carousel');
    const carousel = styler(c);

    const startX = viewport.get('x');
    const endX = this.activeMobileWidget.length > 0 ? (evt.target as Window).innerWidth * -1 : 0;

    if (startX !== endX) {
      carousel.set('x', endX);
    }
  }

  ngOnInit(): void {
    this.init();

    this.ws.call('failover.licensed').pipe(untilDestroyed(this)).subscribe((hasFailover) => {
      if (hasFailover) {
        this.isHa = true;
      }
    });
    this.sysinfoReady = true;
  }

  ngOnDestroy(): void {
    this.stopListeners();
    this.core.unregister({ observerClass: this });

    // Restore top level scrolling
    const wrapper = document.querySelector<HTMLElement>('.fn-maincontent');
    wrapper.style.overflow = 'auto';
  }

  init(): void {
    this.startListeners();

    this.ws.call('interface.query').pipe(untilDestroyed(this)).subscribe((interfaces) => {
      const clone = [...interfaces] as DashboardNetworkInterface[];
      const removeNics: { [nic: string]: number | string } = {};

      // Store keys for fast lookup
      const nicKeys: { [nic: string]: number | string } = {};
      interfaces.forEach((item, index) => {
        nicKeys[item.name] = index.toString();
      });

      // Process Vlans (attach vlans to their parent)
      interfaces.forEach((item, index) => {
        if (item.type !== NetworkInterfaceType.Vlan && !clone[index].state.vlans) {
          clone[index].state.vlans = [];
        }

        if (item.type === NetworkInterfaceType.Vlan) {
          const parentIndex = parseInt(nicKeys[item.state.parent] as string);
          if (!clone[parentIndex].state.vlans) {
            clone[parentIndex].state.vlans = [];
          }

          clone[parentIndex].state.vlans.push(item.state);
          removeNics[item.name] = index;
        }
      });

      // Process LAGGs
      interfaces.forEach((item, index) => {
        if (item.type === NetworkInterfaceType.LinkAggregation) {
          clone[index].state.lagg_ports = item.lag_ports;
          item.lag_ports.forEach((nic) => {
            // Consolidate addresses
            clone[index].state.aliases.forEach((item: any) => { item.interface = nic; });
            clone[index].state.aliases = clone[index].state.aliases.concat(clone[nicKeys[nic] as number].state.aliases);

            // Consolidate vlans
            clone[index].state.vlans.forEach((item) => { item.interface = nic; });
            clone[index].state.vlans = clone[index].state.vlans.concat(clone[nicKeys[nic] as number].state.vlans);

            // Mark interface for removal
            removeNics[nic] = nicKeys[nic];
          });
        }
      });

      // Remove NICs from list
      for (let i = clone.length - 1; i >= 0; i--) {
        if (removeNics[clone[i].name]) {
          // Remove
          clone.splice(i, 1);
        } else {
          // Only keep INET addresses
          clone[i].state.aliases = clone[i].state.aliases.filter((address) => {
            return [NetworkInterfaceAliasType.Inet, NetworkInterfaceAliasType.Inet6].includes(address.type);
          });
        }
      }

      // Update NICs array
      this.nics = clone;

      this.isDataReady();
    });

    this.getDisksData();
  }

  startListeners(): void {
    this.core.register({ observerClass: this, eventName: 'UserAttributes' }).pipe(untilDestroyed(this)).subscribe((evt: CoreEvent) => {
      if (evt.data.dashState) {
        this.applyState(this.sanitizeState(evt.data.dashState));
      }
      this.dashStateReady = true;
    });

    this.ws.sub<ReportingRealtimeUpdate>('reporting.realtime').pipe(untilDestroyed(this)).subscribe((update) => {
      if (update.cpu) {
        this.statsDataEvent$.next({ name: 'CpuStats', data: update.cpu });
      }

      if (update.virtual_memory) {
        const memStats: MemoryStatsEventData = { ...update.virtual_memory };

        if (update.zfs && update.zfs.arc_size !== null) {
          memStats.arc_size = update.zfs.arc_size;
        }
        this.statsDataEvent$.next({ name: 'MemoryStats', data: memStats });
      }

      if (update.interfaces) {
        const keys = Object.keys(update.interfaces);
        keys.forEach((key) => {
          const data = update.interfaces[key];
          this.statsDataEvent$.next({ name: 'NetTraffic_' + key, data });
        });
      }
    });
  }

  stopListeners(): void {
    // unsubsribe from global actions
    if (this.formEvents$) {
      this.formEvents$.complete();
    }
  }

  setVolumeData(data: Dataset[]): void {
    const vd: VolumesData = {};

    data.forEach((dataset) => {
      if (typeof dataset === undefined || !dataset) { return; }
      const usedPercent = dataset.used.parsed / (dataset.used.parsed + dataset.available.parsed);
      const zvol = {
        avail: dataset.available.parsed,
        id: dataset.id,
        name: dataset.name,
        used: dataset.used.parsed,
        used_pct: (usedPercent * 100).toFixed(0) + '%',
      };

      vd[zvol.id] = zvol;
    });

    this.volumeData = vd;
  }

  getDisksData(): void {
    if (this.interval) {
      clearInterval(this.interval);
    }

    this.interval = setInterval(() => {
      this.loadVolumeData();
    }, 15000);

    this.core.register({ observerClass: this, eventName: 'SysInfo' }).pipe(untilDestroyed(this)).subscribe((evt: SysInfoEvent) => {
      if (typeof this.systemInformation === 'undefined') {
        this.systemInformation = evt.data;
        if (!this.pools || this.pools.length === 0) {
          this.loadPoolData();
        }
      }
    });

    this.core.emit({ name: 'SysInfoRequest', sender: this });
  }

  isDataReady(): void {
    const isReady = Boolean(
      this.statsDataEvent$ && Array.isArray(this.pools) && this.nics,
    );

    if (!isReady) {
      return;
    }

    this.availableWidgets = this.generateDefaultConfig();
    if (!this.dashState) {
      this.setDashState(this.availableWidgets);
    }

    this.formEvents$.pipe(untilDestroyed(this)).subscribe((evt: CoreEvent) => {
      switch (evt.name) {
        case 'FormSubmit':
          this.setDashState(evt.data);
          break;
        case 'ToolbarChanged':
          this.handleToolbarChanged(evt);
          break;
      }
    });

    this.actionsConfig = this.getActionsConfig(this.formEvents$);

    this.core.emit({ name: 'GlobalActions', data: this.actionsConfig, sender: this });
    this.loadUserAttributes();
  }

  generateDefaultConfig(): DashConfigItem[] {
    const conf: DashConfigItem[] = [
      { name: 'System Information', rendered: true, id: '0' },
    ];

    if (this.isHa) {
      conf.push({
        name: 'System Information(Standby)', identifier: 'passive,true', rendered: true, id: conf.length.toString(),
      });
    }

    conf.push({ name: 'Help', rendered: true });

    conf.push({ name: 'CPU', rendered: true, id: conf.length.toString() });
    conf.push({ name: 'Memory', rendered: true, id: conf.length.toString() });

    conf.push({ name: 'Storage', rendered: true, id: conf.length.toString() });

    this.pools.forEach((pool) => {
      conf.push({
        name: 'Pool', identifier: 'name,' + pool.name, rendered: false, id: conf.length.toString(),
      });
    });

    conf.push({ name: 'Network', rendered: true, id: conf.length.toString() });

    this.nics.forEach((nic) => {
      conf.push({
        name: 'Interface', identifier: 'name,' + nic.name, rendered: false, id: conf.length.toString(),
      });
    });

    return conf;
  }

  volumeDataFromConfig(item: DashConfigItem): VolumesData | VolumeData {
    let spl: string[];
    let key: string;
    let value: string;
    if (item.identifier) {
      spl = item.identifier.split(',');
      key = spl[0] as keyof Pool;
      value = spl[1];
    }

    switch (item.name.toLowerCase()) {
      case 'storage':
        return this.volumeData;
      default:
        const pool = this.pools.find((pool) => pool[key as keyof Pool] === value);
        if (!pool) {
          console.warn(`Pool for ${item.name} [${item.identifier}] widget is not available!`);
          return;
        }
        return this.volumeData && this.volumeData[pool.name];
    }
  }

  dataFromConfig(item: DashConfigItem): Subject<CoreEvent> | DashboardNicState | Pool | Pool[] {
    let spl: string[];
    let key: string;
    let value: string;
    if (item.identifier) {
      spl = item.identifier.split(',');
      key = spl[0];
      value = spl[1];
    }

    // TODO: Convoluted typing, split apart.
    // eslint-disable-next-line rxjs/finnish
    let data: Subject<CoreEvent> | DashboardNicState | Pool | Pool[];

    switch (item.name.toLowerCase()) {
      case 'cpu':
        data = this.statsDataEvent$;
        break;
      case 'memory':
        data = this.statsDataEvent$;
        break;
      case 'pool':
        if (spl) {
          const pools = this.pools.filter((pool) => pool[key as keyof Pool] === value);
          if (pools) { data = pools[0]; }
        } else {
          console.warn('DashConfigItem has no identifier!');
        }
        break;
      case 'interface':
        if (spl) {
          const nics = this.nics.filter((nic) => nic[key as keyof DashboardNetworkInterface] === value);
          if (nics) { data = nics[0].state; }
        } else {
          console.warn('DashConfigItem has no identifier!');
        }
        break;
      case 'storage':
        data = this.pools;
        break;
    }

    if (!data) {
      console.warn(`Data for ${item.name} [${item.identifier}] widget is not available!`);
    }

    return data;
  }

  toggleShake(): void {
    if (this.shake) {
      this.shake = false;
    } else if (!this.shake) {
      this.shake = true;
    }
  }

  showConfigForm(): void {
    const modal = this.slideInService.open(DashboardFormComponent);
    modal.setupForm(this.dashState, this.formEvents$);
  }

  private sanitizeState(state: DashConfigItem[]): DashConfigItem[] {
    return state.filter((widget) => {
      if (
        ['pool', 'storage'].includes(widget.name.toLowerCase())
       && (!this.volumeDataFromConfig(widget) || !this.dataFromConfig(widget))
      ) {
        return false;
      }
      return true;
    });
  }

  private applyState(state: DashConfigItem[]): void {
    // This reconciles current state with saved dashState

    if (!this.dashState) {
      console.warn('Cannot apply saved state to dashboard. Property dashState does not exist!');
      return;
    }

    const hidden = this.dashState
<<<<<<< HEAD
      .filter((w) => state.every((s) => {
        return !(w.identifier && w.identifier === s.identifier || w.name && w.name === s.name);
      }))
=======
      .filter((w) => state.every((s) => !(w?.identifier == s.identifier || w?.name == s.name)))
>>>>>>> d811e333
      .map((widget) => ({ ...widget, rendered: false }));

    this.setDashState([...state, ...hidden]);
  }

  private setDashState(dashState: DashConfigItem[]): void {
    this.dashState = dashState;
    this.renderedWidgets = dashState.filter((x) => x.rendered);
  }

  private getActionsConfig(target$: Subject<CoreEvent>): EntityToolbarActionConfig {
    const controls = [
      this.cancelButtonConfig,
      this.confirmButtonConfig,
      this.reorderButtonConfig,
      {
        name: 'dashConfig',
        label: this.translate.instant('Configure'),
        type: 'button',
        value: 'click',
        color: 'primary',
      } as ControlConfig,
    ];

    const actionsConfig = {
      actionType: EntityToolbarComponent,
      actionConfig: {
        target: target$,
        controls,
      },
    };
    return actionsConfig;
  }

  private onScreenSizeChange(newScreenType: string, oldScreenType: string): void {
    if (newScreenType === 'Desktop' && oldScreenType === 'Mobile') {
      this.enableReorderMode();
    }

    if (newScreenType === 'Mobile' && oldScreenType === 'Desktop') {
      this.disableReorderMode();
    }
  }

  private handleToolbarChanged(evt: CoreEvent): void {
    switch (evt.data?.event_control) {
      case 'dashReorder':
        this.previousState = this.dashState.map((x) => ({ ...x }));

        this.enterReorderMode();
        break;

      case 'dashConfirm':
        this.saveState(this.dashState);
        delete this.previousState;

        this.exitReorderMode();
        break;

      case 'dashCancel':
        this.exitReorderMode();
        break;

      default:
        this.showConfigForm();
    }
  }

  private enterReorderMode(): void {
    this.reorderMode = true;

    this.reorderButtonConfig.type = 'hidden';

    this.confirmButtonConfig.type = 'button';
    this.cancelButtonConfig.type = 'button';
  }

  private exitReorderMode(): void {
    if (this.previousState) {
      this.setDashState(this.previousState);
      delete this.previousState;
    }

    this.reorderMode = false;

    this.reorderButtonConfig.type = 'button';

    this.confirmButtonConfig.type = 'hidden';
    this.cancelButtonConfig.type = 'hidden';
  }

  private enableReorderMode(): void {
    this.reorderMode = false;

    this.reorderButtonConfig.type = 'button';

    this.confirmButtonConfig.type = 'hidden';
    this.cancelButtonConfig.type = 'hidden';
  }

  private disableReorderMode(): void {
    if (this.reorderMode) {
      this.exitReorderMode();
    }

    this.reorderButtonConfig.type = 'hidden';
  }

  private saveState(state: DashConfigItem[]): void {
    this.ws.call('user.set_attribute', [1, 'dashState', state])
      .pipe(untilDestroyed(this))
      .subscribe((res) => {
        if (!res) {
          throw new Error('Unable to save Dashboard State');
        }
      });
  }

  private loadPoolData(): void {
    this.ws.call('pool.query').pipe(untilDestroyed(this)).subscribe((pools) => {
      this.pools = pools;

      if (this.pools.length > 0) {
        this.loadVolumeData();
      } else {
        this.setVolumeData([]);
        this.isDataReady();
      }
    });
  }

  private loadVolumeData(): void {
    this.ws
      .call('pool.dataset.query', [[], { extra: { retrieve_children: false } }])
      .pipe(untilDestroyed(this))
      .subscribe((dataset) => {
        this.setVolumeData(dataset);
        if (this.initialLoading) {
          this.isDataReady();
        }
        this.initialLoading = false;
      });
  }

  private loadUserAttributes(): void {
    this.ws.call('user.query', [[['id', '=', 1]]]).pipe(untilDestroyed(this)).subscribe((user) => {
      if (user[0].attributes.preferences.dashState) {
        this.applyState(user[0].attributes.preferences.dashState);
      }
      this.dashStateReady = true;
    });
  }
}<|MERGE_RESOLUTION|>--- conflicted
+++ resolved
@@ -597,13 +597,7 @@
     }
 
     const hidden = this.dashState
-<<<<<<< HEAD
-      .filter((w) => state.every((s) => {
-        return !(w.identifier && w.identifier === s.identifier || w.name && w.name === s.name);
-      }))
-=======
-      .filter((w) => state.every((s) => !(w?.identifier == s.identifier || w?.name == s.name)))
->>>>>>> d811e333
+      .filter((w) => state.every((s) => !(w?.identifier === s.identifier || w?.name === s.name)))
       .map((widget) => ({ ...widget, rendered: false }));
 
     this.setDashState([...state, ...hidden]);
