<<<<<<< HEAD
import { Component, OnDestroy, OnInit } from '@angular/core';
=======
import { Component } from '@angular/core';
>>>>>>> 207adbc1
import { MatCheckboxChange } from '@angular/material/checkbox';
import { Router, ActivatedRoute } from '@angular/router';
import { UntilDestroy, untilDestroyed } from '@ngneat/until-destroy';
import { TranslateService } from '@ngx-translate/core';
import { PreferencesService } from 'app/core/services/preferences.service';
import helptext from 'app/helptext/account/group-list';
import { DialogFormConfiguration } from 'app/pages/common/entity/entity-dialog/dialog-form-configuration.interface';
import { EntityDialogComponent } from 'app/pages/common/entity/entity-dialog/entity-dialog.component';
import { EntityTableComponent } from 'app/pages/common/entity/entity-table';
import { EntityTableAction, EntityTableConfig } from 'app/pages/common/entity/entity-table/entity-table.interface';
import { EntityUtils } from 'app/pages/common/entity/utils';
import { DialogService } from 'app/services';
import { AppLoaderService } from 'app/services/app-loader/app-loader.service';
import { ModalService } from 'app/services/modal.service';
import { WebSocketService } from 'app/services/ws.service';
import { T } from 'app/translate-marker';
import { GroupFormComponent } from '../group-form/group-form.component';

@UntilDestroy()
@Component({
  selector: 'app-group-list',
  template: '<entity-table [title]="title" [conf]="this"></entity-table>',
})
<<<<<<< HEAD
export class GroupListComponent implements EntityTableConfig, OnInit, OnDestroy {
=======
export class GroupListComponent implements EntityTableConfig {
>>>>>>> 207adbc1
  title = 'Groups';
  queryCall: 'group.query' = 'group.query';
  wsDelete: 'group.delete' = 'group.delete';
  route_add = ['account', 'groups', 'add'];
  protected route_add_tooltip = T('Add Group');
  route_edit: string[] = ['account', 'groups', 'edit'];
  protected entityList: any;
  protected loaderOpen = false;
  globalConfig = {
    id: 'config',
    tooltip: helptext.globalConfigTooltip,
    onClick: () => {
      this.toggleBuiltins();
    },
  };
  addComponent: GroupFormComponent;

  columns = [
    { name: 'Group', prop: 'group', always_display: true },
    { name: 'GID', prop: 'gid' },
    { name: 'Builtin', prop: 'builtin' },
    { name: 'Permit Sudo', prop: 'sudo' },
    { name: 'Samba Authentication', prop: 'smb', hidden: true },
  ];
  rowIdentifier = 'group';
  config = {
    paging: true,
    sorting: { columns: this.columns },
    deleteMsg: {
      title: T('Group'),
      key_props: ['group'],
    },
  };

  constructor(private _router: Router, protected dialogService: DialogService,
    protected loader: AppLoaderService, protected ws: WebSocketService,
    protected prefService: PreferencesService, private translate: TranslateService,
    protected aroute: ActivatedRoute, private modalService: ModalService) {}

  ngOnInit(): void {
    this.refreshGroupForm();
    this.modalService.refreshForm$.pipe(untilDestroyed(this)).subscribe(() => {
      this.refreshGroupForm();
    });
  }

  refreshGroupForm(): void {
    this.addComponent = new GroupFormComponent(this._router, this.ws, this.modalService);
  }

  resourceTransformIncomingRestData(data: any[]): any[] {
    // Default setting is to hide builtin groups
    if (this.prefService.preferences.hide_builtin_groups) {
      const newData: any[] = [];
      data.forEach((item) => {
        if (!item.builtin) {
          newData.push(item);
        }
      });
      return data = newData;
    }
    return data;
  }

  afterInit(entityList: EntityTableComponent): void {
    this.entityList = entityList;
    setTimeout(() => {
      if (this.prefService.preferences.showGroupListMessage) {
        this.showOneTimeBuiltinMsg();
      }
    }, 2000);

    this.modalService.refreshTable$.pipe(untilDestroyed(this)).subscribe(() => {
      this.entityList.getData();
    });
  }

  isActionVisible(actionId: string, row: any): boolean {
    if (actionId === 'delete' && row.builtin === true) {
      return false;
    }
    return true;
  }

  getActions(row: any): EntityTableAction[] {
    const actions = [];
    actions.push({
      id: row.group,
      name: helptext.group_list_actions_id_member,
      label: helptext.group_list_actions_label_member,
      icon: 'people',
      onClick: (members: any) => {
        this._router.navigate(new Array('/').concat(
          ['credentials', 'groups', 'members', members.id],
        ));
      },
    });
    if (row.builtin === !true) {
      actions.push({
        id: row.group,
        icon: 'edit',
        label: helptext.group_list_actions_label_edit,
        name: helptext.group_list_actions_id_edit,
        onClick: (members_edit: any) => {
          this.modalService.open('slide-in-form', this.addComponent, members_edit.id);
        },
      });
      actions.push({
        id: row.group,
        icon: 'delete',
        name: 'delete',
        label: helptext.group_list_actions_label_delete,
        onClick: (members_delete: any) => {
          const self = this;
          this.loader.open();
          self.ws.call('user.query', [[['group.id', '=', members_delete.id]]]).pipe(untilDestroyed(this)).subscribe(
            (usersInGroup) => {
              this.loader.close();

              const conf: DialogFormConfiguration = {
                title: helptext.deleteDialog.title,
                message: helptext.deleteDialog.message + `<i>${members_delete.group}</i>?`,
                fieldConfig: [],
                confirmCheckbox: true,
                saveButtonText: helptext.deleteDialog.saveButtonText,
                preInit() {
                  if (!usersInGroup.length) {
                    return;
                  }
                  conf.fieldConfig.push({
                    type: 'checkbox',
                    name: 'delete_users',
                    placeholder: T(`Delete ${usersInGroup.length} user(s) with this primary group?`),
                    value: false,
                    onChange: (valueChangeData: { event: MatCheckboxChange }) => {
                      if (valueChangeData.event.checked) {
                        self.dialogService.Info('Following users will be deleted', usersInGroup.map((user, index) => {
                          if (user.full_name && user.full_name.length) {
                            return (index + 1) + '. ' + user.username + ' (' + user.full_name + ')';
                          }
                          return (index + 1) + '. ' + user.username;
                        }).join('\n'));
                      }
                    },
                  });
                },
                customSubmit(entityDialog: EntityDialogComponent) {
                  entityDialog.dialogRef.close(true);
                  self.loader.open();
                  self.ws.call(self.wsDelete, [members_delete.id, entityDialog.formValue])
                    .pipe(untilDestroyed(this))
                    .subscribe(() => {
                      self.entityList.getData();
                      self.loader.close();
                    },
                    (err) => {
                      new EntityUtils().handleWSError(self, err, self.dialogService);
                      self.loader.close();
                    });
                },
              };
              this.dialogService.dialogForm(conf);
            }, (err) => {
              this.loader.close();
              new EntityUtils().handleWSError(self, err, self.dialogService);
            },
          );
        },
      });
    }

    return actions as EntityTableAction[];
  }

  ableToDeleteAllMembers(group: any): boolean {
    return group.users.length !== 0;
  }

  toggleBuiltins(): void {
    const show = this.prefService.preferences.hide_builtin_groups
      ? helptext.builtins_dialog.show
      : helptext.builtins_dialog.hide;
    this.translate.get(show).pipe(untilDestroyed(this)).subscribe((action: string) => {
      this.translate.get(helptext.builtins_dialog.title).pipe(untilDestroyed(this)).subscribe((title: string) => {
        this.translate.get(helptext.builtins_dialog.message).pipe(untilDestroyed(this)).subscribe((message: string) => {
          this.dialogService.confirm(action + title,
            action + message, true, action)
            .pipe(untilDestroyed(this)).subscribe((res: boolean) => {
              if (res) {
                this.prefService.preferences.hide_builtin_groups = !this.prefService.preferences.hide_builtin_groups;
                this.prefService.savePreferences();
                this.entityList.needTableResize = false;
                this.entityList.getData();
              }
            });
        });
      });
    });
  }

  showOneTimeBuiltinMsg(): void {
    this.prefService.preferences.showGroupListMessage = false;
    this.prefService.savePreferences();
    this.dialogService.confirm(helptext.builtinMessageDialog.title, helptext.builtinMessageDialog.message,
      true, helptext.builtinMessageDialog.button, false, '', '', '', '', true);
  }

  doAdd(): void {
    this.modalService.open('slide-in-form', this.addComponent);
  }
}<|MERGE_RESOLUTION|>--- conflicted
+++ resolved
@@ -1,8 +1,4 @@
-<<<<<<< HEAD
-import { Component, OnDestroy, OnInit } from '@angular/core';
-=======
-import { Component } from '@angular/core';
->>>>>>> 207adbc1
+import { Component, OnInit } from '@angular/core';
 import { MatCheckboxChange } from '@angular/material/checkbox';
 import { Router, ActivatedRoute } from '@angular/router';
 import { UntilDestroy, untilDestroyed } from '@ngneat/until-destroy';
@@ -26,11 +22,7 @@
   selector: 'app-group-list',
   template: '<entity-table [title]="title" [conf]="this"></entity-table>',
 })
-<<<<<<< HEAD
-export class GroupListComponent implements EntityTableConfig, OnInit, OnDestroy {
-=======
-export class GroupListComponent implements EntityTableConfig {
->>>>>>> 207adbc1
+export class GroupListComponent implements EntityTableConfig, OnInit {
   title = 'Groups';
   queryCall: 'group.query' = 'group.query';
   wsDelete: 'group.delete' = 'group.delete';
