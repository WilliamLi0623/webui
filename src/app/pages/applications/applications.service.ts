import { Injectable } from '@angular/core';
import { Observable } from 'rxjs';
<<<<<<< HEAD
import { Catalog, CatalogApp } from 'app/interfaces/catalog.interface';
=======
import { UpgradeSummary } from 'app/interfaces/application.interface';
import { Catalog } from 'app/interfaces/catalog.interface';
>>>>>>> 3ff6dfaf
import { NetworkInterface } from 'app/interfaces/network-interface.interface';
import { Pool } from 'app/interfaces/pool.interface';
import { WebSocketService } from 'app/services/index';

@Injectable({ providedIn: 'root' })
export class ApplicationsService {
  constructor(private ws: WebSocketService) {}

  getPoolList(): Observable<Pool[]> {
    return this.ws.call('pool.query');
  }

  getKubernetesConfig(): Observable<any> {
    return this.ws.call('kubernetes.config');
  }

  getKubernetesServiceStarted(): Observable<any> {
    return this.ws.call('service.started', ['kubernetes']);
  }

  getAllCatalogItems(): Observable<Catalog[]> {
    return this.ws.call('catalog.query', [[], { extra: { cache: true, retrieve_versions: false, item_details: true } }]);
  }

  getCatalogItem(name: string, catalog: string, train: string): Observable<CatalogApp> {
    return this.ws.call('catalog.get_item_details', [name, { cache: true, catalog, train }]);
  }

  getBindIPChoices(): Observable<any[]> {
    return this.ws.call('kubernetes.bindip_choices');
  }

  getDockerImages(): Observable<any[]> {
    return this.ws.call('docker.images.query');
  }

  getCatItems(label: string): Observable<any> {
    return this.ws.call('catalog.items', [label]);
  }

  getChartReleases(name?: string): Observable<any[]> {
    const secondOption = { extra: { history: true } };

    if (name) {
      return this.ws.call('chart.release.query', [[['name', '=', name]]]);
    }
    return this.ws.call('chart.release.query', [[], secondOption]);
  }

  getChartReleaseNames(): Observable<any[]> {
    return this.ws.call('chart.release.query', [[], { select: ['name'] }]);
  }

  setReplicaCount(name: string, count: number): Observable<any> {
    return this.ws.call('chart.release.scale', [name, { replica_count: count }]);
  }

  getPodConsoleChoices(name: string): Observable<any[]> {
    return this.ws.call('chart.release.pod_console_choices', [name]);
  }

  getNICChoices(): Observable<any[]> {
    return this.ws.call('chart.release.nic_choices');
  }

  getInterfaces(): Observable<NetworkInterface[]> {
    return this.ws.call('interface.query');
  }

  getChartReleaseWithResources(name: string): Observable<any[]> {
    const secondOption = { extra: { retrieve_resources: true } };
    return this.ws.call('chart.release.query', [[['name', '=', name]], secondOption]);
  }

  getChartReleaseEvents(name: string): Observable<any[]> {
    return this.ws.call('chart.release.events', [name]);
  }

  getContainerConfig(): Observable<any> {
    return this.ws.call('container.config');
  }

  updateContainerConfig(enable_image_updates: boolean): Observable<any> {
    return this.ws.call('container.update', [{ enable_image_updates }]);
  }

  getUpgradeSummary(name: string): Observable<UpgradeSummary> {
    return this.ws.call('chart.release.upgrade_summary', [name]);
  }
}<|MERGE_RESOLUTION|>--- conflicted
+++ resolved
@@ -1,11 +1,7 @@
 import { Injectable } from '@angular/core';
 import { Observable } from 'rxjs';
-<<<<<<< HEAD
+import { UpgradeSummary } from 'app/interfaces/application.interface';
 import { Catalog, CatalogApp } from 'app/interfaces/catalog.interface';
-=======
-import { UpgradeSummary } from 'app/interfaces/application.interface';
-import { Catalog } from 'app/interfaces/catalog.interface';
->>>>>>> 3ff6dfaf
 import { NetworkInterface } from 'app/interfaces/network-interface.interface';
 import { Pool } from 'app/interfaces/pool.interface';
 import { WebSocketService } from 'app/services/index';
