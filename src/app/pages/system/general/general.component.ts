--- conflicted
+++ resolved
@@ -329,16 +329,9 @@
     if (this.protocol !== newprotocol ||
         this.http_port !== new_http_port ||
         this.https_port !== new_https_port ||
-<<<<<<< HEAD
-        this.redirect !== new_redirect) {
-      this.dialog.confirm(helptext.dialog_confirm_title, helptext.dialog_confirm_message)
-=======
         this.redirect !== new_redirect ||
         this.guicertificate !== new_guicertificate) {
-      this.dialog.confirm(T("Restart Web Service"), T("The web service must restart \
-                             for the protocol changes to take effect. The UI will be \
-                             temporarily unavailable. Restart the service?"))
->>>>>>> c4488817
+      this.dialog.confirm(helptext.dialog_confirm_title, helptext.dialog_confirm_message)
         .subscribe((res)=> {
           if (res) {
             let href = window.location.href;
