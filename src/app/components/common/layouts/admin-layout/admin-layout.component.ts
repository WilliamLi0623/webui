--- conflicted
+++ resolved
@@ -85,7 +85,6 @@
       core.emit({ name: 'MediaChange', data: change, sender: this });
     });
 
-<<<<<<< HEAD
     // Subscribe to Theme Changes
     core.register({
       observerClass: this,
@@ -96,10 +95,6 @@
       // this.logoPath = theme.logoPath;
       // this.logoTextPath = theme.logoTextPath;
     });
-=======
-    // Translator init
-    language.getMiddlewareLanguage();
->>>>>>> 45d519e7
 
     // Subscribe to Preference Changes
     core.register({
