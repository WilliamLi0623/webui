--- conflicted
+++ resolved
@@ -395,7 +395,6 @@
     this.dialogService.Info(ha_status, reasons, '500px', ha_icon, true);
   }
 
-<<<<<<< HEAD
   checkUpgradePending() {
     this.ws.call('failover.upgrade_pending').subscribe((res) => {
       this.upgradeWaitingToFinish = res;
@@ -425,7 +424,9 @@
             this.dialogService.errorReport(failure.error, failure.reason, failure.trace.formatted);
           });
         }
-=======
+      });
+  }
+
   getDirServicesStatus() {
     let counter = 0;
     this.ws.call('activedirectory.get_state').subscribe((res) => {
@@ -444,7 +445,6 @@
           counter > 0 ? this.showDirServicesIcon = true : this.showDirServicesIcon = false;
         });
       });
->>>>>>> 3ecb4486
     });
   }
 }