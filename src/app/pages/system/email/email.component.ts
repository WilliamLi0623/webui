<<<<<<< HEAD
import { Component } from '@angular/core';
=======
import {
  ApplicationRef, Component, Injector,
} from '@angular/core';
import { FormControl } from '@angular/forms';
>>>>>>> 55e69d12
import { MatDialog } from '@angular/material/dialog';
import { Router } from '@angular/router';
import { UntilDestroy, untilDestroyed } from '@ngneat/until-destroy';
import * as _ from 'lodash';
import { BehaviorSubject } from 'rxjs';
import { ProductType } from 'app/enums/product-type.enum';
import { helptext_system_email } from 'app/helptext/system/email';
import { FormConfiguration } from 'app/interfaces/entity-form.interface';
import { EntityFormComponent } from 'app/pages/common/entity/entity-form';
import { FieldSets } from 'app/pages/common/entity/entity-form/classes/field-sets';
import { FieldConfig } from 'app/pages/common/entity/entity-form/models/field-config.interface';
import { EntityJobComponent } from 'app/pages/common/entity/entity-job/entity-job.component';
import { EntityUtils } from 'app/pages/common/entity/utils';
import {
<<<<<<< HEAD
  DialogService, WebSocketService, AppLoaderService,
} from '../../../services';
import { FieldConfig } from '../../common/entity/entity-form/models/field-config.interface';
import { EntityJobComponent } from '../../common/entity/entity-job/entity-job.component';
import { EntityUtils } from 'app/pages/common/entity/utils';
=======
  DialogService, RestService, WebSocketService, AppLoaderService,
} from 'app/services';
>>>>>>> 55e69d12
import { T } from 'app/translate-marker';

interface OAuthData {
  client_id?: string;
  client_secret?: string;
  refresh_token?: string;
}

@UntilDestroy()
@Component({
  selector: 'app-email',
  template: `
  <entity-form [conf]="this"></entity-form>
  `,
})
export class EmailComponent implements FormConfiguration {
  queryCall: 'mail.config' = 'mail.config';
  updateCall: 'mail.update' = 'mail.update';
  entityEdit: EntityFormComponent;
  rootEmail: string;
  private oauthCreds: BehaviorSubject<OAuthData> = new BehaviorSubject({});
  customSubmit = this.saveConfigSubmit;
  custActions: any[] = [{
    id: 'send_mail',
    name: T('Send Test Mail'),
    function: () => {
      if (this.rootEmail) {
        const value = _.cloneDeep(this.entityEdit.formGroup.value);
        if (!value.send_mail_method) {
          delete value.pass;
          value.smtp = false;
          value.oauth = this.oauthCreds.getValue();
        } else {
          delete value.oauth;
        }
        delete value.send_mail_method;
        delete value.oauth_applied;

        const product_type = window.localStorage.getItem('product_type') as ProductType;
        const mailObj = {
          subject: 'TrueNAS Test Message',
          text: `This is a test message from TrueNAS ${product_type}.`,
        };
        this.ws.call('system.info').pipe(untilDestroyed(this)).subscribe((systemInfo) => {
          value.pass = value.pass || this.entityEdit.data.pass;

          mailObj['subject'] += ' hostname: ' + systemInfo.hostname;
          this.dialogRef = this.dialog.open(EntityJobComponent, { data: { title: 'EMAIL' }, disableClose: true });
          this.dialogRef.componentInstance.setCall('mail.send', [mailObj, value]);
          this.dialogRef.componentInstance.submit();
          this.dialogRef.componentInstance.success.pipe(untilDestroyed(this)).subscribe(() => {
            this.dialogRef.close(false);
            this.dialogservice.Info(T('Email'), T('Test email sent!'));
          });
          this.dialogRef.componentInstance.failure.pipe(untilDestroyed(this)).subscribe((e_res: any) => {
            this.dialogRef.componentInstance.setDescription(e_res.error);
          });
        });
      } else {
        this.dialogservice.Info(T('email'), T('Configure the root user email address.'));
      }
    },
  },
  ];

  fieldSets = new FieldSets([
    {
      name: helptext_system_email.fieldsets.general,
      label: true,
      config: [
        {
          type: 'input',
          name: 'fromemail',
          placeholder: helptext_system_email.fromemail.placeholder,
          tooltip: helptext_system_email.fromemail.tooltip,
          validation: helptext_system_email.fromemail.validation,
          required: true,
        },
        {
          type: 'input',
          name: 'fromname',
          placeholder: helptext_system_email.fromname.placeholder,
          tooltip: helptext_system_email.fromname.tooltip,
        },
        {
          type: 'radio',
          name: 'send_mail_method',
          onChange: (data) => {
            this.sendMailMethod.setValue(data.event.value);
          },
          placeholder: helptext_system_email.send_mail_method.placeholder,
          options: [
            {
              label: helptext_system_email.send_mail_method.smtp.placeholder,
              name: 'smtp',
              tooltip: helptext_system_email.send_mail_method.smtp.tooltip,
              value: true,
            },
            {
              label: helptext_system_email.send_mail_method.gmail.placeholder,
              name: 'gmail',
              tooltip: helptext_system_email.send_mail_method.gmail.tooltip,
              value: false,
            },
          ],
          value: true,
        },
        {
          type: 'input',
          name: 'outgoingserver',
          placeholder: helptext_system_email.outgoingserver.placeholder,
          tooltip: helptext_system_email.outgoingserver.tooltip,
        },
        {
          type: 'input',
          name: 'port',
          inputType: 'number',
          validation: helptext_system_email.port.validation,
          required: true,
          placeholder: helptext_system_email.port.placeholder,
          tooltip: helptext_system_email.port.tooltip,
        },
        {
          type: 'select',
          name: 'security',
          placeholder: helptext_system_email.security.placeholder,
          tooltip: helptext_system_email.security.tooltip,
          options: [
            { label: T('Plain (No Encryption)'), value: 'PLAIN' },
            { label: T('SSL (Implicit TLS)'), value: 'SSL' },
            { label: T('TLS (STARTTLS)'), value: 'TLS' },
          ],
        },
        {
          type: 'checkbox',
          name: 'smtp',
          onChange: (data: any) => {
            this.smtp.setValue(data.event.checked);
          },
          placeholder: helptext_system_email.auth.smtp.placeholder,
          tooltip: helptext_system_email.auth.smtp.tooltip,
          value: false,
        },
        {
          type: 'input',
          name: 'user',
          placeholder: helptext_system_email.user.placeholder,
          tooltip: helptext_system_email.user.tooltip,
          required: true,
          validation: helptext_system_email.user.validation,
        },
        {
          type: 'input',
          name: 'pass',
          placeholder: helptext_system_email.pass.placeholder,
          tooltip: helptext_system_email.pass.tooltip,
          inputType: 'password',
          togglePw: true,
          validation: helptext_system_email.pass.validation,
        },
        {
          type: 'paragraph',
          name: 'oauth_applied',
          paraText: 'Oauth credentials have been applied.',
          isLargeText: true,
          paragraphIcon: 'check_circle',
          paragraphIconSize: '24px',
          isHidden: true,
        },
        {
          type: 'paragraph',
          name: 'oauth_not_applied',
          paraText: 'Log in to Gmail to set up Oauth credentials.',
          paragraphIcon: 'info',
          paragraphIconSize: '24px',
          isLargeText: true,
          validation: helptext_system_email.user.validation,
          isHidden: true,
        },
        {
          type: 'button',
          name: 'login-gmail',
          customEventActionLabel: helptext_system_email.auth.login_button,
          customEventMethod: () => {
            const self = this;
            const dialogService = this.dialogservice;

            window.open('https://freenas.org/oauth/gmail?origin='
              + encodeURIComponent(window.location.toString()), '_blank', 'width=640,height=480');
            window.addEventListener('message', doAuth, false);

            function doAuth(message: any): void {
              if (message.data.oauth_portal) {
                if (message.data.error) {
                  dialogService.errorReport(T('Error'), message.data.error);
                } else {
                  self.oauthCreds.next(message.data.result);
                  self.checkForOauthCreds();
                }
              }
              window.removeEventListener('message', doAuth);
            }
          },
        },
      ],
    },
    { name: 'divider', divider: true },
  ]);

  protected dialogRef: any;

  private sendMailMethod: FormControl;
  private smtp: FormControl;
  private pass: FieldConfig;

  constructor(
    protected router: Router,
    protected ws: WebSocketService,
    private dialogservice: DialogService,
    protected dialog: MatDialog,
    protected loader: AppLoaderService,
  ) {}

  resourceTransformIncomingRestData(data: any): void {
    if (_.isEmpty(data.oauth)) {
      this.sendMailMethod.setValue(true);
    } else {
      this.sendMailMethod.setValue(false);
    }
    this.oauthCreds.next(data.oauth);
    delete data.pass;
    return data;
  }

  afterInit(entityEdit: EntityFormComponent): void {
    this.entityEdit = entityEdit;
    this.ws.call('user.query', [[['username', '=', 'root']]]).pipe(untilDestroyed(this)).subscribe((res) => {
      this.rootEmail = res[0].email;
    });
    this.pass = this.fieldSets.config('pass');
    this.smtp = entityEdit.formGroup.controls['smtp'] as FormControl;
    this.sendMailMethod = entityEdit.formGroup.controls['send_mail_method'] as FormControl;

    this.oauthCreds.pipe(untilDestroyed(this)).subscribe((value) => {
      this.sendMailMethod.setValue(!value.client_id);
    });

    this.sendMailMethod.valueChanges.pipe(untilDestroyed(this)).subscribe((value) => {
      this.toggleSmtpControls();
      this.toggleSmtpAuthControls();
      this.pass.hideButton = !value;

      if (!value) {
        this.checkForOauthCreds();
      } else {
        entityEdit.setDisabled('oauth_applied', true, true);
        entityEdit.setDisabled('oauth_not_applied', true, true);
      }
    });
    this.smtp.valueChanges.pipe(untilDestroyed(this)).subscribe(() => {
      this.toggleSmtpAuthControls();
    });
  }

  checkForOauthCreds(): void {
    if (this.oauthCreds.getValue().client_id) {
      this.entityEdit.setDisabled('oauth_applied', false, false);
      this.entityEdit.setDisabled('oauth_not_applied', true, true);
    } else {
      this.entityEdit.setDisabled('oauth_applied', true, true);
      this.entityEdit.setDisabled('oauth_not_applied', false, false);
    }
  }

  toggleSmtpAuthControls(): void {
    this.entityEdit.setDisabled('user', !this.sendMailMethod.value || !this.smtp.value, !this.sendMailMethod.value || !this.smtp.value);
    this.entityEdit.setDisabled('pass', !this.sendMailMethod.value || !this.smtp.value, !this.sendMailMethod.value || !this.smtp.value);
  }

  toggleSmtpControls(): void {
    this.entityEdit.setDisabled('outgoingserver', !this.sendMailMethod.value, !this.sendMailMethod.value);
    this.entityEdit.setDisabled('port', !this.sendMailMethod.value, !this.sendMailMethod.value);
    this.entityEdit.setDisabled('security', !this.sendMailMethod.value, !this.sendMailMethod.value);
    this.entityEdit.setDisabled('smtp', false, !this.sendMailMethod.value);
    this.entityEdit.setDisabled('login-gmail', this.sendMailMethod.value, this.sendMailMethod.value);
  }

  saveConfigSubmit(emailConfig: any): void {
    this.loader.open();
    const is_smtp_method = this.sendMailMethod.value;

    if (emailConfig.pass && typeof emailConfig.pass === 'string' && emailConfig.pass.trim() === '') {
      delete emailConfig.pass;
    }
    if (this.oauthCreds.getValue().client_id) {
      const oauth = {
        client_id: this.oauthCreds.getValue().client_id,
        client_secret: this.oauthCreds.getValue().client_secret,
        refresh_token: this.oauthCreds.getValue().refresh_token,
      };
      emailConfig.oauth = oauth;

      if (!is_smtp_method) {
        // switches from SMTP to Gmail Oauth method and disable smtp
        emailConfig.smtp = false;
        this.smtp.setValue(false);
      }
    } else {
      emailConfig.oauth = null;
    }

    if (is_smtp_method) {
      // switches from Gmail Oauth to SMTP method and remove oauth data
      emailConfig.oauth = null;
      this.oauthCreds.next({});
    }

    if (emailConfig.oauth_applied) {
      delete emailConfig.oauth_applied;
    }

    if (emailConfig.oauth_not_applied) {
      delete emailConfig.oauth_not_applied;
    }

    if (emailConfig.hasOwnProperty('send_mail_method')) {
      delete emailConfig.send_mail_method;
    }

    this.ws
      .call(this.updateCall, [emailConfig])
      .pipe(untilDestroyed(this)).subscribe(
        () => {
          this.entityEdit.success = true;
          this.entityEdit.formGroup.markAsPristine();
        },
        (error) => {
          this.loader.close();
          new EntityUtils().handleWSError(this, error, this.dialogservice);
        },
        () => this.loader.close(),
      );
  }
}<|MERGE_RESOLUTION|>--- conflicted
+++ resolved
@@ -1,11 +1,5 @@
-<<<<<<< HEAD
 import { Component } from '@angular/core';
-=======
-import {
-  ApplicationRef, Component, Injector,
-} from '@angular/core';
 import { FormControl } from '@angular/forms';
->>>>>>> 55e69d12
 import { MatDialog } from '@angular/material/dialog';
 import { Router } from '@angular/router';
 import { UntilDestroy, untilDestroyed } from '@ngneat/until-destroy';
@@ -20,16 +14,8 @@
 import { EntityJobComponent } from 'app/pages/common/entity/entity-job/entity-job.component';
 import { EntityUtils } from 'app/pages/common/entity/utils';
 import {
-<<<<<<< HEAD
   DialogService, WebSocketService, AppLoaderService,
-} from '../../../services';
-import { FieldConfig } from '../../common/entity/entity-form/models/field-config.interface';
-import { EntityJobComponent } from '../../common/entity/entity-job/entity-job.component';
-import { EntityUtils } from 'app/pages/common/entity/utils';
-=======
-  DialogService, RestService, WebSocketService, AppLoaderService,
 } from 'app/services';
->>>>>>> 55e69d12
 import { T } from 'app/translate-marker';
 
 interface OAuthData {
