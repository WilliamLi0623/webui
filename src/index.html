<<<<<<< HEAD
<!doctype html>
<html lang="en">
<head>
  <meta charset="utf-8">
  <!--<meta http-equiv="X-UA-Compatible" content="IE=edge" />-->
  <!--<script  src="generated/ie-polyfills.min.js"></script>-->
  <script nomodule="" src="assets/scripts/ie-support/ie-polyfills.min.js"></script>
  <title>FreeNAS</title>
  <base href="/">
  <meta name="viewport" content="width=device-width, initial-scale=1">
  <link rel="apple-touch-icon" sizes="57x57" href="assets/images/apple-icon-57x57.png">
  <link rel="apple-touch-icon" sizes="60x60" href="assets/images/apple-icon-60x60.png">
  <link rel="apple-touch-icon" sizes="72x72" href="assets/images/apple-icon-72x72.png">
  <link rel="apple-touch-icon" sizes="76x76" href="assets/images/apple-icon-76x76.png">
  <link rel="apple-touch-icon" sizes="114x114" href="assets/images/apple-icon-114x114.png">
  <link rel="apple-touch-icon" sizes="120x120" href="assets/images/apple-icon-120x120.png">
  <link rel="apple-touch-icon" sizes="144x144" href="assets/images/apple-icon-144x144.png">
  <link rel="apple-touch-icon" sizes="152x152" href="assets/images/apple-icon-152x152.png">
  <link rel="apple-touch-icon" sizes="180x180" href="assets/images/apple-icon-180x180.png">
  <link rel="icon" type="image/png" sizes="192x192"  href="assets/images/android-icon-192x192.png">
  <link rel="icon" type="image/png" sizes="32x32" href="assets/images/favicon-32x32.png">
  <link rel="icon" type="image/png" sizes="96x96" href="assets/images/favicon-96x96.png">
  <link rel="icon" type="image/png" sizes="16x16" href="assets/images/favicon-16x16.png">
  <link rel="manifest" href="assets/manifest.json">
  <meta name="msapplication-TileColor" content="#ffffff">
  <meta name="msapplication-TileImage" content="assets/images/ms-icon-144x144.png">
  <meta name="theme-color" content="#ffffff">
  <link href="assets/iconfont/material-icons.css" rel="stylesheet" />
  <link href="assets/iconfont/mdi/css/materialdesignicons.min.css" rel="stylesheet" />
  <link href="assets/iconfont/primeicons/primeicons.css" rel="stylesheet" />
    <script>
    /*var global = global || window;
    var Buffer = Buffer || [];
    var process = process || {
      env: { DEBUG: undefined },
      version: []
    };*/
  </script>
</head>
<body class="ix-blue"> 
  <app-root>
    <div class="app-loadr" style="background-color:var(--bg2);height:100vh; --bg1:#171E26;--bg2:#232d35;--fg1:#aaaaaa;--fg2:#cccccc;">
      <div style="position:relative;z-index:2;width:180px;height:180px;top:calc(50% - 90px);left:calc(50% - 90px);">
        <img alt="logo image background" class="" src="assets/images/light-logo.svg" style="width:100%; height:100%;">
        <!-- Put a loader in here at some point -->
      </div>



    </div>
  </app-root>
</body>
</html>
=======
<!doctype html>
<html lang="en">
<head>
  <meta charset="utf-8">
  <!--<meta http-equiv="X-UA-Compatible" content="IE=edge" />-->
  <!--<script  src="generated/ie-polyfills.min.js"></script>-->
  <script nomodule="" src="assets/scripts/ie-support/ie-polyfills.min.js"></script>
  <title id="main-page-title"></title>
  <base href="/">
  <meta name="viewport" content="width=device-width, initial-scale=1">
  <link rel="apple-touch-icon" sizes="57x57" href="assets/images/apple-icon-57x57.png">
  <link rel="apple-touch-icon" sizes="60x60" href="assets/images/apple-icon-60x60.png">
  <link rel="apple-touch-icon" sizes="72x72" href="assets/images/apple-icon-72x72.png">
  <link rel="apple-touch-icon" sizes="76x76" href="assets/images/apple-icon-76x76.png">
  <link rel="apple-touch-icon" sizes="114x114" href="assets/images/apple-icon-114x114.png">
  <link rel="apple-touch-icon" sizes="120x120" href="assets/images/apple-icon-120x120.png">
  <link rel="apple-touch-icon" sizes="144x144" href="assets/images/apple-icon-144x144.png">
  <link rel="apple-touch-icon" sizes="152x152" href="assets/images/apple-icon-152x152.png">
  <link rel="apple-touch-icon" sizes="180x180" href="assets/images/apple-icon-180x180.png">
  <link rel="icon" type="image/png" sizes="192x192"  href="assets/images/android-icon-192x192.png">
  <link rel="icon" type="image/png" sizes="32x32" href="assets/images/favicon-32x32.png">
  <link rel="icon" type="image/png" sizes="96x96" href="assets/images/favicon-96x96.png">
  <link id='fav16' rel="icon" type="image/png" sizes="16x16" href="assets/images/favicon-16x16.png">
  <link rel="manifest" href="assets/manifest.json">
  <meta name="msapplication-TileColor" content="#ffffff">
  <meta name="msapplication-TileImage" content="assets/images/ms-icon-144x144.png">
  <meta name="theme-color" content="#ffffff">
  <link href="assets/iconfont/material-icons.css" rel="stylesheet" />
  <link href="assets/iconfont/mdi/css/materialdesignicons.min.css" rel="stylesheet" />
  <link href="assets/iconfont/primeicons/primeicons.css" rel="stylesheet" />
</head>
<body class="ix-blue">
  <app-root>
    <div class="app-loadr" style="background-color:var(--bg2);height:100vh; --bg1:#171E26;--bg2:#232d35;--fg1:#aaaaaa;--fg2:#cccccc;">
      <div style="position:relative;z-index:2;width:180px;height:180px;top:calc(50% - 90px);left:calc(50% - 90px);">
        <img alt="logo image background" class="" id="brandLogo" src="assets/images/light-logo.svg" style="width:100%; height:100%;">
        <!-- Put a loader in here at some point -->
      </div>
    </div>
    <script>
      let is_freenas = window.localStorage['is_freenas'];
      if (is_freenas === 'true') {
      document.getElementById("main-page-title").innerHTML = "FreeNAS - " + window.location.hostname;
    } else {
      document.getElementById("main-page-title").innerHTML = "TrueNAS - " + window.location.hostname;
      document.getElementById('brandLogo').src = 'assets/images/TrueNAS_Logomark_White.svg';
      let fav=document.getElementById('fav16');
      fav.href="assets/images/TrueNAS_Logomark_Black.svg"; // Sets only the smallest favicon;
    }
    </script>
  </app-root>
</body>
</html>
>>>>>>> e264f9d4
<|MERGE_RESOLUTION|>--- conflicted
+++ resolved
@@ -1,58 +1,3 @@
-<<<<<<< HEAD
-<!doctype html>
-<html lang="en">
-<head>
-  <meta charset="utf-8">
-  <!--<meta http-equiv="X-UA-Compatible" content="IE=edge" />-->
-  <!--<script  src="generated/ie-polyfills.min.js"></script>-->
-  <script nomodule="" src="assets/scripts/ie-support/ie-polyfills.min.js"></script>
-  <title>FreeNAS</title>
-  <base href="/">
-  <meta name="viewport" content="width=device-width, initial-scale=1">
-  <link rel="apple-touch-icon" sizes="57x57" href="assets/images/apple-icon-57x57.png">
-  <link rel="apple-touch-icon" sizes="60x60" href="assets/images/apple-icon-60x60.png">
-  <link rel="apple-touch-icon" sizes="72x72" href="assets/images/apple-icon-72x72.png">
-  <link rel="apple-touch-icon" sizes="76x76" href="assets/images/apple-icon-76x76.png">
-  <link rel="apple-touch-icon" sizes="114x114" href="assets/images/apple-icon-114x114.png">
-  <link rel="apple-touch-icon" sizes="120x120" href="assets/images/apple-icon-120x120.png">
-  <link rel="apple-touch-icon" sizes="144x144" href="assets/images/apple-icon-144x144.png">
-  <link rel="apple-touch-icon" sizes="152x152" href="assets/images/apple-icon-152x152.png">
-  <link rel="apple-touch-icon" sizes="180x180" href="assets/images/apple-icon-180x180.png">
-  <link rel="icon" type="image/png" sizes="192x192"  href="assets/images/android-icon-192x192.png">
-  <link rel="icon" type="image/png" sizes="32x32" href="assets/images/favicon-32x32.png">
-  <link rel="icon" type="image/png" sizes="96x96" href="assets/images/favicon-96x96.png">
-  <link rel="icon" type="image/png" sizes="16x16" href="assets/images/favicon-16x16.png">
-  <link rel="manifest" href="assets/manifest.json">
-  <meta name="msapplication-TileColor" content="#ffffff">
-  <meta name="msapplication-TileImage" content="assets/images/ms-icon-144x144.png">
-  <meta name="theme-color" content="#ffffff">
-  <link href="assets/iconfont/material-icons.css" rel="stylesheet" />
-  <link href="assets/iconfont/mdi/css/materialdesignicons.min.css" rel="stylesheet" />
-  <link href="assets/iconfont/primeicons/primeicons.css" rel="stylesheet" />
-    <script>
-    /*var global = global || window;
-    var Buffer = Buffer || [];
-    var process = process || {
-      env: { DEBUG: undefined },
-      version: []
-    };*/
-  </script>
-</head>
-<body class="ix-blue"> 
-  <app-root>
-    <div class="app-loadr" style="background-color:var(--bg2);height:100vh; --bg1:#171E26;--bg2:#232d35;--fg1:#aaaaaa;--fg2:#cccccc;">
-      <div style="position:relative;z-index:2;width:180px;height:180px;top:calc(50% - 90px);left:calc(50% - 90px);">
-        <img alt="logo image background" class="" src="assets/images/light-logo.svg" style="width:100%; height:100%;">
-        <!-- Put a loader in here at some point -->
-      </div>
-
-
-
-    </div>
-  </app-root>
-</body>
-</html>
-=======
 <!doctype html>
 <html lang="en">
 <head>
@@ -105,5 +50,4 @@
     </script>
   </app-root>
 </body>
-</html>
->>>>>>> e264f9d4
+</html>