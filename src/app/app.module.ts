import { NgModule } from '@angular/core';
import { RouterModule } from '@angular/router';
import { BrowserModule } from '@angular/platform-browser';
import { FlexLayoutModule } from "@angular/flex-layout";
import { Http, HttpModule } from '@angular/http';
import { BrowserAnimationsModule } from '@angular/platform-browser/animations';
import { TranslateModule, TranslateLoader, TranslateStaticLoader } from 'ng2-translate/ng2-translate';
import { MaterialModule } from '@angular/material';
import { NgIdleModule } from '@ng-idle/core';
import { rootRouterConfig } from './app.routes';
import { AppCommonModule } from "./components/common/app-common.module";
import { AppComponent } from './app.component';

import { RoutePartsService } from './services/route-parts/route-parts.service';
import { NavigationService } from "./services/navigation/navigation.service";
import { AuthService } from './services/auth/auth.service';
import { ConfirmDialog } from './pages/common/confirm-dialog/confirm-dialog.component';
<<<<<<< HEAD
import { AboutModalDialog } from './components/common/dialog/about/about-dialog.component';
import { ConsolePanelModalDialog } from './components/common/dialog/consolepanel/consolepanel-dialog.component';
import { DownloadKeyModalDialog } from './components/common/dialog/downloadkey/downloadkey-dialog.component';
=======
import { ErrorDialog } from './pages/common/error-dialog/error-dialog.component';
import { AboutModalDialog } from './components/common/about/about-dialog.component';
import { ConsolePanelModalDialog } from './components/common/consolepanel/consolepanel-dialog.component';
>>>>>>> 6db4e8d1
import { WebSocketService } from './services/ws.service';
import { RestService } from './services/rest.service';
import { AppLoaderService } from './services/app-loader/app-loader.service';

import { ENV_PROVIDERS } from '../environments/environment';
import { AppLoaderComponent } from './services/app-loader/app-loader.component';
import { AppLoaderModule } from './services/app-loader/app-loader.module';
import { NotificationsService } from 'app/services/notifications.service';
import { MarkdownModule } from 'angular2-markdown';

export function createTranslateLoader(http: Http) {
  return new TranslateStaticLoader(http, './assets/i18n', '.json');
}

@NgModule({
  imports: [
    BrowserModule,
    BrowserAnimationsModule,
    FlexLayoutModule,
    AppLoaderModule,
    HttpModule,
    AppCommonModule,
    TranslateModule.forRoot({
      provide: TranslateLoader,
      useFactory: (createTranslateLoader),
      deps: [Http]
    }),
    MaterialModule,
    RouterModule.forRoot(rootRouterConfig, { useHash: false }),
    NgIdleModule.forRoot(),
    MarkdownModule.forRoot(),
  ],
<<<<<<< HEAD
  declarations: [AppComponent, ConfirmDialog, AboutModalDialog, ConsolePanelModalDialog, DownloadKeyModalDialog],
=======
  declarations: [AppComponent, ConfirmDialog, ErrorDialog, AboutModalDialog, ConsolePanelModalDialog],
>>>>>>> 6db4e8d1
  providers: [
    RoutePartsService,
    NavigationService,
    AuthService,
    WebSocketService,
    RestService,
    AppLoaderService, 
    NotificationsService,
    ENV_PROVIDERS],
  bootstrap: [
    AppComponent
  ],
  entryComponents: [
    AppLoaderComponent,
    ConfirmDialog,
    ErrorDialog,
    AboutModalDialog,
    ConsolePanelModalDialog,
    DownloadKeyModalDialog
  ],
})
export class AppModule { }
<|MERGE_RESOLUTION|>--- conflicted
+++ resolved
@@ -1,85 +1,76 @@
-import { NgModule } from '@angular/core';
-import { RouterModule } from '@angular/router';
-import { BrowserModule } from '@angular/platform-browser';
-import { FlexLayoutModule } from "@angular/flex-layout";
-import { Http, HttpModule } from '@angular/http';
-import { BrowserAnimationsModule } from '@angular/platform-browser/animations';
-import { TranslateModule, TranslateLoader, TranslateStaticLoader } from 'ng2-translate/ng2-translate';
-import { MaterialModule } from '@angular/material';
-import { NgIdleModule } from '@ng-idle/core';
-import { rootRouterConfig } from './app.routes';
-import { AppCommonModule } from "./components/common/app-common.module";
-import { AppComponent } from './app.component';
-
-import { RoutePartsService } from './services/route-parts/route-parts.service';
-import { NavigationService } from "./services/navigation/navigation.service";
-import { AuthService } from './services/auth/auth.service';
-import { ConfirmDialog } from './pages/common/confirm-dialog/confirm-dialog.component';
-<<<<<<< HEAD
-import { AboutModalDialog } from './components/common/dialog/about/about-dialog.component';
-import { ConsolePanelModalDialog } from './components/common/dialog/consolepanel/consolepanel-dialog.component';
-import { DownloadKeyModalDialog } from './components/common/dialog/downloadkey/downloadkey-dialog.component';
-=======
-import { ErrorDialog } from './pages/common/error-dialog/error-dialog.component';
-import { AboutModalDialog } from './components/common/about/about-dialog.component';
-import { ConsolePanelModalDialog } from './components/common/consolepanel/consolepanel-dialog.component';
->>>>>>> 6db4e8d1
-import { WebSocketService } from './services/ws.service';
-import { RestService } from './services/rest.service';
-import { AppLoaderService } from './services/app-loader/app-loader.service';
-
-import { ENV_PROVIDERS } from '../environments/environment';
-import { AppLoaderComponent } from './services/app-loader/app-loader.component';
-import { AppLoaderModule } from './services/app-loader/app-loader.module';
-import { NotificationsService } from 'app/services/notifications.service';
-import { MarkdownModule } from 'angular2-markdown';
-
-export function createTranslateLoader(http: Http) {
-  return new TranslateStaticLoader(http, './assets/i18n', '.json');
-}
-
-@NgModule({
-  imports: [
-    BrowserModule,
-    BrowserAnimationsModule,
-    FlexLayoutModule,
-    AppLoaderModule,
-    HttpModule,
-    AppCommonModule,
-    TranslateModule.forRoot({
-      provide: TranslateLoader,
-      useFactory: (createTranslateLoader),
-      deps: [Http]
-    }),
-    MaterialModule,
-    RouterModule.forRoot(rootRouterConfig, { useHash: false }),
-    NgIdleModule.forRoot(),
-    MarkdownModule.forRoot(),
-  ],
-<<<<<<< HEAD
-  declarations: [AppComponent, ConfirmDialog, AboutModalDialog, ConsolePanelModalDialog, DownloadKeyModalDialog],
-=======
-  declarations: [AppComponent, ConfirmDialog, ErrorDialog, AboutModalDialog, ConsolePanelModalDialog],
->>>>>>> 6db4e8d1
-  providers: [
-    RoutePartsService,
-    NavigationService,
-    AuthService,
-    WebSocketService,
-    RestService,
-    AppLoaderService, 
-    NotificationsService,
-    ENV_PROVIDERS],
-  bootstrap: [
-    AppComponent
-  ],
-  entryComponents: [
-    AppLoaderComponent,
-    ConfirmDialog,
-    ErrorDialog,
-    AboutModalDialog,
-    ConsolePanelModalDialog,
-    DownloadKeyModalDialog
-  ],
-})
-export class AppModule { }
+import { NgModule } from '@angular/core';
+import { RouterModule } from '@angular/router';
+import { BrowserModule } from '@angular/platform-browser';
+import { FlexLayoutModule } from "@angular/flex-layout";
+import { Http, HttpModule } from '@angular/http';
+import { BrowserAnimationsModule } from '@angular/platform-browser/animations';
+import { TranslateModule, TranslateLoader, TranslateStaticLoader } from 'ng2-translate/ng2-translate';
+import { MaterialModule } from '@angular/material';
+import { NgIdleModule } from '@ng-idle/core';
+import { rootRouterConfig } from './app.routes';
+import { AppCommonModule } from "./components/common/app-common.module";
+import { AppComponent } from './app.component';
+
+import { RoutePartsService } from './services/route-parts/route-parts.service';
+import { NavigationService } from "./services/navigation/navigation.service";
+import { AuthService } from './services/auth/auth.service';
+import { ConfirmDialog } from './pages/common/confirm-dialog/confirm-dialog.component';
+import { AboutModalDialog } from './components/common/dialog/about/about-dialog.component';
+import { ConsolePanelModalDialog } from './components/common/dialog/consolepanel/consolepanel-dialog.component';
+import { DownloadKeyModalDialog } from './components/common/dialog/downloadkey/downloadkey-dialog.component';
+import { ErrorDialog } from './pages/common/error-dialog/error-dialog.component';
+import { WebSocketService } from './services/ws.service';
+import { RestService } from './services/rest.service';
+import { AppLoaderService } from './services/app-loader/app-loader.service';
+
+import { ENV_PROVIDERS } from '../environments/environment';
+import { AppLoaderComponent } from './services/app-loader/app-loader.component';
+import { AppLoaderModule } from './services/app-loader/app-loader.module';
+import { NotificationsService } from 'app/services/notifications.service';
+import { MarkdownModule } from 'angular2-markdown';
+
+export function createTranslateLoader(http: Http) {
+  return new TranslateStaticLoader(http, './assets/i18n', '.json');
+}
+
+@NgModule({
+  imports: [
+    BrowserModule,
+    BrowserAnimationsModule,
+    FlexLayoutModule,
+    AppLoaderModule,
+    HttpModule,
+    AppCommonModule,
+    TranslateModule.forRoot({
+      provide: TranslateLoader,
+      useFactory: (createTranslateLoader),
+      deps: [Http]
+    }),
+    MaterialModule,
+    RouterModule.forRoot(rootRouterConfig, { useHash: false }),
+    NgIdleModule.forRoot(),
+    MarkdownModule.forRoot(),
+  ],
+  declarations: [AppComponent, ConfirmDialog, ErrorDialog, AboutModalDialog, ConsolePanelModalDialog, DownloadKeyModalDialog],
+  providers: [
+    RoutePartsService,
+    NavigationService,
+    AuthService,
+    WebSocketService,
+    RestService,
+    AppLoaderService, 
+    NotificationsService,
+    ENV_PROVIDERS],
+  bootstrap: [
+    AppComponent
+  ],
+  entryComponents: [
+    AppLoaderComponent,
+    ConfirmDialog,
+    ErrorDialog,
+    AboutModalDialog,
+    ConsolePanelModalDialog,
+    DownloadKeyModalDialog
+  ],
+})
+export class AppModule { }