--- conflicted
+++ resolved
@@ -243,10 +243,7 @@
       name:'divider',
       divider:true
     }
-<<<<<<< HEAD
   ]);
-=======
-  ]
 
   protected custActions = [
     {
@@ -263,7 +260,6 @@
   ]
 
 
->>>>>>> a0327e3b
 
   private shells: any;
   private shell: any;
