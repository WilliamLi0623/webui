import {
  ChangeDetectionStrategy, ChangeDetectorRef, Component, OnInit,
} from '@angular/core';
import {
  AbstractControl, ValidationErrors, ValidatorFn, Validators,
} from '@angular/forms';
import { Router } from '@angular/router';
import { FormBuilder } from '@ngneat/reactive-forms';
import { UntilDestroy, untilDestroyed } from '@ngneat/until-destroy';
import { map } from 'rxjs/operators';
import { choicesToOptions } from 'app/helpers/options.helper';
import helptext from 'app/helptext/services/components/service-s3';
import { regexValidator } from 'app/pages/common/entity/entity-form/validators/regex-validation';
import { EntityUtils } from 'app/pages/common/entity/utils';
import { FormErrorHandlerService } from 'app/pages/common/ix-forms/services/form-error-handler.service';
import { DialogService, SystemGeneralService, WebSocketService } from 'app/services';
import { FilesystemService } from 'app/services/filesystem.service';

@UntilDestroy()
@Component({
  templateUrl: './service-s3.component.html',
  styleUrls: ['./service-s3.component.scss'],
  changeDetection: ChangeDetectionStrategy.OnPush,
})
export class ServiceS3Component implements OnInit {
  isFormLoading = false;

  readonly tlsServerUriRequiredIfCertificateNotNull: { forProperty: 'required'; validatorFn: () => ValidatorFn } = {
    forProperty: 'required',
    validatorFn: (): ValidatorFn => {
      return (control: AbstractControl): ValidationErrors => {
        if (!control.parent) {
          return null;
        }

        if (control.parent.get('certificate').value !== null && (control.value === '' || control.value === null)) {
          return { required: true };
        }

        return null;
      };
    },
  };

  form = this.fb.group({
    bindip: [''],
    bindport: [
      null as number,
      [Validators.min(1), Validators.max(65535), Validators.required, Validators.pattern(/^[1-9]\d*$/)],
    ],
    access_key: [
      '',
      [Validators.minLength(5), Validators.maxLength(20), Validators.required, regexValidator(/^\w+$/)],
    ],
    secret_key: [
      '',
      [Validators.minLength(8), Validators.maxLength(40), regexValidator(/^\w+$/)],
    ],
    storage_path: ['', Validators.required],
    browser: [false],
    certificate: [null as number],
<<<<<<< HEAD
    console_bindport: [
      9001 as number,
      [Validators.min(1), Validators.max(65535), Validators.required, Validators.pattern(/^[1-9]\d*$/)]],
=======
    tls_server_uri: [''],
>>>>>>> 37863208
  });

  readonly tooltips = {
    bindip: helptext.bindip_tooltip,
    bindport: helptext.bindport_tooltip,
    access_key: helptext.access_key_tooltip,
    secret_key: helptext.secret_key_tooltip,
    storage_path: helptext.storage_path_tooltip,
    browser: helptext.browser_tooltip,
    certificate: helptext.certificate_tooltip,
  };

  readonly treeNodeProvider = this.filesystemService.getFilesystemNodeProvider();
  readonly bindIpOptions$ = this.ws.call('s3.bindip_choices').pipe(choicesToOptions());
  readonly certificateOptions$ = this.systemGeneralService.getCertificates().pipe(
    map((certificates) => {
      return [
        { label: '---', value: null },
        ...certificates.map((certificate) => ({
          label: certificate.name,
          value: certificate.id,
        })),
      ];
    }),
  );

  private initialPath: string;
  private warned = false;

  constructor(
    private ws: WebSocketService,
    private errorHandler: FormErrorHandlerService,
    private cdr: ChangeDetectorRef,
    private fb: FormBuilder,
    private systemGeneralService: SystemGeneralService,
    private dialog: DialogService,
    private router: Router,
    private filesystemService: FilesystemService,
  ) {}

  ngOnInit(): void {
    this.ws.call('s3.config').pipe(untilDestroyed(this)).subscribe(
      (config) => {
        this.form.patchValue(config, { emitEvent: false });
        this.initialPath = config.storage_path;
        this.isFormLoading = false;
        this.cdr.markForCheck();
      },
      (error) => {
        this.isFormLoading = false;
        new EntityUtils().handleWsError(null, error, this.dialog);
        this.cdr.markForCheck();
      },
    );

    this.form.controls['storage_path'].valueChanges.pipe(untilDestroyed(this)).subscribe((newPath) => {
      if (!newPath || newPath === this.initialPath || this.warned) {
        return;
      }

      this.dialog
        .confirm({
          title: helptext.path_warning_title,
          message: helptext.path_warning_msg,
        })
        .pipe(untilDestroyed(this))
        .subscribe((confirmed) => {
          if (!confirmed) {
            this.form.patchValue({ storage_path: this.initialPath });
          }

          this.warned = true;
        });
    });

    this.form.get('certificate').value$.pipe(untilDestroyed(this)).subscribe((value) => {
      if (value !== null) {
        this.form.get('tls_server_uri').addValidators([this.tlsServerUriRequiredIfCertificateNotNull.validatorFn()]);
      } else {
        this.form.get('tls_server_uri').removeValidators(this.tlsServerUriRequiredIfCertificateNotNull.validatorFn());
      }
    });
  }

  onSubmit(): void {
    const values = {
      ...this.form.value,
      bindport: Number(this.form.value.bindport),
      console_bindport: Number(this.form.value.console_bindport),
    };

    if (values.certificate === null) {
      delete values.tls_server_uri;
    }

    this.isFormLoading = true;
    this.ws.call('s3.update', [values])
      .pipe(untilDestroyed(this))
      .subscribe(() => {
        this.isFormLoading = false;
        this.router.navigate(['/services']);
        this.cdr.markForCheck();
      }, (error) => {
        this.isFormLoading = false;
        this.errorHandler.handleWsFormError(error, this.form);
        this.cdr.markForCheck();
      });
  }

  onCancel(): void {
    this.router.navigate(['/services']);
  }
}<|MERGE_RESOLUTION|>--- conflicted
+++ resolved
@@ -59,13 +59,10 @@
     storage_path: ['', Validators.required],
     browser: [false],
     certificate: [null as number],
-<<<<<<< HEAD
     console_bindport: [
       9001 as number,
       [Validators.min(1), Validators.max(65535), Validators.required, Validators.pattern(/^[1-9]\d*$/)]],
-=======
     tls_server_uri: [''],
->>>>>>> 37863208
   });
 
   readonly tooltips = {
