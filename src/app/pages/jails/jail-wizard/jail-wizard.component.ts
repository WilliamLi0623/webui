--- conflicted
+++ resolved
@@ -70,18 +70,12 @@
           type: 'input',
           name: 'ip4_addr',
           placeholder: T('IPv4 Address'),
-<<<<<<< HEAD
           tooltip: T('Type the IPv4 address for VNET and shared IP jails.\
  Single interface format: <b>interface|ip-address/netmask</b>. Multiple\
  interface format:\
  <b>interface|ip-address/netmask,interface|ip-address/netmask</b>.\
  Example: <b>vnet0|192.168.0.10/24</b>'),
-=======
-          tooltip: T('This and the other IPv4 settings are grayed out if\
- <b>IPv4 DHCP</b> is checked. Enter a unique IP address that is in the\
- local network and not already used by any other computer.'),
           validation : [ regexValidator(/^(25[0-5]|2[0-4][0-9]|1?[0-9]{1,2})(.(25[0-5]|2[0-4][0-9]|1?[0-9]{1,2})){3}$/) ],
->>>>>>> 6a685d7c
           relation: [{
             action: 'DISABLE',
             when: [{
@@ -109,18 +103,12 @@
           type: 'input',
           name: 'ip6_addr',
           placeholder: T('IPv6 Address'),
-<<<<<<< HEAD
           tooltip: T('Type the IPv6 address for VNET and shared IP jails.\
  Single interface format: <i>interface|ip-address/netmask</i>. Multiple\
  interface format:\
  <i>interface|ip-address/netmask,interface|ip-address/netmask</i>.\
  Example: <b>re0|2001:0db8:85a3:0000:0000:8a2e:0370:7334/24</b>'),
-=======
-          tooltip: T('This and other IPv6 settings are grayed out if\
- <b>IPv6 Autoconfigure</b> is checked; enter a unique IPv6 address that\
- is in the local network and not already used by any other computer'),
           validation : [ regexValidator(/^([0-9a-f]|:){1,4}(:([0-9a-f]{0,4})*){1,7}$/i) ],
->>>>>>> 6a685d7c
         },
         {
           type: 'input',
