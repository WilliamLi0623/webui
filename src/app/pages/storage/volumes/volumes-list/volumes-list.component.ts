import { Component, ElementRef, OnInit } from '@angular/core';
import { Router } from '@angular/router';
import { RestService } from '../../../../services/';
import { EntityUtils } from '../../../common/entity/utils';
import { EntityTableComponent, InputTableConf } from 'app/pages/common/entity/entity-table/entity-table.component';
import { DialogService } from 'app/services/dialog.service';
import { WebSocketService } from 'app/services/ws.service';
import { AppLoaderService } from 'app/services/app-loader/app-loader.service';
import { AfterViewInit } from '@angular/core/src/metadata/lifecycle_hooks';
import { DownloadKeyModalDialog } from 'app/components/common/dialog/downloadkey/downloadkey-dialog.component';
import { MatDialog } from '@angular/material';
import { TranslateService } from '@ngx-translate/core';
import * as _ from 'lodash';
import { MatSnackBar } from '@angular/material';
import * as moment from 'moment';
import {TreeNode} from 'primeng/api';

import { ErdService } from 'app/services/erd.service';
import { T } from '../../../../translate-marker';
import { StorageService } from '../../../../services/storage.service';
import { DialogFormConfiguration } from '../../../common/entity/entity-dialog/dialog-form-configuration.interface';
<<<<<<< HEAD
import helptext from '../../../../helptext/storage/volumes/volume-list';
=======
import { FieldConfig } from '../../../common/entity/entity-form/models/field-config.interface';
>>>>>>> b40f10cd

export interface ZfsPoolData {
  avail?: number;
  availStr?: string;
  id?: string;
  is_decrypted?: boolean;
  is_upgraded?: boolean;
  mountpoint?: string;
  name?: string;
  path?: string;
  nodePath?: string;
  parentPath?: string;
  status?: string;
  used?: number;
  used_pct?: string;
  usedStr?: string;
  sed_pct?: string;
  vol_encrypt?: number;
  vol_encryptkey?: string;
  vol_guid?: string;
  vol_name?: string;
  type?: string;
  compression?: string;
  dedup?: string;
  readonly?: string;
  children?: any[];
  dataset_data?: any;
  actions?: any[];
  comments?: string;
  compressionRatio?: any;
  volumesListTableConfig?: VolumesListTableConfig;
}

export class VolumesListTableConfig implements InputTableConf {
  public hideTopActions = true;
  public flattenedVolData: any;
  public resource_name = 'storage/volume';
  public tableData: TreeNode[] = [];
  public columns: Array < any > = [
    { name: 'Name', prop: 'name', },
    { name: 'Type', prop: 'type', },
    { name: 'Used', prop: 'used', filesizePipe: true},
    { name: 'Available', prop: 'avail', filesizePipe: true},
    { name: 'Compression', prop: 'compression', },
    { name: 'Compression Ratio', prop: 'compressratio', },
    { name: 'Readonly', prop: 'readonly', },
    { name: 'Dedup', prop: 'dedup', },
    { name: 'Comments', prop: 'comments', },
  ];
  protected dialogRef: any;
  public route_add = ["storage", "pools", "import"];
  public route_add_tooltip = T("Create or Import Pool");
  public showDefaults: boolean = false;
  public showSpinner:boolean;
  public encryptedStatus: any;
  public custActions: Array<any> = [];

  constructor(
    private parentVolumesListComponent: VolumesListComponent,
    private _router: Router,
    private _classId: string,
    private title: string,
    private datasetData: Object,
    public mdDialog: MatDialog,
    protected rest: RestService,
    protected ws: WebSocketService,
    protected dialogService: DialogService,
    protected loader: AppLoaderService,
    protected translate: TranslateService,
    protected snackBar: MatSnackBar
  ) {

    if (typeof (this._classId) !== "undefined" && this._classId !== "") {
      const resource_name = this.resource_name + "/" + this._classId;

      this.rest.get(resource_name, {}).subscribe((res) => {
        this.tableData = [];
        for (let i = 0; i < res.data.children.length; i++) {
          this.tableData.push(this.dataHandler(res.data.children[i]));
        }
      }, (res) => {
        this.dialogService.errorReport(T("Error getting pool or dataset data."), res.message, res.stack);
      });
    }
  }

  isCustActionVisible(actionname: string) {
    if (actionname === 'download_key' && this.encryptedStatus !== '') {
      return true;
    } else {
      return false;
    }
  }

  getEncryptedActions(rowData: any) {
    const actions = [];

    if (rowData.vol_encrypt === 2) {

      if (rowData.is_decrypted) {
        actions.push({
          label: T("Lock"),
          onClick: (row1) => {
            this.dialogService.confirm(T("Lock Pool"), T("Lock ") + row1.name + "?").subscribe((confirmResult) => {
              if (confirmResult === true) {
                this.loader.open();
                this.rest.post(this.resource_name + "/" + row1.name + "/lock/", { body: JSON.stringify({}) }).subscribe((restPostResp) => {
                  this.loader.close();
                  this.parentVolumesListComponent.repaintMe();

                }, (res) => {
                  this.loader.close();
                  this.dialogService.errorReport(T("Error locking pool."), res.message, res.stack);
                });
              }
            });
          }
        });

      } else {
        actions.push({
          label: T("Unlock"),
          onClick: (row1) => {
            this.unlockAction(row1);
          }
        });
      }

      if (rowData.is_decrypted) {
        actions.push({
          label: T("Change Passphrase"),
          onClick: (row1) => {
            this._router.navigate(new Array('/').concat(
              ["storage", "pools", "changekey", row1.id]));
          }
        });
      }

    } else if (rowData.vol_encrypt === 1 && rowData.is_decrypted) {
      actions.push({
        label: T("Create Passphrase"),
        onClick: (row1) => {
          this._router.navigate(new Array('/').concat(
            ["storage", "pools", "createkey", row1.id]));
        }
      });
    }

    if (rowData.is_decrypted) {

      actions.push({
        label: T("Add Recovery Key"),
        onClick: (row1) => {
          this._router.navigate(new Array('/').concat(
            ["storage", "pools", "addkey", row1.id]));
        }
      });

      actions.push({
        label: T("Delete Recovery Key"),
        onClick: (row1) => {
          this.dialogService.confirm(T("Delete Recovery Key"), T("Delete recovery key for ") + row1.name + "?").subscribe((confirmResult) => {
            if (confirmResult === true) {
              this.loader.open();

              this.rest.delete(this.resource_name + "/" + row1.id + "/recoverykey/", { body: JSON.stringify({}) }).subscribe((restPostResp) => {
                this.loader.close();

                this.dialogService.Info(T("Deleted Recovery Key"), T("Successfully deleted recovery key for ") + row1.name).subscribe((infoResult) => {
                  this.parentVolumesListComponent.repaintMe();
                });
              }, (res) => {
                this.loader.close();
                this.dialogService.errorReport(T("Error Deleting Key"), res.message, res.stack);
              });
            }
          });
        }
      });

      actions.push({
        label: T("Encryption Rekey"),
        onClick: (row1) => {
          this._router.navigate(new Array('/').concat(
            ["storage", "pools", "rekey", row1.id]));

        }
      });

      actions.push({
        label: T("Download Encrypt Key"),
        onClick: (row1) => {
          const dialogRef = this.mdDialog.open(DownloadKeyModalDialog, { disableClose: true });
          dialogRef.componentInstance.volumeId = row1.id;

        }
      });
    }

    return actions;
  }

  unlockAction(row1) {
    let localLoader = this.loader,
    localRest = this.rest,
    localParentVol = this.parentVolumesListComponent,
    localDialogService = this.dialogService,
    localSnackBar = this.snackBar;

    const conf: DialogFormConfiguration = {
      title: "Unlock " + row1.name,
      fieldConfig: [{
        type : 'input',
        inputType: 'password',
        name : 'passphrase',
        togglePw: true,
        placeholder: helptext.unlockDialog_password_placeholder,
      },
      {
        type: 'input',
        name: 'recovery_key',
        placeholder: helptext.unlockDialog_recovery_key_placeholder,
        tooltip: helptext.unlockDialog_recovery_key_tooltip,
        inputType: 'file',
        fileType: 'binary'
      },
      {
        type: 'select',
        name: 'services',
        placeholder: helptext.unlockDialog_services_placeholder,
        tooltip: helptext.unlockDialog_services_tooltip,
        multiple: true,
        value: ['afp','cifs','ftp','iscsitarget','nfs','webdav','jails'],
        options: [{label: 'AFP', value: 'afp'},
                 {label: 'SMB', value: 'cifs'},
                 {label: 'FTP', value: 'ftp'},
                 {label: 'iSCSI', value: 'iscsitarget'},
                 {label: 'NFS', value: 'nfs'},
                 {label: 'WebDAV', value: 'webdav'},
                 {label: 'Jails/Plugins', value: 'jails'}]
      }
      ],

      saveButtonText: T("Unlock"),
      customSubmit: function (entityDialog) {
        const value = entityDialog.formValue;
        localLoader.open();
        return localRest.post("storage/volume/" + row1.name + "/unlock/",
          { body: JSON.stringify({
             passphrase: value.passphrase,
             recovery_key: value.recovery_key,
             services: value.services
            }) 
          }).subscribe((restPostResp) => {
          entityDialog.dialogRef.close(true);
          localLoader.close();
          localParentVol.repaintMe();
          localSnackBar.open(row1.name + " has been unlocked.", 'close', { duration: 5000 });
        }, (res) => {
          localLoader.close();
          localDialogService.errorReport(T("Error Unlocking"), res.error, res.stack);
        });
      }
    }
    this.dialogService.dialogForm(conf);
  }

  getPoolData(poolId: number) {
    return this.ws.call('pool.query', [
      [
        ["id", "=", poolId]
      ]
    ]);
  }

  getActions(rowData: any) {
    let rowDataPathSplit = [];
    if (rowData.path) {
      rowDataPathSplit = rowData.path.split('/');
    }
    const actions = [];
    //workaround to make deleting volumes work again,  was if (row.vol_fstype == "ZFS")
    if (rowData.type === 'zpool') {

      actions.push({
        label: T("Export/Disconnect"),
        onClick: (row1) => {

          let encryptedStatus = row1.vol_encryptkey,
            localLoader = this.loader,
            localRest = this.rest,
            localParentVol = this.parentVolumesListComponent,
            localDialogService = this.dialogService

          const conf: DialogFormConfiguration = { 
            title: "Export/disconnect pool: '" + row1.name + "'",
            fieldConfig: [{
              type: 'paragraph',
              name: 'pool_detach_warning',
<<<<<<< HEAD
              paraText: helptext.detachDialog_pool_detach_warning_paratext_a + row1.name +
                helptext.detachDialog_pool_detach_warning_paratext_b,
=======
              paraText: T("WARNING: Exporting/disconnecting '" + row1.name + "'. \
                           Exporting/disconnecting a pool makes the data unavailable. \
                           The pool data can also be wiped by setting the\
                           related option. Back up any critical data \
                           before exporting/disconnecting a pool."),
>>>>>>> b40f10cd
              isHidden: false
            }, {
              type: 'paragraph',
              name: 'pool_detach_warning',
<<<<<<< HEAD
              paraText: "'" + row1.name + helptext.detachDialog_pool_detach_warning__encrypted_paratext,
=======
              paraText: T("'" + row1.name + "' is encrypted! If the passphrase for \
                           this encrypted pool has been lost, the data will be PERMANENTLY UNRECOVERABLE! \
                           Before exporting/disconnecting encrypted pools, download and safely\
                           store the recovery key."),
>>>>>>> b40f10cd
              isHidden: encryptedStatus !== '' ? false : true
            }, {
              type: 'checkbox',
              name: 'destroy',
              value: false,
              placeholder: helptext.detachDialog_pool_detach_destroy_checkbox_placeholder,
            }, {
              type: 'checkbox',
              name: 'cascade',
              value: true,
              placeholder: helptext.detachDialog_pool_detach_cascade_checkbox_placeholder,
            }, {
              type: 'checkbox',
              name: 'confirm',
<<<<<<< HEAD
              placeholder: helptext.detachDialog_pool_detach_confim_checkbox_placeholder,
=======
              placeholder: T("Confirm export/disconnect"),
>>>>>>> b40f10cd
              required: true
            }],
            isCustActionVisible(actionId: string) {
              if (actionId == 'download_key' && encryptedStatus === '') {
                return false;
              } else {
                return true;
              }
            },
            saveButtonText: T('Export/Disconnect'),
            custActions: [
              {
                id: 'download_key',
                name: 'Download Key',
                function: () => {
                  const dialogRef = this.mdDialog.open(DownloadKeyModalDialog, { disableClose: true });
                  dialogRef.componentInstance.volumeId = row1.id;
                }
              }],
            customSubmit: function (entityDialog) {
              const value = entityDialog.formValue;
              localLoader.open();
              if (value.destroy === false) { 
                return localRest.delete("storage/volume/" + row1.name, { body: JSON.stringify({ destroy: value.destroy, cascade: value.cascade }) 
                  }).subscribe((res) => {
                    entityDialog.dialogRef.close(true);
                    localLoader.close();
                    localDialogService.Info(T("Export/Disconnect Pool"), T("Successfully exported/disconnected '") + row1.name + "'");
                    localParentVol.repaintMe();
                }, (res) => {
                  localLoader.close();
                  localDialogService.errorReport(T("Error exporting/disconnecting pool."), res.message, res.stack);
                });
              } else {
                return localRest.delete("storage/volume/" + row1.name, { body: JSON.stringify({}) 
                  }).subscribe((res) => {
                    entityDialog.dialogRef.close(true);
                    localLoader.close();
                    localDialogService.Info(T("Export/Disconnect Pool"), T("Successfully exported/disconnected '") + row1.name +
                      T("'. All data on that pool was destroyed."));
                    localParentVol.repaintMe();
                }, (res) => {
                  localLoader.close();
                  localDialogService.errorReport(T("Error exporting/disconnecting pool."), res.message, res.stack);
                });
              }
            }
            
          }
          this.dialogService.dialogForm(conf);
        }
      });

      if (rowData.is_decrypted) {
        actions.push({
          label: T("Extend"),
          onClick: (row1) => {
            this._router.navigate(new Array('/').concat(
              ["storage", "pools", "manager", row1.id]));
          }
        });
        actions.push({
          label: T("Scrub Pool"),
          onClick: (row1) => {
            this.getPoolData(row1.id).subscribe((res) => {
              if (res[0]) {
                if (res[0].scan.function === "SCRUB" && res[0].scan.state === "SCANNING") {
                  const message = "Stop the scrub on " + row1.name + "?";
                  this.dialogService.confirm("Scrub Pool", message, false, T("Stop Scrub")).subscribe((res) => {
                    if (res) {
                      this.loader.open();
                      this.rest.delete("storage/volume/" + row1.id + "/scrub/", { body: JSON.stringify({}) }).subscribe(
                        (res) => {
                          this.loader.close();
                          this.snackBar.open(res.data, 'close', { duration: 5000 });
                        },
                        (res) => {
                          this.loader.close();
                          new EntityUtils().handleError(this, res);
                        });
                    }
                  });
                } else {
                  const message = "Start a scrub on " + row1.name + "?";
                  this.dialogService.confirm("Scrub Pool", message, false, T("Start Scrub")).subscribe((res) => {
                    if (res) {
                      this.loader.open();
                      this.rest.post("storage/volume/" + row1.id + "/scrub/", { body: JSON.stringify({}) }).subscribe(
                        (res) => {
                          this.loader.close();
                          this.snackBar.open(res.data, 'close', { duration: 5000 });
                        },
                        (res) => {
                          this.loader.close();
                          new EntityUtils().handleError(this, res);
                        });
                    }
                  });
                }
              }
            })
          }
        });
        actions.push({
          label: T("Status"),
          onClick: (row1) => {
            this._router.navigate(new Array('/').concat(
              ["storage", "pools", "status", row1.id]));
          }
        });

        if (rowData.is_upgraded === false) {

          actions.push({
            label: T("Upgrade Pool"),
            onClick: (row1) => {

              this.dialogService.confirm(T("Upgrade Pool"), helptext.upgradePoolDialog_warning + row1.name).subscribe((confirmResult) => {
                  if (confirmResult === true) {
                    this.loader.open();

                    this.rest.post("storage/volume/" + row1.id + "/upgrade", { body: JSON.stringify({}) }).subscribe((restPostResp) => {
                      this.loader.close();

                      this.dialogService.Info(T("Upgraded"), T("Successfully Upgraded ") + row1.name).subscribe((infoResult) => {
                        this.parentVolumesListComponent.repaintMe();
                      });
                    }, (res) => {
                      this.loader.close();
                      this.dialogService.errorReport(T("Error Upgrading Pool ") + row1.name, res.message, res.stack);
                    });
                  }
                });

            }
          });
        }
      }
    }

    if (rowData.type === "dataset") {
      actions.push({
        label: T("Add Dataset"),
        onClick: (row1) => {
          this._router.navigate(new Array('/').concat([
            "storage", "pools", "id", row1.path.split('/')[0], "dataset",
            "add", row1.path
          ]));
        }
      });
      actions.push({
        label: T("Add Zvol"),
        onClick: (row1) => {
          this._router.navigate(new Array('/').concat([
            "storage", "pools", "id", row1.path.split('/')[0], "zvol", "add",
            row1.path
          ]));
        }
      });
      actions.push({
        label: T("Edit Options"),
        onClick: (row1) => {
          this._router.navigate(new Array('/').concat([
            "storage", "pools", "id", row1.path.split('/')[0], "dataset",
            "edit", row1.path
          ]));
        }
      });
      if (rowDataPathSplit[1] !== "iocage") {
        actions.push({
          label: T("Edit Permissions"),
          onClick: (row1) => {
            this._router.navigate(new Array('/').concat([
              "storage", "pools", "id", row1.path.split('/')[0], "dataset",
              "permissions", row1.path
            ]));
          }
        });
      }

      if (rowData.path.indexOf('/') !== -1) {
        actions.push({
          label: T("Delete Dataset"),
          onClick: (row1) => {

            this.dialogService.confirm(T("Delete"), T("This action is irreversible and will \
             delete any existing snapshots of this dataset (" + row1.path + ").  Please confirm."), false, T('Delete Dataset')).subscribe((res) => {
                if (res) {

                  this.loader.open();

                  const url = "storage/dataset/" + row1.path;


                  this.rest.delete(url, {}).subscribe((res) => {
                    this.loader.close();
                    this.parentVolumesListComponent.repaintMe();
                  }, (error) => {
                    this.loader.close();
                    this.dialogService.errorReport(T("Error deleting dataset."), error.message, error.stack);
                  });

                }
              });
          }
        });

      }


    }
    if (rowData.type === "zvol") {
      actions.push({
        label: T("Delete zvol"),
        onClick: (row1) => {
          this.dialogService.confirm(T("Delete zvol:" + row1.path), T("Please confirm the deletion of zvol:" + row1.path), false, T('Delete Zvol')).subscribe((confirmed) => {
            if (confirmed === true) {
              this.loader.open();

              this.ws.call('pool.dataset.delete', [row1.path]).subscribe((wsResp) => {
                this.loader.close();
                this.parentVolumesListComponent.repaintMe();

              }, (res) => {
                this.loader.close();
                this.dialogService.errorReport(T("Error Deleting zvol ") + row1.path, res.reason, res.stack);
              });
            }
          });

        }
      });
      actions.push({
        label: T("Edit Zvol"),
        onClick: (row1) => {
          this._router.navigate(new Array('/').concat([
            "storage", "pools", "id", row1.path.split('/')[0], "zvol", "edit",
            row1.path
          ]));
        }
      });


    }
    if (rowData.type === "zvol" || rowData.type === "dataset") {
      actions.push({
        label: T("Create Snapshot"),
        onClick: (row) => {
          const conf: DialogFormConfiguration = {
            title: "One time snapshot of " + row.path,
            fieldConfig: [
              {
                type: 'input',
                name: 'dataset',
                placeholder: helptext.snapshotDialog_dataset_placeholder,
                value: row.path,
                isHidden: true,
                readonly: true
              },
              {
                type: 'input',
                name: 'name',
                placeholder: helptext.snapshotDialog_name_placeholder,
                tooltip: helptext.snapshotDialog_name_tooltip,
                validation: helptext.snapshotDialog_name_validation,
                required: true,
                value: "manual" + '-' + this.getTimestamp()            },
              {
                type: 'checkbox',
                name: 'recursive',
                placeholder: helptext.snapshotDialog_recursive_placeholder,
                tooltip: helptext.snapshotDialog_recursive_tooltip,
              }
            ],
            method_rest: "storage/snapshot",
            saveButtonText: T("Create Snapshot"),
          }
          this.ws.call('vmware.query',[[["filesystem", "=", row.path]]]).subscribe((vmware_res)=>{
            if(vmware_res.length !== 0){
              const vmware_cb = {
                type: 'checkbox',
                name: 'vmware_sync',
                placeholder: helptext.vmware_sync_placeholder,
                tooltip: helptext.vmware_sync_tooltip,
              }
              conf.fieldConfig.push(vmware_cb);
            }
            this.dialogService.dialogForm(conf).subscribe((res) => {
              if (res) {
                this.snackBar.open(T("Snapshot successfully taken."), T('close'), { duration: 5000 });
              }
            });
          })
        }
      });

      let rowDataset = _.find(this.datasetData, { id: rowData.path });
      if (rowDataset && rowDataset['origin'] && !!rowDataset['origin'].parsed) {
        actions.push({
          label: T("Promote Dataset"),
          onClick: (row1) => {
            this.loader.open();

            this.ws.call('pool.dataset.promote', [row1.path]).subscribe((wsResp) => {
              this.loader.close();
              // Showing info here because there is no feedback on list parent for this if promoted.
              this.dialogService.Info(T("Promote Dataset"), T("Successfully Promoted ") + row1.path).subscribe((infoResult) => {
                this.parentVolumesListComponent.repaintMe();
              });
            }, (res) => {
              this.loader.close();
              this.dialogService.errorReport(T("Error Promoting dataset ") + row1.path, res.reason, res.stack);
            });
          }
        });
      }
    }
    return actions;
  }

  getTimestamp() {
    let dateTime = new Date();
    return moment(dateTime).format("YYYYMMDD");
  }

  dataHandler(data: any): TreeNode {
    const node: TreeNode = {};
    node.data = data;
    this.getMoreDatasetInfo(data);
    node.data.actions = this.getActions(data);

    node.children = [];

    if (data.children) {
      for (let i = 0; i < data.children.length; i++) {
        node.children.push(this.dataHandler(data.children[i]));
      }
    }
    delete node.data.children;
    return node;
  }

  getMoreDatasetInfo(dataObj) {
    const dataset_data2 = this.datasetData;
    for (const k in dataset_data2) {
      if (dataset_data2[k].id === dataObj.path) {
        if (dataset_data2[k].compression) {
          dataset_data2[k].compression.source !== "INHERITED"
            ? dataObj.compression = (dataset_data2[k].compression.parsed)
            : dataObj.compression = ("Inherits (" + dataset_data2[k].compression.parsed + ")");
        }
        if (dataset_data2[k].compressratio) {
          dataset_data2[k].compressratio.source !== "INHERITED"
            ? dataObj.compressratio = (dataset_data2[k].compressratio.parsed)
            : dataObj.compressratio = ("Inherits (" + dataset_data2[k].compressratio.parsed + ")");
        }
        if (dataset_data2[k].readonly) {
          dataset_data2[k].readonly.source !== "INHERITED"
            ? dataObj.readonly = (dataset_data2[k].readonly.parsed)
            : dataObj.readonly = ("Inherits (" + dataset_data2[k].readonly.parsed + ")");
        }
        if (dataset_data2[k].deduplication) {
          dataset_data2[k].deduplication.source !== "INHERITED"
            ? dataObj.dedup = (dataset_data2[k].deduplication.parsed)
            : dataObj.dedup = ("Inherits (" + dataset_data2[k].deduplication.parsed + ")");
        }
        if (dataset_data2[k].comments) {
          dataset_data2[k].comments.source !== "INHERITED"
            ? dataObj.comments = (dataset_data2[k].comments.parsed)
            : dataObj.comments = ("");
        }
      }
    }
  }

}


@Component({
  selector: 'app-volumes-list',
  styleUrls: ['./volumes-list.component.css'],
  templateUrl: './volumes-list.component.html'
})
export class VolumesListComponent extends EntityTableComponent implements OnInit, AfterViewInit {

  title = T("Pools");
  zfsPoolRows: ZfsPoolData[] = [];
  conf: InputTableConf = new VolumesListTableConfig(this, this.router, "", "Pools", {}, this.mdDialog, this.rest, this.ws, this.dialogService, this.loader, this.translate, this.snackBar);

  actionComponent = {
    getActions: (row) => {
      return this.conf.getActions(row);
    },
    conf: new VolumesListTableConfig(this, this.router, "", "Pools", {}, this.mdDialog, this.rest, this.ws, this.dialogService, this.loader, this.translate, this.snackBar)
  };

  actionEncryptedComponent = {
    getActions: (row) => {
      return (<VolumesListTableConfig>this.conf).getEncryptedActions(row);
    },
    conf: new VolumesListTableConfig(this, this.router, "", "Pools", {}, this.mdDialog, this.rest, this.ws, this.dialogService, this.loader, this.translate, this.snackBar)
  };

  expanded = false;
  public paintMe = true;


  constructor(protected rest: RestService, protected router: Router, protected ws: WebSocketService,
    protected _eRef: ElementRef, protected dialogService: DialogService, protected loader: AppLoaderService,
    protected mdDialog: MatDialog, protected erdService: ErdService, protected translate: TranslateService,
    public sorter: StorageService, protected snackBar: MatSnackBar) {
    super(rest, router, ws, _eRef, dialogService, loader, erdService, translate, snackBar, sorter);
  }

  public repaintMe() {
    this.showDefaults = false;
    this.paintMe = false;
    this.ngOnInit();
  }

  ngOnInit(): void {
    this.showSpinner = true;

    while (this.zfsPoolRows.length > 0) {
      this.zfsPoolRows.pop();
    }

    this.ws.call('pool.dataset.query', []).subscribe((datasetData) => {
      this.rest.get("storage/volume", {}).subscribe((res) => {
        res.data.forEach((volume: ZfsPoolData) => {
          volume.volumesListTableConfig = new VolumesListTableConfig(this, this.router, volume.id, volume.name, datasetData, this.mdDialog, this.rest, this.ws, this.dialogService, this.loader, this.translate, this.snackBar);
          volume.type = 'zpool';

          try {
            volume.availStr = (<any>window).filesize(volume.avail, { standard: "iec" });
          } catch (error) {
            volume.availStr = "" + volume.avail;
          }

          try {
            volume.usedStr = (<any>window).filesize(volume.used, { standard: "iec" }) + " (" + volume.used_pct + ")";
          } catch (error) {
            volume.usedStr = "" + volume.used;
          }
          this.zfsPoolRows.push(volume);
        });

        this.zfsPoolRows = this.sorter.tableSorter(this.zfsPoolRows, 'name', 'asc');

        if (this.zfsPoolRows.length === 1) {
          this.expanded = true;
        }

        this.paintMe = true;

        this.showDefaults = true;
        this.showSpinner = false;

        
      }, (res) => {
        this.showDefaults = true;
        this.showSpinner = false;

        this.dialogService.errorReport(T("Error getting pool data."), res.message, res.stack);
      });
    }, (res) => {
      this.showDefaults = true;
      this.showSpinner = false;

      this.dialogService.errorReport(T("Error getting pool data."), res.message, res.stack);
    });

  }

  ngAfterViewInit(): void {

  }

}<|MERGE_RESOLUTION|>--- conflicted
+++ resolved
@@ -19,11 +19,7 @@
 import { T } from '../../../../translate-marker';
 import { StorageService } from '../../../../services/storage.service';
 import { DialogFormConfiguration } from '../../../common/entity/entity-dialog/dialog-form-configuration.interface';
-<<<<<<< HEAD
 import helptext from '../../../../helptext/storage/volumes/volume-list';
-=======
-import { FieldConfig } from '../../../common/entity/entity-form/models/field-config.interface';
->>>>>>> b40f10cd
 
 export interface ZfsPoolData {
   avail?: number;
@@ -323,28 +319,13 @@
             fieldConfig: [{
               type: 'paragraph',
               name: 'pool_detach_warning',
-<<<<<<< HEAD
               paraText: helptext.detachDialog_pool_detach_warning_paratext_a + row1.name +
                 helptext.detachDialog_pool_detach_warning_paratext_b,
-=======
-              paraText: T("WARNING: Exporting/disconnecting '" + row1.name + "'. \
-                           Exporting/disconnecting a pool makes the data unavailable. \
-                           The pool data can also be wiped by setting the\
-                           related option. Back up any critical data \
-                           before exporting/disconnecting a pool."),
->>>>>>> b40f10cd
               isHidden: false
             }, {
               type: 'paragraph',
               name: 'pool_detach_warning',
-<<<<<<< HEAD
               paraText: "'" + row1.name + helptext.detachDialog_pool_detach_warning__encrypted_paratext,
-=======
-              paraText: T("'" + row1.name + "' is encrypted! If the passphrase for \
-                           this encrypted pool has been lost, the data will be PERMANENTLY UNRECOVERABLE! \
-                           Before exporting/disconnecting encrypted pools, download and safely\
-                           store the recovery key."),
->>>>>>> b40f10cd
               isHidden: encryptedStatus !== '' ? false : true
             }, {
               type: 'checkbox',
@@ -359,11 +340,7 @@
             }, {
               type: 'checkbox',
               name: 'confirm',
-<<<<<<< HEAD
               placeholder: helptext.detachDialog_pool_detach_confim_checkbox_placeholder,
-=======
-              placeholder: T("Confirm export/disconnect"),
->>>>>>> b40f10cd
               required: true
             }],
             isCustActionVisible(actionId: string) {
