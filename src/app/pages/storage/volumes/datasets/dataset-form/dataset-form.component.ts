--- conflicted
+++ resolved
@@ -476,8 +476,7 @@
       entityForm.setDisabled('name',true);
       _.find(this.fieldConfig, {name:'name'}).tooltip = "Dataset name (read-only)."
     }
-<<<<<<< HEAD
-=======
+
     this.recordsize_fg = this.entityForm.formGroup.controls['recordsize'];
 
     this.recordsize_field = _.find(this.fieldConfig, {name:'recordsize'});
@@ -495,7 +494,6 @@
         }
       }
     });
->>>>>>> 8b5e119d
   }
 
   preInit(entityForm: EntityFormComponent) {
