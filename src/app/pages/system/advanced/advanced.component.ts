import { DatePipe } from '@angular/common';
import { Component, OnDestroy } from '@angular/core';
import { Http } from '@angular/http';
import { MatDialog } from '@angular/material';
import { helptext_system_advanced } from 'app/helptext/system/advanced';
import { FieldSets } from 'app/pages/common/entity/entity-form/classes/field-sets';
import { AdminLayoutComponent } from '../../../components/common/layouts/admin-layout/admin-layout.component';
import { StorageService, ValidationService, WebSocketService } from '../../../services/';
import { AppLoaderService } from "../../../services/app-loader/app-loader.service";
import { DialogService } from "../../../services/dialog.service";
import { T } from '../../../translate-marker';
import { EntityJobComponent } from '../../common/entity/entity-job/entity-job.component';
import { EntityUtils } from '../../common/entity/utils';

@Component({
  selector: 'app-system-advanced',
  templateUrl: 'advanced.component.html',
  styleUrls: ['advanced.component.css'],
  providers: [DatePipe]
})
export class AdvancedComponent implements OnDestroy {
  //protected resource_name: string = 'system/advanced';
  public job: any = {};
  protected queryCall = 'system.advanced.config';
  protected adv_serialconsole: any;
  protected adv_serialconsole_subscription: any;
  public adv_serialport: any;
  public adv_serialspeed: any;
  public swapondrive: any;
  public swapondrive_subscription: any;
  public entityForm: any;
  protected dialogRef: any;
  public is_freenas = false;
  public custActions: Array < any > = [{
    id: 'save_debug',
    name: 'Save Debug',
    function: () => {
      this.ws.call('system.info', []).subscribe((res) => {
        let fileName = "";
        if (res) {
          const hostname = res.hostname.split('.')[0];
          const date = this.datePipe.transform(new Date(), "yyyyMMddHHmmss");
          fileName = `debug-${hostname}-${date}.tgz`;
        }
        this.dialog.confirm(helptext_system_advanced.dialog_generate_debug_title, helptext_system_advanced.dialog_generate_debug_message, true, helptext_system_advanced.dialog_button_ok).subscribe((ires) => {
          if (ires) {
            this.ws.call('core.download', ['system.debug', [], fileName]).subscribe(
              (res) => {
                const url = res[1];
                const mimetype = 'application/gzip';
                let failed = false;
                this.storage.streamDownloadFile(this.http, url, fileName, mimetype).subscribe(file => {
                  this.storage.downloadBlob(file, fileName);
                }, err => {
                  failed = true;
                  if (this.dialogRef) {
                    this.dialogRef.close();
                  }
                  this.dialog.errorReport(helptext_system_advanced.debug_download_failed_title, helptext_system_advanced.debug_download_failed_message, err);
                });
                if (!failed) {
                  this.dialogRef = this.matDialog.open(EntityJobComponent, { data: { "title": T("Saving Debug") }, disableClose: true });
                  this.dialogRef.componentInstance.jobId = res[0];
                  this.dialogRef.componentInstance.wsshow();
                  this.dialogRef.componentInstance.success.subscribe((save_debug) => {
                    this.dialogRef.close();
                  });
                  this.dialogRef.componentInstance.failure.subscribe((save_debug_err) => {
                    this.dialogRef.close();
                    this.dialog.errorReport(helptext_system_advanced.debug_dialog.failure_title, 
                      helptext_system_advanced.debug_dialog.failure_msg);
                  });
                }
              },
              (err) => {
                new EntityUtils().handleWSError(this, err, this.dialog);
              });
          }
        })
      })
    } 
  }];

  public fieldSets = new FieldSets([
    {
      name: helptext_system_advanced.fieldset_console,
      label: true,
      class: 'console',
      width: '49%',
      config: [
        {
          type: 'checkbox',
          name: 'consolemenu',
          placeholder: helptext_system_advanced.consolemenu_placeholder,
          tooltip: helptext_system_advanced.consolemenu_tooltip
        },
        {
          type: 'checkbox',
          name: 'serialconsole',
          placeholder: helptext_system_advanced.serialconsole_placeholder,
          tooltip: helptext_system_advanced.serialconsole_tooltip
        },
        {
          type: 'select',
          name: 'serialport',
          placeholder: helptext_system_advanced.serialport_placeholder,
          options: [],
          tooltip: helptext_system_advanced.serialport_tooltip,
          relation: [{
            action : 'DISABLE',
            when : [{
              name: 'serialconsole',
              value: false
            }]
          }]
        },
        {
          type: 'select',
          name: 'serialspeed',
          placeholder: helptext_system_advanced.serialspeed_placeholder,
          options: [
              { label: '9600', value: "9600" },
              { label: '19200', value: "19200" },
              { label: '38400', value: "38400" },
              { label: '57600', value: "57600" },
              { label: '115200', value: "115200" },
          ],
          tooltip: helptext_system_advanced.serialspeed_tooltip,
          relation: [{
            action : 'DISABLE',
            when : [{
              name: 'serialconsole',
              value: false
            }]
          }],
        },
        {
          type: 'textarea',
          name: 'motd',
          placeholder: helptext_system_advanced.motd_placeholder,
          tooltip: helptext_system_advanced.motd_tooltip
        }
      ]
    },
    { name: 'spacer', label: false, width: '2%' },
    {
      name: helptext_system_advanced.fieldset_kernel,
      label: true,
      class: 'kernel',
      width: '49%',
      config: [
        {
          type: 'input',
          name: 'swapondrive',
          placeholder: helptext_system_advanced.swapondrive_placeholder,
          tooltip: helptext_system_advanced.swapondrive_tooltip,
          inputType: 'number',
          validation : helptext_system_advanced.swapondrive_validation,
          required: true,
        },
        {
          type: 'checkbox',
          name: 'autotune',
          placeholder: helptext_system_advanced.autotune_placeholder,
          tooltip: helptext_system_advanced.autotune_tooltip
        },
        {
          type: 'checkbox',
          name: 'debugkernel',
          placeholder: helptext_system_advanced.debugkernel_placeholder,
          tooltip: helptext_system_advanced.debugkernel_tooltip
        },
      ]
    },
    { name: 'divider', divider: true },
    {
      name: helptext_system_advanced.fieldset_ui,
      label: true,
      class: 'gui',
      width: '49%',
      config: [
        {
          type: 'checkbox',
          name: 'legacy_ui',
          placeholder: helptext_system_advanced.enable_legacy_placeholder,
          tooltip: helptext_system_advanced.enable_legacy_tooltip,
          isHidden: true,
          value: false
<<<<<<< HEAD
        },
        {
          type: 'checkbox',
          name: 'consolemsg',
          placeholder: helptext_system_advanced.consolemsg_placeholder,
          tooltip: helptext_system_advanced.consolemsg_tooltip
        },
        {
          type: 'checkbox',
          name: 'traceback',
          placeholder: helptext_system_advanced.traceback_placeholder,
          tooltip: helptext_system_advanced.traceback_tooltip
        },
        {
          type: 'checkbox',
          name: 'advancedmode',
          placeholder: helptext_system_advanced.advancedmode_placeholder,
          tooltip: helptext_system_advanced.advancedmode_tooltip
        }
      ]
    },
    { name: 'spacer', label: false, width: '2%' },
    {
      name: helptext_system_advanced.fieldset_sed,
      label: true,
      class: 'sed',
      width: '49%',
      config: [
        {
          type: 'paragraph',
          name: 'sed_options_message',
          paraText: helptext_system_advanced.sed_options_message_paragraph,
          tooltip: helptext_system_advanced.sed_options_tooltip
        },
        {
          type: 'select',
          name: 'sed_user',
          placeholder: helptext_system_advanced.sed_user_placeholder,
          tooltip: helptext_system_advanced.sed_user_tooltip,
          options: [
            {label:'user', value:'USER'},
            {label:'master', value:'MASTER'}
          ],
          value : 'USER'
        },
        {
          type: 'input',
          name: 'sed_passwd',
          placeholder: helptext_system_advanced.sed_passwd_placeholder,
          tooltip: helptext_system_advanced.sed_passwd_tooltip,
          inputType: 'password',
          togglePw: true
        },
        {
          type: 'input',
          name: 'sed_passwd2',
          placeholder: helptext_system_advanced.sed_passwd2_placeholder,
          tooltip: helptext_system_advanced.sed_passwd2_tooltip,
          inputType: 'password',
          validation : this.validationService.matchOtherValidator('sed_passwd')
        }
      ]
    },
    { name: 'divider', divider: true },
    {
      name: helptext_system_advanced.fieldset_other,
      label: true,
      class: 'other',
      config: [{
        type: 'checkbox',
        name: 'fqdn_syslog',
        placeholder: helptext_system_advanced.fqdn_placeholder,
        tooltip: helptext_system_advanced.fqdn_tooltip
      }]
    },
    { name: 'divider', divider: true }
  ]);
=======
        }]
      }
    ],
  },
  {
    type: 'input',
    name: 'swapondrive',
    placeholder: helptext_system_advanced.swapondrive_placeholder,
    tooltip: helptext_system_advanced.swapondrive_tooltip,
    inputType: 'number',
    validation : helptext_system_advanced.swapondrive_validation,
    required: true,
  },{
    type: 'checkbox',
    name: 'legacy_ui',
    placeholder: helptext_system_advanced.enable_legacy_placeholder,
    tooltip: helptext_system_advanced.enable_legacy_tooltip,
    isHidden: true,
    value: false
  }, {
    type: 'checkbox',
    name: 'autotune',
    placeholder: helptext_system_advanced.autotune_placeholder,
    tooltip: helptext_system_advanced.autotune_tooltip
  }, {
    type: 'checkbox',
    name: 'debugkernel',
    placeholder: helptext_system_advanced.debugkernel_placeholder,
    tooltip: helptext_system_advanced.debugkernel_tooltip
  }, {
    type: 'checkbox',
    name: 'consolemsg',
    placeholder: helptext_system_advanced.consolemsg_placeholder,
    tooltip: helptext_system_advanced.consolemsg_tooltip
  }, {
    type: 'textarea',
    name: 'motd',
    placeholder: helptext_system_advanced.motd_placeholder,
    tooltip: helptext_system_advanced.motd_tooltip
  }, {
    type: 'checkbox',
    name: 'traceback',
    placeholder: helptext_system_advanced.traceback_placeholder,
    tooltip: helptext_system_advanced.traceback_tooltip,
    isHidden: true
  }, {
    type: 'checkbox',
    name: 'advancedmode',
    placeholder: helptext_system_advanced.advancedmode_placeholder,
    tooltip: helptext_system_advanced.advancedmode_tooltip
  }, {
    type: 'checkbox',
    name: 'fqdn_syslog',
    placeholder: helptext_system_advanced.fqdn_placeholder,
    tooltip: helptext_system_advanced.fqdn_tooltip
  }, {
    type: 'paragraph',
    name: 'sed_options_message',
    paraText: helptext_system_advanced.sed_options_message_paragraph,
    tooltip: helptext_system_advanced.sed_options_tooltip
  },
  {
    type: 'select',
    name: 'sed_user',
    placeholder: helptext_system_advanced.sed_user_placeholder,
    tooltip: helptext_system_advanced.sed_user_tooltip,
    options: [
      {label:'user', value:'USER'},
      {label:'master', value:'MASTER'}
              ],
    value : 'USER'
  },
  {
    type: 'input',
    name: 'sed_passwd',
    placeholder: helptext_system_advanced.sed_passwd_placeholder,
    tooltip: helptext_system_advanced.sed_passwd_tooltip,
    inputType: 'password',
    togglePw: true
  },
  {
    type: 'input',
    name: 'sed_passwd2',
    placeholder: helptext_system_advanced.sed_passwd2_placeholder,
    tooltip: helptext_system_advanced.sed_passwd2_tooltip,
    inputType: 'password',
    validation : this.validationService.matchOtherValidator('sed_passwd')
  },
];
>>>>>>> eccede04

  constructor(
    private load: AppLoaderService,
    private dialog: DialogService,
    private ws: WebSocketService,
    public adminLayout: AdminLayoutComponent,
    protected matDialog: MatDialog,
    public datePipe: DatePipe,
    public http: Http,
    public storage: StorageService,
    public validationService: ValidationService
  ) {}

  ngOnDestroy() {
    this.swapondrive_subscription.unsubscribe();
  }


  afterInit(entityEdit: any) {
    this.entityForm = entityEdit;
    this.ws.call('system.is_freenas').subscribe((res)=>{
      this.is_freenas = res;
      this.fieldSets.config('legacy_ui').isHidden = this.is_freenas;
      this.swapondrive = this.fieldSets.config('swapondrive');
      this.swapondrive_subscription = entityEdit.formGroup.controls['swapondrive'].valueChanges.subscribe((value) => {
        if (parseInt(value) === 0) {
          this.swapondrive.warnings = helptext_system_advanced.swapondrive_warning;
        } else {
          this.swapondrive.warnings = null;
        }
      });
      setTimeout(() => {
        entityEdit.formGroup.controls['legacy_ui'].valueChanges.subscribe((value) => {
          if (value) {
            this.dialog.confirm('Warning', `${helptext_system_advanced.enable_legacy_dialog}`, true,
             'I accept the risks').subscribe((res) => {
               if (!res) {
                entityEdit.formGroup.controls['legacy_ui'].setValue(false);
               }
             })
          }
        });
      }, 50)

  
      this.ws.call(this.queryCall).subscribe((adv_values)=>{
        entityEdit.formGroup.controls['sed_passwd2'].setValue(adv_values.sed_passwd);
      })
      this.adv_serialport = this.fieldSets.config('serialport');
      this.adv_serialspeed = this.fieldSets.config('serialspeed');
      this.adv_serialconsole =
      entityEdit.formGroup.controls['serialconsole'];
      this.adv_serialspeed['isHidden'] = !this.adv_serialconsole.value;
      this.adv_serialport['isHidden'] = !this.adv_serialconsole.value;
      this.adv_serialconsole_subscription = this.adv_serialconsole.valueChanges.subscribe((value) => {
        this.adv_serialspeed['isHidden'] = !value;
        this.adv_serialport['isHidden'] = !value;
      });
      entityEdit.ws.call('system.advanced.serial_port_choices').subscribe((serial_port_choices)=>{
        for(const k in serial_port_choices){
          this.adv_serialport.options.push(
            {
              label: k, value: serial_port_choices[k]
            }
          )}
      });
    })
  }

  public customSubmit(body) {
    body.legacy_ui ? window.localStorage.setItem('exposeLegacyUI', body.legacy_ui) :
      window.localStorage.setItem('exposeLegacyUI', 'false');
    delete body.sed_passwd2;
    this.load.open();
    return this.ws.call('system.advanced.update', [body]).subscribe((res) => {
      this.load.close();
      this.entityForm.success = true;
      this.entityForm.formGroup.markAsPristine();
      this.adminLayout.onShowConsoleFooterBar(body['consolemsg']);
    }, (res) => {
      this.load.close();
      new EntityUtils().handleWSError(this.entityForm, res);
    });
  }
}<|MERGE_RESOLUTION|>--- conflicted
+++ resolved
@@ -186,7 +186,6 @@
           tooltip: helptext_system_advanced.enable_legacy_tooltip,
           isHidden: true,
           value: false
-<<<<<<< HEAD
         },
         {
           type: 'checkbox',
@@ -198,7 +197,8 @@
           type: 'checkbox',
           name: 'traceback',
           placeholder: helptext_system_advanced.traceback_placeholder,
-          tooltip: helptext_system_advanced.traceback_tooltip
+          tooltip: helptext_system_advanced.traceback_tooltip,
+          isHidden: true
         },
         {
           type: 'checkbox',
@@ -264,97 +264,6 @@
     },
     { name: 'divider', divider: true }
   ]);
-=======
-        }]
-      }
-    ],
-  },
-  {
-    type: 'input',
-    name: 'swapondrive',
-    placeholder: helptext_system_advanced.swapondrive_placeholder,
-    tooltip: helptext_system_advanced.swapondrive_tooltip,
-    inputType: 'number',
-    validation : helptext_system_advanced.swapondrive_validation,
-    required: true,
-  },{
-    type: 'checkbox',
-    name: 'legacy_ui',
-    placeholder: helptext_system_advanced.enable_legacy_placeholder,
-    tooltip: helptext_system_advanced.enable_legacy_tooltip,
-    isHidden: true,
-    value: false
-  }, {
-    type: 'checkbox',
-    name: 'autotune',
-    placeholder: helptext_system_advanced.autotune_placeholder,
-    tooltip: helptext_system_advanced.autotune_tooltip
-  }, {
-    type: 'checkbox',
-    name: 'debugkernel',
-    placeholder: helptext_system_advanced.debugkernel_placeholder,
-    tooltip: helptext_system_advanced.debugkernel_tooltip
-  }, {
-    type: 'checkbox',
-    name: 'consolemsg',
-    placeholder: helptext_system_advanced.consolemsg_placeholder,
-    tooltip: helptext_system_advanced.consolemsg_tooltip
-  }, {
-    type: 'textarea',
-    name: 'motd',
-    placeholder: helptext_system_advanced.motd_placeholder,
-    tooltip: helptext_system_advanced.motd_tooltip
-  }, {
-    type: 'checkbox',
-    name: 'traceback',
-    placeholder: helptext_system_advanced.traceback_placeholder,
-    tooltip: helptext_system_advanced.traceback_tooltip,
-    isHidden: true
-  }, {
-    type: 'checkbox',
-    name: 'advancedmode',
-    placeholder: helptext_system_advanced.advancedmode_placeholder,
-    tooltip: helptext_system_advanced.advancedmode_tooltip
-  }, {
-    type: 'checkbox',
-    name: 'fqdn_syslog',
-    placeholder: helptext_system_advanced.fqdn_placeholder,
-    tooltip: helptext_system_advanced.fqdn_tooltip
-  }, {
-    type: 'paragraph',
-    name: 'sed_options_message',
-    paraText: helptext_system_advanced.sed_options_message_paragraph,
-    tooltip: helptext_system_advanced.sed_options_tooltip
-  },
-  {
-    type: 'select',
-    name: 'sed_user',
-    placeholder: helptext_system_advanced.sed_user_placeholder,
-    tooltip: helptext_system_advanced.sed_user_tooltip,
-    options: [
-      {label:'user', value:'USER'},
-      {label:'master', value:'MASTER'}
-              ],
-    value : 'USER'
-  },
-  {
-    type: 'input',
-    name: 'sed_passwd',
-    placeholder: helptext_system_advanced.sed_passwd_placeholder,
-    tooltip: helptext_system_advanced.sed_passwd_tooltip,
-    inputType: 'password',
-    togglePw: true
-  },
-  {
-    type: 'input',
-    name: 'sed_passwd2',
-    placeholder: helptext_system_advanced.sed_passwd2_placeholder,
-    tooltip: helptext_system_advanced.sed_passwd2_tooltip,
-    inputType: 'password',
-    validation : this.validationService.matchOtherValidator('sed_passwd')
-  },
-];
->>>>>>> eccede04
 
   constructor(
     private load: AppLoaderService,
