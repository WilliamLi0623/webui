--- conflicted
+++ resolved
@@ -1,11 +1,7 @@
 import { Component } from '@angular/core';
 import { Router } from '@angular/router';
-<<<<<<< HEAD
-import { IscsiIpChoices, IscsiPortal } from 'app/interfaces/iscsi.interface';
+import { IscsiIpChoices } from 'app/interfaces/iscsi.interface';
 import { EntityTableConfig } from 'app/pages/common/entity/entity-table/entity-table.interface';
-=======
-import { IscsiIpChoices } from 'app/interfaces/iscsi.interface';
->>>>>>> 0d9e9e24
 import { T } from 'app/translate-marker';
 import { IscsiService } from '../../../../../services';
 
