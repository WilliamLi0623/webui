--- conflicted
+++ resolved
@@ -4,12 +4,8 @@
 import { FieldConfig } from '../../../common/entity/entity-form/models/field-config.interface';
 import { DialogService, WebSocketService, AppLoaderService } from '../../../../services';
 import * as _ from 'lodash';
-<<<<<<< HEAD
-import { helptext_sharing_iscsi } from 'app/helptext/sharing';
-=======
 import { shared, helptext_sharing_iscsi } from 'app/helptext/sharing';
 import { T } from "app/translate-marker";
->>>>>>> 65a6c0c3
 
 @Component({
   selector: 'app-iscsi-globalconfiguration',
@@ -86,12 +82,8 @@
               this.ws.call('service.update', [service['id'], { enable: true }]).subscribe((updateRes) => {
                 this.ws.call('service.start', [service.service]).subscribe((startRes) => {
                   this.loader.close();
-<<<<<<< HEAD
-                  this.dialogService.Info(helptext_sharing_iscsi.globalconf_start_service_dialog.title, helptext_sharing_iscsi.globalconf_start_service_dialog.content);
-=======
                   this.dialogService.Info(T('iSCSI') + shared.dialog_started_title, 
                   T('The iSCSI') + shared.dialog_started_message, '250px');
->>>>>>> 65a6c0c3
                 }, (err) => {
                   this.loader.close();
                   this.dialogService.errorReport(err.error, err.reason, err.trace.formatted);
