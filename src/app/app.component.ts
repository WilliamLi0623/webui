import { Component, OnInit } from '@angular/core';
import { Title } from '@angular/platform-browser';
import { Router, NavigationEnd, NavigationCancel, ActivatedRoute, ActivatedRouteSnapshot } from '@angular/router';
import { URLSearchParams, } from '@angular/http';

import { RoutePartsService } from "./services/route-parts/route-parts.service";
import { MatSnackBar } from '@angular/material';
import * as hopscotch from 'hopscotch';
import { RestService } from './services/rest.service';
import { ApiService } from 'app/core/services/api.service';
import { TourService } from './services/tour.service';
import { WebSocketService } from './services/ws.service';

@Component({
  selector: 'app-root',
  templateUrl: './app.component.html',
  styleUrls: ['./app.component.css'],
  providers: [TourService]
})
export class AppComponent implements OnInit {
  appTitle = 'FreeNAS Material UI';
  pageTitle = '';
  protected accountUserResource: string = 'account/users/1';
  protected user: any;

  constructor(public title: Title,
    private router: Router,
    private activeRoute: ActivatedRoute,
    private routePartsService: RoutePartsService,
<<<<<<< HEAD
    public snackBar: MatSnackBar,
=======
    public snackBar: MdSnackBar,
    private ws: WebSocketService,
>>>>>>> d2588388
    private rest: RestService,
    private api: ApiService,
    private tour: TourService) {

    if (this.detectBrowser("Safari")) {
      document.body.className += " safari-platform";
    }

    router.events.subscribe(s => {
      if (s instanceof NavigationCancel) {
        let params = new URLSearchParams(s.url.split('#')[1]);
        let isEmbedded = params.get('embedded');

        if(isEmbedded) {
          document.body.className += " embedding-active";
        }
      }
    });
  }

  ngOnInit() {
    this.changePageTitle();
    let self = this;
    window.addEventListener('beforeunload', function(e) {
      self.ws.logout(); 
    }, false);
  }

  changePageTitle() {
    this.router.events.filter(event => event instanceof NavigationEnd).subscribe((routeChange) => {
      const routeParts = this.routePartsService.generateRouteParts(this.activeRoute.snapshot);
      if (!routeParts.length) {
        return this.title.setTitle(this.appTitle);
      }
      // Extract title from parts;
      this.pageTitle = routeParts
        .map((part) => part.title)
        .reduce((partA, partI) => { return `${partA} > ${partI}` });
      this.pageTitle += ` | ${this.appTitle}`;
      this.title.setTitle(this.pageTitle);
    });
  }

  private detectBrowser(name){
    let N = navigator.appName;
    let UA = navigator.userAgent;
    let temp;
    let browserVersion = UA.match(/(opera|chrome|safari|firefox|msie)\/?\s*(\.?\d+(\.\d+)*)/i);
    if(browserVersion && (temp = UA.match(/version\/([\.\d]+)/i))!= null)
      browserVersion[2]= temp[1];
    let browserName = browserVersion? browserVersion[1]: N;

    if(name == browserName) return true;
    else return false;
  }
}<|MERGE_RESOLUTION|>--- conflicted
+++ resolved
@@ -27,12 +27,8 @@
     private router: Router,
     private activeRoute: ActivatedRoute,
     private routePartsService: RoutePartsService,
-<<<<<<< HEAD
     public snackBar: MatSnackBar,
-=======
-    public snackBar: MdSnackBar,
     private ws: WebSocketService,
->>>>>>> d2588388
     private rest: RestService,
     private api: ApiService,
     private tour: TourService) {
