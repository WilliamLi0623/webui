import { Component } from '@angular/core';
import { Router } from '@angular/router';
import { RestService, WebSocketService } from '../../../services';
import { FormBuilder, FormGroup, Validators } from '@angular/forms';
import { Wizard } from '../../common/entity/entity-form/models/wizard.interface';
import { EntityWizardComponent } from '../../common/entity/entity-wizard/entity-wizard.component';
import * as _ from 'lodash';
import { JailService } from '../../../services/';
import { EntityUtils } from '../../common/entity/utils';
<<<<<<< HEAD
import { regexValidator } from '../../common/entity/entity-form/validators/regex-validation';
=======
import { T } from '../../../translate-marker'
>>>>>>> c84f26f5

@Component({
  selector: 'jail-wizard',
  template: '<entity-wizard [conf]="this"></entity-wizard>',
  providers: [JailService]
})
export class JailWizardComponent {

  protected addWsCall = 'jail.create';
  public route_success: string[] = ['jails'];

  isLinear = true;
  firstFormGroup: FormGroup;

  protected wizardConfig: Wizard[] = [{
      label: 'Name the jail and choose a FreeBSD release.',
      fieldConfig: [{
          type: 'input',
          name: 'uuid',
          required: true,
<<<<<<< HEAD
          placeholder: 'Jail Name',
          tooltip: 'Mandatory. Can only contain alphanumeric characters,\
 dashes (-), or underscores (_).',
          validation: [ Validators.required ],
=======
          placeholder: T('Jails Name'),
          tooltip: T('Mandatory. Can only contain alphanumeric characters,\
 dashes (-), or underscores (_).'),
>>>>>>> c84f26f5
        },
        {
          type: 'select',
          name: 'release',
          required: true,
          placeholder: T('Release'),
          tooltip: T('Select the FreeBSD release to use as the jail\
 operating system.'),
          options: [],
        },
      ]
    },
    {
      label: 'Configure jail networking',
      fieldConfig: [{
          type: 'checkbox',
          name: 'dhcp',
          placeholder: T('IPv4 DHCP'),
          tooltip: T('Check this to automatically configure IPv4 settings\
 for the jail.'),
        },
        {
          type: 'input',
          name: 'ip4_addr',
          placeholder: T('IPv4 Address'),
          tooltip: T('This and the other IPv4 settings are grayed out if\
 <b>IPv4 DHCP</b> is checked. Enter a unique IP address that is in the\
<<<<<<< HEAD
 local network and not already used by any other computer.',
          validation : [ regexValidator(/^(25[0-5]|2[0-4][0-9]|1?[0-9]{1,2})(.(25[0-5]|2[0-4][0-9]|1?[0-9]{1,2})){3}$/) ],
=======
 local network and not already used by any other computer.'),
>>>>>>> c84f26f5
          relation: [{
            action: 'DISABLE',
            when: [{
              name: 'dhcp',
              value: true,
            }]
          }]
        },
        {
          type: 'input',
          name: 'defaultrouter',
          placeholder: T('Default Router For IPv4'),
          tooltip: T('Enter the IPv4 route for the jail to use.'),
          relation: [{
            action: 'DISABLE',
            when: [{
              name: 'dhcp',
              value: true,
            }]
          }]
        },
        {
          type: 'input',
          name: 'ip6_addr',
          placeholder: T('IPv6 Address'),
          tooltip: T('This and other IPv6 settings are grayed out if\
 <b>IPv6 Autoconfigure</b> is checked; enter a unique IPv6 address that\
<<<<<<< HEAD
 is in the local network and not already used by any other computer',
          validation : [ regexValidator(/^([0-9a-f]|:){1,4}(:([0-9a-f]{0,4})*){1,7}$/i) ],
=======
 is in the local network and not already used by any other computer'),
>>>>>>> c84f26f5
        },
        {
          type: 'input',
          name: 'defaultrouter6',
          placeholder: T('Default Router For IPv6'),
          tooltip: T('Enter the IPv6 route for the jail to use.'),
        },
        {
          type: 'checkbox',
          name: 'vnet',
<<<<<<< HEAD
          placeholder: 'Vnet',
          tooltip: 'Use virtual networking (VIRTIO).\
=======
          placeholder: T('Vnet'),
          tooltip: T('Check to have this jail use virtual networking.\
>>>>>>> c84f26f5
 <b>Warning:</b> Jails with virtual networking enabled can experience\
 instability. See the <a\
 href="http://iocage.readthedocs.io/en/latest/known-issues.html#vnet-vimage-issues"\
 target=_blank>iocage documentation</a> for more details.'),
          required: false,
          hasErrors: false,
          errors: '',
        }
      ]
    },
  ]

  protected releaseField: any;
  protected currentServerVersion: any;

  constructor(protected rest: RestService, protected ws: WebSocketService, protected jailService: JailService, ) {

  }

  preInit() {
    this.releaseField = _.find(this.wizardConfig[0].fieldConfig, { 'name': 'release' });
    this.ws.call('system.info').subscribe((res) => {
        this.currentServerVersion = Number(_.split(res.version, '-')[1]);
        this.jailService.getLocalReleaseChoices().subscribe((res_local) => {
          for (let j in res_local) {
            let rlVersion = Number(_.split(res_local[j], '-')[0]);
            if (this.currentServerVersion >= Math.floor(rlVersion)) {
              this.releaseField.options.push({ label: res_local[j] + '(fetched)', value: res_local[j] });
            }
          }
          this.jailService.getRemoteReleaseChoices().subscribe((res_remote) => {
            for (let i in res_remote) {
              if (_.indexOf(res_local, res_remote[i]) < 0) {
                let rmVersion = Number(_.split(res_remote[i], '-')[0]);
                if (this.currentServerVersion >= Math.floor(rmVersion)) {
                  this.releaseField.options.push({ label: res_remote[i], value: res_remote[i] });
                }
              }
            }
          });
        });
      },
      (res) => {
        new EntityUtils().handleError(this, res);
      });
  }

  afterInit(entityWizard: EntityWizardComponent) {
    ( < FormGroup > entityWizard.formArray.get([1]).get('dhcp')).valueChanges.subscribe((res) => {
      if (res) {
        ( < FormGroup > entityWizard.formArray.get([1])).controls['vnet'].setValue(true);
        _.find(this.wizardConfig[1].fieldConfig, { 'name': 'vnet' }).required = true;
      } else {
        _.find(this.wizardConfig[1].fieldConfig, { 'name': 'vnet' }).required = false;
      }
    });
    ( < FormGroup > entityWizard.formArray.get([1]).get('vnet')).valueChanges.subscribe((res) => {
      if (( < FormGroup > entityWizard.formArray.get([1])).controls['dhcp'].value && !res) {
        _.find(this.wizardConfig[1].fieldConfig, { 'name': 'vnet' }).hasErrors = true;
        _.find(this.wizardConfig[1].fieldConfig, { 'name': 'vnet' }).errors = 'Vnet is required';
      } else {
        _.find(this.wizardConfig[1].fieldConfig, { 'name': 'vnet' }).hasErrors = false;
        _.find(this.wizardConfig[1].fieldConfig, { 'name': 'vnet' }).errors = '';
      }
    });
  }

  beforeSubmit(value) {
    let property: any = [];

    for (let i in value) {
      if (value.hasOwnProperty(i)) {
        if (value[i] == undefined) {
          delete value[i];
        } else {
          if (i == 'dhcp' || i == 'vnet') {
            if (i == 'dhcp') {
              property.push('bpf=yes');
            }

            if (value[i]) {
              property.push(i + '=on');
            } else {
              property.push(i + '=off');
            }
            delete value[i];
          } else {
            if (i != 'uuid' && i != 'release') {
              property.push(i + '=' + value[i]);
              delete value[i];
            }
          }
        }
      }
    }
    value['props'] = property;

    return value;
  }
}<|MERGE_RESOLUTION|>--- conflicted
+++ resolved
@@ -7,11 +7,8 @@
 import * as _ from 'lodash';
 import { JailService } from '../../../services/';
 import { EntityUtils } from '../../common/entity/utils';
-<<<<<<< HEAD
 import { regexValidator } from '../../common/entity/entity-form/validators/regex-validation';
-=======
 import { T } from '../../../translate-marker'
->>>>>>> c84f26f5
 
 @Component({
   selector: 'jail-wizard',
@@ -32,16 +29,9 @@
           type: 'input',
           name: 'uuid',
           required: true,
-<<<<<<< HEAD
-          placeholder: 'Jail Name',
-          tooltip: 'Mandatory. Can only contain alphanumeric characters,\
- dashes (-), or underscores (_).',
-          validation: [ Validators.required ],
-=======
           placeholder: T('Jails Name'),
           tooltip: T('Mandatory. Can only contain alphanumeric characters,\
  dashes (-), or underscores (_).'),
->>>>>>> c84f26f5
         },
         {
           type: 'select',
@@ -69,12 +59,8 @@
           placeholder: T('IPv4 Address'),
           tooltip: T('This and the other IPv4 settings are grayed out if\
  <b>IPv4 DHCP</b> is checked. Enter a unique IP address that is in the\
-<<<<<<< HEAD
  local network and not already used by any other computer.',
           validation : [ regexValidator(/^(25[0-5]|2[0-4][0-9]|1?[0-9]{1,2})(.(25[0-5]|2[0-4][0-9]|1?[0-9]{1,2})){3}$/) ],
-=======
- local network and not already used by any other computer.'),
->>>>>>> c84f26f5
           relation: [{
             action: 'DISABLE',
             when: [{
@@ -102,12 +88,8 @@
           placeholder: T('IPv6 Address'),
           tooltip: T('This and other IPv6 settings are grayed out if\
  <b>IPv6 Autoconfigure</b> is checked; enter a unique IPv6 address that\
-<<<<<<< HEAD
  is in the local network and not already used by any other computer',
           validation : [ regexValidator(/^([0-9a-f]|:){1,4}(:([0-9a-f]{0,4})*){1,7}$/i) ],
-=======
- is in the local network and not already used by any other computer'),
->>>>>>> c84f26f5
         },
         {
           type: 'input',
@@ -118,13 +100,8 @@
         {
           type: 'checkbox',
           name: 'vnet',
-<<<<<<< HEAD
-          placeholder: 'Vnet',
-          tooltip: 'Use virtual networking (VIRTIO).\
-=======
           placeholder: T('Vnet'),
           tooltip: T('Check to have this jail use virtual networking.\
->>>>>>> c84f26f5
  <b>Warning:</b> Jails with virtual networking enabled can experience\
  instability. See the <a\
  href="http://iocage.readthedocs.io/en/latest/known-issues.html#vnet-vimage-issues"\
