<div id="{{config.name}}" class="dynamic-field form-explorer" [formGroup]="group" [ngClass]="fieldShow" [class.has-tooltip]="config.tooltip" *ngIf="!config['isHidden']"
    ix-auto ix-auto-type="explorer" ix-auto-identifier='{{config.placeholder}}'>
    <div class="form-ex-flex-container" id="form-ex-flex-container">
        <div id="box1">
            <button mat-icon-button aria-label="Toggle Tree" type="button" (click)="toggleTree()" [disabled]="config.disabled"
                ix-auto
                ix-auto-type="button"
                ix-auto-identifier='main-folder'>
                <mat-icon class="explorer-folder">folder</mat-icon>
            </button>
        </div>

        <div id="box2">
            <mat-form-field class="full-width" id="formexinput">
                <textarea matInput *ngIf="config.multiple; else textInput" [placeholder]="config.placeholder | translate" [formControlName]="config.name" [required]="config.required"></textarea>
                <ng-template #textInput>
                    <input matInput [type]="'text'" [placeholder]="config.placeholder | translate" [formControlName]="config.name" [required]="config.required"
                    ix-auto
                    ix-auto-type="input"
                    ix-auto-identifier="{{config.name}}">
                </ng-template>
            </mat-form-field>
            <tooltip class="formexinput-tooltip" style="float: right;" *ngIf="config.tooltip" [header]="config.placeholder" [message]="config.tooltip"></tooltip>
        </div>

        <tree-root #tree id="form-ex-input" *ngIf="treeVisible && !config.disabled" [nodes]="nodes" [options]="customTemplateStringOptions" [focused]="true" id="box3" (select)="onClick($event)" (deselect)="onClick($event)">
            <ng-template #treeNodeTemplate let-node *ngIf="(config.explorerType == 'zvol')">
                <mat-icon>folder</mat-icon>
                <span title="{{node.data.mountpoint}}">{{ node.data.name }}</span>
            </ng-template>
            <ng-template #treeNodeTemplate let-node *ngIf="(config.explorerType == 'directory') || (config.explorerType == 'dataset') || (config.explorerType == 'file') || !config.explorerType">
                <mat-icon *ngIf="node.data.hasChildren || node.data.children; else fileIcon">folder</mat-icon>
                <ng-template #fileIcon><mat-icon>insert_drive_file</mat-icon></ng-template>
                <span title="{{node.data.name}}">{{ node.data.subTitle }}</span>
            </ng-template>
        </tree-root>
    </div>
<<<<<<< HEAD
	<form-errors [control]="group.controls[config.name]" [config]="config"></form-errors>
    <mat-error *ngIf="config['hasErrors']">{{config['errors']}}</mat-error>
    <mat-error *ngIf="config.warnings">{{config.warnings | translate}}</mat-error>
=======

	<mat-error *ngIf="config['hasErrors']"><div [innerHTML]="config['errors']"></div></mat-error>
	<mat-error *ngIf="config.warnings"><div [innerHTML]="config.warnings | translate"></div></mat-error>
>>>>>>> a6859689
</div><|MERGE_RESOLUTION|>--- conflicted
+++ resolved
@@ -35,13 +35,7 @@
             </ng-template>
         </tree-root>
     </div>
-<<<<<<< HEAD
-	<form-errors [control]="group.controls[config.name]" [config]="config"></form-errors>
-    <mat-error *ngIf="config['hasErrors']">{{config['errors']}}</mat-error>
-    <mat-error *ngIf="config.warnings">{{config.warnings | translate}}</mat-error>
-=======
-
+    <form-errors [control]="group.controls[config.name]" [config]="config"></form-errors>
 	<mat-error *ngIf="config['hasErrors']"><div [innerHTML]="config['errors']"></div></mat-error>
 	<mat-error *ngIf="config.warnings"><div [innerHTML]="config.warnings | translate"></div></mat-error>
->>>>>>> a6859689
 </div>