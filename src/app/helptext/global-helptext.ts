--- conflicted
+++ resolved
@@ -14,11 +14,9 @@
     legacyUIWarning: T('The legacy user interface is deprecated.\
  All management should be performed through the new user interface.'),
 
-<<<<<<< HEAD
- sys_update_message: T('This system will restart when the update completes.')
-=======
-    human_readable_input_error: T('Invalid value. Valid values are numbers followed by optional unit letters, \
+ sys_update_message: T('This system will restart when the update completes.'),
+
+ human_readable_input_error: T('Invalid value. Valid values are numbers followed by optional unit letters, \
 like <samp>256k</samp> or <samp>1G</samp>.')
->>>>>>> 3209c5f9
 
 }