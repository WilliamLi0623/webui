--- conflicted
+++ resolved
@@ -94,14 +94,13 @@
       this.isSidenavOpen = false;
     }
     this.checkIfConsoleMsgShows();
-<<<<<<< HEAD
+
+    /* Debugging purposes */
     this.loader.open();
-=======
 
     this.ws.call('system.info').subscribe((res) => {
       this.hostname = res.hostname;
     })
->>>>>>> 56ba1e03
   }
 
   ngAfterViewChecked() {
