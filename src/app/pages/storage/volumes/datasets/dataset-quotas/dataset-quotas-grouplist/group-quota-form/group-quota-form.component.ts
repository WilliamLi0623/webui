import { Component, IterableDiffers } from '@angular/core';
import { ActivatedRoute, Router } from '@angular/router';
import { Option } from 'app/interfaces/option.interface';
import * as _ from 'lodash';
import { EntityFormComponent } from 'app/pages/common/entity/entity-form';
import { FieldConfig } from 'app/pages/common/entity/entity-form/models/field-config.interface';
import { FieldSet } from 'app/pages/common/entity/entity-form/models/fieldset.interface';
import {
  DialogService, StorageService, WebSocketService, AppLoaderService, UserService,
} from 'app/services';
import helptext from 'app/helptext/storage/volumes/datasets/dataset-quotas';
import { FormConfiguration } from 'app/interfaces/entity-form.interface';

@Component({
  selector: 'app-group-quota-form',
  template: '<entity-form [conf]="this"></entity-form>',
})
export class GroupQuotaFormComponent implements FormConfiguration {
  isEntity = true;
  entityForm: any;
  pk: string;
  route_success: string[];
  searchedEntries: any[] = [];
  entryField: FieldConfig;
  isNew = true;
  private dq: string;
  private oq: string;
  private selectedEntriesField: any;
  private selectedEntriesValue: any;
  private entryErrs: any;
  private entryErrBool = false;
  save_button_enabled = false;
  private differ: any;
  fieldConfig: FieldConfig[] = [];
  fieldSets: FieldSet[] = [
    {
      name: helptext.groups.quota_title,
      label: true,
      width: '48%',
      config: [
        {
          type: 'input',
          name: 'data_quota',
          placeholder: helptext.groups.data_quota.placeholder,
          tooltip: `${helptext.groups.data_quota.tooltip} bytes.`,
          blurStatus: true,
          blurEvent: this.blurEvent,
          parent: this,
        },
        {
          type: 'input',
          name: 'obj_quota',
          placeholder: helptext.groups.obj_quota.placeholder,
          tooltip: helptext.groups.obj_quota.tooltip,
        },
      ],
    },
    {
      name: 'vertical_divider',
      label: false,
      width: '2%',
      config: [],
    },
    {
      name: helptext.groups.group_title,
      label: true,
      width: '48%',
      config: [
        {
          type: 'select',
          name: 'system_entries',
          placeholder: helptext.groups.system_select.placeholder,
          tooltip: helptext.groups.system_select.tooltip,
          multiple: true,
          options: [],
        },
        {
          type: 'chip',
          name: 'searched_entries',
          placeholder: helptext.groups.search.placeholder,
          tooltip: helptext.groups.search.tooltip,
          value: this.searchedEntries,
          id: 'selected-entries_chiplist',
          autocomplete: true,
          searchOptions: [],
          parent: this,
          updater: this.updateSearchOptions,
        },
      ],
    },
    {
      name: 'divider',
      divider: true,
    },
  ];

  constructor(protected ws: WebSocketService, protected storageService: StorageService,
    protected aroute: ActivatedRoute, protected loader: AppLoaderService,
    protected router: Router, protected userService: UserService, private dialog: DialogService,
    protected differs: IterableDiffers) {
    this.differ = differs.find([]).create(null);
  }

  preInit(entityForm: EntityFormComponent): void {
    const paramMap: any = (<any> this.aroute.params).getValue();
    this.pk = paramMap.pk;
  }

  async validateEntry(value: any): Promise<void> {
    const validEntry = await this.userService.getGroupObject(value);
    if (!validEntry) {
      const chips = document.getElementsByTagName('mat-chip');
      chips.item(chips.length - 1).classList.add('chip-warn');
    }
    this.entryErrs = document.getElementsByClassName('chip-warn');
    this.entryErrBool = this.entryErrs.length !== 0;
    this.allowSubmit();
  }

  allowSubmit(): void {
    if ((this.dq || this.oq)
        && (this.selectedEntriesValue.value && this.selectedEntriesValue.value.length > 0
        || this.searchedEntries && this.searchedEntries.length > 0)
        && this.entryErrBool === false) {
      this.save_button_enabled = true;
    } else {
      this.save_button_enabled = false;
    }
  }

  // This is here because selecting an item from autocomplete doesn't trigger value change
  // Unsubscribes automatically
  ngDoCheck(): void {
    this.differ.diff(this.searchedEntries);
    if (this.searchedEntries.length > 0) {
      this.allowSubmit();
    }
  }

  afterInit(entityEdit: any): void {
    this.entityForm = entityEdit;
    this.route_success = ['storage', 'pools', 'group-quotas', this.pk];
    this.selectedEntriesField = _.find(this.fieldConfig, { name: 'system_entries' });
    this.selectedEntriesValue = this.entityForm.formGroup.controls['system_entries'];
    this.entryField = _.find(this.fieldSets.find((set) => set.name === helptext.groups.group_title).config,
      { name: 'searched_entries' });

    this.ws.call('group.query').subscribe((groups) => {
      groups.forEach((group) => {
        this.selectedEntriesField.options.push({ label: group.group, value: group.gid });
      });
    });

    this.entityForm.formGroup.controls['data_quota'].valueChanges.subscribe((res: any) => {
      this.dq = res;
      this.allowSubmit();
    });

    this.entityForm.formGroup.controls['obj_quota'].valueChanges.subscribe((res: any) => {
      this.oq = res;
      this.allowSubmit();
    });

    this.entityForm.formGroup.controls['system_entries'].valueChanges.subscribe(() => {
      this.allowSubmit();
    });

    this.entityForm.formGroup.controls['searched_entries'].valueChanges.subscribe((value: any) => {
      if (value) {
        this.validateEntry(value[value.length - 1]);
      }
    });

    entityEdit.formGroup.controls['data_quota'].valueChanges.subscribe((value: any) => {
      const formField = _.find(this.fieldConfig, { name: 'data_quota' });
      const filteredValue = value ? this.storageService.convertHumanStringToNum(value, false, 'kmgtp') : undefined;
      formField['hasErrors'] = false;
      formField['errors'] = '';
      if (filteredValue !== undefined && isNaN(filteredValue)) {
        formField['hasErrors'] = true;
        formField['errors'] = helptext.shared.input_error;
      }
    });
  }

  blurEvent(parent: any): void {
    if (parent.entityForm && parent.storageService.humanReadable) {
      parent.transformValue(parent, 'data_quota');
    }
  }

  transformValue(parent: any, fieldname: string): void {
    parent.entityForm.formGroup.controls[fieldname].setValue(parent.storageService.humanReadable || 0);
    parent.storageService.humanReadable = '';
  }

<<<<<<< HEAD
  updateSearchOptions(value = '', parent: any) {
    (parent.userService as UserService).groupQueryDSCache(value).subscribe((groups) => {
      const groupOptions: Option[] = [];
      for (let i = 0; i < groups.length; i++) {
        groupOptions.push({ label: groups[i].group, value: groups[i].group });
=======
  updateSearchOptions(value = '', parent: any): void {
    parent.userService.groupQueryDSCache(value).subscribe((items: any[]) => {
      const entries: Option[] = [];
      for (let i = 0; i < items.length; i++) {
        entries.push({ label: items[i].group, value: items[i].group });
>>>>>>> 118fe996
      }
      parent.entryField.searchOptions = groupOptions;
    });
  }

  customSubmit(data: any): void {
    const payload: any[] = [];
    if (!data.system_entries) {
      data.system_entries = [];
    }
    if (data.searched_entries.length > 0) {
      data.searched_entries.forEach((entry: any) => {
        if (!data.system_entries.includes(entry)) {
          data.system_entries.push(entry);
        }
      });
    }

    if (data.system_entries) {
      data.system_entries.forEach((entry: any) => {
        if (data.data_quota) {
          const dq = this.storageService.convertHumanStringToNum(data.data_quota);
          if (dq >= 0) {
            payload.push({
              quota_type: 'GROUP',
              id: entry.toString(),
              quota_value: this.storageService.convertHumanStringToNum(data.data_quota),
            });
          }
        }
        if (data.obj_quota && data.obj_quota >= 0) {
          payload.push({
            quota_type: 'GROUPOBJ',
            id: entry.toString(),
            quota_value: parseInt(data.obj_quota, 10),
          });
        }
      });
    }

    this.loader.open();
    this.ws.call('pool.dataset.set_quota', [this.pk, payload]).subscribe((res) => {
      this.loader.close();
      this.router.navigate(new Array('/').concat(this.route_success));
    }, (err) => {
      this.loader.close();
      this.dialog.errorReport('Error', err.reason, err.trace.formatted);
    });
  }
}<|MERGE_RESOLUTION|>--- conflicted
+++ resolved
@@ -194,19 +194,11 @@
     parent.storageService.humanReadable = '';
   }
 
-<<<<<<< HEAD
-  updateSearchOptions(value = '', parent: any) {
+  updateSearchOptions(value = '', parent: any): void {
     (parent.userService as UserService).groupQueryDSCache(value).subscribe((groups) => {
       const groupOptions: Option[] = [];
       for (let i = 0; i < groups.length; i++) {
         groupOptions.push({ label: groups[i].group, value: groups[i].group });
-=======
-  updateSearchOptions(value = '', parent: any): void {
-    parent.userService.groupQueryDSCache(value).subscribe((items: any[]) => {
-      const entries: Option[] = [];
-      for (let i = 0; i < items.length; i++) {
-        entries.push({ label: items[i].group, value: items[i].group });
->>>>>>> 118fe996
       }
       parent.entryField.searchOptions = groupOptions;
     });
