--- conflicted
+++ resolved
@@ -37,19 +37,11 @@
         if (fc) {
           const element = document.getElementById(i);
           if (element) {
-<<<<<<< HEAD
-            if (entity.conf && entity.conf.advanced_field &&
-              _.indexOf(entity.conf.advanced_field, i) > -1 &&
-              entity.conf.isBasicMode) {
-                entity.conf.isBasicMode = false;
-              }
-=======
             if (entity.conf && entity.conf.advanced_field
               && _.indexOf(entity.conf.advanced_field, i) > -1
               && entity.conf.isBasicMode) {
               entity.conf.isBasicMode = false;
             }
->>>>>>> 1193daa1
             if (!scroll) {
               element.scrollIntoView({ behavior: 'auto', block: 'end', inline: 'nearest' });
               scroll = true;
@@ -105,19 +97,11 @@
         if (fc && !fc['isHidden']) {
           const element = document.getElementById(field);
           if (element) {
-<<<<<<< HEAD
-            if (entity.conf && entity.conf.advanced_field &&
-              _.indexOf(entity.conf.advanced_field, field) > -1 &&
-              entity.conf.isBasicMode) {
-                entity.conf.isBasicMode = false;
-              }
-=======
             if (entity.conf && entity.conf.advanced_field
               && _.indexOf(entity.conf.advanced_field, field) > -1
               && entity.conf.isBasicMode) {
               entity.conf.isBasicMode = false;
             }
->>>>>>> 1193daa1
             if (!scroll) {
               element.scrollIntoView({ behavior: 'auto', block: 'end', inline: 'nearest' });
               scroll = true;
@@ -206,10 +190,6 @@
      * If the value of a control is invaild, we ignore it during sending payload
      */
     let result = true;
-<<<<<<< HEAD
-=======
-
->>>>>>> 1193daa1
     if (item === undefined || item === null || item === '') {
       result = false;
     } else if (Array.isArray(item)) {
@@ -224,23 +204,9 @@
       }
     } else if (typeof item === 'object') {
       let isAllEmpty = true;
-<<<<<<< HEAD
       Object.values(item).forEach(value => {
         if (this.filterArrayFunction(value)) {
           isAllEmpty = false;
-=======
-      Object.values(item).forEach((value) => {
-        if (value !== undefined && value !== null && value !== '') {
-          if (Array.isArray(value)) {
-            value.forEach((subValue) => {
-              if (this.filterArrayFunction(subValue)) {
-                isAllEmpty = false;
-              }
-            });
-          } else {
-            isAllEmpty = false;
-          }
->>>>>>> 1193daa1
         }
       });
       if (isAllEmpty) {
@@ -251,66 +217,7 @@
     return result;
   }
 
-<<<<<<< HEAD
-  changeNull2String(value) {
-=======
-  parseFormControlValues(data: any, result: any) {
-    Object.keys(data).forEach((key) => {
-      const value = data[key];
-      if (key == 'release_name' || key == 'undefined' || key.startsWith(FORM_LABEL_KEY_PREFIX)) {
-        return;
-      }
-
-      const key_list = key.split(FORM_KEY_SEPERATOR);
-      if (key_list.length > 1) {
-        let parent = result;
-        for (let i = 0; i < key_list.length; i++) {
-          const temp_key = key_list[i];
-          if (i == key_list.length - 1) {
-            if (Array.isArray(value)) {
-              const arrayValues = value.map((item) => {
-                if (Object.keys(item).length > 1) {
-                  const subValue = {};
-                  this.parseFormControlValues(item, subValue);
-                  return subValue;
-                }
-                return item[Object.keys(item)[0]];
-              });
-              if (arrayValues.length > 0) {
-                parent[temp_key] = arrayValues.filter(this.filterArrayFunction);
-              }
-            } else {
-              parent[temp_key] = value;
-            }
-          } else {
-            if (!parent[temp_key]) {
-              parent[temp_key] = {};
-            }
-            parent = parent[temp_key];
-          }
-        }
-      } else if (Array.isArray(value)) {
-        const arrayValues = value.map((item) => {
-          if (Object.keys(item).length > 1) {
-            const subValue = {};
-            this.parseFormControlValues(item, subValue);
-            return subValue;
-          }
-          return item[Object.keys(item)[0]];
-        });
-        if (arrayValues.length > 0) {
-          result[key] = arrayValues.filter(this.filterArrayFunction);
-        }
-      } else {
-        result[key] = value;
-      }
-    });
-
-    return result;
-  }
-
   changeNull2String(value: any) {
->>>>>>> 1193daa1
     let result = value;
     if (value === null) {
       result = NULL_VALUE;
@@ -341,18 +248,9 @@
     return result;
   }
 
-<<<<<<< HEAD
   createRelations(relations:Relation[]) {
     const result = relations.map(relation => {
       let relationFieldName = relation.fieldName;
-=======
-  createRelations(relations: Relation[], parentName: string) {
-    const result = relations.map((relation) => {
-      let relationFieldName = relation.fieldName;
-      if (parentName) {
-        relationFieldName = `${parentName}${FORM_KEY_SEPERATOR}${relationFieldName}`;
-      }
->>>>>>> 1193daa1
 
       return {
         action: 'SHOW',
@@ -389,21 +287,11 @@
 
     let relations: Relation[] = null;
     if (schemaConfig.schema.show_if) {
-<<<<<<< HEAD
-      relations = schemaConfig.schema.show_if.map(item => {
-        return {
-          fieldName: item[0],
-          operatorName: item[1],
-          operatorValue: item[2],
-        };
-      })
-=======
       relations = (schemaConfig.schema.show_if as any[]).map((item) => ({
         fieldName: item[0],
         operatorName: item[1],
         operatorValue: item[2],
       }));
->>>>>>> 1193daa1
     }
 
     if (schemaConfig.schema.editable === false) {
@@ -462,17 +350,6 @@
 
       fieldConfig['templateListField'] = listFields;
     } else if (schemaConfig.schema.type == 'dict') {
-<<<<<<< HEAD
-=======
-      fieldConfig = null;
-
-      if (schemaConfig.schema.attrs.length > 0) {
-        const dictLabel: any = {
-          label: schemaConfig.label,
-          name: FORM_LABEL_KEY_PREFIX + name,
-          type: 'label',
-        };
->>>>>>> 1193daa1
 
       if (parentIsList) {
         fieldConfig = null;
@@ -484,12 +361,12 @@
           };
 
           if (relations) {
-            dictLabel['relation'] = this.createRelations(relations);
+            (dictLabel as any)['relation']  = this.createRelations(relations);
           }
 
           results = results.concat(dictLabel);
 
-          schemaConfig.schema.attrs.forEach(dictConfig => {
+          (schemaConfig.schema.attrs as any[]).forEach(dictConfig => {
             const subResults = this.parseSchemaFieldConfig(dictConfig, name, parentIsList);
 
             if (relations) {
@@ -510,9 +387,8 @@
             fieldConfig['relation'] = this.createRelations(relations);
           }
 
-<<<<<<< HEAD
-          let subFields = [];
-          schemaConfig.schema.attrs.forEach(dictConfig => {
+          let subFields: any[]= [];
+          (schemaConfig.schema.attrs as any[]).forEach(dictConfig => {
             let fields = this.parseSchemaFieldConfig(dictConfig, null, false);
             subFields = subFields.concat(fields);
 
@@ -521,14 +397,6 @@
                 subResult['relation'] = this.createRelations(relations);
               });
             }
-=======
-      (schemaConfig.schema.attrs as any[]).forEach((dictConfig) => {
-        const subResults = this.parseSchemaFieldConfig(dictConfig, name, parentIsList);
-
-        if (relations) {
-          subResults.forEach((subResult) => {
-            subResult['relation'] = this.createRelations(relations, parentName);
->>>>>>> 1193daa1
           });
           fieldConfig['subFields'] = subFields;
         }
@@ -545,12 +413,7 @@
         results.push(fieldConfig);
 
         if (schemaConfig.schema.subquestions) {
-<<<<<<< HEAD
-          schemaConfig.schema.subquestions.forEach(subquestion => {
-
-=======
           (schemaConfig.schema.subquestions as any[]).forEach((subquestion) => {
->>>>>>> 1193daa1
             const subResults = this.parseSchemaFieldConfig(subquestion, parentName);
 
             if (schemaConfig.schema.show_subquestions_if !== undefined) {
@@ -577,23 +440,4 @@
     return results;
   }
 
-<<<<<<< HEAD
-=======
-  parseConfigData(configData: any, parentKey: string, result: any) {
-    if (configData !== undefined && configData !== null) {
-      Object.keys(configData).forEach((key) => {
-        const value = configData[key];
-        let fullKey = key;
-        if (parentKey) {
-          fullKey = `${parentKey}${FORM_KEY_SEPERATOR}${key}`;
-        }
-        if (!Array.isArray(value) && typeof value === 'object') {
-          this.parseConfigData(value, fullKey, result);
-        } else {
-          result[fullKey] = value;
-        }
-      });
-    }
-  }
->>>>>>> 1193daa1
 }