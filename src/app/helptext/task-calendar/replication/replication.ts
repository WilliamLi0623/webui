--- conflicted
+++ resolved
@@ -195,14 +195,9 @@
     lifetime_unit_tooltip: T(''),
 
     compression_placeholder: T('Stream Compression'),
-<<<<<<< HEAD
     compression_tooltip: T('Select a compression algorithm to reduce the\
  size of the data being replicated. Only appears when <i>SSH</i> is \
  chosen for <i>Transport</i> type.'),
-=======
-    compression_tooltip: T('Select a compression algorithm to use on the \
- data being replicated.'),
->>>>>>> 1262950b
 
     speed_limit_placeholder: T('Limit (Ex. 500 KiB/s, 500M, 2 TB)'),
     speed_limit_tooltip: T('Limit replication speed to this number of \
