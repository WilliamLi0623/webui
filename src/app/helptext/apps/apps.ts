import { T } from '../../translate-marker';
import { Validators } from '@angular/forms';

export default {
  choosePool: {
    title: T('Choose a pool for Apps'),
    placeholder: T('Pools'),
    action: T('Choose'),
    jobTitle: T('Configuring...'),
    success: T('Success'),
    message: T('Using pool ')
  },

  message: {
    loading: T('Loading...'),
    not_configured: T('Applications not configured'),
    not_running: T('Applications are not running'),
    no_installed: T('No Applications Installed'),
    no_installed_message: T('Applications you install will automatically appear here. Click below and browse the TrueNAS catalog to get started.')
  },

  installing: T('Installing'),
  settings: T('Settings'),
  choose: T('Choose Pool'),
  advanced: T('Advanced Settngs'),

  launch: T('Launch Docker Image'),

  install: {
    title: T('Ready to Install'),
    msg1: T('Install '),
    msg2: T(' on pool ')
  },

  noPool: {
    title: T('No Pools Found'),
    message: T('At least one pool must be available to use apps'),
    action: T('Create Pool')
  },

  kubForm: {
    title: T('Kubernetes Settings'),
    pool: {
      placeholder: T('Pool'),
      tooltip: T('Choose a pool for the Apps')
    },
    cluster_cidr: {
      placeholder: T('Cluster CIDR'),
      tooltip: T('')
    },
    service_cidr: {
      placeholder: T('Service CIDR'),
      tooltip: T('')
    },
    cluster_dns_ip: {
      placeholder: T('Cluster DNS IP'),
      tooltip: T('')
    },
    node_ip: {
      placeholder: T('Node IP'),
      tooltip: T('')
    },
    route_v4_interface: {
      placeholder: T('Route v4 Interface'),
      tooltip: T('')
    },
    route_v4_gateway: {
      placeholder: T('Route v4 Gateway'),
      tooltip: T('')
    },
    route_v6_interface: {
      placeholder: T('Route v6 Interface'),
      tooltip: T('')
    },
    route_v6_gateway: {
      placeholder: T('Route v6 Gateway'),
      tooltip: T('')
    }
  },

  charts: {
    delete_dialog: {
      title: T('Delete'),
      msg: T('Delete '),
      job: T('Deleting...') 
    },

    update_dialog: {
      title: T('Update'),
      msg: T('Update '),
      job: T('Updating...')
    },

    upgrade_dialog: {
      title: T('Upgrade'),
      msg: T('Upgrade '),
      job: T('Upgrading...')
    },

    rollback_dialog: {
      title: T('Roll Back'),
      version: {
        placeholder: T('Version'),
        tooltip: T('Enter the version to roll back to.'),
      },
      snapshot: {
        placeholder: T('Roll back snapshots'),
        tooltip: T('Roll back snapshots of ix_volumes')
      },
      force: {
        placeholder: T('Force'),
        tooltip: T('Used for rollback of a chart release and snapshots of ix_volumes')
      },
      action: T('Roll back'),

      msg: T('Roll back '),
      job: T('Rolling back...')
    }
  },

  chartForm: {
    title: T('Install Application'),
    editTitle: T('Edit Application Settings'),
    parseError: {
      title: T('Error'),
      message: T('Error detected reading App'),
    },
    catalog: {
      placeholder: T('Catalog'),
      tooltip: T('')
    },
    item: {
      placeholder: T('Item'),
      tooltip: T('')
    },
    release_name: {
      name: T('Name'),
      placeholder: T('Application Name'),
      tooltip: T('')
    },
    train: {
      placeholder: T('Train'),
      tooltip: T('')
    },
    version: {
      placeholder: T('Version'),
      tooltip: T('')
    },
    repository: {
      placeholder: T('Image repository'),
      tooltip: T('')
    },
    container_port: {
      placeholder: T('Container port'),
      tooltip: T('')
    },
    node_port: {
      placeholder: T('Node port'),
      tooltip: T('The range of valid ports is 9000-65535.'),
      validation: [Validators.min(9000), Validators.max(65535)]
    },

    image: { 
      title: T('Image'),
      tag: {
        placeholder: T('Image Tag'),
        tooltip: T('Tag to use for the specified image')
      },
      repo: {
        placeholder: T('Image Repository'),
        tooltip: T('Docker image repository')
      },
      pullPolicy: {
        placeholder: T('Image Pull Policy'),
        tooltip: T('Docker image pull policy'),
        options: [
          {
            value: 'IfNotPresent',
            label: T('Only pull image if not present on host.')
          },
          {
            value: 'Always',
            label: T('Always pull image even if present on host.')
          },
          {
            value: 'Never',
            label: T('Never pull image even if it is not present on host.')
          }
        ]
      }
    },
    update: {
      title: T('Restart/Update'),
      placeholder: T('Update Strategy'),
      tooltip: T(''),
        options: [
          {
            value: 'RollingUpdate',
            label: T('Create new pods and then kill old ones.')
          },
          {
            value: 'Recreate',
            label: T('Kill existing pods before creating new ones.')
          }
        ]
    },
    restart: {
      placeholder: T('Restart Policy'),
      tooltip: T(''),
        options: [
          {
            value: 'Always',
            label: T('Always restart containers in a pod if they exit.')
          },
          {
            value: 'OnFailure',
            label: T('Only restart containers if they exit with a failure.')
          },
          {
            value: 'Never',
            label: T('Never restart containers if they exit.')
          }
        ]
    },
    container: {
      title: T('Container Entrypoint'),
      command: {
        placeholder: T('Container CMD'),
        tooltip: T('Commands to execute inside container overriding image CMD default. \
 Use <i>ENTER</i> after each entry.')
      },
      args: {
        placeholder: T('Container Args'),
        tooltip: T('Specify arguments for container command. Use <i>ENTER</i> after each entry.')
      },
      env_vars: {
        title: T('Container Environment Variables'),
        key: {
          placeholder: T('Environment Variable Name'),
          tooltip: T('')
        },
        value: {
          placeholder: T('Environment Variable Value'),
          tooltip: T('')
        }
      }
    },
    networking: T('Networking'),
    externalInterfaces: {
      title: T('Add External Interfaces'),
      host: {
        placeholder: T('Host Interface'),
        tooltip: T(''),
      },
      ipam: {
        placeholder: T('IP Address Management'),
        tooltip: T('Specify type for IPAM.'),
        options: [
          {
            value: 'dhcp',
            label: T('Use DHCP')
          },
          {
            value: 'static',
            label: T('Use static IP')
          }
        ]
      },
      staticConfig: {
        placeholder: T('Static IP'),
        tooltip: T('')
      },
      staticRoutes: {
        title: T('Static Route Configuration'),

        destination: {
          placeholder: T('Static Route: Destination'),
        },
        gateway: {
          placeholder: T('Static Route: Gateway')
        }
      }
    },
    DNSPolicy: {
      title: T('DNS'),
      placeholder: T('DNS Policy'),
      tooltip: T('Default behaviour is for pod to inherit the name resolution configuration \
 from the node that the pods run on. If <i>None</i> is specified, it allows a Pod to ignore DNS \
 settings from the Kubernetes environment.'),
      options: [
        {
          value: 'Default',
          label: T('Use Default DNS Policy')
        },
        {
          value: 'None',
          label: T('Ignore DNS settings from the Kuberentes cluster')
        }
      ]
    },
    DNSConfig: {
      label: T('DNS Configuration'),
      nameservers: {
        placeholder: T('Nameservers'),
        tooltip: T('Use <i>ENTER</i> after each entry.')
      },
      searches: {
        placeholder: T('Searches'),
        tooltip: T('Use <i>ENTER</i> after each entry.')
      }
    },
    hostNetwork: {
      title: T('Host Network/Host Ports'),
      placeholder: T('Host Network'),
      tooltip: T('Provide access to node network namespace for the workload.')
    },
    externalLabel: T('Add External Interfaces'),
    hostPortsList: {
      containerPort: {
        placeholder: T('Container Port'),
        validation: [
          Validators.pattern("^[0-9]*$"),
        ]
      },
      hostPort: {
        placeholder: T('Host Port'),
        
      }
    },
    portForwardingList: {
      title: T('Port Forwarding List'),
      containerPort: {
        placeholder: T('Container Port'),
        validation: [
          Validators.pattern("^[0-9]*$"),
        ]
      },
      nodePort: {
        placeholder: T('Node Port'),
        tooltip: T('The range of valid ports is 9000-65535.'),
        validation: [
          Validators.pattern("^[0-9]*$"),
          Validators.min(9000), Validators.max(65535)]
      },
      protocol: {
        placeholder: T('Protocol'),
        options: [
          {
            value: 'TCP',
            label: T('TCP Protocol')
          },
          {
            value: 'UDP',
            label: T('UDP Protocol')
          }
        ]
      }
    },
    hostPathVolumes: {
      title: T('Host Path Volumes'),
      hostPath: {
        placeholder: T('Host Path'),
        tooltip: T('')
      },
      mountPath: {
        placeholder: T('Mount Path'),
        tooltip: T('Path where host path will be mounted inside the pod')
      },
      readOnly: {
        placeholder: T('Read Only'),
      }
    },
    volumes: {
      title: T('Volumes'),
      mountPath: {
        placeholder: T('Mount Path'),
        tooltip: T('Path where the volume path will be mounted inside the pod')
      },
      datasetName: {
        placeholder: T('Dataset Name'),
        tooltip: T('')
      }
    },
    gpu: {
      title: T('GPU Configuration'),
      property: {
        placeholder: T('Property'),
        tooltip: T('')
      },
      value: {
        placeholder: T('Value')
      }

    }

  },
  wizardLabels: {
    image: T('Image and Policies'),
    container: T('Container Settings')
  },

<<<<<<< HEAD
  nextCloudForm: {
    title: T('Nextcloud'),
    release_name: {
      name: T('Name'),
    },
    config: {
      label: T('Configuration'),
      host: {
        placeholder: T('Nextcloud Host'),
        tooltip: T('Nextcloud host to create application URLs'),
      },
      username: T('Nextcloud Username'),
      password: T('Password'),
      nodeport: {
        placeholder: T('Nodeport'),
        tooltip: T('Node Port to use for Nextcloud')
      }
    },
    nextcloudPath: T('Data Hostpath Enabled'),
    nextCloudHP: T('Data Hostpath')

  },

  plexForm: {
    title: T('Plex'),
    release: {
      name: T('Name'),
    },
    settings: {
      label: T('Settings'),
      claimToken: {
        placeholder: T('Plex Claim Token')
      },
      advertiseIp: {
        placeholder: T('Advertise IP')
      },
      timezone: {
        placeholder: T('Timezone')
      },
      hostNetwork: {
        placeholder: T('Host Network')
      },
      extraEnvVars: {
        label: T('Extra Environment Variables')
      }
    },
    plexTCP: T('Plex Node Port'),
    transcode: {
      hostpathEnabled: T('Transcode Hostpath Enabled'),
      hostPath: T('Transcode Hostpath')
    },
    data: {
      hostpathEnabled: T('Data Hostpath Enabled'),
      hostPath: T('Data Hostpath')
    },
    config: {
      hostpathEnabled: T('Config Hostpath Enabled'),
      hostPath: T('Config Hostpath')
    },
  },
  minioForm: {
    title: T('Minio'),
    accessLabel: T('Access'),
    accessKey: {
      placeholder: T('Access Key'),
      tooltip: T('Minimum length: 5 characters. Maximum length: 20 characters'),
      validation: [Validators.min(5), Validators.max(20)]
    },
    secretKey: {
      placeholder: T('Secret Key'),
      tooltip: T('Minimum length: 8 characters. Maximum length: 40 characters'),
      validation: [Validators.min(8), Validators.max(40)]
    },
    environment: {
      label: T('Minio Image Environment'),
      name: T('Name'),
      value: T('Value')
    },
    nodePort: {
      label: T('Node Port'),
      placeholder: T('Node Port'),
      tooltip: T('Node Port to use for Minio')
    },
    hostPathEnabled: T('Minio HostPath Enabled'),
    hostPath: {
      placeholder: T('Host Path'),
      tooltip: T('Specify HostPath for Minio data')
    }
  },


  minioInfo: T('Minio: Kubernetes native, high performance object storage'),
  plexInfo: T('Plex: Media player, streaming service'),
  nextcloudInfo: T('Nextcloud:  a file sharing server that puts the control \
 and security of your own data back into your hands.'),

  updateImageDialog: {
    title: T('Update Image'),
    message: T('Update the image for '),
    success: T('Success'),
    successMsg: T('The image was updated.')
  },
=======
 updateImageDialog: {
   title: T('Update Image'),
   message: T('Update the image for '),
   success: T('Success'),
   successMsg: T('The image was updated.')
 }
>>>>>>> d0c4b86c

  podConsole: {
    nopod: {
      title: T('No Pods Found'),
      message: T('At least one pod must be available'),
    },
    choosePod: {
      title: T('Choose pod'),
      placeholder: T('Pods'),
      action: T('Choose')
    },
    chooseConatiner: {
      title: T('Choose container'),
      placeholder: T('Containers'),
    },
    chooseCommand: {
      placeholder: T('Commands'),
    }
  }
}<|MERGE_RESOLUTION|>--- conflicted
+++ resolved
@@ -399,117 +399,12 @@
     container: T('Container Settings')
   },
 
-<<<<<<< HEAD
-  nextCloudForm: {
-    title: T('Nextcloud'),
-    release_name: {
-      name: T('Name'),
-    },
-    config: {
-      label: T('Configuration'),
-      host: {
-        placeholder: T('Nextcloud Host'),
-        tooltip: T('Nextcloud host to create application URLs'),
-      },
-      username: T('Nextcloud Username'),
-      password: T('Password'),
-      nodeport: {
-        placeholder: T('Nodeport'),
-        tooltip: T('Node Port to use for Nextcloud')
-      }
-    },
-    nextcloudPath: T('Data Hostpath Enabled'),
-    nextCloudHP: T('Data Hostpath')
-
-  },
-
-  plexForm: {
-    title: T('Plex'),
-    release: {
-      name: T('Name'),
-    },
-    settings: {
-      label: T('Settings'),
-      claimToken: {
-        placeholder: T('Plex Claim Token')
-      },
-      advertiseIp: {
-        placeholder: T('Advertise IP')
-      },
-      timezone: {
-        placeholder: T('Timezone')
-      },
-      hostNetwork: {
-        placeholder: T('Host Network')
-      },
-      extraEnvVars: {
-        label: T('Extra Environment Variables')
-      }
-    },
-    plexTCP: T('Plex Node Port'),
-    transcode: {
-      hostpathEnabled: T('Transcode Hostpath Enabled'),
-      hostPath: T('Transcode Hostpath')
-    },
-    data: {
-      hostpathEnabled: T('Data Hostpath Enabled'),
-      hostPath: T('Data Hostpath')
-    },
-    config: {
-      hostpathEnabled: T('Config Hostpath Enabled'),
-      hostPath: T('Config Hostpath')
-    },
-  },
-  minioForm: {
-    title: T('Minio'),
-    accessLabel: T('Access'),
-    accessKey: {
-      placeholder: T('Access Key'),
-      tooltip: T('Minimum length: 5 characters. Maximum length: 20 characters'),
-      validation: [Validators.min(5), Validators.max(20)]
-    },
-    secretKey: {
-      placeholder: T('Secret Key'),
-      tooltip: T('Minimum length: 8 characters. Maximum length: 40 characters'),
-      validation: [Validators.min(8), Validators.max(40)]
-    },
-    environment: {
-      label: T('Minio Image Environment'),
-      name: T('Name'),
-      value: T('Value')
-    },
-    nodePort: {
-      label: T('Node Port'),
-      placeholder: T('Node Port'),
-      tooltip: T('Node Port to use for Minio')
-    },
-    hostPathEnabled: T('Minio HostPath Enabled'),
-    hostPath: {
-      placeholder: T('Host Path'),
-      tooltip: T('Specify HostPath for Minio data')
-    }
-  },
-
-
-  minioInfo: T('Minio: Kubernetes native, high performance object storage'),
-  plexInfo: T('Plex: Media player, streaming service'),
-  nextcloudInfo: T('Nextcloud:  a file sharing server that puts the control \
- and security of your own data back into your hands.'),
-
   updateImageDialog: {
     title: T('Update Image'),
     message: T('Update the image for '),
     success: T('Success'),
     successMsg: T('The image was updated.')
   },
-=======
- updateImageDialog: {
-   title: T('Update Image'),
-   message: T('Update the image for '),
-   success: T('Success'),
-   successMsg: T('The image was updated.')
- }
->>>>>>> d0c4b86c
 
   podConsole: {
     nopod: {
