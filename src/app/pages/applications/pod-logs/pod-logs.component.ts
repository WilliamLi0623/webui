--- conflicted
+++ resolved
@@ -295,15 +295,8 @@
   }
 
   afterLogsDialogInit(entityDialog: EntityDialogComponent): void {
-<<<<<<< HEAD
-    const self = entityDialog.parent as PodLogsComponent;
-
     const podFC = _.find(entityDialog.fieldConfig, { name: 'pods' }) as FormSelectConfig;
     const containerFC = _.find(entityDialog.fieldConfig, { name: 'containers' }) as FormSelectConfig;
-=======
-    const podFC: FormSelectConfig = _.find(entityDialog.fieldConfig, { name: 'pods' });
-    const containerFC: FormSelectConfig = _.find(entityDialog.fieldConfig, { name: 'containers' });
->>>>>>> d3aa4b35
 
     // when app selection changed
     entityDialog.formGroup.controls['apps'].valueChanges.pipe(untilDestroyed(this)).subscribe((value) => {
