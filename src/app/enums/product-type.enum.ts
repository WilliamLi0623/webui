export enum ProductType {
  Scale = 'SCALE',
  ScaleEnterprise = 'SCALE_ENTERPRISE',
  Core = 'CORE',
  Enterprise = 'ENTERPRISE',
}

<<<<<<< HEAD
export const productTypeLabels = new Map<ProductType, string>([
=======
export const productTypeReadableText = new Map<ProductType, string>([
>>>>>>> 59e3deaf
  [ProductType.Scale, 'SCALE'],
  [ProductType.ScaleEnterprise, 'SCALE ENTERPRISE'],
  [ProductType.Core, 'CORE'],
  [ProductType.Enterprise, 'ENTERPRISE'],
]);<|MERGE_RESOLUTION|>--- conflicted
+++ resolved
@@ -5,11 +5,7 @@
   Enterprise = 'ENTERPRISE',
 }
 
-<<<<<<< HEAD
-export const productTypeLabels = new Map<ProductType, string>([
-=======
 export const productTypeReadableText = new Map<ProductType, string>([
->>>>>>> 59e3deaf
   [ProductType.Scale, 'SCALE'],
   [ProductType.ScaleEnterprise, 'SCALE ENTERPRISE'],
   [ProductType.Core, 'CORE'],
