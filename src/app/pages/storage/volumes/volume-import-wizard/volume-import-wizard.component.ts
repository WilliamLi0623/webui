import { Component, Input, Output, EventEmitter, OnInit } from '@angular/core';
import { Router } from '@angular/router';
import { RestService, WebSocketService, DialogService } from '../../../../services';
import { FormBuilder, FormGroup, Validators } from '@angular/forms';
import { Wizard } from '../../../common/entity/entity-form/models/wizard.interface';
import { EntityWizardComponent } from '../../../common/entity/entity-wizard/entity-wizard.component';
import * as _ from 'lodash';
import { MessageService } from '../../../common/entity/entity-form/services/message.service';
import { RequestOptions, Http } from '@angular/http';
import { MatSnackBar } from '@angular/material';

import { EntityUtils } from '../../../common/entity/utils';
import { EntityJobComponent } from '../../../common/entity/entity-job/entity-job.component';
import { AppLoaderService } from '../../../../services/app-loader/app-loader.service';
import { MatDialog } from '@angular/material';
import { validateBasis } from '@angular/flex-layout';
import { T } from '../../../../translate-marker';


@Component({
  selector: 'app-volumeimport-wizard',
  template: '<entity-wizard [conf]="this"></entity-wizard>',
  providers : [ ]
})
export class VolumeImportWizardComponent {

  public route_success: string[] = ['storage', 'pools'];
  public route_create: string[] = ['storage', 'pools', 'manager'];
  public summary = {};
  isLinear = true;
  firstFormGroup: FormGroup;
  protected dialogRef: any;
  objectKeys = Object.keys;
  summary_title = "Pool Import Summary";
  public subs: any;
  public saveSubmitText = T("Import");
  public entityWizard: any;

  protected wizardConfig: Wizard[] = [{
      label: T('Create or Import pool'),
      fieldConfig: [
        {
          type: 'radio',
          name: 'is_new',
<<<<<<< HEAD
          placeholder: T('Create a new pool?'),
          tooltip: T('Select <b>Yes</b> and <b>Create Pool</b> to open\
                      the pool creation page. Select <b>No</b> to import\
                      a pool using this wizard.'),
          options: [
            {label: 'Yes', value: true},
            {label: 'No', value: false},
=======
          placeholder: T('Create a pool:'),
          options: [
            {label: 'Create new pool',
             name: 'create_new_pool_opt',
             tooltip: 'Create a new, empty pool.',
             value: true},
            {label: 'Import an existing pool',
             name: 'import_pool_opt',
             tooltip: 'Import a pool that exists but is not connected.',
             value: false},
>>>>>>> a0ae4e31
          ],
          value: true
        },
      ]
    },
    {
      label: T('Decrypt pool'),
      fieldConfig: [
        {
          type: 'radio',
          name: 'encrypted',
<<<<<<< HEAD
          placeholder: T('Is the ZFS pool to import encrypted?'),
          tooltip: T('Select <b>Yes</b> to show options to decrypt the\
                      disks prior to importing. Choose <b>No</b> to skip\
                      directly to the import options.'),
          options: [
            {label: 'Yes', value: true},
            {label: 'No', value: false},
=======
          placeholder: T('Is the pool encrypted?'),
          options: [
            {label: 'No, continue with import',
             tooltip: 'Unencrypted pools can be imported directly.',
             value: false},
            {label: 'Yes, decrypt the disks',
             tooltip: 'Encrypted pool disks must be decrypted prior to import.',
             value: true}
>>>>>>> a0ae4e31
          ],
          value: false
        },
        {
          type: 'select',
          multiple: true,
          name: 'devices',
          placeholder: T('Disks'),
          validation : [ Validators.required ],
<<<<<<< HEAD
          tooltip: T('Select the disks to decrypt.'),
=======
          tooltip: T('Select the disks to be decrypted.'),
>>>>>>> a0ae4e31
          required: true,
          isHidden: true,
          options: [],
          relation: [{
            action: 'DISABLE',
            when: [{
              name: 'encrypted',
              value: false,
            }]
          }]
        },
        {
          type: 'upload',
          name: 'key',
          placeholder: T('Encryption Key'),
          tooltip: T('Click <b>Browse</b> to select an encryption key to\
                      upload. This allows the system to decrypt the\
                      disks.'),
          fileLocation: '',
          message: this.messageService,
          updater: this.updater,
          parent: this,
          hideButton:true,
          isHidden: true,
          relation: [{
            action: 'DISABLE',
            when: [{
              name: 'encrypted',
              value: false,
            }]
          }]
        },
        {
          type: 'input',
          name: 'passphrase',
          placeholder: T('Passphrase'),
          tooltip: T('Enter the decryption passphrase.'),
          inputType: 'password',
          isHidden: true,
          relation: [{
            action: 'DISABLE',
            when: [{
              name: 'encrypted',
              value: false,
            }]
          }]
        }
      ]
    },
    {
      label: T('Select pool to import'),
      fieldConfig: [
        {
            type: 'select',
            name: 'guid',
            placeholder: T('Pool'),
            tooltip: T('Select a pool to import.'),
            options: [],
            validation : [ Validators.required ],
            required: true,
        }
      ]
    },
  ];

  updater(file: any, parent: any){
    const fileBrowser = file.fileInput.nativeElement;
    if (fileBrowser.files && fileBrowser.files[0]) {
      parent.subs = {"apiEndPoint":file.apiEndPoint, "file": fileBrowser.files[0]}
    }
  }

  private disks_decrypted = false;
  protected stepper;

  protected isNew = true;
  protected is_new_subscription;
  protected encrypted;
  protected encrypted_subscription;
  protected devices;
  protected devices_fg;
  protected key;
  protected key_fg;
  protected passphrase;
  protected passphrase_fg;
  protected guid;
  protected guid_subscription;
  protected message_subscription;

  constructor(protected rest: RestService, protected ws: WebSocketService,
    private router: Router, protected loader: AppLoaderService,
    protected dialog: MatDialog, protected dialogService: DialogService,
    protected http: Http, public snackBar: MatSnackBar,
    public messageService: MessageService) {

  }

  customNext(stepper) {
    if (this.isNew) {
      this.router.navigate(new Array('/').concat(
        this.route_create));
    } else if (this.encrypted.value && stepper._selectedIndex === 1) {
      this.decryptDisks(stepper);
    } else {
      stepper.next();
    }
  }

  decryptDisks(stepper) {
    if (!this.subs) {
      this.dialogService.Info(T("Encryption Key Required"), T("You must select a key prior to decrypting your disks"));
    }
    const formData: FormData = new FormData();
    let params = [this.devices_fg.value];
    if (this.passphrase_fg.value != null) {
      params.push(this.passphrase_fg.value);
    }
    formData.append('data', JSON.stringify({
      "method": "disk.decrypt",
      "params": params
    }));
    formData.append('file', this.subs.file);

    let dialogRef = this.dialog.open(EntityJobComponent, {data: {"title":"Decrypting Disks"}, disableClose: true});
    dialogRef.componentInstance.wspost(this.subs.apiEndPoint, formData);
    dialogRef.componentInstance.success.subscribe(res=>{
      dialogRef.close(false);
      this.getImportableDisks();
      stepper.next();
    }),
    dialogRef.componentInstance.failure.subscribe((res) => {
      dialogRef.close(false);
      this.dialogService.errorReport(T("Error decrypting disks"), res.error, res.exception);
    });
  }

  getImportableDisks() {
    this.guid.options = [];
    this.ws.call('pool.import_find').subscribe((res) => {
      for (let i = 0; i < res.length; i++) {
        this.guid.options.push({label:res[i].name + ' | ' + res[i].guid, value:res[i].guid});
      }
    });
  }

  afterInit(entityWizard: EntityWizardComponent) {
    const createPoolText = T("Create Pool")
    this.entityWizard = entityWizard;
<<<<<<< HEAD
    this.is_new_subscription =
=======
    this.entityWizard.customNextText = createPoolText
    this.is_new_subscription = 
>>>>>>> a0ae4e31
    ( < FormGroup > entityWizard.formArray.get([0]).get('is_new'))
      .valueChanges.subscribe((isNew) => {
      this.isNew = isNew;
      if (isNew) {
        this.entityWizard.customNextText = createPoolText
      } else {
        this.entityWizard.customNextText = T("Next");
      }
    });

    this.encrypted = ( < FormGroup > entityWizard.formArray.get([1]).get('encrypted'));
    this.devices = _.find(this.wizardConfig[1].fieldConfig, {'name': 'devices'});
    this.devices_fg = ( < FormGroup > entityWizard.formArray.get([1]).get('devices'));
    this.key = _.find(this.wizardConfig[1].fieldConfig, {'name': 'key'});
    this.key_fg = ( < FormGroup > entityWizard.formArray.get([1]).get('key'));
    this.passphrase = _.find(this.wizardConfig[1].fieldConfig, {'name': 'passphrase'});
    this.passphrase_fg = ( < FormGroup > entityWizard.formArray.get([1]).get('passphrase'));
    this.encrypted_subscription = this.encrypted.valueChanges.subscribe((res) => {
      this.devices.isHidden = !res;
      this.key.isHidden = !res;
      this.passphrase.isHidden = !res;
    });

    this.ws.call('disk.get_encrypted', [{"unused": true}]).subscribe((res)=>{
      for (let i = 0; i < res.length; i++) {
        this.devices.options.push({label:res[i].name, value:res[i].dev});
      }
    });

    this.guid = _.find(this.wizardConfig[2].fieldConfig, {'name': 'guid'});
    this.getImportableDisks();
    this.guid_subscription =
    ( < FormGroup > entityWizard.formArray.get([2]).get('guid'))
    .valueChanges.subscribe((res) => {
      let pool = _.find(this.guid.options, {'value': res});
      this.summary[T('Pool to import')] = pool.label;
    });

    this.message_subscription = this.messageService.messageSourceHasNewMessage$.subscribe((message)=>{
      this.key_fg.setValue(message);
    });
  }

  customSubmit(value) {
    if (value.encrypted) {
      const formData: FormData = new FormData();
      let params = {"guid": value.guid,
                    "devices": value.devices,
                    "passphrase": value.passphrase ? value.passphrase: null };
      formData.append('data', JSON.stringify({
        "method": "pool.import_pool",
        "params": [params]
      }));
      formData.append('file', this.subs.file);
      let dialogRef = this.dialog.open(EntityJobComponent, {data: {"title":"Importing Pool"}, disableClose: true});
      dialogRef.componentInstance.wspost(this.subs.apiEndPoint, formData);
      dialogRef.componentInstance.success.subscribe(res=>{
        dialogRef.close(false);
        this.router.navigate(new Array('/').concat(
          this.route_success));
      }),
      dialogRef.componentInstance.failure.subscribe((res) => {
        dialogRef.close(false);
        this.errorReport(res);
      });
    } else {
      this.loader.open();
      this.ws.call('pool.import_pool', [{'guid':value.guid}]).subscribe((res) => {
        this.loader.close();
        this.router.navigate(new Array('/').concat(
          this.route_success));
      }, (res) => {
        this.loader.close();
        this.errorReport(res);
      }, () => {
        this.loader.close();
      });
    }
  }

  errorReport(res) {
    if (res.reason && res.trace) {
      this.dialogService.errorReport(T("Error importing pool"), res.reason, res.trace.formatted);
    } else if (res.error && res.exception) {
      this.dialogService.errorReport(T("Error importing pool"), res.error, res.exception)
    } else {
      console.log(res);
    }
  }

  ngOnDestroy() {
    this.encrypted_subscription.unsubscribe();
    this.guid_subscription.unsubscribe();
    this.message_subscription.unsubscribe();
    this.is_new_subscription.unsubscribe();
  }

}<|MERGE_RESOLUTION|>--- conflicted
+++ resolved
@@ -42,15 +42,6 @@
         {
           type: 'radio',
           name: 'is_new',
-<<<<<<< HEAD
-          placeholder: T('Create a new pool?'),
-          tooltip: T('Select <b>Yes</b> and <b>Create Pool</b> to open\
-                      the pool creation page. Select <b>No</b> to import\
-                      a pool using this wizard.'),
-          options: [
-            {label: 'Yes', value: true},
-            {label: 'No', value: false},
-=======
           placeholder: T('Create a pool:'),
           options: [
             {label: 'Create new pool',
@@ -61,7 +52,6 @@
              name: 'import_pool_opt',
              tooltip: 'Import a pool that exists but is not connected.',
              value: false},
->>>>>>> a0ae4e31
           ],
           value: true
         },
@@ -73,15 +63,6 @@
         {
           type: 'radio',
           name: 'encrypted',
-<<<<<<< HEAD
-          placeholder: T('Is the ZFS pool to import encrypted?'),
-          tooltip: T('Select <b>Yes</b> to show options to decrypt the\
-                      disks prior to importing. Choose <b>No</b> to skip\
-                      directly to the import options.'),
-          options: [
-            {label: 'Yes', value: true},
-            {label: 'No', value: false},
-=======
           placeholder: T('Is the pool encrypted?'),
           options: [
             {label: 'No, continue with import',
@@ -90,7 +71,6 @@
             {label: 'Yes, decrypt the disks',
              tooltip: 'Encrypted pool disks must be decrypted prior to import.',
              value: true}
->>>>>>> a0ae4e31
           ],
           value: false
         },
@@ -100,11 +80,7 @@
           name: 'devices',
           placeholder: T('Disks'),
           validation : [ Validators.required ],
-<<<<<<< HEAD
           tooltip: T('Select the disks to decrypt.'),
-=======
-          tooltip: T('Select the disks to be decrypted.'),
->>>>>>> a0ae4e31
           required: true,
           isHidden: true,
           options: [],
@@ -253,12 +229,8 @@
   afterInit(entityWizard: EntityWizardComponent) {
     const createPoolText = T("Create Pool")
     this.entityWizard = entityWizard;
-<<<<<<< HEAD
-    this.is_new_subscription =
-=======
     this.entityWizard.customNextText = createPoolText
     this.is_new_subscription = 
->>>>>>> a0ae4e31
     ( < FormGroup > entityWizard.formArray.get([0]).get('is_new'))
       .valueChanges.subscribe((isNew) => {
       this.isNew = isNew;
