import { Component, Input } from "@angular/core";
import { Router } from "@angular/router";
import helptext from "app/helptext/storage/snapshots/snapshots";
import {
  EntityAction,
  EntityRowDetails
} from "app/pages/common/entity/entity-table/entity-row-details.interface";
import { EntityTableComponent } from "app/pages/common/entity/entity-table";
import { WebSocketService, StorageService } from "app/services";
import { map } from "rxjs/operators";
import { SnapshotListComponent } from "../snapshot-list.component";
import { LocaleService } from 'app/services/locale.service';

@Component({
  selector: "app-snapshot-details",
  template: `
    <app-entity-row-details [conf]="this"></app-entity-row-details>
  `
})
export class SnapshotDetailsComponent implements EntityRowDetails<{ name: string }> {
  public readonly entityName: "snapshot";
  // public locale: string;
  public timezone: string;

  @Input() public config: { name: string };
  @Input() public parent: EntityTableComponent & { conf: SnapshotListComponent };

  public details: { label: string; value: string | number }[] = [];
  public actions: EntityAction[] = [];

  constructor(private _ws: WebSocketService, private _router: Router, private localeService: LocaleService,
    protected storageService: StorageService) {}

  public ngOnInit(): void {
    this._ws.call('system.general.config').subscribe((res) => {
      this.timezone = res.timezone;
      this._ws
      .call("zfs.snapshot.query", [[["id", "=", this.config.name]]])
      .pipe(
        map(response => ({
          ...response[0].properties,
          name: this.config.name,
          creation:  this.localeService.formatDateTime(response[0].properties.creation.parsed.$date, this.timezone)
        }))
      )
      .subscribe(snapshot => {
        this.details = [
          {
            label: "Date created",
            value: snapshot.creation
          },
          {
            label: "Used",
<<<<<<< HEAD
            value: this.storageService.convertBytestoHumanReadable(snapshot.used.rawvalue, 0)
          },
          {
            label: "Referenced",
            value: this.storageService.convertBytestoHumanReadable(snapshot.referenced.rawvalue, 0)
=======
            value: this.storageService.convertBytestoHumanReadable(snapshot.used.rawvalue)
          },
          {
            label: "Referenced",
            value: this.storageService.convertBytestoHumanReadable(snapshot.referenced.rawvalue)
>>>>>>> b7e652f9
          }
        ];
      });
    });


    this.actions = this.parent.conf.getActions();
  }
}<|MERGE_RESOLUTION|>--- conflicted
+++ resolved
@@ -51,19 +51,11 @@
           },
           {
             label: "Used",
-<<<<<<< HEAD
-            value: this.storageService.convertBytestoHumanReadable(snapshot.used.rawvalue, 0)
-          },
-          {
-            label: "Referenced",
-            value: this.storageService.convertBytestoHumanReadable(snapshot.referenced.rawvalue, 0)
-=======
             value: this.storageService.convertBytestoHumanReadable(snapshot.used.rawvalue)
           },
           {
             label: "Referenced",
             value: this.storageService.convertBytestoHumanReadable(snapshot.referenced.rawvalue)
->>>>>>> b7e652f9
           }
         ];
       });
