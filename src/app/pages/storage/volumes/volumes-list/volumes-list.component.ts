--- conflicted
+++ resolved
@@ -459,13 +459,8 @@
               name: 'pool_detach_warning',
               paraText: helptext.detachDialog_pool_detach_warning_paratext_a + row1.name +
                 helptext.detachDialog_pool_detach_warning_paratext_b,
-<<<<<<< HEAD
               isHidden: rowData.status === 'UNKNOWN' ? true : false
             }, {
-=======
-              isHidden: false
-            },{
->>>>>>> 97c49a01
               type: 'paragraph',
               name: 'unknown_status_detach_warning',
               paraText: `${helptext.detachWarningForUnknownState.message_a} ${row1.name} ${helptext.detachWarningForUnknownState.message_b}`,
