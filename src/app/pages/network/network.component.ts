--- conflicted
+++ resolved
@@ -346,35 +346,11 @@
   }
 
   checkWaitingCheckin(): void {
-<<<<<<< HEAD
-    this.ws.call('interface.checkin_waiting').pipe(untilDestroyed(this)).subscribe((seconds) => {
-      if (seconds != null) {
-        if (seconds > 0 && this.checkin_remaining == null) {
-          this.checkin_remaining = seconds;
-          this.checkin_interval = setInterval(() => {
-            if (this.checkin_remaining > 0) {
-              this.checkin_remaining -= 1;
-            } else {
-              this.checkin_remaining = null;
-              this.checkinWaiting = false;
-              clearInterval(this.checkin_interval);
-              window.location.reload(); // should just refresh after the timer goes off
-            }
-          }, 1000);
-        }
-        this.checkinWaiting = true;
-      } else {
-        this.checkinWaiting = false;
-        this.checkin_remaining = null;
-        if (this.checkin_interval) {
-          clearInterval(this.checkin_interval);
-=======
     this.ws
       .call('interface.checkin_waiting')
       .pipe(untilDestroyed(this))
-      .subscribe((res) => {
-        if (res != null) {
-          const seconds = res.toFixed(0);
+      .subscribe((seconds) => {
+        if (seconds != null) {
           if (seconds > 0 && this.checkin_remaining == null) {
             this.checkin_remaining = seconds;
             this.checkin_interval = setInterval(() => {
@@ -395,43 +371,27 @@
           if (this.checkin_interval) {
             clearInterval(this.checkin_interval);
           }
->>>>>>> a616232c
         }
       });
   }
 
   commitPendingChanges(): void {
-<<<<<<< HEAD
-    this.ws.call('interface.services_restarted_on_sync').pipe(untilDestroyed(this)).subscribe((res) => {
-      if (res.length > 0) {
-        const ips: string[] = [];
-        res.forEach((item) => {
-          if ((item as any)['system-service']) {
-            this.affectedServices.push((item as any)['system-service']);
-          }
-          if (item['service']) {
-            this.affectedServices.push(item['service']);
-          }
-          item.ips.forEach((ip) => {
-            ips.push(ip);
-=======
     this.ws
       .call('interface.services_restarted_on_sync')
       .pipe(untilDestroyed(this))
-      .subscribe((res: any[]) => {
+      .subscribe((res) => {
         if (res.length > 0) {
           const ips: string[] = [];
           res.forEach((item) => {
-            if (item['system-service']) {
-              this.affectedServices.push(item['system-service']);
+            if ((item as any)['system-service']) {
+              this.affectedServices.push((item as any)['system-service']);
             }
             if (item['service']) {
               this.affectedServices.push(item['service']);
             }
-            item.ips.forEach((ip: any) => {
+            item.ips.forEach((ip) => {
               ips.push(ip);
             });
->>>>>>> a616232c
           });
 
           ips.forEach((ip) => {
