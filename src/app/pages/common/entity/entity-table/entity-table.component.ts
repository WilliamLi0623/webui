import {
  animate, state, style, transition, trigger,
} from '@angular/animations';
import { SelectionModel } from '@angular/cdk/collections';
import {
  AfterViewInit, Component, Input, OnDestroy, OnInit, ViewChild,
} from '@angular/core';
import { MatDialog } from '@angular/material/dialog';
import { MatPaginator } from '@angular/material/paginator';
import { MatSort } from '@angular/material/sort';
import { MatTableDataSource } from '@angular/material/table';
import { NavigationStart, Router } from '@angular/router';
import { UntilDestroy, untilDestroyed } from '@ngneat/until-destroy';
import { TranslateService } from '@ngx-translate/core';
import * as _ from 'lodash';
import { Observable, of, Subscription } from 'rxjs';
import {
  catchError, filter, switchMap, take, tap,
} from 'rxjs/operators';
import { CoreService } from 'app/core/services/core.service';
import { PreferencesService } from 'app/core/services/preferences.service';
import { EntityJobState } from 'app/enums/entity-job-state.enum';
import { CoreEvent } from 'app/interfaces/events';
import { Interval } from 'app/interfaces/timeout.interface';
import {
  EntityTableAction,
  EntityTableColumn,
  EntityTableConfig,
} from 'app/pages/common/entity/entity-table/entity-table.interface';
<<<<<<< HEAD
import * as _ from 'lodash';
import {
  EMPTY, Observable, of, Subscription,
} from 'rxjs';
import {
  catchError, filter, switchMap, take, tap,
} from 'rxjs/operators';
import { DialogService, JobService } from '../../../../services';
import { AppLoaderService } from '../../../../services/app-loader/app-loader.service';
import { ModalService } from '../../../../services/modal.service';
import { StorageService } from '../../../../services/storage.service';
import { WebSocketService } from '../../../../services/ws.service';
import { T } from '../../../../translate-marker';
=======
import { DialogService, JobService } from 'app/services';
import { AppLoaderService } from 'app/services/app-loader/app-loader.service';
import { ModalService } from 'app/services/modal.service';
import { RestService } from 'app/services/rest.service';
import { StorageService } from 'app/services/storage.service';
import { WebSocketService } from 'app/services/ws.service';
import { T } from 'app/translate-marker';
>>>>>>> 55e69d12
import { EmptyConfig, EmptyType } from '../entity-empty/entity-empty.component';
import { EntityJobComponent } from '../entity-job/entity-job.component';
import { EntityUtils } from '../utils';
import { EntityTableAddActionsComponent } from './entity-table-add-actions.component';

export interface SortingConfig {
  columns: any[];
}

export interface TableConfig {
  paging: boolean;
  sorting: SortingConfig;
}

export interface Command {
  command: string; // Use '|' or '--pipe' to use the output of previous command as input
  input: any;
  options?: any[]; // Function parameters
}

@UntilDestroy()
@Component({
  selector: 'entity-table',
  templateUrl: './entity-table.component.html',
  styleUrls: ['./entity-table.component.scss'],
  providers: [DialogService, StorageService],
  animations: [
    trigger('detailExpand', [
      state('collapsed', style({ height: '0px', minHeight: '0' })),
      state('expanded', style({ height: '*' })),
      transition('expanded <=> collapsed', animate('225ms cubic-bezier(0.4, 0.0, 0.2, 1)')),
    ]),
  ],
})
export class EntityTableComponent implements OnInit, AfterViewInit, OnDestroy {
  @Input() title = '';
  @Input() conf: EntityTableConfig;

  @ViewChild('newEntityTable', { static: false }) entitytable: any;
  @ViewChild(MatPaginator) paginator: MatPaginator;
  @ViewChild(MatSort) sort: MatSort;

  // MdPaginator Inputs
  paginationPageSize = 10;
  paginationPageSizeOptions: number[] = [5, 10, 25, 100];
  paginationPageIndex = 0;
  paginationShowFirstLastButtons = true;
  hideTopActions = false;
  displayedColumns: string[] = [];
  firstUse = true;
  emptyTableConf: EmptyConfig = {
    type: EmptyType.loading,
    large: true,
    title: this.title,
  };
  isTableEmpty = true;
  selection = new SelectionModel<any>(true, []);
  busy: Subscription;
  columns: any[] = [];

  /**
   * Need this for the checkbox headings
   */
  allColumns: EntityTableColumn[] = [];

  /**
   * Show the column filters by default
   */
  columnFilter = true;

  /**
   * ...for the filter function - becomes THE complete list of all columns, diplayed or not
   */
  filterColumns: EntityTableColumn[] = [];

  /**
   * For cols the user can't turn off.
   */
  alwaysDisplayedCols: EntityTableColumn[] = [];

  /**
   * Stores a pristine/touched state for checkboxes
   */
  anythingClicked = false;

  /**
   * The factory setting.
   */
  originalConfColumns: EntityTableColumn[] = [];
  colMaxWidths: { name: string; maxWidth: number }[] = [];

  expandedRows = document.querySelectorAll('.expanded-row').length;
  expandedElement: any | null = null;

  dataSource: MatTableDataSource<any>;
  rows: any[] = [];
  currentRows: any[] = []; // Rows applying filter
  getFunction: Observable<any>;
  config: TableConfig = {
    paging: true,
    sorting: { columns: this.columns },
  };
  asyncView = false; // default table view is not async
  showDefaults = false;
  showSpinner = false;
  cardHeaderReady = false;
  showActions = true;
  hasActions = true;
  sortKey: string;
  filterValue = ''; // the filter string filled in search input.
  readonly EntityJobState = EntityJobState;
  // Global Actions in Page Title
  protected actionsConfig: any;
  protected loaderOpen = false;
  protected toDeleteRow: any;
  private interval: Interval;
  private excuteDeletion = false;
  private needRefreshTable = false;
  private routeSub: Subscription;
  multiActionsIconsOnly = false;

  get currentColumns(): EntityTableColumn[] {
    const result = this.alwaysDisplayedCols.concat(this.conf.columns) as any;

    // Actions without expansion
    if (this.hasActions && result[result.length - 1] !== 'action' && (this.hasDetails() === false || !this.hasDetails)) {
      result.push({ prop: 'action' });
    }

    // Expansion
    if (this.hasDetails() === true) {
      result.push({ prop: 'expansion-chevrons' });
    }

    if (this.conf.config.multiSelect) {
      result.unshift({ prop: 'multiselect' });
    }

    return result;
  }

  hasDetails = (): boolean =>
    this.conf.rowDetailComponent || (this.allColumns.length > 0 && this.conf.columns.length !== this.allColumns.length);

  get isAllSelected(): boolean {
    return this.selection.selected.length === this.currentRows.length;
  }

  constructor(
    protected core: CoreService,
    protected router: Router,
    protected ws: WebSocketService,
    protected dialogService: DialogService,
    protected loader: AppLoaderService,
    protected translate: TranslateService,
    public storageService: StorageService,
    protected job: JobService,
    protected prefService: PreferencesService,
    protected matDialog: MatDialog,
    public modalService: ModalService,
  ) {
    this.core.register({ observerClass: this, eventName: 'UserPreferencesChanged' }).pipe(untilDestroyed(this)).subscribe((evt: CoreEvent) => {
      this.multiActionsIconsOnly = evt.data.preferIconsOnly;
    });
    this.core.emit({ name: 'UserPreferencesRequest', sender: this });
    // watch for navigation events as ngOnDestroy doesn't always trigger on these
    this.routeSub = this.router.events.pipe(untilDestroyed(this)).subscribe((event) => {
      if (event instanceof NavigationStart) {
        this.cleanup();
      }
    });
  }

  ngOnDestroy(): void {
    this.cleanup();
  }

  cleanup(): void {
    this.core.unregister({ observerClass: this });
    if (this.interval) {
      clearInterval(this.interval);
    }
    if (!this.routeSub.closed) {
      this.routeSub.unsubscribe();
    }
  }

  ngOnInit(): void {
    this.actionsConfig = { actionType: EntityTableAddActionsComponent, actionConfig: this };
    this.cardHeaderReady = !this.conf.cardHeaderComponent;
    this.hasActions = this.conf.noActions !== true;
    if (this.conf.config?.pagingOptions?.pageSize) {
      this.paginationPageSize = this.conf.config.pagingOptions.pageSize;
    }
    if (this.conf.config?.pagingOptions?.pageSizeOptions) {
      this.paginationPageSizeOptions = this.conf.config.pagingOptions.pageSizeOptions;
    }

    this.sortKey = (this.conf.config.deleteMsg && this.conf.config.deleteMsg.key_props) ? this.conf.config.deleteMsg.key_props[0] : this.conf.columns[0].prop;
    setTimeout(async () => {
      if (this.conf.prerequisite) {
        await this.conf.prerequisite().then(
          (canContinue) => {
            if (canContinue) {
              if (this.conf.preInit) {
                this.conf.preInit(this);
              }
              this.getData();
              if (this.conf.afterInit) {
                this.conf.afterInit(this);
              }
            } else {
              this.showSpinner = false;
              if (this.conf.prerequisiteFailedHandler) {
                this.conf.prerequisiteFailedHandler(this);
              }
            }
          },
        );
      } else {
        if (this.conf.preInit) {
          this.conf.preInit(this);
        }
        this.getData();
        if (this.conf.afterInit) {
          this.conf.afterInit(this);
        }
      }
    });
    this.asyncView = this.conf.asyncView ? this.conf.asyncView : false;

    this.conf.columns.forEach((column) => {
      this.displayedColumns.push(column.prop);
      if (!column.always_display) {
        this.allColumns.push(column); // Make array of optionally-displayed cols
      } else {
        this.alwaysDisplayedCols.push(column); // Make an array of required cols
      }
    });
    this.columnFilter = this.conf.columnFilter === undefined ? true : this.conf.columnFilter;
    this.showActions = this.conf.showActions === undefined ? true : this.conf.showActions;
    this.filterColumns = this.conf.columns;
    this.conf.columns = this.allColumns; // Remove any alwaysDisplayed cols from the official list

    for (const item of this.allColumns) {
      if (!item.hidden) {
        this.originalConfColumns.push(item);
      }
    }
    this.conf.columns = this.originalConfColumns;

    setTimeout(() => {
      const preferredCols = this.prefService.preferences.tableDisplayedColumns;
      // Turn off preferred cols for snapshots to allow for two diffferent column sets to be displayed
      if (preferredCols.length > 0 && this.title !== 'Snapshots') {
        preferredCols.forEach((i: any) => {
          // If preferred columns have been set for THIS table...
          if (i.title === this.title) {
            this.firstUse = false;
            this.conf.columns = i.cols.filter((col: any) =>
              // Remove columns if they are already present in always displayed columns
              !this.alwaysDisplayedCols.find((item) => item.prop === col.prop));
            // Remove columns from display and preferred cols if they don't exist in the table
            const notFound: any[] = [];
            this.conf.columns.forEach((col) => {
              const found = this.filterColumns.find((o) => o.prop === col.prop);
              if (!found) {
                notFound.push(col.prop);
              }
            });
            this.conf.columns = this.conf.columns.filter((col) => !notFound.includes(col.prop));
            this.selectColumnsToShowOrHide();
          }
        });
        if (this.title === 'Users') {
          // Makes a list of the table's column maxWidths
          this.filterColumns.forEach((column) => {
            const tempObj: any = {};
            tempObj['name'] = column.name;
            tempObj['maxWidth'] = column.maxWidth;
            this.colMaxWidths.push(tempObj);
          });
          this.conf.columns = this.dropLastMaxWidth();
        }
      }
      if (this.firstUse) {
        this.selectColumnsToShowOrHide();
      }
    }, this.prefService.preferences.tableDisplayedColumns.length === 0 ? 200 : 0);

    this.displayedColumns.push('action');
    if (this.conf.changeEvent) {
      this.conf.changeEvent(this);
    }

    if (typeof (this.conf.hideTopActions) !== 'undefined') {
      this.hideTopActions = this.conf.hideTopActions;
    }

    // Delay spinner 500ms so it won't show up on a fast-loading page
    setTimeout(() => { this.setShowSpinner(); }, 500);
  }

  ngAfterViewInit(): void {
    // If actionsConfig was disabled, don't show the default toolbar. like the Table is in a Tab.
    if (!this.conf.disableActionsConfig) {
      // Setup Actions in Page Title Component
      this.core.emit({ name: 'GlobalActions', data: this.actionsConfig, sender: this });
    }
  }

  // Filter the table by the filter string.
  filter(filterValue: string): void {
    this.filterValue = filterValue;
    if (filterValue.length > 0) {
      this.dataSource.filter = filterValue;
    } else {
      this.dataSource.filter = '';
    }

    if (this.dataSource.filteredData && this.dataSource.filteredData.length) {
      this.isTableEmpty = false;
    } else {
      this.isTableEmpty = true;
      this.configureEmptyTable(this.dataSource.filter ? EmptyType.no_search_results : this.firstUse ? EmptyType.first_use : EmptyType.no_page_data);
    }

    if (this.dataSource.paginator && this.conf.config.paging) {
      this.dataSource.paginator.firstPage();
    }
  }

  configureEmptyTable(emptyType: EmptyType, error: any = null): void {
    if (!emptyType) {
      return;
    }
    let title = '';
    let message = '';
    let messagePreset = false;
    switch (emptyType) {
      case EmptyType.loading:
        this.emptyTableConf = {
          type: EmptyType.loading,
          large: true,
          title: this.title,
        };
        break;

      case EmptyType.no_search_results:
        title = T('No Search Results.');
        message = T('Your query didn\'t return any results. Please try again.');
        if (this.conf.emptyTableConfigMessages && this.conf.emptyTableConfigMessages.no_search_results) {
          title = this.conf.emptyTableConfigMessages.no_search_results.title;
          message = this.conf.emptyTableConfigMessages.no_search_results.message;
        }
        this.emptyTableConf = {
          type: EmptyType.no_search_results,
          large: true,
          title,
          message,
        };
        break;

      case EmptyType.errors:
        title = T('Something went wrong');
        message = T('The system returned the following error - ');
        if (this.conf.emptyTableConfigMessages && this.conf.emptyTableConfigMessages.errors) {
          title = this.conf.emptyTableConfigMessages.errors.title;
          message = this.conf.emptyTableConfigMessages.errors.message;
        }
        this.emptyTableConf = {
          title,
          message: message + error,
          large: true,
          type: EmptyType.errors,
        };
        break;

      case EmptyType.first_use:
        messagePreset = false;
        title = T('No ') + this.title;
        message = T('It seems you haven\'t setup any ') + this.title + T(' yet.');
        if (this.conf.emptyTableConfigMessages && this.conf.emptyTableConfigMessages.first_use) {
          title = this.conf.emptyTableConfigMessages.first_use.title;
          message = this.conf.emptyTableConfigMessages.first_use.message;
          messagePreset = true;
        }
        this.emptyTableConf = {
          type: EmptyType.first_use,
          large: true,
          title,
          message,
        };
        if (!this.conf.noAdd) {
          if (!messagePreset) {
            this.emptyTableConf['message'] += T(' Please click the button below to add ') + this.title + T('.');
          }
          let buttonText = T('Add ') + this.title;
          if (this.conf.emptyTableConfigMessages && this.conf.emptyTableConfigMessages.buttonText) {
            buttonText = this.conf.emptyTableConfigMessages.buttonText;
          }
          this.emptyTableConf['button'] = {
            label: buttonText,
            action: this.doAdd.bind(this),
          };
        }
        break;

      case EmptyType.no_page_data:
      default:
        messagePreset = false;
        title = T('No ') + this.title;
        message = T('The system could not retrieve any ') + this.title + T(' from the database.');
        if (this.conf.emptyTableConfigMessages && this.conf.emptyTableConfigMessages.no_page_data) {
          title = this.conf.emptyTableConfigMessages.no_page_data.title;
          message = this.conf.emptyTableConfigMessages.no_page_data.message;
          messagePreset = true;
        }
        this.emptyTableConf = {
          type: EmptyType.no_page_data,
          large: true,
          title,
          message,
        };
        if (!this.conf.noAdd) {
          if (!messagePreset) {
            this.emptyTableConf['message'] += T(' Please click the button below to add ') + this.title + T('.');
          }
          let buttonText = T('Add ') + this.title;
          if (this.conf.emptyTableConfigMessages && this.conf.emptyTableConfigMessages.buttonText) {
            buttonText = this.conf.emptyTableConfigMessages.buttonText;
          }
          this.emptyTableConf['button'] = {
            label: buttonText,
            action: this.doAdd.bind(this),
          };
        }
        break;
    }
  }

  dropLastMaxWidth(): EntityTableColumn[] {
    // Reset all column maxWidths
    this.conf.columns.forEach((column) => {
      if (this.colMaxWidths.length > 0) {
        column['maxWidth'] = (this.colMaxWidths.find(({ name }) => name === column.name)).maxWidth;
      }
    });
    // Delete maXwidth on last col displayed (prevents a display glitch)
    if (this.conf.columns.length > 0) {
      delete (this.conf.columns[Object.keys(this.conf.columns).length - 1]).maxWidth;
    }
    return this.conf.columns;
  }

  setShowSpinner(): void {
    this.showSpinner = true;
  }

  getData(): void {
    const sort: string[] = [];

    for (const i in this.config.sorting.columns) {
      const col = this.config.sorting.columns[i];
      if (col.sort === 'asc') {
        sort.push(col.name);
      } else if (col.sort === 'desc') {
        sort.push('-' + col.name);
      }
    }

    const options: any = { limit: 0 };
    if (sort.length > 0) {
      options['sort'] = sort.join(',');
    }

    if (this.conf.queryCall) {
      if (this.conf.queryCallJob) {
        if (this.conf.queryCallOption) {
          this.getFunction = this.ws.job(this.conf.queryCall, this.conf.queryCallOption);
        } else {
          this.getFunction = this.ws.job(this.conf.queryCall, []);
        }
      } else if (this.conf.queryCallOption) {
        this.getFunction = this.ws.call(this.conf.queryCall, this.conf.queryCallOption);
      } else {
        this.getFunction = this.ws.call(this.conf.queryCall, []);
      }
    } else {
      this.getFunction = EMPTY;
    }

    if (this.conf.callGetFunction) {
      this.conf.callGetFunction(this);
    } else {
      this.callGetFunction();
    }
    if (this.asyncView) {
      this.interval = setInterval(() => {
        if (this.conf.callGetFunction) {
          this.conf.callGetFunction(this);
        } else {
          this.callGetFunction(true);
        }
      }, 10000);
    }
  }

  callGetFunction(skipActions = false): void {
    this.getFunction.pipe(untilDestroyed(this)).subscribe(
      (res: any) => {
        this.handleData(res, skipActions);
      },
      (res: any) => {
        this.isTableEmpty = true;
        this.configureEmptyTable(EmptyType.errors, res);
        if (this.loaderOpen) {
          this.loader.close();
          this.loaderOpen = false;
        }
        if (res.hasOwnProperty('reason') && (res.hasOwnProperty('trace') && res.hasOwnProperty('type'))) {
          this.dialogService.errorReport(res.type || res.trace.class, res.reason, res.trace.formatted);
        } else {
          new EntityUtils().handleError(this, res);
        }
      },
    );
  }

  handleData(res: any, skipActions = false): any {
    this.expandedRows = document.querySelectorAll('.expanded-row').length;
    const cache = this.expandedElement;
    this.expandedElement = this.expandedRows > 0 ? cache : null;

    if (typeof (res) === 'undefined' || typeof (res.data) === 'undefined') {
      res = {
        data: res,
      };
    }

    if (res.data) {
      if (typeof (this.conf.resourceTransformIncomingRestData) !== 'undefined') {
        res.data = this.conf.resourceTransformIncomingRestData(res.data);
        for (const prop of ['schedule', 'cron_schedule', 'cron', 'scrub_schedule']) {
          if (res.data.length > 0 && res.data[0].hasOwnProperty(prop) && typeof res.data[0][prop] === 'string') {
            res.data.map((row: any) => row[prop] = new EntityUtils().parseDOW(row[prop]));
          }
        }
      }
    } else if (typeof (this.conf.resourceTransformIncomingRestData) !== 'undefined') {
      res = this.conf.resourceTransformIncomingRestData(res);
      for (const prop of ['schedule', 'cron_schedule', 'cron', 'scrub_schedule']) {
        if (res.length > 0 && res[0].hasOwnProperty(prop) && typeof res[0][prop] === 'string') {
          res.map((row: any) => row[prop] = new EntityUtils().parseDOW(row[prop]));
        }
      }
    }

    this.rows = this.generateRows(res);
    if (!skipActions) {
      this.storageService.tableSorter(this.rows, this.sortKey, 'asc');
    }
    if (this.conf.dataHandler) {
      this.conf.dataHandler(this);
    }

    if (this.conf.addRows) {
      this.conf.addRows(this);
    }
    if (!this.showDefaults) {
      this.currentRows = this.filterValue === '' ? this.rows : this.currentRows;
      this.paginationPageIndex = 0;
      this.showDefaults = true;
    }
    if ((this.expandedRows === 0 || !this.asyncView || this.excuteDeletion || this.needRefreshTable) && this.filterValue === '') {
      this.excuteDeletion = false;
      this.needRefreshTable = false;

      this.currentRows = this.rows;
      this.paginationPageIndex = 0;
    }

    if (this.currentRows && this.currentRows.length > 0) {
      this.isTableEmpty = false;
    } else {
      this.isTableEmpty = true;
      this.configureEmptyTable(this.firstUse ? EmptyType.first_use : EmptyType.no_page_data);
    }

    this.dataSource = new MatTableDataSource(this.currentRows);
    this.dataSource.sort = this.sort;

    this.filter(this.filterValue);

    if (this.conf.config.paging) {
      // On first load, paginator is not rendered because table is empty, so we force render here so that we can get valid paginator instance
      setTimeout(() => {
        this.dataSource.paginator = this.paginator;
      }, 0);
    }

    return res;
  }

  isLeftStickyColumnNo(i: number): boolean {
    return i === (this.currentColumns[0].prop === 'multiselect' ? 1 : 0);
  }

  shouldApplyStickyOffset(i: number): boolean {
    return this.currentColumns[0].prop === 'multiselect' && i === 1;
  }

  isTableOverflow(): boolean {
    let hasHorizontalScrollbar = false;
    if (this.entitytable) {
      hasHorizontalScrollbar = this.entitytable._elementRef.nativeElement.parentNode.scrollWidth > this.entitytable._elementRef.nativeElement.parentNode.clientWidth;
    }
    return hasHorizontalScrollbar;
  }

  generateRows(res: any): any[] {
    let rows: any[];
    if (this.loaderOpen) {
      this.loader.close();
      this.loaderOpen = false;
    }

    if (res.data) {
      if (res.data.result) {
        rows = new EntityUtils().flattenData(res.data.result);
      } else {
        rows = new EntityUtils().flattenData(res.data);
      }
    } else {
      rows = new EntityUtils().flattenData(res);
    }

    for (let i = 0; i < rows.length; i++) {
      for (const attr in rows[i]) {
        if (rows[i].hasOwnProperty(attr)) {
          rows[i][attr] = this.rowValue(rows[i], attr);
        }
      }
    }

    if (this.rows.length === 0) {
      if (this.conf.queryRes) {
        this.conf.queryRes = rows;
      }

      if (this.conf.queryRes) {
        this.conf.queryRes = rows;
      }
    } else {
      for (let i = 0; i < this.currentRows.length; i++) {
        const index = _.findIndex(rows, { id: this.currentRows[i].id });
        if (index > -1) {
          for (const prop in rows[index]) {
            this.currentRows[i][prop] = rows[index][prop];
          }
        }
      }

      const newRows = [];
      for (let i = 0; i < this.rows.length; i++) {
        const index = _.findIndex(rows, { id: this.rows[i].id });
        if (index < 0) {
          continue;
        }
        const updatedItem = rows[index];
        rows.splice(index, 1);
        newRows.push(updatedItem);
      }
      return newRows.concat(rows);
    }
    return rows;
  }

  trClass(row: any): string {
    const classes = [];

    classes.push('treegrid-' + row.id);
    if (row._parent) {
      classes.push('treegrid-parent-' + row._parent);
    }

    return classes.join(' ');
  }

  getActions(row: any): EntityTableAction[] {
    if (this.conf.getActions) {
      return this.conf.getActions(row);
    }
    return [{
      name: 'edit',
      id: 'edit',
      icon: 'edit',
      label: T('Edit'),
      onClick: (rowinner: any) => { this.doEdit(rowinner.id); },
    }, {
      name: 'delete',
      id: 'delete',
      icon: 'delete',
      label: T('Delete'),
      onClick: (rowinner: any) => { this.doDelete(rowinner); },
    }] as EntityTableAction[];
  }

  getAddActions(): EntityTableAction[] {
    if (this.conf.getAddActions) {
      return this.conf.getAddActions();
    }
    return [];
  }

  rowValue(row: any, attr: string): any {
    if (this.conf.rowValue) {
      try {
        return this.conf.rowValue(row, attr);
      } catch (e) {
        return row[attr];
      }
    }

    return row[attr];
  }

  doAdd(): void {
    if (this.conf.doAdd) {
      this.conf.doAdd(null, this);
    } else {
      this.router.navigate(new Array('/').concat(this.conf.route_add));
    }
    // this.modalService.open('slide-in-form', this.conf.addComponent);
  }

  doEdit(id: string): void {
    if (this.conf.doEdit) {
      this.conf.doEdit(id, this);
    } else {
      this.router.navigate(
        new Array('/').concat(this.conf.route_edit).concat(id),
      );
    }
  }

  // generate delete msg
  getDeleteMessage(item: any, action = T('Delete ')): string {
    let deleteMsg = T('Delete the selected item?');
    if (this.conf.config.deleteMsg) {
      deleteMsg = action + this.conf.config.deleteMsg.title;
      let msg_content = ' <b>' + item[this.conf.config.deleteMsg.key_props[0]];
      if (this.conf.config.deleteMsg.key_props.length > 1) {
        for (let i = 1; i < this.conf.config.deleteMsg.key_props.length; i++) {
          if (item[this.conf.config.deleteMsg.key_props[i]] !== '') {
            msg_content = msg_content + ' - ' + item[this.conf.config.deleteMsg.key_props[i]];
          }
        }
      }
      msg_content += '</b>?';
      deleteMsg += msg_content;
    }
    this.translate.get(deleteMsg).pipe(untilDestroyed(this)).subscribe((res) => {
      deleteMsg = res;
    });
    return deleteMsg;
  }

  doDelete(item: any, action?: any): void {
    const deleteMsg = this.conf.confirmDeleteDialog && this.conf.confirmDeleteDialog.isMessageComplete
      ? ''
      : this.getDeleteMessage(item, action);

    let id: string;
    if (this.conf.config.deleteMsg && this.conf.config.deleteMsg.id_prop) {
      id = item[this.conf.config.deleteMsg.id_prop];
    } else {
      id = item.id;
    }

    const dialog = this.conf.confirmDeleteDialog || {};
    if (dialog.buildTitle) {
      dialog.title = dialog.buildTitle(item);
    }
    if (dialog.buttonMsg) {
      dialog.button = dialog.buttonMsg(item);
    }

    if (this.conf.config.deleteMsg && this.conf.config.deleteMsg.doubleConfirm) {
      // double confirm: input delete item's name to confirm deletion
      this.conf.config.deleteMsg.doubleConfirm(item).pipe(untilDestroyed(this)).subscribe((doubleConfirmDialog: boolean) => {
        if (doubleConfirmDialog) {
          this.toDeleteRow = item;
          this.delete(id);
        }
      });
    } else {
      this.dialogService.confirm({
        title: dialog.hasOwnProperty('title') ? dialog['title'] : T('Delete'),
        message: dialog.hasOwnProperty('message') ? dialog['message'] + deleteMsg : deleteMsg,
        hideCheckBox: dialog.hasOwnProperty('hideCheckbox') ? dialog['hideCheckbox'] : false,
        buttonMsg: dialog.hasOwnProperty('button') ? dialog['button'] : T('Delete'),
      }).pipe(untilDestroyed(this)).subscribe((res) => {
        if (res) {
          this.toDeleteRow = item;
          this.delete(id);
        }
      });
    }
  }

  delete(id: string): void {
    this.loader.open();
    this.loaderOpen = true;
    this.busy = this.ws.call(this.conf.wsDelete, (this.conf.wsDeleteParams ? this.conf.wsDeleteParams(this.toDeleteRow, id) : [id])).pipe(untilDestroyed(this)).subscribe(
      () => {
        this.getData();
        this.excuteDeletion = true;
        if (this.conf.afterDelete) {
          this.conf.afterDelete();
        }
      },
      (resinner) => {
        new EntityUtils().handleWSError(this, resinner, this.dialogService);
        this.loader.close();
      },
    );
  }

  doDeleteJob(item: any): Observable<{ state: EntityJobState } | false> {
    const deleteMsg = this.getDeleteMessage(item);
    let id: string;
    if (this.conf.config.deleteMsg && this.conf.config.deleteMsg.id_prop) {
      id = item[this.conf.config.deleteMsg.id_prop];
    } else {
      id = item.id;
    }
    let dialog: any = {};
    if (this.conf.confirmDeleteDialog) {
      dialog = this.conf.confirmDeleteDialog;
    }

    return this.dialogService
      .confirm({
        title: dialog.hasOwnProperty('title') ? dialog['title'] : T('Delete'),
        message: dialog.hasOwnProperty('message') ? dialog['message'] + deleteMsg : deleteMsg,
        hideCheckBox: dialog.hasOwnProperty('hideCheckbox') ? dialog['hideCheckbox'] : false,
        buttonMsg: dialog.hasOwnProperty('button') ? dialog['button'] : T('Delete'),
      })
      .pipe(
        filter(Boolean),
        tap(() => {
          this.loader.open();
          this.loaderOpen = true;
        }),
        switchMap(() =>
          (this.ws.call(this.conf.wsDelete, (this.conf.wsDeleteParams ? this.conf.wsDeleteParams(this.toDeleteRow, id) : [id]))
          ).pipe(
            take(1),
            catchError((error) => {
              new EntityUtils().handleWSError(this, error, this.dialogService);
              this.loader.close();
              return of(false);
            }),
          )),
        switchMap((jobId: string) => (jobId ? this.job.getJobStatus(jobId) : of(false))),
      );
  }

  /**
   * some structure... should be the same as the other rows.
   * which are field maps.
   *
   * this method can be called to externally push rows on to the tables.
   */
  pushNewRow(row: any): void {
    this.rows.push(row);
    this.currentRows = this.rows;
  }

  getMultiDeleteMessage(items: any): string {
    let deleteMsg = 'Delete the selected items?';
    if (this.conf.config.deleteMsg) {
      deleteMsg = 'Delete selected ' + this.conf.config.deleteMsg.title + '(s)?';
      let msg_content = '<ul>';
      for (let j = 0; j < items.length; j++) {
        let sub_msg_content;
        if (this.conf.config.deleteMsg.key_props.length > 1) {
          sub_msg_content = '<li><strong>' + items[j][this.conf.config.deleteMsg.key_props[0]] + '</strong>';
          sub_msg_content += '<ul class="nested-list">';

          for (let i = 1; i < this.conf.config.deleteMsg.key_props.length; i++) {
            if (items[j][this.conf.config.deleteMsg.key_props[i]] != '') {
              sub_msg_content += '<li>' + items[j][this.conf.config.deleteMsg.key_props[i]] + '</li>';
            }
          }
          sub_msg_content += '</ul>';
        } else {
          sub_msg_content = '<li>' + items[j][this.conf.config.deleteMsg.key_props[0]];
        }

        sub_msg_content += '</li>';
        msg_content += sub_msg_content;
      }
      msg_content += '</ul>';
      deleteMsg += msg_content;
    }
    this.translate.get(deleteMsg).pipe(untilDestroyed(this)).subscribe((res) => {
      deleteMsg = res;
    });
    return deleteMsg;
  }

  doMultiDelete(selected: any): void {
    const multiDeleteMsg = this.getMultiDeleteMessage(selected);
    this.dialogService.confirm({
      title: 'Delete',
      message: multiDeleteMsg,
      hideCheckBox: false,
      buttonMsg: T('Delete'),
    }).pipe(untilDestroyed(this)).subscribe((res) => {
      if (!res) {
        return;
      }

      this.loader.open();
      this.loaderOpen = true;
      if (this.conf.wsMultiDelete) {
        // ws to do multi-delete
        if (this.conf.wsMultiDeleteParams) {
          this.busy = this.ws.job(this.conf.wsMultiDelete, this.conf.wsMultiDeleteParams(selected)).pipe(untilDestroyed(this)).subscribe(
            (res1) => {
              if (res1.state === EntityJobState.Success) {
                this.loader.close();
                this.loaderOpen = false;
                this.getData();
                // this.selected = [];
                this.selection.clear();

                const selectedName = this.conf.wsMultiDeleteParams(selected)[1];
                let message = '';
                for (let i = 0; i < res1.result.length; i++) {
                  if (res1.result[i].error != null) {
                    message = message + '<li>' + selectedName[i] + ': ' + res1.result[i].error + '</li>';
                  }
                }
                if (message === '') {
                  this.dialogService.Info(T('Items deleted'), '', '300px', 'info', true);
                } else {
                  message = '<ul>' + message + '</ul>';
                  this.dialogService.errorReport(T('Items Delete Failed'), message);
                }
              }
            },
            (res1) => {
              new EntityUtils().handleWSError(this, res1, this.dialogService);
              this.loader.close();
              this.loaderOpen = false;
            },
          );
        }
      } else {
        // rest to do multi-delete
      }
    });
  }

  // Next section operates the checkboxes to show/hide columns
  toggle(col: any): void {
    const isChecked = this.isChecked(col);
    this.anythingClicked = true;

    if (isChecked) {
      this.conf.columns = this.conf.columns.filter((c) => c.name !== col.name);
    } else {
      this.conf.columns = [...this.conf.columns, col];
    }
    this.selectColumnsToShowOrHide();
  }

  // Stores currently selected columns in preference service
  selectColumnsToShowOrHide(): void {
    const obj: any = {};
    obj['title'] = this.title;
    obj['cols'] = this.conf.columns;

    const preferredCols = this.prefService.preferences.tableDisplayedColumns;
    if (preferredCols.length > 0) {
      preferredCols.forEach((i: any) => {
        if (i.title === this.title) {
          preferredCols.splice(preferredCols.indexOf(i), 1);
        }
      });
    }
    preferredCols.push(obj);
    this.prefService.savePreferences(this.prefService.preferences);
    if (this.title === 'Users') {
      this.conf.columns = this.dropLastMaxWidth();
    }
  }

  // resets col view to the default set in the table's component
  resetColViewToDefaults(): void {
    if (!(this.conf.columns.length === this.originalConfColumns.length
        && this.conf.columns.length === this.allColumns.length)) {
      this.conf.columns = this.originalConfColumns;

      this.selectColumnsToShowOrHide();
    }
  }

  isChecked(col: any): boolean {
    return this.conf.columns.find((c) => c.name === col.name) !== undefined;
  }

  // Toggle between all/none cols selected
  checkAll(): EntityTableColumn[] {
    this.anythingClicked = true;
    if (this.conf.columns.length < this.allColumns.length) {
      this.conf.columns = this.allColumns;
      this.selectColumnsToShowOrHide();
    } else {
      this.conf.columns = [];
      this.selectColumnsToShowOrHide();
    }

    return this.conf.columns;
  }

  // Used by the select all checkbox to determine whether it should be checked
  checkLength(): boolean {
    if (this.allColumns && this.conf.columns) {
      return this.conf.columns.length === this.allColumns.length;
    }
  }

  toggleLabels(): void {
    this.multiActionsIconsOnly = !this.multiActionsIconsOnly;
  }

  getButtonClass(state: EntityJobState): string {
    switch (state) {
      case EntityJobState.Pending: return 'fn-theme-orange';
      case EntityJobState.Running: return 'fn-theme-orange';
      case EntityJobState.Aborted: return 'fn-theme-orange';
      case EntityJobState.Finished: return 'fn-theme-green';
      case EntityJobState.Success: return 'fn-theme-green';
      case EntityJobState.Error: return 'fn-theme-red';
      case EntityJobState.Failed: return 'fn-theme-red';
      case EntityJobState.Hold: return 'fn-theme-yellow';
      default: return 'fn-theme-primary';
    }
  }

  stateClickable(value: any, colConfig: any): boolean {
    if (colConfig.infoStates) {
      return _.indexOf(colConfig.infoStates, value) < 0;
    }
    return value !== EntityJobState.Pending;
  }

  runningStateButton(jobid: number): void {
    const dialogRef = this.matDialog.open(EntityJobComponent, { data: { title: T('Task is running') }, disableClose: false });
    dialogRef.componentInstance.jobId = jobid;
    dialogRef.componentInstance.wsshow();
    dialogRef.componentInstance.success.pipe(untilDestroyed(this)).subscribe(() => {
      dialogRef.close();
    });
    dialogRef.componentInstance.failure.pipe(untilDestroyed(this)).subscribe(() => {
      dialogRef.close();
    });
  }

  get columnsProps(): string[] {
    return this.currentColumns.map((column) => column.prop);
  }

  masterToggle(): void {
    this.isAllSelected
      ? this.selection.clear()
      : this.currentRows.forEach((row) => this.selection.select(row));
  }

  getFirstKey(): string {
    return this.conf.config.multiSelect ? this.currentColumns[1].prop : this.currentColumns[0].prop;
  }

  onHover(evt: MouseEvent, over = true): void {
    const row = this.findRow(evt);
    const cells = row.children;

    for (let i = 0; i < cells.length; i++) {
      const cell = cells[i];
      if (cell.classList.contains('mat-table-sticky') || cell.classList.contains('threedot-column')) {
        if (over) {
          cell.classList.add('hover');
        } else {
          cell.classList.remove('hover');
        }
      }
    }
  }

  findRow(event: MouseEvent): HTMLElement {
    let target = event.target as HTMLElement;
    do {
      target = target.parentElement;
    } while (target.tagName.toLowerCase() !== 'tr');
    return target;
  }

  isInteractive(column: string): boolean {
    const item = this.currentColumns.find((obj) => obj.prop === column);
    return (item?.checkbox || item?.toggle || item?.button);
  }

  doRowClick(element: any): void {
    if (this.conf.onRowClick) {
      this.conf.onRowClick(element);
    } else {
      this.expandedElement = this.expandedElement === element ? null : element;
    }
  }
}<|MERGE_RESOLUTION|>--- conflicted
+++ resolved
@@ -27,29 +27,12 @@
   EntityTableColumn,
   EntityTableConfig,
 } from 'app/pages/common/entity/entity-table/entity-table.interface';
-<<<<<<< HEAD
-import * as _ from 'lodash';
-import {
-  EMPTY, Observable, of, Subscription,
-} from 'rxjs';
-import {
-  catchError, filter, switchMap, take, tap,
-} from 'rxjs/operators';
-import { DialogService, JobService } from '../../../../services';
-import { AppLoaderService } from '../../../../services/app-loader/app-loader.service';
-import { ModalService } from '../../../../services/modal.service';
-import { StorageService } from '../../../../services/storage.service';
-import { WebSocketService } from '../../../../services/ws.service';
-import { T } from '../../../../translate-marker';
-=======
 import { DialogService, JobService } from 'app/services';
 import { AppLoaderService } from 'app/services/app-loader/app-loader.service';
 import { ModalService } from 'app/services/modal.service';
-import { RestService } from 'app/services/rest.service';
 import { StorageService } from 'app/services/storage.service';
 import { WebSocketService } from 'app/services/ws.service';
 import { T } from 'app/translate-marker';
->>>>>>> 55e69d12
 import { EmptyConfig, EmptyType } from '../entity-empty/entity-empty.component';
 import { EntityJobComponent } from '../entity-job/entity-job.component';
 import { EntityUtils } from '../utils';
