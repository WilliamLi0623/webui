--- conflicted
+++ resolved
@@ -79,7 +79,6 @@
     xpath = xpaths['addAction']
     wait = wait_on_element(wb_driver, xpath, script_name, test_name)
     assert wait, f'Creating the new pool {pool1} timeout'
-<<<<<<< HEAD
     # taking screenshot
     take_screenshot(wb_driver, script_name, test_name)
     no_error = error_check(wb_driver)
@@ -100,27 +99,6 @@
     take_screenshot(wb_driver, script_name, test_name)
 
 
-=======
-    # taking screenshot
-    take_screenshot(wb_driver, script_name, test_name)
-    error_check(wb_driver)
-
-
-def test_03_looking_if_the_new_pool_exist(wb_driver):
-    test_name = sys._getframe().f_code.co_name
-    xpath = xpaths['pool1Table']
-    wait = wait_on_element(wb_driver, xpath, script_name, test_name)
-    assert wait, 'Loading pool table timeout'
-    # get the ui element
-    ui_element = wb_driver.find_element_by_xpath(xpaths['pool1Table'])
-    element_text = ui_element.text
-    # assert response
-    assert pool1 in element_text, element_text
-    # taking screenshot
-    take_screenshot(wb_driver, script_name, test_name)
-
-
->>>>>>> dd19051a
 def test_04_create_newpool2(wb_driver):
     test_name = sys._getframe().f_code.co_name
     time.sleep(1)
@@ -146,14 +124,8 @@
     assert wait, f'Creating the new pool {pool2} timeout'
     # taking screenshot
     take_screenshot(wb_driver, script_name, test_name)
-<<<<<<< HEAD
     no_error = error_check(wb_driver)
     assert no_error['result'], no_error['traceback']
-
-
-def test_05_looking_if_the_new_pool_exist(wb_driver):
-=======
-    error_check(wb_driver)
 
 
 def test_05_looking_if_the_new_pool_exist(wb_driver):
@@ -168,40 +140,11 @@
     assert pool2 in element_text, element_text
     # taking screenshot
     take_screenshot(wb_driver, script_name, test_name)
-    # taking screenshot
-    take_screenshot(wb_driver, script_name, test_name)
 
 
-def test_06_close_navStorage(wb_driver):
->>>>>>> dd19051a
-    test_name = sys._getframe().f_code.co_name
-    xpath = xpaths['pool2Table']
-    wait = wait_on_element(wb_driver, xpath, script_name, test_name)
-    assert wait, 'Loading pool table timeout'
-    # get the ui element
-    ui_element = wb_driver.find_element_by_xpath(xpaths['pool2Table'])
-    element_text = ui_element.text
-    # assert response
-    assert pool2 in element_text, element_text
-    # taking screenshot
-    take_screenshot(wb_driver, script_name, test_name)
-    # taking screenshot
-    take_screenshot(wb_driver, script_name, test_name)
-
-
-<<<<<<< HEAD
 def test_06_close_navStorage(wb_driver):
     test_name = sys._getframe().f_code.co_name
     # Wait for xpath to be available
     wait_on_element(wb_driver, xpaths['navStorage'], script_name, test_name)
     wb_driver.find_element_by_xpath(xpaths['navStorage']).click()
-    take_screenshot(wb_driver, script_name, test_name)
-=======
-def error_check(wb_driver):
-    closeButton = '//*[contains(text(), "Close")]'
-    xpath = '/html/body/div[5]/div[2]/div/mat-dialog-container/error-dialog/h1'
-    if is_element_present(wb_driver, closeButton):
-        ui_element = wb_driver.find_element_by_xpath(xpath)
-        wb_driver.find_element_by_xpath(closeButton).click()
-        assert False, ui_element.text
->>>>>>> dd19051a
+    take_screenshot(wb_driver, script_name, test_name)