import { Component } from '@angular/core';
import { Validators } from '@angular/forms';
import { ActivatedRoute, Router } from '@angular/router';

import * as _ from 'lodash';

import { WebSocketService, AppLoaderService, DialogService } from 'app/services/';
import { FieldConfig } from 'app/pages/common/entity/entity-form/models/field-config.interface';
import { FieldSet } from 'app/pages/common/entity/entity-form/models/fieldset.interface';
import { EntityFormService } from 'app/pages/common/entity/entity-form/services/entity-form.service';
import { EntityUtils } from 'app/pages/common/entity/utils';
import { T } from 'app/translate-marker';
import helptext from 'app/helptext/system/alert-service';
import { AlertLevel } from 'app/enums/alert-level.enum';
import { FormConfiguration } from 'app/interfaces/entity-form.interface';

@Component({
  selector: 'app-alertservice',
  template: '<entity-form [conf]="this"></entity-form>',
  providers: [EntityFormService],
})
<<<<<<< HEAD
export class AlertServiceComponent implements FormConfiguration {
  addCall = 'alertservice.create';
  queryCall = 'alertservice.query';
  queryCallOption: any[] = [['id', '=']];
  editCall = 'alertservice.update';
  protected testCall = 'alertservice.test';
=======
export class AlertServiceComponent {
  protected addCall: 'alertservice.create' = 'alertservice.create';
  protected queryCall: 'alertservice.query' = 'alertservice.query';
  protected queryCallOption: any[] = [['id', '=']];
  protected editCall: 'alertservice.update' = 'alertservice.update';
  protected testCall: 'alertservice.test' = 'alertservice.test';
>>>>>>> 815f45ca
  route_success: string[] = ['system', 'alertservice'];

  isEntity = true;
  entityForm: any;

  fieldConfig: FieldConfig[];
  fieldSets: FieldSet[] = [
    {
      name: helptext.fieldset_basic,
      label: true,
      class: 'basic',
      width: '49%',
      config: [
        {
          type: 'input',
          name: 'name',
          placeholder: helptext.name_placeholder,
          tooltip: helptext.name_tooltip,
          required: true,
          validation: [Validators.required],
        },
        {
          type: 'checkbox',
          name: 'enabled',
          placeholder: helptext.enabled_placeholder,
          tooltip: helptext.enabled_tooltip,
          value: true,
        },
        {
          type: 'select',
          name: 'type',
          placeholder: helptext.type_placeholder,
          tooltip: helptext.type_tooltip,
          options: [{
            label: 'AWS SNS',
            value: 'AWSSNS',
          }, {
            label: 'E-Mail',
            value: 'Mail',
          }, {
            label: 'InfluxDB',
            value: 'InfluxDB',
          }, {
            label: 'Mattermost',
            value: 'Mattermost',
          }, {
            label: 'OpsGenie',
            value: 'OpsGenie',
          }, {
            label: 'PagerDuty',
            value: 'PagerDuty',
          }, {
            label: 'Slack',
            value: 'Slack',
          }, {
            label: 'SNMP Trap',
            value: 'SNMPTrap',
          }, {
            label: 'Telegram',
            value: 'Telegram',
          }, {
            label: 'VictorOps',
            value: 'VictorOps',
          }],
          value: 'AWSSNS',
        },
        {
          type: 'select',
          name: 'level',
          placeholder: helptext.level_placeholder,
          tooltip: helptext.level_tooltip,
          options: [
            { label: T('Info'), value: AlertLevel.Info },
            { label: T('Notice'), value: AlertLevel.Notice },
            { label: T('Warning'), value: AlertLevel.Warning },
            { label: T('Error'), value: AlertLevel.Error },
            { label: T('Critical'), value: AlertLevel.Critical },
            { label: T('Alert'), value: AlertLevel.Alert },
            { label: T('Emergency'), value: AlertLevel.Emergency },
          ],
          value: AlertLevel.Warning,
        },
      ],
    },
    {
      name: helptext.fieldset_setting,
      label: true,
      class: 'setting',
      width: '49%',
      config: [
        // AWSSNS
        {
          type: 'input',
          name: 'AWSSNS-region',
          placeholder: helptext.AWSSNS_region_placeholder,
          tooltip: helptext.AWSSNS_region_tooltip,
          required: true,
          validation: [Validators.required],
          relation: [{
            action: 'SHOW',
            when: [{
              name: 'type',
              value: 'AWSSNS',
            }],
          }],
        }, {
          type: 'input',
          name: 'AWSSNS-topic_arn',
          placeholder: helptext.AWSSNS_topic_arn_placeholder,
          tooltip: helptext.AWSSNS_topic_arn_tooltip,
          required: true,
          validation: [Validators.required],
          relation: [{
            action: 'SHOW',
            when: [{
              name: 'type',
              value: 'AWSSNS',
            }],
          }],
        }, {
          type: 'input',
          name: 'AWSSNS-aws_access_key_id',
          placeholder: helptext.AWSSNS_aws_access_key_id_placeholder,
          tooltip: helptext.AWSSNS_aws_access_key_id_tooltip,
          required: true,
          validation: [Validators.required],
          relation: [{
            action: 'SHOW',
            when: [{
              name: 'type',
              value: 'AWSSNS',
            }],
          }],
        }, {
          type: 'input',
          name: 'AWSSNS-aws_secret_access_key',
          placeholder: helptext.AWSSNS_aws_secret_access_key_placeholder,
          inputType: 'password',
          togglePw: true,
          tooltip: helptext.AWSSNS_aws_secret_access_key_tooltip,
          required: true,
          validation: [Validators.required],
          relation: [{
            action: 'SHOW',
            when: [{
              name: 'type',
              value: 'AWSSNS',
            }],
          }],
        },
        // Mail
        {
          type: 'input',
          inputType: 'email',
          name: 'Mail-email',
          placeholder: helptext.Mail_email_placeholder,
          tooltip: helptext.Mail_email_tooltip,
          relation: [{
            action: 'SHOW',
            when: [{
              name: 'type',
              value: 'Mail',
            }],
          }],
        },
        // InfluxDB
        {
          type: 'input',
          name: 'InfluxDB-host',
          placeholder: helptext.InfluxDB_host_placeholder,
          tooltip: helptext.InfluxDB_host_tooltip,
          relation: [{
            action: 'SHOW',
            when: [{
              name: 'type',
              value: 'InfluxDB',
            }],
          }],
          required: true,
          validation: [Validators.required],
        }, {
          type: 'input',
          name: 'InfluxDB-username',
          placeholder: helptext.InfluxDB_username_placeholder,
          tooltip: helptext.InfluxDB_username_tooltip,
          relation: [{
            action: 'SHOW',
            when: [{
              name: 'type',
              value: 'InfluxDB',
            }],
          }],
          required: true,
          validation: [Validators.required],
        }, {
          type: 'input',
          name: 'InfluxDB-password',
          placeholder: helptext.InfluxDB_password_placeholder,
          inputType: 'password',
          togglePw: true,
          tooltip: helptext.InfluxDB_password_tooltip,
          relation: [{
            action: 'SHOW',
            when: [{
              name: 'type',
              value: 'InfluxDB',
            }],
          }],
          required: true,
          validation: [Validators.required],
        }, {
          type: 'input',
          name: 'InfluxDB-database',
          placeholder: helptext.InfluxDB_database_placeholder,
          tooltip: helptext.InfluxDB_database_tooltip,
          relation: [{
            action: 'SHOW',
            when: [{
              name: 'type',
              value: 'InfluxDB',
            }],
          }],
          required: true,
          validation: [Validators.required],
        }, {
          type: 'input',
          name: 'InfluxDB-series_name',
          placeholder: helptext.InfluxDB_series_name_placeholder,
          tooltip: helptext.InfluxDB_series_name_tooltip,
          relation: [{
            action: 'SHOW',
            when: [{
              name: 'type',
              value: 'InfluxDB',
            }],
          }],
          required: true,
          validation: [Validators.required],
        },
        // Mattermost
        {
          type: 'input',
          name: 'Mattermost-url',
          placeholder: helptext.Mattermost_url_placeholder,
          tooltip: helptext.Mattermost_url_tooltip,
          relation: [{
            action: 'SHOW',
            when: [{
              name: 'type',
              value: 'Mattermost',
            }],
          }],
          required: true,
          validation: [Validators.required],
        }, {
          type: 'input',
          name: 'Mattermost-username',
          placeholder: helptext.Mattermost_username_placeholder,
          tooltip: helptext.Mattermost_username_tooltip,
          relation: [{
            action: 'SHOW',
            when: [{
              name: 'type',
              value: 'Mattermost',
            }],
          }],
          required: true,
          validation: [Validators.required],
        }, {
          type: 'input',
          name: 'Mattermost-channel',
          placeholder: helptext.Mattermost_channel_placeholder,
          tooltip: helptext.Mattermost_channel_tooltip,
          relation: [{
            action: 'SHOW',
            when: [{
              name: 'type',
              value: 'Mattermost',
            }],
          }],
        }, {
          type: 'input',
          name: 'Mattermost-icon_url',
          placeholder: helptext.Mattermost_icon_url_placeholder,
          tooltip: helptext.Mattermost_icon_url_tooltip,
          relation: [{
            action: 'SHOW',
            when: [{
              name: 'type',
              value: 'Mattermost',
            }],
          }],
        },
        // OpsGenie
        {
          type: 'input',
          name: 'OpsGenie-api_key',
          placeholder: helptext.OpsGenie_api_key_placeholder,
          tooltip: helptext.OpsGenie_api_key_tooltip,
          relation: [{
            action: 'SHOW',
            when: [{
              name: 'type',
              value: 'OpsGenie',
            }],
          }],
          required: true,
          validation: [Validators.required],
        }, {
          type: 'input',
          name: 'OpsGenie-api_url',
          placeholder: helptext.OpsGenie_api_url_placeholder,
          tooltip: helptext.OpsGenie_api_url_tooltip,
          relation: [{
            action: 'SHOW',
            when: [{
              name: 'type',
              value: 'OpsGenie',
            }],
          }],
        },
        // PagerDuty
        {
          type: 'input',
          name: 'PagerDuty-service_key',
          placeholder: helptext.PagerDuty_service_key_placeholder,
          tooltip: helptext.PagerDuty_service_key_tooltip,
          relation: [{
            action: 'SHOW',
            when: [{
              name: 'type',
              value: 'PagerDuty',
            }],
          }],
          required: true,
          validation: [Validators.required],
        }, {
          type: 'input',
          name: 'PagerDuty-client_name',
          placeholder: helptext.PagerDuty_client_name_placeholder,
          tooltip: helptext.PagerDuty_client_name_tooltip,
          relation: [{
            action: 'SHOW',
            when: [{
              name: 'type',
              value: 'PagerDuty',
            }],
          }],
          required: true,
          validation: [Validators.required],
        },
        // Slack
        {
          type: 'input',
          name: 'Slack-url',
          placeholder: helptext.Slack_url_placeholder,
          tooltip: helptext.Slack_url_tooltip,
          relation: [{
            action: 'SHOW',
            when: [{
              name: 'type',
              value: 'Slack',
            }],
          }],
          required: true,
          validation: [Validators.required],
        },
        // SNMPTrap
        {
          type: 'input',
          name: 'SNMPTrap-host',
          placeholder: helptext.SNMPTrap_host_placeholder,
          tooltip: helptext.SNMPTrap_host_tooltip,
          relation: [{
            action: 'SHOW',
            when: [{
              name: 'type',
              value: 'SNMPTrap',
            }],
          }],
          required: true,
          validation: [Validators.required],
        },
        {
          type: 'input',
          inputType: 'number',
          name: 'SNMPTrap-port',
          placeholder: helptext.SNMPTrap_port_placeholder,
          tooltip: helptext.SNMPTrap_port_tooltip,
          relation: [{
            action: 'SHOW',
            when: [{
              name: 'type',
              value: 'SNMPTrap',
            }],
          }],
          value: 162,
        },
        {
          type: 'checkbox',
          name: 'SNMPTrap-v3',
          placeholder: helptext.SNMPTrap_v3_placeholder,
          tooltip: helptext.SNMPTrap_v3_tooltip,
          relation: [{
            action: 'SHOW',
            when: [{
              name: 'type',
              value: 'SNMPTrap',
            }],
          }],
          value: false,
        },
        {
          type: 'input',
          name: 'SNMPTrap-v3_username',
          placeholder: helptext.SNMPTrap_v3_username_placeholder,
          tooltip: helptext.SNMPTrap_v3_username_tooltip,
          relation: [{
            action: 'SHOW',
            connective: 'AND',
            when: [{
              name: 'type',
              value: 'SNMPTrap',
            }, {
              name: 'SNMPTrap-v3',
              value: true,
            }],
          }],
        },
        {
          type: 'input',
          name: 'SNMPTrap-v3_authkey',
          placeholder: helptext.SNMPTrap_v3_authkey_placeholder,
          tooltip: helptext.SNMPTrap_v3_authkey_tooltip,
          relation: [{
            action: 'SHOW',
            connective: 'AND',
            when: [{
              name: 'type',
              value: 'SNMPTrap',
            }, {
              name: 'SNMPTrap-v3',
              value: true,
            }],
          }],
        },
        {
          type: 'input',
          name: 'SNMPTrap-v3_privkey',
          placeholder: helptext.SNMPTrap_v3_privkey_placeholder,
          tooltip: helptext.SNMPTrap_v3_privkey_tooltip,
          relation: [{
            action: 'SHOW',
            connective: 'AND',
            when: [{
              name: 'type',
              value: 'SNMPTrap',
            }, {
              name: 'SNMPTrap-v3',
              value: true,
            }],
          }],
        },
        {
          type: 'select',
          name: 'SNMPTrap-v3_authprotocol',
          placeholder: helptext.SNMPTrap_v3_authprotocol_placeholder,
          tooltip: helptext.SNMPTrap_v3_authprotocol_tooltip,
          options: [
            {
              label: 'Disabled',
              value: '',
            },
            {
              label: 'MD5',
              value: 'MD5',
            },
            {
              label: 'SHA',
              value: 'SHA',
            },
            {
              label: 'HMAC128SHA224',
              value: '128SHA224',
            },
            {
              label: 'HMAC192SHA256',
              value: '192SHA256',
            },
            {
              label: 'HMAC256SHA384',
              value: '256SHA384',
            },
            {
              label: 'HMAC384SHA512',
              value: '384SHA512',
            },
          ],
          value: '',
          relation: [{
            action: 'SHOW',
            connective: 'AND',
            when: [{
              name: 'type',
              value: 'SNMPTrap',
            }, {
              name: 'SNMPTrap-v3',
              value: true,
            }],
          }],
        },
        {
          type: 'select',
          name: 'SNMPTrap-v3_privprotocol',
          placeholder: helptext.SNMPTrap_v3_privprotocol_placeholder,
          tooltip: helptext.SNMPTrap_v3_privprotocol_tooltip,
          options: [
            {
              label: 'Disabled',
              value: '',
            },
            {
              label: 'DES',
              value: 'DES',
            },
            {
              label: '3DES-EDE',
              value: '3DESEDE',
            },
            {
              label: 'CFB128-AES-128',
              value: 'AESCFB128',
            },
            {
              label: 'CFB128-AES-192',
              value: 'AESCFB192',
            },
            {
              label: 'CFB128-AES-256',
              value: 'AESCFB256',
            },
            {
              label: 'CFB128-AES-192 Blumenthal',
              value: 'AESBLUMENTHALCFB192',
            },
            {
              label: 'CFB128-AES-256 Blumenthal',
              value: 'AESBLUMENTHALCFB256',
            },
          ],
          value: '',
          relation: [{
            action: 'SHOW',
            connective: 'AND',
            when: [{
              name: 'type',
              value: 'SNMPTrap',
            }, {
              name: 'SNMPTrap-v3',
              value: true,
            }],
          }],
        },
        {
          type: 'input',
          name: 'SNMPTrap-community',
          placeholder: helptext.SNMPTrap_community_placeholder,
          tooltip: helptext.SNMPTrap_community_tooltip,
          relation: [{
            action: 'SHOW',
            when: [{
              name: 'type',
              value: 'SNMPTrap',
            }],
          }],
          value: 'public',
        },
        // Telegram
        {
          type: 'input',
          name: 'Telegram-bot_token',
          placeholder: helptext.Telegram_bot_token_placeholder,
          tooltip: helptext.Telegram_bot_token_tooltip,
          relation: [{
            action: 'SHOW',
            when: [{
              name: 'type',
              value: 'Telegram',
            }],
          }],
          required: true,
          validation: [Validators.required],
        },
        {
          type: 'chip',
          name: 'Telegram-chat_ids',
          placeholder: helptext.Telegram_chat_ids_placeholder,
          tooltip: helptext.Telegram_chat_ids_tooltip,
          relation: [{
            action: 'SHOW',
            when: [{
              name: 'type',
              value: 'Telegram',
            }],
          }],
          required: true,
          validation: [Validators.required],
        },
        // VictorOps
        {
          type: 'input',
          name: 'VictorOps-api_key',
          placeholder: helptext.VictorOps_api_key_placeholder,
          tooltip: helptext.VictorOps_api_key_tooltip,
          relation: [{
            action: 'SHOW',
            when: [{
              name: 'type',
              value: 'VictorOps',
            }],
          }],
          required: true,
          validation: [Validators.required],
        }, {
          type: 'input',
          name: 'VictorOps-routing_key',
          placeholder: helptext.VictorOps_routing_key_placeholder,
          tooltip: helptext.VictorOps_routing_key_tooltip,
          relation: [{
            action: 'SHOW',
            when: [{
              name: 'type',
              value: 'VictorOps',
            }],
          }],
          required: true,
          validation: [Validators.required],
        },
      ],
    },
  ];

  custActions: any[] = [
    {
      id: 'authenticate',
      name: T('SEND TEST ALERT'),
      function: () => {
        this.entityFormService.clearFormError(this.fieldConfig);
        const testPayload = this.generatePayload(_.cloneDeep(this.entityForm.formGroup.value));

        this.loader.open();
        this.ws.call(this.testCall, [testPayload]).subscribe(
          (res) => {
            this.loader.close();
            if (res) {
              this.dialogService.Info(T('Succeeded'), T('Test alert sent!'), '500px', 'info');
            } else {
              this.dialogService.Info(T('Failed'), T('Failed sending test alert!'));
            }
          },
          (err) => {
            this.loader.close();
            new EntityUtils().handleWSError(this, err, this.entityForm.dialog);
          },
        );
      },
    },
  ];

  constructor(
    protected router: Router,
    protected aroute: ActivatedRoute,
    protected ws: WebSocketService,
    protected entityFormService: EntityFormService,
    protected loader: AppLoaderService,
    protected dialogService: DialogService,
  ) { }

  preInit() {
    this.aroute.params.subscribe((params) => {
      if (params['pk']) {
        this.queryCallOption[0].push(Number(params['pk']));
      }
    });
  }

  afterInit(entityForm: any) {
    this.entityForm = entityForm;
    this.fieldConfig = entityForm.fieldConfig;
  }

  dataAttributeHandler(entityForm: any) {
    const type = entityForm.formGroup.controls['type'].value;
    for (const i in entityForm.wsResponseIdx) {
      const field_name = type + '-' + i;
      if (entityForm.formGroup.controls[field_name]) {
        if ((i === 'v3_authprotocol' || i === 'v3_privprotocol') && entityForm.wsResponseIdx[i] === null) {
          entityForm.wsResponseIdx[i] = '';
        }
        entityForm.formGroup.controls[field_name].setValue(entityForm.wsResponseIdx[i]);
      }
    }
  }

  generateTelegramChatIdsPayload(data: any, i: string) {
    const wrongChatIds: string[] = [];
    // Telegram chat IDs must be an array of integer
    const arrayChatIds: [] = data[i].map((strChatId: string) => {
      const chatId = Number(strChatId);
      if (isNaN(chatId)) {
        wrongChatIds.push(strChatId);
      }
      return chatId;
    });
    if (wrongChatIds.length > 0) {
      this.dialogService.Info(T('Failed'), T('The following Telegram chat ID(s) must be numbers!') + '\n\n' + wrongChatIds.join(', '));
      throw new Error('Telegram-chat_ids must be an array of integer');
    }
    // Avoid duplicated chat IDs
    return Array.from(new Set(arrayChatIds));
  }

  generatePayload(data: any) {
    const payload: any = { attributes: {} };

    for (const i in data) {
      if (i === 'name' || i === 'type' || i === 'enabled' || i === 'level') {
        payload[i] = data[i];
      } else {
        if (data[i] === '' && (i === 'SNMPTrap-v3_authprotocol' || i === 'SNMPTrap-v3_privprotocol')) {
          data[i] = null;
        } else if (data[i] && i == 'Telegram-chat_ids') {
          data[i] = this.generateTelegramChatIdsPayload(data, i);
        }
        payload['attributes'][i.split('-')[1]] = data[i];
      }
    }
    return payload;
  }

  customSubmit(value: any) {
    this.entityFormService.clearFormError(this.fieldConfig);
    const payload = this.generatePayload(value);

    this.loader.open();
    if (this.entityForm.isNew) {
      this.ws.call(this.addCall, [payload]).subscribe(
        (res) => {
          this.loader.close();
          this.router.navigate(new Array('/').concat(this.route_success));
        },
        (err) => {
          this.loader.close();
          new EntityUtils().handleWSError(this, err, this.entityForm.dialog);
        },
      );
    } else {
      this.ws.call(this.editCall, [this.entityForm.pk, payload]).subscribe(
        (res) => {
          this.loader.close();
          this.router.navigate(new Array('/').concat(this.route_success));
        },
        (err) => {
          this.loader.close();
          new EntityUtils().handleWSError(this, err, this.entityForm.dialog);
        },
      );
    }
  }

  getErrorField(field: string) {
    return _.find(this.fieldConfig, { name: this.entityForm.formGroup.controls['type'].value + '-' + field });
  }
}<|MERGE_RESOLUTION|>--- conflicted
+++ resolved
@@ -19,21 +19,12 @@
   template: '<entity-form [conf]="this"></entity-form>',
   providers: [EntityFormService],
 })
-<<<<<<< HEAD
 export class AlertServiceComponent implements FormConfiguration {
-  addCall = 'alertservice.create';
-  queryCall = 'alertservice.query';
+  addCall: 'alertservice.create' = 'alertservice.create';
+  queryCall: 'alertservice.query' = 'alertservice.query';
   queryCallOption: any[] = [['id', '=']];
-  editCall = 'alertservice.update';
-  protected testCall = 'alertservice.test';
-=======
-export class AlertServiceComponent {
-  protected addCall: 'alertservice.create' = 'alertservice.create';
-  protected queryCall: 'alertservice.query' = 'alertservice.query';
-  protected queryCallOption: any[] = [['id', '=']];
-  protected editCall: 'alertservice.update' = 'alertservice.update';
-  protected testCall: 'alertservice.test' = 'alertservice.test';
->>>>>>> 815f45ca
+  editCall: 'alertservice.update' = 'alertservice.update';
+  testCall: 'alertservice.test' = 'alertservice.test';
   route_success: string[] = ['system', 'alertservice'];
 
   isEntity = true;
