

import { EventEmitter, Injectable } from '@angular/core';
import { Subject } from 'rxjs';
import { map } from 'rxjs/operators';
import { RestService } from './rest.service';
import { WebSocketService } from './ws.service';

@Injectable({ providedIn: 'root'})
export class SystemGeneralService {

  protected certificateList = 'certificate.query';
  protected caList = 'certificateauthority.query';
  
  updateRunning = new EventEmitter<string>();
  updateRunningNoticeSent = new EventEmitter<string>();
  updateIsDone$ = new Subject();
  sendConfigData$ = new Subject();
  refreshSysGeneral$ = new Subject();

  constructor(protected rest: RestService, protected ws: WebSocketService) {};

  getCA() { return this.ws.call(this.caList, []); }

  getCertificates() { return this.ws.call(this.certificateList); }

  getUnsignedCertificates() {
	  return this.ws.call(this.certificateList, [[["CSR", "!=", null]]]);
  }

  getUnsignedCAs() {
    return this.ws.call(this.caList, [[["privatekey", "!=", null]]]);
  }

  getCertificateCountryChoices() {
    return this.ws.call('certificate.country_choices');
  }
 
  getIPChoices() {
    return this.ws.call('notifier.choices', [ 'IPChoices', [ true, false ] ]);
  }

  getSysInfo() {
    return this.ws.call('system.info', []);
  }

  ipChoicesv4() {
    return this.ws.call("system.general.ui_address_choices", []).pipe(
      map(response =>
        Object.keys(response || {}).map(key => ({
          label: response[key],
          value: response[key]
        }))
      )
    );
  }

  ipChoicesv6() {
    return this.ws.call("system.general.ui_v6address_choices", []).pipe(
      map(response =>
        Object.keys(response || {}).map(key => ({
          label: response[key],
          value: response[key]
        }))
      )
    );
  }

  kbdMapChoices() {
    return this.ws.call("system.general.kbdmap_choices", []).pipe(
      map(response =>
        Object.keys(response || {}).map(key => ({
          label: `${response[key]} (${key})`,
          value: key
        }))
      )
    );
  }

  languageChoices() {
    return this.ws.call("system.general.language_choices");
  }

  timezoneChoices() {
    return this.ws.call("system.general.timezone_choices", []).pipe(
      map(response =>
        Object.keys(response || {}).map(key => ({
          label: response[key],
          value: key
        }))
      )
    );
  }

  refreshDirServicesCache() {
    return this.ws.call('directoryservices.cache_refresh');
  }

  updateDone() {
    this.updateIsDone$.next();
  }

<<<<<<< HEAD
  sendConfigData(data: any) {
    this.sendConfigData$.next(data);
  }

  refreshSysGeneral() {
    this.refreshSysGeneral$.next();
  }
 }
=======
  checkRootPW(password) {
    return this.ws.call('auth.check_user', ['root', password]);
  }
}
>>>>>>> f396d5b3
<|MERGE_RESOLUTION|>--- conflicted
+++ resolved
@@ -100,7 +100,6 @@
     this.updateIsDone$.next();
   }
 
-<<<<<<< HEAD
   sendConfigData(data: any) {
     this.sendConfigData$.next(data);
   }
@@ -108,10 +107,8 @@
   refreshSysGeneral() {
     this.refreshSysGeneral$.next();
   }
- }
-=======
+ 
   checkRootPW(password) {
     return this.ws.call('auth.check_user', ['root', password]);
   }
-}
->>>>>>> f396d5b3
+}