<div class="form-error" *ngIf="control.dirty || control.touched">
    <mat-error *ngIf="control.hasError('required')">
        {{config.placeholder}} {{" is required." | translate}}
    </mat-error>
    <mat-error *ngIf="control.hasError('min')">
        {{"Minimum value is " | translate}} {{control.errors.min.min}}.
    </mat-error>
    <mat-error *ngIf="control.hasError('atLeastOne')">
        {{control.errors.fields[0]}} {{" and " | translate}} {{control.errors.fields[1]}} {{". At least one is required." | translate}}
    </mat-error>
    <mat-error *ngIf="control.hasError('greaterThan')">
        {{"Value must be greater than " | translate}} {{control.errors.fields[0]}}.
    </mat-error>
    <mat-error *ngIf="control.hasError('forbidden')">
        {{"The name " | translate}} <i>{{control.errors.value}}</i> {{"is already in use." | translate}}
    </mat-error>
    <mat-error *ngIf="control.hasError('range')">
        {{"The value is out of range. Enter a value between " | translate}} {{control.errors.rangeValue.min}} {{" and " | translate }} {{control.errors.rangeValue.max}}.
    </mat-error>
    <mat-error *ngIf="control.hasError('regex')">
        {{"Invalid format or character." | translate}}
    </mat-error>
<<<<<<< HEAD
    <mat-error *ngIf="control.hasError('ip')">
        {{"Select " | translate}} {{control.errors.info[1]}} {{" to include all " | translate}} {{control.errors.info[0] | translate}} {{" addresses. When this has been chosen, additional addresses cannot be selected." | translate}}
=======
</div>

<div class="form-error">
    <mat-error *ngIf="control.hasError('matchOther')">
        {{"The passwords do not match." | translate}}
>>>>>>> 400d4a74
    </mat-error>
</div><|MERGE_RESOLUTION|>--- conflicted
+++ resolved
@@ -20,15 +20,10 @@
     <mat-error *ngIf="control.hasError('regex')">
         {{"Invalid format or character." | translate}}
     </mat-error>
-<<<<<<< HEAD
     <mat-error *ngIf="control.hasError('ip')">
         {{"Select " | translate}} {{control.errors.info[1]}} {{" to include all " | translate}} {{control.errors.info[0] | translate}} {{" addresses. When this has been chosen, additional addresses cannot be selected." | translate}}
-=======
-</div>
-
-<div class="form-error">
+    </mat-error>
     <mat-error *ngIf="control.hasError('matchOther')">
         {{"The passwords do not match." | translate}}
->>>>>>> 400d4a74
     </mat-error>
 </div>