--- conflicted
+++ resolved
@@ -60,15 +60,9 @@
       type: 'select',
       name: 'compression',
       placeholder: T('Compression level:'),
-<<<<<<< HEAD
-      tooltip: T('Choose a compression algorithm. See the <a\
-                  href="guide" target="_blank">Compression</a> section\
-                  for full descriptions of each option.'),
-=======
-      tooltip: T('Choose a compression algorithm. The <a\
-                  href="..//docs/storage.html#compression">Compression\
-                  section</a> of the guide fully describes each option.'),
->>>>>>> 619ee769
+      tooltip: T('Choose a <a\
+                  href="..//docs/storage.html#compression">compression</a>\
+                  algorithm.'),
       options: [
         {label : 'Inherit', value : "inherit"},
         {label : 'Off', value : "off"},
@@ -89,14 +83,9 @@
       placeholder: T('ZFS Deduplication:'),
       tooltip : T('Activates the process for ZFS to transparently reuse\
                    a single copy of duplicated data to save space. See\
-<<<<<<< HEAD
-                   the <a href="guide" target="_blank">Deduplication</a>\
-                   section for more details.'),
-=======
                    the <a href="//docs/storage.html#deduplication"\
                    target="_blank">Deduplication section</a> of the\
                    guide for more details.'),
->>>>>>> 619ee769
       options: [
         {label : 'Inherit (off)', value : "inherit"},
         {label : 'On', value : "on"},
