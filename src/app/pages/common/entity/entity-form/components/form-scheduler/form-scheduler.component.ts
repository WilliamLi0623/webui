import { Component,OnInit,OnChanges, ViewChild, ElementRef, QueryList, Renderer2, OnDestroy,
  ChangeDetectorRef, SimpleChanges, HostListener, AfterViewInit, AfterViewChecked } from '@angular/core';
import {FormGroup, FormControl, Validators} from '@angular/forms';
import { TranslateService } from '@ngx-translate/core';
import { Subscription } from 'rxjs';

import {FieldConfig} from '../../models/field-config.interface';
import {Field} from '../../models/field.interface';
import {TooltipComponent} from '../tooltip/tooltip.component';
import { T } from 'app/translate-marker';
import { LocaleService } from 'app/services/locale.service';

import {Overlay, OverlayConfig, OverlayRef} from '@angular/cdk/overlay';
import {MatMonthView} from '@angular/material/datepicker';
import * as moment from 'moment-timezone';
import * as parser from 'cron-parser';
import { WebSocketService } from 'app/services/ws.service';
import { EntityUtils } from '../../../utils';
import globalHelptext from '../../../../../../helptext/global-helptext';
import { SystemGeneralService } from 'app/services';

interface CronPreset {
  label:string;
  value:string;
  description?:string;
}

interface CronDate {
  value:any;
  done:boolean;
}

@Component({
  selector : 'form-scheduler',
  templateUrl : './form-scheduler.component.html',
  styleUrls:['./form-scheduler.component.css', '../dynamic-field/dynamic-field.css']
})
export class FormSchedulerComponent implements Field, OnInit, OnChanges, AfterViewInit,
  AfterViewChecked {

  // Basic form-select props
  public config:FieldConfig;
  public group: FormGroup;
  public fieldShow: string;
  public disablePrevious:boolean;
  public ngDateFormat: string;
  public helptext = globalHelptext;
  public timezone: string;
  public offset: string;
  private getGenConfig: Subscription;

  @ViewChild('calendar', { static: false, read:ElementRef}) calendar: ElementRef;
  @ViewChild('calendar', { static: false}) calendarComp:MatMonthView<any>;
  @ViewChild('trigger', { static: false}) trigger: ElementRef;
  @ViewChild('preview', { static: false, read:ElementRef}) schedulePreview: ElementRef;

  private control: any;

  public isOpen:boolean = false;
  formControl = new FormControl();
  private _currentValue:string;
  get currentValue(){
    return this.group.controls[this.config.name].value;
  }

  private _minutes:string = "0";
  private _hours:string = "*";
  private _days:string = "*";
  // Validity
  public validMinutes:boolean = true;
  public validHours:boolean = true;
  public validDays:boolean = true;


  private _jan:boolean;
  private _feb:boolean;
  private _mar:boolean;
  private _apr:boolean;
  private _may:boolean;
  private _jun:boolean;
  private _jul:boolean;
  private _aug:boolean;
  private _sep:boolean;
  private _oct:boolean;
  private _nov:boolean;
  private _dec:boolean;

  private _sun:boolean = false;
  private _mon:boolean = false;
  private _tue:boolean = false;
  private _wed:boolean = false;
  private _thu:boolean = false;
  private _fri:boolean = false;
  private _sat:boolean = false;

  //private _monthsValues: boolean[] = [];
  private _months:string = "*";
  //private _daysOfWeekValues: boolean[] = [];
  private _daysOfWeek:string = "*";

  get minutes(){ return this._minutes}
  set minutes(val){
    if (val !== ""){
      const string = "* " + val + " * * * *";
      try {
        parser.parseExpression(string);
        this.validMinutes = true;
        this._minutes = val;
        this.updateCronTab();
      } catch(err) {
        this.validMinutes = false;
      }
    } else {
      this.validMinutes = false;
    }

  }

  get hours(){ return this._hours}
  set hours(val){
    if (val !== "" && val.indexOf(' ') === -1){
      const string = "* * " + val + " * * *";
      try {
        parser.parseExpression(string);
        this.validHours = true;
        this._hours = val;
        this.updateCronTab();
      } catch(err) {
        this.validHours = false;
      }
    } else {
      this.validHours = false;
    }
  }

  get days(){ return this._days}
  set days(val){
    if (val !== ""){
      const string = "* * * " + val + " * *";
      try {
        parser.parseExpression(string);
        this.validDays = true;
        this._days = val;
        this.updateCronTab();
      } catch(err) {
        this.validDays = false;
      }
    } else {
      this.validDays = false;
    }
  }

  get jan(){ return this._jan}
  set jan(val){this._jan = val; this.formatMonths();}
  get feb(){ return this._feb}
  set feb(val){this._feb = val; this.formatMonths();}
  get mar(){ return this._mar}
  set mar(val){this._mar = val; this.formatMonths();}
  get apr(){ return this._apr}
  set apr(val){this._apr = val; this.formatMonths();}
  get may(){ return this._may}
  set may(val){this._may = val; this.formatMonths();}
  get jun(){ return this._jun}
  set jun(val){this._jun = val; this.formatMonths();}
  get jul(){ return this._jul}
  set jul(val){this._jul = val; this.formatMonths();}
  get aug(){ return this._aug}
  set aug(val){this._aug = val; this.formatMonths();}
  get sep(){ return this._sep}
  set sep(val){this._sep = val; this.formatMonths();}
  get oct(){ return this._oct}
  set oct(val){this._oct = val; this.formatMonths();}
  get nov(){ return this._nov}
  set nov(val){this._nov = val; this.formatMonths();}
  get dec(){ return this._dec}
  set dec(val){this._dec = val; this.formatMonths();}

  get sun(){ return this._sun}
  set sun(val){ this._sun = val; this.formatDaysOfWeek()}
  get mon(){ return this._mon}
  set mon(val){ this._mon = val; this.formatDaysOfWeek()}
  get tue(){ return this._tue}
  set tue(val){ this._tue = val; this.formatDaysOfWeek()}
  get wed(){ return this._wed}
  set wed(val){ this._wed = val; this.formatDaysOfWeek()}
  get thu(){ return this._thu}
  set thu(val){ this._thu = val; this.formatDaysOfWeek()}
  get fri(){ return this._fri}
  set fri(val){ this._fri = val; this.formatDaysOfWeek()}
  get sat(){ return this._sat}
  set sat(val){ this._sat = val; this.formatDaysOfWeek()}

  public minDate: moment.Moment;
  public maxDate: moment.Moment;
  public currentDate: moment.Moment;
  public activeDate: string;
  public generatedSchedule: any[] = [];
  public generatedScheduleSubset:number = 0;
  protected beginTime: moment.Moment;
  protected endTime: moment.Moment;
  public picker:boolean = false;
  private _textInput:string = '';
  public crontab:string = "custom";
  private _preset:CronPreset;// = { label:"Custom", value:"* * * * *"};
  public presets: CronPreset[] = [
    {
      label: T("Hourly"),
      value: "0 * * * *",
      description: T("at the start of each hour")
    },
    {
      label: T("Daily"),
      value: "0 0 * * *",
      description: T("at 00:00 (12:00 AM)")
    },
    {
      label: T("Weekly"),
      value: "0 0 * * sun",
      description: T("on Sundays at 00:00 (12:00 AM)")
    },
    {
      label: T("Monthly"),
      value: "0 0 1 * *",
      description: T("on the first day of the month at 00:00 (12:00 AM)")
    }
  ];

  get textInput(){
    return this._textInput;
  }

  set textInput(val:string){
    this._textInput = val;
  }

  get colorProxy(){
    return this.group.value[this.config.name];
  }

  set colorProxy(val:string){
    this.group.controls[this.config.name].setValue(val);;
  }

  get preset(){
    return this._preset;
  }

  set preset(p){
    if(p.value == "custom"){
      this.crontab = "0 0 * * *";
      this.convertPreset("0 0 * * *");
      this._preset = {label:T("Custom"), value:this.crontab};
    } else {
      this.crontab = p.value;
      this.convertPreset(p.value);
      this._preset = p;
    }

    if(this.minDate && this.maxDate){
      this.generateSchedule();
    }
  }

  constructor(public translate: TranslateService, private renderer: Renderer2,
    private cd: ChangeDetectorRef,public overlay: Overlay,
    protected localeService: LocaleService, protected ws: WebSocketService,
    private sysGeneralService: SystemGeneralService){

    //Set default value
    this.preset = this.presets[1];
    this._months = "*";

    this.getGenConfig =  this.sysGeneralService.getGeneralConfig.subscribe((res) => {
      this.timezone = res.timezone;
      moment.tz.setDefault(res.timezone);

<<<<<<< HEAD
      let utcOffset = moment.tz(this.timezone).utcOffset();
      // Convert offset in minutes (-420) to hours (-700) for Angular date pipe
      let tempOffset = ((utcOffset/60)*100).toString();
      if (tempOffset[0] !== '-') {
        tempOffset = '+' + tempOffset;
      }
      // Pad to 5 characters (60 to +0060, etc)
      while (tempOffset.length < 5) {
        let tempStr = tempOffset.slice(1);
        tempOffset = tempOffset[0] + '0' + tempStr;
      }
      this.offset = tempOffset;

=======
>>>>>>> b66531c8
      this.minDate = moment();
      this.maxDate = moment().endOf('month');
      this.currentDate= moment();

      this.activeDate = moment(this.currentDate).format();
      this.disablePrevious = true;
    })
  }

  ngOnChanges(changes:SimpleChanges){
    if(changes.group){
      //Change callback
    }
  }

  ngOnInit(){
    this.control = this.group.controls[this.config.name];
    this.control.valueChanges.subscribe((evt: string) => {
      this.crontab = evt;
    });
    if (this.control.value) {
      this.control.setValue(new EntityUtils().parseDOW(this.control.value));
      this.crontab = this.control.value;
    }
    // 'E' adds the day abbreviation
    this.ngDateFormat = `E ${this.localeService.getAngularFormat()} Z`;
  }

  ngAfterViewInit(){
    this.cd.detectChanges();
    if(this.isOpen){ this.generateSchedule();}
  }

  ngAfterViewChecked() {
    if (this.isOpen) {
      this.cd.detectChanges();
    }
  }

  onChangeOption($event: Event) {
    if (this.config.onChangeOption !== undefined && this.config.onChangeOption != null) {
      this.config.onChangeOption({ event: $event });
    }
  }

  validPopup(){
    // Assigned to disabled attribute
    if(this.validMinutes === false || this.validHours === false || this.validDays === false){
      return true;
    } else {
      return false;
    }
  }

  onPopupSave(){
    this.togglePopup();
    if(this.formControl){
      this.group.controls[this.config.name].setValue(this.crontab);
    }
  }

  backdropClicked(){
    this.togglePopup();
  }

  togglePopup(){
    this.isOpen = !this.isOpen;
    if(this.isOpen){
        setTimeout(() => {
          this.convertPreset(this.crontab); // <-- Test
          this.generateSchedule();
          let popup = this.schedulePreview.nativeElement//.querySelector('ul.schedule-preview');
          popup.addEventListener('scroll', this.onScroll.bind(this))
        },200);
    } else {
      let popup = this.schedulePreview.nativeElement//.querySelector('ul.schedule-preview');
      popup.removeEventListener('scroll', this.onScroll);
    }
  }

  onScroll(){
    let lastChild = this.schedulePreview.nativeElement.lastElementChild;
    let el = this.schedulePreview.nativeElement;
    if((el.scrollHeight - el.scrollTop) == el.offsetHeight){
      this.generateSchedule(true);
    }
  }


  private setCalendar(direction: 'next' | 'previous'){
    let newDate;
    if(direction == "next"){
      newDate = moment(this.minDate).add(1,'months');
    } else if(direction == "previous" && !this.disablePrevious) {
      newDate = moment(this.minDate).subtract(1,'months');
    } else {
      let message = "Your argument is invalid";
      console.warn(message);
      return ;
    }
    this.minDate = this.getMinDate(newDate);
    this.maxDate = moment(newDate).endOf('month');

    this.calendarComp.activeDate = moment(newDate).toDate();
    this.generateSchedule();
  }

  private getMinDate(d: moment.Moment){
    let dt = moment(d).add(1, 'seconds');
    let newMinDate;
    let thisMonth = moment().month();
    let thisYear = moment().year();
    let dateMonth = moment(dt).month();
    let dateYear = moment(dt).year()
    if(thisMonth == dateMonth && thisYear == dateYear){
      this.disablePrevious = true;
      newMinDate = moment();
    } else {
      this.disablePrevious = false;
      newMinDate = moment(dt).startOf('month');
    }
    return newMinDate;
  }

  // check if candidate schedule is between the beginTime and endTime
  isValidSchedule(schedule: any): boolean {
    const scheduleArray = schedule.toString().split(' ');
    const time = moment(scheduleArray[4], 'hh:mm:ss');
    if (this.beginTime && this.endTime) {
      return time.isBetween(this.beginTime, this.endTime, null, '[]');
    }
    return true;
  }

  private generateSchedule(nextSubset?:boolean){
    // get beginTime and endTime value;
    // config should define options with begin prop and end prop
    // e.g. options: ['schedule_begin', 'schedule_end']
    if (this.config.options) {
      this.beginTime = moment(this.group.controls[this.config.options[0]].value, 'hh:mm');
      this.endTime = moment(this.group.controls[this.config.options[1]].value, 'hh:mm');
    }

    let newSchedule = [];
    let adjusted:any;
    if(nextSubset){
      adjusted = this.generatedSchedule[this.generatedSchedule.length - 1];
    } else {
      adjusted =  moment(this.minDate).subtract(1, 'seconds').toDate();
    }

    let options: any = {
      currentDate: adjusted,
      endDate: this.maxDate,//max
      iterator: true
    };

    let interval = parser.parseExpression(this.crontab, options);
    if(!nextSubset){
      this.generatedScheduleSubset = 0;
    }
    let subsetEnd = this.generatedScheduleSubset + 128;
    let parseCounter = 0;
    while (true) {
      try {
        if(parseCounter == subsetEnd){
          this.generatedScheduleSubset = parseCounter;
          break;
        }
        if(parseCounter >= this.generatedScheduleSubset && parseCounter < subsetEnd){
          let obj:any = interval.next();
          if (this.isValidSchedule(obj.value)) {
            newSchedule.push(obj.value);
            parseCounter++
          }
        }
      } catch (e) {
        console.warn(e);
        break;
      }
    }

    if(!nextSubset){
      // Extra job so we can find days.
      let daySchedule: any[] = [];
      let spl = this.crontab.split(" ");
      // Modified crontab so we can find days;
      let crontabDays = "0 0 " + " "+ spl[1] + " " + spl[2] + " " + spl[3] + " " + spl[4];
      let intervalDays = parser.parseExpression(crontabDays, {
        currentDate:  moment(this.minDate).subtract(1, 'seconds').toDate(),
        endDate: this.maxDate as any,
        iterator:true
      });

      while (true) {
        try {
          let obj:any = intervalDays.next();
          daySchedule.push(obj.value);
        } catch (e) {
          //console.warn(e);
          break;
        }
      }
      setTimeout(() =>{ this.updateCalendar(daySchedule)}, 500);
    }

    if(nextSubset){
      //Angular doesn't like mutated data
      let clone = Object.assign([],this.generatedSchedule)
      let combinedSchedule = clone.concat(newSchedule);
      this.generatedSchedule = combinedSchedule;
    } else {
      this.generatedSchedule = newSchedule;
    }
  }

  private updateCalendar(schedule: any){
    let nodes = this.getCalendarCells();
    for(let i = 0; i < nodes.length; i++){
      let nodeClass = "mat-calendar-body-cell ng-star-inserted";
      let aria = this.getAttribute("aria-label",nodes[i]);
      let isScheduled = this.checkSchedule(aria,schedule);
      if(isScheduled){
        this.setAttribute("class", nodes[i], nodeClass + " mat-calendar-body-active");
      } else if(!isScheduled && i > 0) {
        this.setAttribute("class", nodes[i], nodeClass);
      }
    }
  }

  private getCalendarCells(){
    let rows = this.calendar.nativeElement.children[0].children[1].children;
<<<<<<< HEAD
    let cells: any[] = [];
=======
    let cells = [];
>>>>>>> b66531c8

    for(let i = 0; i < rows.length; i++){
      let row = rows[i].childNodes;
      let tds = [];
      for(let index = 0; index < row.length; index++){
        if(row[index].tagName == "TD"){
          tds.push(row[index])
        }
      }
      cells = cells.concat(tds);
    }
    return cells;
  }

  getAttribute(attr: string, node: HTMLElement){
    let a = node.attributes.getNamedItem(attr);
    if(a){
      return a.value;
    }
  }

  setAttribute(attr: string, node: HTMLElement, value: string){
    let a = document.createAttribute(attr);
    a.value = value;
    node.attributes.removeNamedItem(attr);
    node.attributes.setNamedItem(a);
  }

  private checkSchedule(aria?: string, sched?: any){
    if(!aria){ return; }
    if(!sched){ sched= this.generatedSchedule}

    let cal = aria.split(" "); // eg. May 06, 2018
    let cd = cal[1].split(",");
    let calMonth = cal[0][0] + cal[0][1] + cal[0][2]; //limit month to 3 letters
    let calYear = cal[2];
    let calDay;
    if(cd[0].length == 1){
      calDay = "0" + cd[0];
    } else {
      calDay = cd[0];
    }
    for(let i in sched){
      let s = sched[i]; // eg. Sun May 06 2018 04:05:00 GMT-0400 (EDT)
      let schedule = s.toString().split(" ");
      if(schedule[1] == calMonth && schedule[2] == calDay && schedule[3] == calYear ){
        return true
      }
    }
  }

  formatMonths(){
    let months = [this._jan, this._feb, this._mar, this._apr, this._may, this._jun, this._jul, this._aug, this._sep, this._oct, this._nov, this._dec];
    let months_str = ["jan","feb","mar","apr","may","jun","jul","aug","sep","oct","nov","dec"];
    let rule = "";
    for(let i = 0; i < months.length; i++){
      if(months[i]){
        if(rule.length > 0 && i > 0){ rule += ","}
        rule +=  months_str[i];
      }
    }
    if(rule.length == 0){
      rule = "*";
    }
    this._months = rule;
    this.updateCronTab();
  }

  formatDaysOfWeek(){
    let dow = [this._sun, this._mon, this._tue, this._wed, this._thu, this._fri, this._sat];
    let dow_str = ["sun","mon","tue","wed","thu","fri","sat"];
    let rule = "";
    for(let i = 0; i < dow.length; i++){
      if(dow[i]){
        if(rule.length > 0 && i > 0){ rule += ","}
        rule +=  dow_str[i];
      }
    }
    if(rule.length == 0){
      rule = "*";
    }
    this._daysOfWeek = rule;
    this.updateCronTab();
  }

  updateMonthsFields(rule: string){
    // Wild card
   if(rule == "*"){
    this._jan = false;
    this._feb = false;
    this._mar = false;
    this._apr = false;
    this._may = false;
    this._jun = false;
    this._jul = false;
    this._aug = false;
    this._sep = false;
    this._oct = false;
    this._nov = false;
    this._dec = false;
    return;
   }

   // Assume a list and process it
   let list = rule.split(",");
   for(let i in list){
      switch(list[i]){
        case "jan":
          this._jan = true;
        break;
        case "feb":
          this._feb = true;
        break;
        case "mar":
          this._mar = true
        break;
        case "apr":
          this._apr = true;
        break;
        case "may":
          this._may = true;
        break;
        case "jun":
          this._jun = true;
        break;
        case "jul":
          this._jul = true;
        break;
        case "aug":
          this._aug = true
        break;
        case "sep":
          this._sep = true;
        break;
        case "oct":
          this._oct = true;
        break;
        case "nov":
          this._nov = true;
        break;
        case "dec":
          this._dec = true;
        break;
      }
    }
   }

  updateDaysOfWeekFields(rule: string){
    // Wild card
   if(rule == "*"){
    this._sun = false;
    this._mon = false;
    this._tue = false;
    this._wed = false;
    this._thu = false;
    this._fri = false;
    this._sat = false;

    return;
   }

   // Assume a list and process it
   let list = rule.split(",");
   for(let i in list){
      switch(list[i]){
        case "sun":
          this._sun = true;
        break;
        case "mon":
          this._mon = true;
        break;
        case "tue":
          this._tue = true
        break;
        case "wed":
          this._wed = true;
        break;
        case "thu":
          this._thu = true;
        break;
        case "fri":
          this._fri = true;
        break;
        case "sat":
          this._sat = true;
        break;
      }
    }
   }

  updateCronTab(preset?: any){
    this.crontab = "";
    if(!preset){
      let result = this.minutes + " " + this.hours + " " + this.days + " " + this._months + " " + this._daysOfWeek;
      this.crontab = result;
    }
    if(this.minDate && this.maxDate){
      this.generateSchedule();
    }
  }

  convertPreset(value: string){
    let arr = value.split(" ");
    this._minutes = arr[0];
    this._hours = arr[1];
    this._days = arr[2];

    // Months
    this.updateMonthsFields(arr[3]);
    this._months = arr[3];

    // Days of Week
    this.updateDaysOfWeekFields(arr[4]);
    this._daysOfWeek = arr[4];
  }

  convertToUtcOffset(offset: number): string {
    // Convert offset in minutes (-420) to hours (-700) for Angular date pipe

    let tempOffset = ((offset/60)*100).toString();
    if (tempOffset[0] !== '-') {
      tempOffset = '+' + tempOffset;
    }
    // Pad to 5 characters (60 to +0060, etc)
    while (tempOffset.length < 5) {
      let tempStr = tempOffset.slice(1);
      tempOffset = tempOffset[0] + '0' + tempStr;
    }

    return tempOffset;
  }

  ngOnDestroy() {
    this.getGenConfig.unsubscribe();
  }

}<|MERGE_RESOLUTION|>--- conflicted
+++ resolved
@@ -274,22 +274,6 @@
       this.timezone = res.timezone;
       moment.tz.setDefault(res.timezone);
 
-<<<<<<< HEAD
-      let utcOffset = moment.tz(this.timezone).utcOffset();
-      // Convert offset in minutes (-420) to hours (-700) for Angular date pipe
-      let tempOffset = ((utcOffset/60)*100).toString();
-      if (tempOffset[0] !== '-') {
-        tempOffset = '+' + tempOffset;
-      }
-      // Pad to 5 characters (60 to +0060, etc)
-      while (tempOffset.length < 5) {
-        let tempStr = tempOffset.slice(1);
-        tempOffset = tempOffset[0] + '0' + tempStr;
-      }
-      this.offset = tempOffset;
-
-=======
->>>>>>> b66531c8
       this.minDate = moment();
       this.maxDate = moment().endOf('month');
       this.currentDate= moment();
@@ -522,12 +506,7 @@
 
   private getCalendarCells(){
     let rows = this.calendar.nativeElement.children[0].children[1].children;
-<<<<<<< HEAD
     let cells: any[] = [];
-=======
-    let cells = [];
->>>>>>> b66531c8
-
     for(let i = 0; i < rows.length; i++){
       let row = rows[i].childNodes;
       let tds = [];
