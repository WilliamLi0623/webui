--- conflicted
+++ resolved
@@ -554,11 +554,7 @@
   }
 
   setDisabled(name: string, disable: boolean, hide?: boolean, status?:string) {
-<<<<<<< HEAD
-    // if field is hidden, disable it tooo
-=======
     // if field is hidden, disable it too
->>>>>>> 3e7a33a1
     if (hide) {
       disable = hide;
     } else {
