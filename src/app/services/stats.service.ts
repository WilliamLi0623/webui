import { Injectable } from '@angular/core';
import { CoreService, CoreEvent } from 'app/core/services/core.service';
import { ApiService } from 'app/core/services/api.service';

interface StatSource {
  name:string;
  prefix:string;
  legendPrefix?: string;
  keys: string[];
  properties: string[];
  available:string[];
  listeners: ListenerRegistration[];
  realtime:boolean;
  messages?:any;
  keysAsDatasets:boolean;
  datasetsType?:string; // Use this if keysAsDatasets == true 
  bidirectional?:string; // Use strings like eg. "rx/tx" or "read/write"
}

interface ListenerRegistration {
  name:string;
  obj:any; // The component trying to register
  key?:string; // No key means you want everything
  message?:CoreEvent;
}

@Injectable()
export class StatsService {

  /*
   *  This Service serves three purposes:
   *  1 - Checks for sources before requests are made
   *  2 - Handles the API request (requests only! Responses are sent directly to the observers)
   *  3 - Repeats the requests at certain intervals to keep stats somewhat current
   *
   *  !IMPORTANT
   *  For anybody that might decide to come in and refactor this code later on.
   *  Below is an example of what the call you are trying to build looks like...
   *  
   *  Example message 
   *  this.core.emit({ name:"StatsRequest", data:[ [{source:'aggregation-cpu-sum',type:'cpu-user', 'dataset':'value'}], {step:'10',start:'now-10m'} ] });
   *  
   *  ABOUT DATASETS
   *  Most stats will have their type vary and the dataset equal to 'value'
   *  However, there are other cases where the type will be the same and the dataset 
   *  will vary. For example, the 'if_packets' stat has two varieties both with the
   *  type set to 'if_packets' but the dataset will be either 'tx' or 'rx'.
   *  For these cases, set the keysAsDatasets to true and set the datasetsType to 
   *  what the type value should be.
   */

  // Master Sources List
  private sources:StatSource[] = [
    {
      name:"CpuAggregate",
      prefix: "aggregation-cpu-",
      legendPrefix:"/cpu-",
      keys:["average", "max","min","num","stddev","sum"],
      properties:[],
      available:[],
      realtime:false,
      listeners:[],
      keysAsDatasets: false
    },
    {
      name:"Cpu",
      prefix: "cpu-",
      keys:["any"],
      properties:[],
      available:[],
      realtime:true,
      listeners:[],
      keysAsDatasets: false
    },
    {
      name:"CpuTemp",
      prefix: "cputemp-",
      keys:["any"],
      properties:[],
      available:[],
<<<<<<< HEAD
      realtime:true,
      listeners:[],
      keysAsDatasets: false
=======
      realtime:false,
      listeners:[]
>>>>>>> e8ed49e2
    },
    {
      name:"Devices",
      prefix: "ctl-",
      keys:["any"],
      properties:[],
      available:[],
      realtime:false,
      listeners:[],
      keysAsDatasets: false
    },
    {
      name:"Mounts",
      prefix: "df-mnt",
      keys:["any"],
      properties:[],
      available:[],
      realtime:false,
      listeners:[],
      keysAsDatasets: false
    },
    {
      name:"Disks",
      prefix: "disk-",
      keys:["any"],
      properties:[],
      available:[],
      realtime:true,
      listeners:[],
      keysAsDatasets: false
    },
    {
      name:"DiskTemp",
      prefix: "disktemp-",
      keys:["any"],
      properties:[],
      available:[],
      realtime:true,
      listeners:[],
      keysAsDatasets: false
    },
    {
      name:"GEOM",
      prefix: "geom_",
      keys:["stat"],
      properties:[],
      available:[],
      realtime:false,
      listeners:[],
      keysAsDatasets: false
    },
    {
      name:"System",
      prefix: "",
      keys:["load", "processes", "uptime","swap"],
      properties:[],
      available:[],
      realtime:true,
      listeners:[],
      keysAsDatasets: false
    },
    {
      name:"Load",
      prefix: "",
      keys:["shortterm","midterm","longterm"],
      properties:[],
      available:[],
      realtime:false,
      listeners:[],
      keysAsDatasets: true,
      datasetsType:"load"
    },
    {
      name:"NIC",
      prefix: "interface-",
      keys:["any"],
      properties:[],
      available:[],
      realtime:true,
      listeners:[],
      keysAsDatasets: false,
      bidirectional:"rx/tx"
    },
    {
      name:"Processes",
      prefix: "",
      legendPrefix:"/ps_state-",
      keys:["processes"],
      properties:[],
      available:[],
      realtime:false,
      listeners:[],
      keysAsDatasets: false
    },
    {
      name:"Memory",
      prefix: "",
      legendPrefix:"/memory-",
      keys:["memory"],//["inactive","wired","laundry","free","active", "cache"],
      properties:[],
      available:[],
      realtime:false,
      listeners:[],
      keysAsDatasets: false
    },
    {
      name:"FileSystem",
      prefix: "zfs_",
      keys:["any"],
      properties:[],
      available:[],
      realtime:false,
      listeners:[],
      keysAsDatasets: false
    }
  ];

  private debug:boolean = false;
  private messages: any[] = [];
  private messagesRealtime: any[] = [];
  private listeners: any[] = [];
  private queue:any[] = [];
  private started:boolean = false;
<<<<<<< HEAD
  private bufferSize:number = 60000;// milliseconds
=======
  private bufferSize:number = 10000;// milliseconds
>>>>>>> e8ed49e2
  private bufferSizeRealtime:number = 5000;// milliseconds
  private broadcastId:number;
  private broadcastRealtimeId:number;

  constructor(private core:CoreService, private api:ApiService) {
    if(this.debug){
      console.log("*** New Instance of Stats Service ***");
    }

    this.core.emit({name:"StatsSourcesRequest"});

    this.core.register({observerClass:this,eventName:"StatsAddListener"}).subscribe((evt:CoreEvent) => {
      this.addListener(evt.data);
    });

    this.core.register({observerClass:this,eventName:"StatsRemoveListener"}).subscribe((evt:CoreEvent) => {
      this.removeListener(evt.data.obj);
    });

    this.core.register({observerClass:this,eventName:"StatsData"}).subscribe((evt:CoreEvent) => {
<<<<<<< HEAD
      console.log("**** STATSDATA ****");
      console.log(evt);
=======
      if(this.debug){
        console.log("**** STATSDATA ****");
        console.log(evt);
      }
>>>>>>> e8ed49e2
    });

    this.core.register({observerClass:this,eventName:"StatsSources"}).subscribe((evt:CoreEvent) => {
      this.updateSources(evt.data);
      if(this.debug){
        console.log("**** StatsSources ****");
        console.log(evt.data);
        console.warn(this.sources);
      }
    }); 

  }

  setupBroadcast(){
    this.core.emit({name:"StatsSourcesRequest"});
  }

  startBroadcast(){
    this.started = true;
    if(this.debug){
      console.log("Starting Broadcast...");
    }
    
    this.broadcast(this.messages, this.bufferSize); 
    this.broadcast(this.messagesRealtime, this.bufferSizeRealtime); 
  }

  stopBroadcast(messageList?){
    this.started = false;
    if(this.debug){
      console.log("Stopping Broadcast!");
    }
    if(messageList && messageList == this.messagesRealtime){
      clearInterval(this.broadcastRealtimeId);
    } else if(messageList && messageList == this.messages){
      clearInterval(this.broadcastId);
    } else {
      clearInterval(this.broadcastRealtimeId);
      clearInterval(this.broadcastId);
    }

  }

  broadcast(messages:CoreEvent[],buffer){
    if(messages.length == 0){
      console.warn("Timer only runs when message list is not empty");
      return ;
    }

    // B4 looping dispatch all messages
    this.dispatchAllMessages(messages);

    // Recurring loop
    let i = 1;
    let id;
    if(messages == this.messages){
      this.broadcastId =  setInterval(()=>{
        // Reset Counter
        if(i < messages.length){
          i++
        } else {
          i = 1;
        }
        let index = i-1;
        // Avoid error
        let job = messages[index];
        if(index < messages.length){
          //console.log(messages);
          if(buffer == 15000){
            //console.warn(job);
            this.jobExec(job);
          } else {
            //console.log(job);
            this.jobExec(job);
          }
        }
      },buffer);
    } else if(messages == this.messagesRealtime) {
      this.broadcastRealtimeId =  setInterval(()=>{
        // Reset Counter
        if(i < messages.length){
          i++
        } else {
          i = 1;
        }
        let index = i-1;
        // Avoid error
        let job = messages[index];
        if(index < messages.length){
          //console.log(messages);
          if(buffer == 15000){
            //console.warn(job);
            this.jobExec(job);
          } else {
            //console.log(job);
            this.jobExec(job);
          }
        }
      },buffer);
    }
  }

  dispatchAllMessages(messages){
    for(let i = 0; i < messages.length; i++){
      let job = messages[i];
      this.jobExec(job);
    }
  }

  buildMessage(key,source):CoreEvent{
    let options = {step:'10',start:'now-10m'}
    let dataList = [];
    let src = source.prefix + key;
    let eventName;
    if(source.keys[0] == "any"){
      src = key;
      let spl = key.split(source.prefix);
      let suffix = spl[1];
      eventName = source.name + suffix;
    } else if(source.name == this.capitalize(key)){
      eventName = source.name;
    } else {
      eventName = source.name + this.capitalize(key);
    }
    for(let prop in source.properties){
      // Filter this because it's never wanted
      // If more props need to be filtered,
      // move to dedicated method.
      if(source.properties[prop] == "cpu-idle" || source.properties[prop] == "ps_state-idle"){
        continue;
      }
      if(source.keysAsDatasets){
        dataList.push({
          source:source.datasetsType,//"load",
          type:source.datasetsType,
          dataset:source.properties[prop]
        });
        //console.warn(dataList)
      } else if(source.bidirectional){
        // This is for rx/tx and read/write stats
        let direction = source.bidirectional.split("/");
        dataList.push({
          source:src,//"aggregation-cpu-sum",
          type:source.properties[prop],
          dataset: direction[0]
        });
        dataList.push({
          source:src,//"aggregation-cpu-sum",
          type:source.properties[prop],
          dataset:direction[1]
        });
      } else {
        dataList.push({
          source:src,//"aggregation-cpu-sum",
          type:source.properties[prop],
          dataset:"value"
        });
      }
    } 
    let messageData;
    if(source.legendPrefix){
      messageData = {responseEvent:eventName, legendPrefix: src + source.legendPrefix, args: [dataList, options ]};
    } else if(source.bidirectional) {
      messageData = {responseEvent:eventName, args: [dataList, options]};
    } else {
      messageData = {responseEvent:eventName, args: [dataList, options ]};
    }
    let message =  { name:"StatsRequest", data: messageData};
    return message;
  }

  capitalize(str:string){
    let cap = str[0].toUpperCase();
    let restOfWord = str.substring(1, str.length);
    return cap + restOfWord;
  }

  jobExec(job){
    if(this.debug){
<<<<<<< HEAD
      console.log("JOB STARTING...");
      console.log(this.messagesRealtime);
=======
     console.log("JOB STARTING...");
>>>>>>> e8ed49e2
    }
    for(let i  = 0; i < job.length; i++){
      let message = job[i];
      if(this.debug){
        console.log(message);
      }
      this.core.emit(message);
    }
    if(this.debug){
      console.log("JOB FINISHED")
    }
  }

  checkAvailability(){
  }

  updateSources(data:any){
    let dataSources = Object.keys(data);
    // Clear message lists
    this.started = false;
    this.stopBroadcast();
    this.messages = [];
    this.messagesRealtime = [];

    for(let i = 0; i < this.sources.length; i++){
      let source = this.sources[i];
      let available = [];

      if(source.keysAsDatasets && dataSources.indexOf(source.datasetsType) !== -1){
        available.push(source.datasetsType);
        source.properties = source.keys;
      } 
     
        source.keys.forEach((item,index) => {
          // WildCards
          if(source.keys[0] == "any"){
            let matches = dataSources.filter((x)=> {
              return x.startsWith(source.prefix);
            });
            //DEBUG: console.warn(matches);
            let a = matches.forEach((item) => {
              available.push(item);
            });
          } else {
            if(dataSources.indexOf(source.prefix + item) !== -1){
              available.push(source.prefix + item);
            }
          }
        });
      
      source.available = available;

       // Store properties
       if(source.available.length > 0 && !source.keysAsDatasets){
         source.properties = data[source.available[0]];
       }

       // Generate Messages
       this.updateListeners(source);
    }

    //this.startBroadcast();
    if(this.messages.length > 0 || this.messagesRealtime.length > 0){
      this.startBroadcast();
    }

  }

  // Updates listeners in this.sources with messages
  updateListeners(source:StatSource, removed?){
    for(let i = 0; i < source.listeners.length; i++){
      let messageList; 
      if(source.realtime){
        messageList = this.messagesRealtime;
      } else {
        messageList = this.messages;
      }

      if(source.listeners.length > 0){
        let oldJobIndex:number;
        if(removed){
          let removedIndex = source.listeners.indexOf(removed);
          oldJobIndex = this.findJob(messageList, removed.message);
          source.listeners.splice(removedIndex, 1);
        } else {
          oldJobIndex = this.findJob(messageList, source.listeners[0].message);
        }
        // If there is a previous job 
        // from this source then remove it
        if(oldJobIndex != -1){
          messageList.splice(oldJobIndex, 1);
        }
        if(source.listeners.length == 0){
          return ;
        }
      }
      
      let reg = source.listeners[i];

      if(source.bidirectional){
        source.keys = this.keysFromAvailable(source);
      }
      // Abort if data source not available
      if(reg.key && source.keys.indexOf(reg.key) == -1){
        reg.message = null;
        continue;
      }

      let keychain = [];
      if(!reg.key){
        keychain = source.available;
      } else {
        keychain.push(reg.key.toLowerCase());
      }

      let job: CoreEvent[] = [];
      for(let i = 0; i < keychain.length; i++){
        let message = this.buildMessage(keychain[i], source);
        reg.message = message;
  
        if(job.indexOf(message) == -1){
         job.push(message);
        }
      }
      messageList.push(job);
    }

    if(source.listeners.length > 0){
      this.started = true;
    }
  }

  addListener(reg: ListenerRegistration){
    let test = this.hasListeners();
    if(!this.started && !test){
      this.setupBroadcast();
    }

    let index = this.findSource(reg.name);
    let source = this.sources[this.findSource(reg.name)];

    // Make sure listener registration is unique
    if(source.listeners.indexOf(reg) == -1){
      source.listeners.push(reg);
      this.updateListeners(source);
    }    
  }

  removeListener(obj:any){
    if(this.debug){
      console.warn("REMOVING LISTENER")
      console.log(obj);
    }
    let messageList;
     // Remove from sources
     for(let i = 0; i < this.sources.length; i++){
       for(let index = 0; index < this.sources[i].listeners.length; index++){
         if(this.sources[i].listeners[index].obj == obj){
           if(this.sources[i].realtime){
            messageList = this.messagesRealtime;
           } else {
            messageList = this.messages;
           }
           this.updateListeners(this.sources[i], this.sources[i].listeners[index]);
         }
       }
     }

     if(messageList.length == 0){
       this.stopBroadcast(messageList);
     }
  }

  hasListeners():boolean{
    for(let i = 0; i > this.sources.length; i++){
      if(this.sources[i].listeners.length > 0){
        return true;
      }
    }
    return false;
  }

  findListener(obj:any, listeners:ListenerRegistration[]){
    let index:number;
    for(let i = 0; i < listeners.length; i++){
      if(listeners[i].obj == obj){ index = i;}
    }
    if(!index){
      return -1;
    } else {
      return index;
    }
  }

  findSource(name:string){
    let index:number;
    for(let i = 0; i < this.sources.length; i++){
      if(name == this.sources[i].name){ 
        index = i;
      }
    }
    if(index || index == 0){
      return index;
    } else {
      return -1;
    }
  }

  findJob(messageList, message){
    for(let i = 0; i < messageList.length; i++){
      let job = messageList[i];
      if(job.indexOf(message) != -1){
        return i;
      }
    }
    return -1;
  }

  keysFromAvailable(source){
    let clone= Object.assign([], source.available);
    let keychain = clone.map((x) =>{
        if(source.prefix){
          return x.replace(source.prefix,"");
        }
      });
    return keychain;
  }

}<|MERGE_RESOLUTION|>--- conflicted
+++ resolved
@@ -78,14 +78,9 @@
       keys:["any"],
       properties:[],
       available:[],
-<<<<<<< HEAD
       realtime:true,
       listeners:[],
       keysAsDatasets: false
-=======
-      realtime:false,
-      listeners:[]
->>>>>>> e8ed49e2
     },
     {
       name:"Devices",
@@ -209,11 +204,7 @@
   private listeners: any[] = [];
   private queue:any[] = [];
   private started:boolean = false;
-<<<<<<< HEAD
   private bufferSize:number = 60000;// milliseconds
-=======
-  private bufferSize:number = 10000;// milliseconds
->>>>>>> e8ed49e2
   private bufferSizeRealtime:number = 5000;// milliseconds
   private broadcastId:number;
   private broadcastRealtimeId:number;
@@ -234,15 +225,8 @@
     });
 
     this.core.register({observerClass:this,eventName:"StatsData"}).subscribe((evt:CoreEvent) => {
-<<<<<<< HEAD
       console.log("**** STATSDATA ****");
       console.log(evt);
-=======
-      if(this.debug){
-        console.log("**** STATSDATA ****");
-        console.log(evt);
-      }
->>>>>>> e8ed49e2
     });
 
     this.core.register({observerClass:this,eventName:"StatsSources"}).subscribe((evt:CoreEvent) => {
@@ -422,12 +406,8 @@
 
   jobExec(job){
     if(this.debug){
-<<<<<<< HEAD
       console.log("JOB STARTING...");
       console.log(this.messagesRealtime);
-=======
-     console.log("JOB STARTING...");
->>>>>>> e8ed49e2
     }
     for(let i  = 0; i < job.length; i++){
       let message = job[i];
