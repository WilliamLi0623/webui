import { Component, OnInit } from '@angular/core';
import { Router, ActivatedRoute } from '@angular/router';
import { Validators } from '@angular/forms';

import * as _ from 'lodash';
import { Subscription } from 'rxjs';
import { JailService, DialogService, NetworkService, WebSocketService, AppLoaderService } from '../../../services/';

import { EntityFormComponent } from '../../common/entity/entity-form';
import { FieldConfig } from '../../common/entity/entity-form/models/field-config.interface';
import { EntityFormService } from '../../common/entity/entity-form/services/entity-form.service';
import { FieldRelationService } from '../../common/entity/entity-form/services/field-relation.service';
import { EntityUtils } from '../../common/entity/utils';
import { T } from '../../../translate-marker';
import { TranslateService } from '@ngx-translate/core';
import { regexValidator } from '../../common/entity/entity-form/validators/regex-validation';
import helptext from '../../../helptext/jails/jails-edit';

@Component({
  selector: 'jail-edit',
  templateUrl: './jail-edit.component.html',
  styleUrls: ['../../common/entity/entity-form/entity-form.component.scss'],
  providers: [JailService, EntityFormService, FieldRelationService, NetworkService]
})
export class JailEditComponent implements OnInit {

  protected updateCall = 'jail.do_update';
  protected upgradeCall = 'jail.upgrade';
  protected queryCall = 'jail.query';
  public route_success: string[] = ['jails'];
  protected route_conf: string[] = ['jails', 'configuration'];

  public formGroup: any;
  public busy: Subscription;
  public custActions: any;
  public pk: any;

  protected formFileds: FieldConfig[];
  public basicfieldConfig: FieldConfig[] = [
    {
      type: 'input',
      name: 'host_hostuuid',
      placeholder: helptext.host_hostuuid_placeholder,
      tooltip: helptext.host_hostuuid_tooltip,
      required: true,
      disabled: false,
      validation: [ Validators.required ],
      disabled: false,
    },
    {
      type: 'select',
      name: 'release',
      placeholder: helptext.release_placeholder,
      tooltip: helptext.release_tooltip,
      options: [],
      required: true,
      validation: [ Validators.required ],
      disabled: false,
    },
    {
      type: 'checkbox',
      name: 'dhcp',
      placeholder: helptext.dhcp_placeholder,
      tooltip: helptext.dhcp_tooltip,
      disabled: false,
    },
    {
      type: 'checkbox',
      name: 'vnet',
      placeholder: helptext.vnet_placeholder,
      tooltip: helptext.vnet_tooltip,
      disabled: false,
    },
    {
      type: 'checkbox',
      name: 'bpf',
      placeholder: helptext.bpf_placeholder,
      tooltip: helptext.bpf_tooltip,
      disabled: false,
    },
    {
      type: 'select',
      name: 'ip4_interface',
      placeholder: helptext.ip4_interface_placeholder,
      tooltip: helptext.ip4_interface_tooltip,
      options: [{
        label: '------',
        value: '',
      }],
      value: '',
      required: false,
      relation: [{
        action: 'DISABLE',
        when: [{
          name: 'dhcp',
          value: true,
        }]
      }],
      class: 'inline',
      width: '30%',
      disabled: false,
    },
    {
      type: 'input',
      name: 'ip4_addr',
      placeholder: helptext.ip4_addr_placeholder,
      tooltip: helptext.ip4_addr_tooltip,
      validation : [ regexValidator(this.networkService.ipv4_regex) ],
      relation: [{
      action: 'DISABLE',
      when: [{
        name: 'dhcp',
        value: true,
       }]
      }],
      class: 'inline',
      width: '50%',
      disabled: false,
    },
    {
      type: 'select',
      name: 'ip4_netmask',
      placeholder: helptext.ip4_netmask_placeholder,
      tooltip: helptext.ip4_netmask_tooltip,
      options: this.networkService.getV4Netmasks(),
      value: '',
      relation: [{
        action: 'DISABLE',
        when: [{
          name: 'dhcp',
          value: true,
        }]
      }],
      class: 'inline',
      width: '20%',
      disabled: false,
    },
    {
      type: 'input',
      name: 'defaultrouter',
      placeholder: helptext.defaultrouter_placeholder,
      tooltip: helptext.defaultrouter_tooltip,
      relation: [{
        action: 'DISABLE',
        connective: 'OR',
        when: [{
          name: 'dhcp',
          value: true,
        }, {
          name: 'vnet',
          value: false,
        }]
      }],
      disabled: false,
    },
    {
      type: 'checkbox',
      name: 'auto_configure_ip6',
      placeholder: helptext.auto_configure_ip6_placeholder,
      tooltip: helptext.auto_configure_ip6_tooltip,
      disabled: false,
    },
    {
      type: 'select',
      name: 'ip6_interface',
      placeholder: helptext.ip6_interface_placeholder,
      tooltip: helptext.ip6_interface_tooltip,
      options: [{
        label: '------',
        value: '',
      }],
      value: '',
      required: false,
      class: 'inline',
      width: '30%',
      relation: [{
        action: 'DISABLE',
        when: [{
          name: 'auto_configure_ip6',
          value: true,
        }]
      }],
      disabled: false,
    },
    {
      type: 'input',
      name: 'ip6_addr',
      placeholder: helptext.ip6_addr_placeholder,
      tooltip: helptext.ip6_addr_tooltip,
      validation : [ regexValidator(this.networkService.ipv6_regex) ],
      class: 'inline',
      width: '50%',
      relation: [{
        action: 'DISABLE',
        when: [{
          name: 'auto_configure_ip6',
          value: true,
        }]
      }],
      disabled: false,
    },
    {
      type: 'select',
      name: 'ip6_prefix',
      placeholder: helptext.ip6_prefix_placeholder,
      tooltip: helptext.ip6_prefix_tooltip,
      options: this.networkService.getV6PrefixLength(),
      value: '',
      class: 'inline',
      width: '20%',
      relation: [{
        action: 'DISABLE',
        when: [{
          name: 'auto_configure_ip6',
          value: true,
        }]
      }],
      disabled: false,
    },
    {
      type: 'input',
      name: 'defaultrouter6',
      placeholder: helptext.defaultrouter6_placeholder,
      tooltip: helptext.defaultrouter6_tooltip,
      disabled: false,
    },
    {
      type: 'input',
      name: 'notes',
      placeholder: helptext.notes_placeholder,
      tooltip: helptext.notes_tooltip,
      disabled: false,
    },
    {
      type: 'checkbox',
      name: 'boot',
      placeholder: helptext.boot_placeholder,
      tooltip: helptext.boot_tooltip,
      disabled: false,
    }
  ];
  public jailfieldConfig: FieldConfig[] = [
    {
      type: 'input',
      name: 'devfs_ruleset',
      placeholder: helptext.devfs_ruleset_placeholder,
      tooltip: helptext.devfs_ruleset_tooltip,
      disabled: false,
    },
    {
      type: 'input',
      name: 'exec_start',
      placeholder: helptext.exec_start_placeholder,
      tooltip: helptext.exec_start_tooltip,
      disabled: false,
    },
    {
      type: 'input',
      name: 'exec_stop',
      placeholder: helptext.exec_stop_placeholder,
      tooltip: helptext.exec_stop_tooltip,
      disabled: false,
    },
    {
      type: 'input',
      name: 'exec_prestart',
      placeholder: helptext.exec_prestart_placeholder,
      tooltip: helptext.exec_prestart_tooltip,
      disabled: false,
    },
    {
      type: 'input',
      name: 'exec_poststart',
      placeholder: helptext.exec_poststart_placeholder,
      tooltip: helptext.exec_poststart_tooltip,
      disabled: false,
    },
    {
      type: 'input',
      name: 'exec_prestop',
      placeholder: helptext.exec_prestop_placeholder,
      tooltip: helptext.exec_prestop_tooltip,
      disabled: false,
    },
    {
      type: 'input',
      name: 'exec_poststop',
      placeholder: helptext.exec_poststop_placeholder,
      tooltip: helptext.exec_poststop_tooltip,
      disabled: false,
    },
    {
      type: 'checkbox',
      name: 'exec_clean',
      placeholder: helptext.exec_clean_placeholder,
      tooltip: helptext.exec_clean_tooltip,
      disabled: false,
    },
    {
      type: 'input',
      name: 'exec_timeout',
      placeholder: helptext.exec_timeout_placeholder,
      tooltip: helptext.exec_timeout_tooltip,
      disabled: false,
    },
    {
      type: 'input',
      name: 'stop_timeout',
      placeholder: helptext.stop_timeout_placeholder,
      tooltip: helptext.stop_timeout_tooltip,
      disabled: false,
    },
    {
      type: 'input',
      name: 'exec_jail_user',
      placeholder: helptext.exec_jail_user_placeholder,
      tooltip: helptext.exec_jail_user_tooltip,
      disabled: false,
    },
    {
      type: 'input',
      name: 'exec_system_jail_user',
      placeholder: helptext.exec_system_jail_user_placeholder,
      tooltip: helptext.exec_system_jail_user_tooltip,
      disabled: false,
    },
    {
      type: 'input',
      name: 'exec_system_user',
      placeholder: helptext.exec_system_user_placeholder,
      tooltip: helptext.exec_system_user_tooltip,
      disabled: false,
    },
    {
      type: 'checkbox',
      name: 'mount_devfs',
      placeholder: helptext.mount_devfs_placeholder,
      tooltip: helptext.mount_devfs_tooltip,
      disabled: false,
    },
    {
      type: 'checkbox',
      name: 'mount_fdescfs',
      placeholder: helptext.mount_fdescfs_placeholder,
      tooltip: helptext.mount_fdescfs_tooltip,
      disabled: false,
    },
    {
      //"enforce_statfs": ("0", "1", "2"),
      type: 'select',
      name: 'enforce_statfs',
      placeholder: helptext.enforce_statfs_placeholder,
      tooltip: helptext.enforce_statfs_tooltip,
        options: [{
            label: '0',
            value: '0',
        }, {
            label: '1',
            value: '1',
        }, {
            label: '2 (default)',
            value: '2',
        }],
      disabled: false,
    },
    {
      type: 'input',
      name: 'children_max',
      placeholder: helptext.children_max_placeholder,
      tooltip: helptext.children_max_tooltip,
      disabled: false,
    },
    {
      type: 'input',
      name: 'login_flags',
      placeholder: helptext.login_flags_placeholder,
      tooltip: helptext.login_flags_tooltip,
      disabled: false,
    },
    {
      type: 'select',
      name: 'sysvmsg',
      placeholder: helptext.sysvmsg_placeholder,
      tooltip: helptext.sysvmsg_tooltip,
      options: [{
          label: 'Inherit',
          value: 'inherit',
      }, {
          label: 'New',
          value: 'new',
      }, {
          label: 'Disable',
          value: 'disable',
      }],
      disabled: false,
    },
    {
      type: 'select',
      name: 'sysvsem',
      placeholder: helptext.sysvsem_placeholder,
      tooltip: helptext.sysvsem_tooltip,
      options: [{
          label: 'Inherit',
          value: 'inherit',
      }, {
          label: 'New',
          value: 'new',
      }, {
          label: 'Disable',
          value: 'disable',
      }],
      disabled: false,
    },
    {
      type: 'select',
      name: 'sysvshm',
      placeholder: helptext.sysvshm_placeholder,
      tooltip: helptext.sysvshm_tooltip,
      options: [{
          label: 'Inherit',
          value: 'inherit',
      }, {
          label: 'New',
          value: 'new',
      }, {
          label: 'Disable',
          value: 'disable',
      }],
      disabled: false,
    },
    {
      type: 'checkbox',
      name: 'allow_set_hostname',
      placeholder: helptext.allow_set_hostname_placeholder,
      tooltip: helptext.allow_set_hostname_tooltip,
      disabled: false,
    },
    {
      type: 'checkbox',
      name: 'allow_sysvipc',
      placeholder: helptext.allow_sysvipc_placeholder,
      tooltip: helptext.allow_sysvipc_tooltip,
      disabled: false,
    },
    {
      type: 'checkbox',
      name: 'allow_raw_sockets',
      placeholder: helptext.allow_raw_sockets_placeholder,
      tooltip: helptext.allow_raw_sockets_tooltip,
      disabled: false,
    },
    {
      type: 'checkbox',
      name: 'allow_chflags',
      placeholder: helptext.allow_chflags_placeholder,
      tooltip: helptext.allow_chflags_tooltip,
      disabled: false,
    },
    {
      type: 'checkbox',
      name: 'allow_mlock',
      placeholder: helptext.allow_mlock_placeholder,
      tooltip: helptext.allow_mlock_tooltip,
    },
    {
      type: 'checkbox',
      name: 'allow_mount',
      placeholder: helptext.allow_mount_placeholder,
      tooltip: helptext.allow_mount_tooltip,
      disabled: false,
    },
    {
      type: 'checkbox',
      name: 'allow_mount_devfs',
      placeholder: helptext.allow_mount_devfs_placeholder,
      tooltip: helptext.allow_mount_devfs_tooltip,
      disabled: false,
    },
    {
      type: 'checkbox',
      name: 'allow_mount_nullfs',
      placeholder: helptext.allow_mount_nullfs_placeholder,
      tooltip: helptext.allow_mount_nullfs_tooltip,
      disabled: false,
    },
    {
      type: 'checkbox',
      name: 'allow_mount_procfs',
      placeholder: helptext.allow_mount_procfs_placeholder,
      tooltip: helptext.allow_mount_procfs_tooltip,
      disabled: false,
    },
    {
      type: 'checkbox',
      name: 'allow_mount_tmpfs',
      placeholder: helptext.allow_mount_tmpfs_placeholder,
      tooltip: helptext.allow_mount_tmpfs_tooltip,
      disabled: false,
    },
    {
      type: 'checkbox',
      name: 'allow_mount_zfs',
      placeholder: helptext.allow_mount_zfs_placeholder,
      tooltip: helptext.allow_mount_zfs_tooltip,
      disabled: false,
    },
    {
      type: 'checkbox',
      name: 'allow_quotas',
      placeholder: helptext.allow_quotas_placeholder,
      tooltip: helptext.allow_quotas_tooltip,
      disabled: false,
    },
    {
      type: 'checkbox',
      name: 'allow_socket_af',
      placeholder: helptext.allow_socket_af_placeholder,
      tooltip: helptext.allow_socket_af_tooltip,
<<<<<<< HEAD
    },
    {
      type: 'input',
      name: 'vnet_interfaces',
      placeholder: helptext.vnet_interfaces_placeholder,
      tooltip: helptext.vnet_interfaces_tooltip,
=======
      disabled: false,
>>>>>>> 078323fa
    }
  ];
  public networkfieldConfig: FieldConfig[] = [
    {
      type: 'input',
      name: 'interfaces',
      placeholder: helptext.interfaces_placeholder,
      tooltip: helptext.interfaces_tooltip,
      disabled: false,
    },
    {
      type: 'input',
      name: 'host_domainname',
      placeholder: helptext.host_domainname_placeholder,
      tooltip: helptext.host_domainname_tooltip,
      disabled: false,
    },
    {
      type: 'input',
      name: 'host_hostname',
      placeholder: helptext.host_hostname_placeholder,
      tooltip: helptext.host_hostname_tooltip,
      disabled: false,
    },
    {
      type: 'input',
      name: 'exec_fib',
      placeholder: helptext.exec_fib_placeholder,
      tooltip: helptext.exec_fib_tooltip,
      disabled: false,
//There is SETFIB(1) that is network related, and SETFIB(2) that
//is system call related. As this tooltip is under the jail
//networking section, I went with SETFIB(1) the network related
//man page.
    },
    {
      type: 'checkbox',
      name: 'ip4_saddrsel',
      placeholder: helptext.ip4_saddrsel_placeholder,
      tooltip: helptext.ip4_saddrsel_tooltip,
      disabled: false,
    },
    {
      type: 'select',
      name: 'ip4',
      placeholder: helptext.ip4_placeholder,
      tooltip: helptext.ip4_tooltip,
      options: [{
        label: 'Inherit',
        value: 'inherit',
      }, {
        label: 'New',
        value: 'new',
      }, {
        label: 'Disable',
        value: 'disable',
      }],
      disabled: false,
    },
    {
      type: 'checkbox',
      name: 'ip6_saddrsel',
      placeholder: helptext.ip6_saddrsel_placeholder,
      tooltip: helptext.ip6_saddrsel_tooltip,
      disabled: false,
    },
    {
      type: 'select',
      name: 'ip6',
      placeholder: helptext.ip6_placeholder,
      tooltip: helptext.ip6_tooltip,
      options: [{
        label: 'Inherit',
        value: 'inherit',
      }, {
        label: 'New',
        value: 'new',
      }, {
        label: 'Disable',
        value: 'disable',
      }],
      disabled: false,
    },
    {
      type: 'input',
      name: 'resolver',
      placeholder: helptext.resolver_placeholder,
      tooltip: helptext.resolver_tooltip,
      disabled: false,
    },
    {
      type: 'input',
      name: 'mac_prefix',
      placeholder: helptext.mac_prefix_placeholder,
      tooltip: helptext.mac_prefix_tooltip,
      disabled: false,
    },
    {
      type: 'select',
      name: 'vnet_default_interface',
      placeholder: helptext.vnet_default_interface_placeholder,
      tooltip: helptext.vnet_default_interface_tooltip,
      options: [
        {
          label: 'none',
          value: 'none',
        }
      ],
      disabled: false,
    },
    {
      type: 'input',
      name: 'vnet0_mac',
      placeholder: helptext.vnet0_mac_placeholder,
      tooltip: helptext.vnet0_mac_tooltip,
      disabled: false,
    },
    {
      type: 'input',
      name: 'vnet1_mac',
      placeholder: helptext.vnet1_mac_placeholder,
      tooltip: helptext.vnet1_mac_tooltip,
      disabled: false,
    },
    {
      type: 'input',
      name: 'vnet2_mac',
      placeholder: helptext.vnet2_mac_placeholder,
      tooltip: helptext.vnet2_mac_tooltip,
      disabled: false,
    },
    {
      type: 'input',
      name: 'vnet3_mac',
      placeholder: helptext.vnet3_mac_placeholder,
      tooltip: helptext.vnet3_mac_tooltip,
      disabled: false,
    },
  ];
  public customConfig: FieldConfig[] = [
    {
      type: 'input',
      name: 'owner',
      placeholder: helptext.owner_placeholder,
      tooltip: helptext.owner_tooltip,
      disabled: false,
    },
    {
      type: 'input',
      name: 'priority',
      placeholder: helptext.priority_placeholder,
      tooltip: helptext.priority_tooltip,
      disabled: false,
    },
    {
      type: 'input',
      name: 'hostid',
      placeholder: helptext.hostid_placeholder,
      tooltip: helptext.hostid_tooltip,
      disabled: false,
    },
    {
      type: 'checkbox',
      name: 'hostid_strict_check',
      placeholder: helptext.hostid_strict_check_placeholder,
      tooltip: helptext.hostid_strict_check_tooltip,
    },
    {
      type: 'input',
      name: 'comment',
      placeholder: helptext.comment_placeholder,
      tooltip: helptext.comment_tooltip,
      disabled: false,
    },
    {
      type: 'input',
      name: 'depends',
      placeholder: helptext.depends_placeholder,
      tooltip: helptext.depends_tooltip,
      disabled: false,
    },
    {
      type: 'checkbox',
      name: 'mount_procfs',
      placeholder: helptext.mount_procfs_placeholder,
      tooltip: helptext.mount_procfs_tooltip,
      disabled: false,
    },
    {
      type: 'checkbox',
      name: 'mount_linprocfs',
      placeholder: helptext.mount_linprocfs_placeholder,
      tooltip: helptext.mount_linprocfs_tooltip,
      disabled: false,
    },
    // {
    //   type: 'checkbox',
    //   name: 'template',
    //   placeholder: helptext.template_placeholder,
    //   tooltip: helptext.template_tooltip,
    //   disabled: false,
    // },
    {
      type: 'checkbox',
      name: 'host_time',
      placeholder: helptext.host_time_placeholder,
      tooltip: helptext.host_time_tooltip,
      disabled: false,
    },
    {
      type: 'checkbox',
      name: 'jail_zfs',
      placeholder: helptext.jail_zfs_placeholder,
      tooltip: helptext.jail_zfs_tooltip,
      disabled: false,
    },
    {
      type: 'input',
      name: 'jail_zfs_dataset',
      placeholder: helptext.jail_zfs_dataset_placeholder,
      tooltip: helptext.jail_zfs_dataset_tooltip,
      disabled: false,
    },
    {
      type: 'input',
      name: 'jail_zfs_mountpoint',
      placeholder: helptext.jail_zfs_mountpoint_placeholder,
      tooltip: helptext.jail_zfs_mountpoint_tooltip,
      disabled: false,
    },
    {
      type: 'checkbox',
      name: 'allow_tun',
      placeholder: helptext.allow_tun_placeholder,
      tooltip: helptext.allow_tun_tooltip,
    },
  ];
  public rctlConfig: FieldConfig[] = [
// Spoke to Lola. Lines below starting here down to the "wallclock"
// tooltip are commented out in jail-add.component, and are also
// commented out of the HTML for the jail-edit page. Adding this comment
// to clarify why these aren't reviewed currently.

    {
      type: 'input',
      name: 'memoryuse',
      placeholder: helptext.memoryuse_placeholder,
      tooltip: helptext.memoryuse_tooltip,
      disabled: false,
    },
    {
      type: 'input',
      name: 'pcpu',
      placeholder: helptext.pcpu_placeholder,
      tooltip: helptext.pcpu_tooltip,
      disabled: false,
    },
    {
      type: 'checkbox',
      name: 'cpuset',
      placeholder: helptext.cpuset_placeholder,
      tooltip: helptext.cpuset_tooltip,
      disabled: false,
    },
    {
      type: 'checkbox',
      name: 'rlimits',
      placeholder: helptext.rlimits_placeholder,
      tooltip: helptext.rlimits_tooltip,
      disabled: false,
    },
    {
      type: 'checkbox',
      name: 'memorylocked',
      placeholder: helptext.memorylocked_placeholder,
      tooltip: helptext.memorylocked_tooltip,
      disabled: false,
    },
    {
      type: 'checkbox',
      name: 'vmemoryuse',
      placeholder: helptext.vmemoryuse_placeholder,
      tooltip: helptext.vmemoryuse_tooltip,
      disabled: false,
    },
    {
      type: 'checkbox',
      name: 'maxproc',
      placeholder: helptext.maxproc_placeholder,
      tooltip: helptext.maxproc_tooltip,
      disabled: false,
    },
    {
      type: 'checkbox',
      name: 'cputime',
      placeholder: helptext.cputime_placeholder,
      tooltip: helptext.cputime_tooltip,
      disabled: false,
    },
    {
      type: 'checkbox',
      name: 'datasize',
      placeholder: helptext.datasize_placeholder,
      tooltip: helptext.datasize_tooltip,
      disabled: false,
    },
    {
      type: 'checkbox',
      name: 'stacksize',
      placeholder: helptext.stacksize_placeholder,
      tooltip: helptext.stacksize_tooltip,
      disabled: false,
    },
    {
      type: 'checkbox',
      name: 'coredumpsize',
      placeholder: helptext.coredumpsize_placeholder,
      tooltip: helptext.coredumpsize_tooltip,
      disabled: false,
    },
    {
      type: 'checkbox',
      name: 'openfiles',
      placeholder: helptext.openfiles_placeholder,
      tooltip: helptext.openfiles_tooltip,
      disabled: false,
    },
    {
      type: 'checkbox',
      name: 'pseudoterminals',
      placeholder: helptext.pseudoterminals_placeholder,
      tooltip: helptext.pseudoterminals_tooltip,
      disabled: false,
    },
    {
      type: 'checkbox',
      name: 'swapuse',
      placeholder: helptext.swapuse_placeholder,
      tooltip: helptext.swapuse_tooltip,
      disabled: false,
    },
    {
      type: 'checkbox',
      name: 'nthr',
      placeholder: helptext.nthr_placeholder,
      tooltip: helptext.nthr_tooltip,
      disabled: false,
    },
    {
      type: 'checkbox',
      name: 'msgqqueued',
      placeholder: helptext.msgqqueued_placeholder,
      tooltip: helptext.msgqqueued_tooltip,
      disabled: false,
    },
    {
      type: 'checkbox',
      name: 'msgqsize',
      placeholder: helptext.msgqsize_placeholder,
      tooltip: helptext.msgqsize_tooltip,
      disabled: false,
    },
    {
      type: 'checkbox',
      name: 'nmsgq',
      placeholder: helptext.nmsgq_placeholder,
      tooltip: helptext.nmsgq_tooltip,
      disabled: false,
    },
    {
      type: 'checkbox',
      name: 'nsemop',
      placeholder: helptext.nsemop_placeholder,
      tooltip: helptext.nsemop_tooltip,
      disabled: false,
    },
    {
      type: 'checkbox',
      name: 'nshm',
      placeholder: helptext.nshm_placeholder,
      tooltip: helptext.nshm_tooltip,
      disabled: false,
    },
    {
      type: 'checkbox',
      name: 'shmsize',
      placeholder: helptext.shmsize_placeholder,
      tooltip: helptext.shmsize_tooltip,
      disabled: false,
    },
    {
      type: 'checkbox',
      name: 'wallclock',
      placeholder: helptext.wallclock_placeholder,
      tooltip: helptext.wallclock_tooltip,
      disabled: false,
    }
  ];
  protected props: any;
  protected releaseField: any;
  public step: any = 0;
  protected wsResponse: any;

  // fields only accepted by ws with value 0/1
  protected TFfields: any = [
    'ip4_saddrsel',
    'ip6_saddrsel',
    'exec_clean',
    'mount_devfs',
    'mount_fdescfs',
    'allow_set_hostname',
    'allow_sysvipc',
    'allow_raw_sockets',
    'allow_chflags',
    'allow_mlock',
    'allow_mount',
    'allow_mount_devfs',
    'allow_mount_nullfs',
    'allow_mount_procfs',
    'allow_mount_tmpfs',
    'allow_mount_zfs',
    'allow_quotas',
    'allow_socket_af',
    'mount_procfs',
    'mount_linprocfs',
    'allow_tun',
  ];
  // fields only accepted by ws with value on/off
  protected OFfields: any = [
    'cpuset',
    'rlimits',
    'memorylocked',
    'vmemoryuse',
    'maxproc',
    'cputime',
    'datasize',
    'stacksize',
    'coredumpsize',
    'openfiles',
    'pseudoterminals',
    'swapuse',
    'nthr',
    'msgqqueued',
    'msgqsize',
    'nmsgq',
    'nsemop',
    'nshm',
    'shmsize',
    'wallclock',
    'dhcp',
    'boot',
    'jail_zfs',
    'vnet',
  ];
  // fields only accepted by ws with value yes/no
  protected YNfields: any = [
    'bpf',
    'hostid_strict_check',
    'template',
    'host_time',
  ];

  protected currentReleaseVersion: any;
  protected currentServerVersion: any;
  protected ip4_interfaceField: any;
  protected ip4_netmaskField: any;
  protected ip6_interfaceField: any;
  protected ip6_prefixField: any;
  protected vnet_default_interfaceField:any;
  public save_button_enabled: boolean;
  public error: any;

  constructor(protected router: Router,
    protected aroute: ActivatedRoute,
    protected jailService: JailService,
    protected ws: WebSocketService,
    protected entityFormService: EntityFormService,
    protected fieldRelationService: FieldRelationService,
    protected loader: AppLoaderService,
    public translate: TranslateService,
    protected dialogService: DialogService,
    protected networkService: NetworkService) {}

  isLowerVersion(version: any) {
    if (version < this.currentReleaseVersion) {
      return true;
    }
    return false;
  }

  updateInterfaceValidation() {
    let dhcp_ctrl = this.formGroup.controls['dhcp'];
    let vnet_ctrl = this.formGroup.controls['vnet'];
    let ip4_addr_ctrl = this.formGroup.controls['ip4_addr'];
    let ip6_addr_ctrl = this.formGroup.controls['ip6_addr'];

    if (dhcp_ctrl.value != true && vnet_ctrl.value == true && ip4_addr_ctrl.value != undefined && ip4_addr_ctrl.value != '') {
      this.ip4_interfaceField.required = true;
      this.formGroup.controls['ip4_interface'].setValidators([Validators.required]);
      this.formGroup.controls['ip4_interface'].updateValueAndValidity();
    } else {
      this.ip4_interfaceField.required = false;
      this.formGroup.controls['ip4_interface'].clearValidators();
      this.formGroup.controls['ip4_interface'].updateValueAndValidity();
    }

    if (dhcp_ctrl.value != true && vnet_ctrl.value == true && ip6_addr_ctrl.value != undefined && ip6_addr_ctrl.value != '') {
      this.ip6_interfaceField.required = true;
      this.formGroup.controls['ip6_interface'].setValidators([Validators.required]);
      this.formGroup.controls['ip6_interface'].updateValueAndValidity();
    } else {
      this.ip6_interfaceField.required = false;
      this.formGroup.controls['ip6_interface'].clearValidators();
      this.formGroup.controls['ip6_interface'].updateValueAndValidity();
    }
  }

  ngOnInit() {
    this.releaseField = _.find(this.basicfieldConfig, { 'name': 'release' });

    this.ws.call('system.info').subscribe((res) => {
      this.currentServerVersion = Number(_.split(res.version, '-')[1]);
      this.jailService.getLocalReleaseChoices().subscribe((res_local) => {
        for (let j in res_local) {
          let rlVersion = Number(_.split(res_local[j], '-')[0]);
          if (!this.isLowerVersion(rlVersion) && this.currentServerVersion >= Math.floor(rlVersion)) {
            this.releaseField.options.push({ label: res_local[j] + '(fetched)', value: res_local[j] });
          }
        }
        this.jailService.getRemoteReleaseChoices().subscribe((res_remote) => {
          for (let i in res_remote) {
            if (_.indexOf(res_local, res_remote[i]) < 0) {
              let rsVersion = Number(_.split(res_remote[i], '-')[0]);
              if (!this.isLowerVersion(rsVersion) && this.currentServerVersion >= Math.floor(rsVersion)) {
                this.releaseField.options.push({ label: res_remote[i], value: res_remote[i] });
              }
            }
          }
        });
      });
    },
    (res) => {
      new EntityUtils().handleWSError(this, res, this.dialogService);
    });

    this.ip4_interfaceField = _.find(this.basicfieldConfig, {'name': 'ip4_interface'});
    this.ip4_netmaskField = _.find(this.basicfieldConfig, {'name': 'ip4_netmask'});
    this.ip6_interfaceField = _.find(this.basicfieldConfig, {'name': 'ip6_interface'});
    this.ip6_prefixField = _.find(this.basicfieldConfig, {'name': 'ip6_prefix'});
    this.vnet_default_interfaceField = _.find(this.networkfieldConfig, {'name': 'vnet_default_interface'});

    // get interface options
    this.ws.call('interfaces.query', [[["name", "rnin", "vnet0:"]]]).subscribe(
      (res)=>{
        for (let i in res) {
          this.ip4_interfaceField.options.push({ label: res[i].name, value: res[i].name});
          this.ip6_interfaceField.options.push({ label: res[i].name, value: res[i].name});
          this.vnet_default_interfaceField.options.push({ label: res[i].name, value: res[i].name});
        }
      },
      (res)=>{
        new EntityUtils().handleWSError(this, res, this.dialogService);
      }
    );

    this.formFileds = _.concat(this.basicfieldConfig, this.jailfieldConfig, this.networkfieldConfig, this.customConfig, this.rctlConfig);
    this.formGroup = this.entityFormService.createFormGroup(this.formFileds);

    for (const i in this.formFileds) {
      const config = this.formFileds[i];
      if (config.relation.length > 0) {
        this.setRelation(config);
      }
    }

    this.formGroup.controls['dhcp'].valueChanges.subscribe((res) => {
      if (res) {
        this.formGroup.controls['vnet'].setValue(true);
        _.find(this.basicfieldConfig, { 'name': 'vnet' }).required = true;
        this.formGroup.controls['bpf'].setValue(true);
        _.find(this.basicfieldConfig, { 'name': 'bpf' }).required = true;
      } else {
        _.find(this.basicfieldConfig, { 'name': 'vnet' }).required = false;
         _.find(this.basicfieldConfig, { 'name': 'bpf' }).required = false;
      }
    });
    this.formGroup.controls['vnet'].valueChanges.subscribe((res) => {
      if (res) {
        if (_.find(this.ip4_interfaceField.options, { label: 'vnet0'}) == undefined) {
          this.ip4_interfaceField.options.push({ label: 'vnet0', value: 'vnet0'});
        }
        if (_.find(this.ip6_interfaceField.options, { label: 'vnet0'}) == undefined) {
          this.ip6_interfaceField.options.push({ label: 'vnet0', value: 'vnet0'});
        }
      } else {
        if (_.find(this.ip4_interfaceField.options, { 'label': 'vnet0'}) != undefined) {
          this.ip4_interfaceField.options.pop({ label: 'vnet0', value: 'vnet0'});
        }
        if (_.find(this.ip6_interfaceField.options, { 'label': 'vnet0'}) != undefined) {
          this.ip6_interfaceField.options.pop({ label: 'vnet0', value: 'vnet0'});
        }
      }

      if ((this.formGroup.controls['dhcp'].value || this.formGroup.controls['auto_configure_ip6'].value) && !res) {
        _.find(this.basicfieldConfig, { 'name': 'vnet' }).hasErrors = true;
        _.find(this.basicfieldConfig, { 'name': 'vnet' }).errors = 'VNET is required.';
      } else {
        _.find(this.basicfieldConfig, { 'name': 'vnet' }).hasErrors = false;
        _.find(this.basicfieldConfig, { 'name': 'vnet' }).errors = '';
      }

      this.updateInterfaceValidation();
    });
    this.formGroup.controls['bpf'].valueChanges.subscribe((res) => {
      if (this.formGroup.controls['dhcp'].value && !res) {
        _.find(this.basicfieldConfig, { 'name': 'bpf' }).hasErrors = true;
        _.find(this.basicfieldConfig, { 'name': 'bpf' }).errors = 'BPF is required.';
      } else {
        _.find(this.basicfieldConfig, { 'name': 'bpf' }).hasErrors = false;
        _.find(this.basicfieldConfig, { 'name': 'bpf' }).errors = '';
      }
    });
    this.formGroup.controls['auto_configure_ip6'].valueChanges.subscribe((res) => {
      let vnet_ctrl = this.formGroup.controls['vnet'];
      if (res) {
        vnet_ctrl.setValue(true);
      } else {
        vnet_ctrl.setValue(vnet_ctrl.value);
      }
      _.find(this.basicfieldConfig, { 'name': 'vnet' }).required = res;
      this.formGroup.controls['ip6_addr'].markAsTouched();
    });
    this.formGroup.controls['ip4_addr'].valueChanges.subscribe((res) => {
      this.updateInterfaceValidation();
    });
    this.formGroup.controls['ip6_addr'].valueChanges.subscribe((res) => {
      this.updateInterfaceValidation();
    });

    this.aroute.params.subscribe(params => {
      this.pk = params['pk'];
      this.ws.call(this.queryCall, [
        [
          ["host_hostuuid", "=", this.pk]
        ]
      ]).subscribe(
      (res) => {
        this.wsResponse = res[0];
        for (let i in res[0]) {
          if (i == 'type' && res[0][i] == 'pluginv2') {
            this.setDisabled("host_hostuuid", true);
          }
          if (this.formGroup.controls[i]) {
            if (i == 'ip4_addr') {
              let ip4 = res[0][i];
              if (ip4 == 'none' || ip4 == '') {
                this.formGroup.controls['ip4_addr'].setValue('');
              } else {
                if (ip4.indexOf('|') > 0) {
                  this.formGroup.controls['ip4_interface'].setValue(ip4.split('|')[0]);
                  ip4 = ip4.split('|')[1];
                }
                if (ip4.indexOf('/') > 0) {
                  this.formGroup.controls['ip4_addr'].setValue(ip4.split('/')[0]);
                  this.formGroup.controls['ip4_netmask'].setValue(ip4.split('/')[1]);
                } else {
                  this.formGroup.controls['ip4_addr'].setValue(ip4);
                }
              }
              continue;
            }
            if (i == 'ip6_addr') {
              let ip6 = res[0][i];
              if (ip6 == 'none' || ip6 == '') {
                this.formGroup.controls['ip6_addr'].setValue('');
              } else {
                if (ip6 == 'vnet0|accept_rtadv') {
                  this.formGroup.controls['auto_configure_ip6'].setValue(true);
                }
                if (ip6.indexOf('|') > 0) {
                  this.formGroup.controls['ip6_interface'].setValue(ip6.split('|')[0]);
                  ip6 = ip6.split('|')[1];
                }
                if (ip6.indexOf('/') > 0) {
                  this.formGroup.controls['ip6_addr'].setValue(ip6.split('/')[0]);
                  this.formGroup.controls['ip6_prefix'].setValue(ip6.split('/')[1]);
                } else {
                  this.formGroup.controls['ip6_addr'].setValue(ip6);
                }
              }

              continue;
            }
            if (i == 'release') {
              _.find(this.basicfieldConfig, { 'name': 'release' }).options.push({ label: res[0][i], value: res[0][i] });
              this.currentReleaseVersion = Number(_.split(res[0][i], '-')[0]);
            }
            if (_.indexOf(this.TFfields, i) > -1) {
              if (res[0][i] == '1') {
                res[0][i] = true;
              } else {
                res[0][i] = false;
              }
            }
            if (_.indexOf(this.OFfields, i) > -1) {
              if (res[0][i] == 'on') {
                res[0][i] = true;
              } else {
                res[0][i] = false;
              }
            }
            if (_.indexOf(this.YNfields, i) > -1) {
              if (res[0][i] == 'yes') {
                res[0][i] = true;
              } else {
                res[0][i] = false;
              }
            }
            this.formGroup.controls[i].setValue(res[0][i]);
          }
        }
        if (res[0] && res[0].state == 'up') {
          this.save_button_enabled = false;
          this.error = T("Jails cannot be changed while running.");
          for (let i = 0; i < this.formFileds.length; i++) {
            this.setDisabled(this.formFileds[i].name, true);
          }
        } else {
          this.save_button_enabled = true;
          this.error = "";
        }
      },
      (res) => {
        new EntityUtils().handleWSError(this, res, this.dialogService);
      });
    });

  }

  setRelation(config: FieldConfig) {
    const activations =
        this.fieldRelationService.findActivationRelation(config.relation);
    if (activations) {
      const tobeDisabled = this.fieldRelationService.isFormControlToBeDisabled(
          activations, this.formGroup);
      this.setDisabled(config.name, tobeDisabled);

      this.fieldRelationService.getRelatedFormControls(config, this.formGroup)
          .forEach(control => {
            control.valueChanges.subscribe(
                () => { this.relationUpdate(config, activations); });
          });
    }
  }

  setDisabled(name: string, disable: boolean) {
    if (this.formGroup.controls[name]) {
      const method = disable ? 'disable' : 'enable';
      this.formGroup.controls[name][method]();
      return;
    }

    this.formFileds = this.formFileds.map((item) => {
      if (item.name === name) {
        item.disabled = disable;
      }
      return item;
    });
  }

  relationUpdate(config: FieldConfig, activations: any) {
    if (this.save_button_enabled) {
      const tobeDisabled = this.fieldRelationService.isFormControlToBeDisabled(
        activations, this.formGroup);
      this.setDisabled(config.name, tobeDisabled);
    }
  }

  goBack() {
    this.router.navigate(new Array('').concat(this.route_success));
  }

  getFullIP(ipInterface: string, ip: string, netmask: string) {
    let full_address = ip;
    if (ipInterface != '') {
      full_address = ipInterface + '|' + ip;
    }
    if (netmask != '') {
      full_address += '/' + netmask;
    }
    return full_address;
  }

  onSubmit() {
    let updateRelease: boolean = false;
    let newRelease: any;
    let value = _.cloneDeep(this.formGroup.value);

    if (value['ip4_addr'] == '' || value['ip4_addr'] == undefined) {
      delete value['ip4_addr'];
    } else {
      value['ip4_addr'] = this.getFullIP(value['ip4_interface'], value['ip4_addr'], value['ip4_netmask']);
    }
    delete value['ip4_interface'];
    delete value['ip4_netmask'];
    if (value['ip6_addr'] == '' || value['ip6_addr'] == undefined) {
      // auto config ipv6 was enabled before
      if (this.wsResponse['ip6_addr'] == "vnet0|accept_rtadv") {
        value['ip6_addr'] = "none";
      } else {
        delete value['ip6_addr'];
      }
    } else {
      value['ip6_addr'] = this.getFullIP(value['ip6_interface'], value['ip6_addr'], value['ip6_prefix']);
    }
    delete value['ip6_interface'];
    delete value['ip6_prefix'];

    if (value['auto_configure_ip6']) {
      value['ip6_addr'] = "vnet0|accept_rtadv";
    }
    delete value['auto_configure_ip6'];

    for (let i in value) {
      // do not send value[i] if value[i] no change
      if (value[i] == this.wsResponse[i]) {
        delete value[i];
      }
      if (value.hasOwnProperty(i)) {
        if (i == 'release') {
          // upgrade release
          updateRelease = true;
          newRelease = value[i];
          delete value[i];
        }
        if (_.indexOf(this.TFfields, i) > -1) {
          if (value[i]) {
            value[i] = '1';
          } else {
            value[i] = '0';
          }
        } else if (_.indexOf(this.OFfields, i) > -1) {
          if (value[i]) {
            value[i] = 'on';
          } else {
            value[i] = 'off';
          }
        } else if (_.indexOf(this.YNfields, i) > -1) {
          if (value[i]) {
            value[i] = 'yes';
          } else {
            value[i] = 'no';
          }
        }
      }
    }

    if (value['host_hostuuid']) {
      value['name'] = value['host_hostuuid'];
      delete value['host_hostuuid'];
    }

    this.loader.open();

    this.ws.call(this.updateCall, [this.pk, value]).subscribe(
      (res) => {
        if (updateRelease) {
          this.ws.job(this.upgradeCall, [this.pk, newRelease]).subscribe(
            (res_upgrade) => {
              this.loader.close();
              if (res_upgrade.error) {
                new EntityUtils().handleWSError(this, res_upgrade, this.dialogService);
              } else {
                this.router.navigate(new Array('/').concat(this.route_success));
              }
            },
            (res_upgrate) => {
              this.loader.close();
              new EntityUtils().handleWSError(this, res_upgrate, this.dialogService);
            }
          );
        } else {
          this.loader.close();
          if (res.error) {
            new EntityUtils().handleWSError(this, res, this.dialogService);
          } else {
            this.router.navigate(new Array('/').concat(this.route_success));
          }
        }
      },
      (res) => {
        this.loader.close();
        new EntityUtils().handleWSError(this, res, this.dialogService);
      }
    );
  }

  setStep(index: number) {
    this.step = index;
  }

  nextStep() {
    this.step++;
  }

  prevStep() {
    this.step--;
  }

}<|MERGE_RESOLUTION|>--- conflicted
+++ resolved
@@ -516,16 +516,14 @@
       name: 'allow_socket_af',
       placeholder: helptext.allow_socket_af_placeholder,
       tooltip: helptext.allow_socket_af_tooltip,
-<<<<<<< HEAD
+      disabled: false,
     },
     {
       type: 'input',
       name: 'vnet_interfaces',
       placeholder: helptext.vnet_interfaces_placeholder,
       tooltip: helptext.vnet_interfaces_tooltip,
-=======
-      disabled: false,
->>>>>>> 078323fa
+      disabled: false,
     }
   ];
   public networkfieldConfig: FieldConfig[] = [
