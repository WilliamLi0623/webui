import { Component } from '@angular/core';
import { Router, ActivatedRoute } from '@angular/router';
import { Validators, FormControl, ValidationErrors } from "@angular/forms";
import { Subscription } from 'rxjs/Subscription';

import * as _ from 'lodash';

import { EntityFormComponent } from '../../../../common/entity/entity-form';
import { FieldSet } from '../../../../common/entity/entity-form/models/fieldset.interface';
import { IscsiService, RestService, WebSocketService, StorageService } from '../../../../../services/';
import { EntityUtils } from '../../../../common/entity/utils';
import { AppLoaderService } from '../../../../../services/app-loader/app-loader.service';
import { helptext_sharing_iscsi } from 'app/helptext/sharing';
import globalHelptext from 'app/helptext/global-helptext';

@Component({
  selector: 'app-iscsi-initiator-form',
  template: `<entity-form [conf]="this"></entity-form>`,
  providers: [ IscsiService, StorageService ],
})
export class ExtentFormComponent {

  protected addCall: string = 'iscsi.extent.create';
  protected queryCall: string = 'iscsi.extent.query';
  protected editCall = 'iscsi.extent.update';
  protected customFilter: Array<any> = [[["id", "="]]];
  // protected resource_name: string = 'services/iscsi/extent';
  protected route_success: string[] = [ 'sharing', 'iscsi', 'extent' ];
  protected isEntity: boolean = true;
  protected entityForm: EntityFormComponent;
  protected isNew: boolean = false;
  public sub: Subscription;
  protected originalFilesize;

  public fieldSets: FieldSet[] = [
    {
      name: helptext_sharing_iscsi.fieldset_extent_basic,
      label: true,
      class: 'basic',
      width: '100%',
      config: [
        {
          type : 'input',
          name : 'name',
          placeholder : helptext_sharing_iscsi.extent_placeholder_name,
          tooltip: helptext_sharing_iscsi.extent_tooltip_name,
          required: true,
          validation : helptext_sharing_iscsi.extent_validators_name
        },
        {
          type : 'input',
          name : 'comment',
          placeholder : helptext_sharing_iscsi.extent_placeholder_comment,
          tooltip: helptext_sharing_iscsi.extent_tooltip_comment,
        }
      ]
    },
    {
      name: helptext_sharing_iscsi.fieldset_extent_type,
      label: true,
      class: 'type',
      width: '100%',
      config: [
        {
          type: 'select',
          name: 'type',
          placeholder: helptext_sharing_iscsi.extent_placeholder_type,
          tooltip: helptext_sharing_iscsi.extent_tooltip_type,
          options: [
            {
              label: 'Device',
              value: 'DISK',
            },
            {
              label: 'File',
              value: 'FILE',
            },
          ],
        },
        {
          type: 'select',
          name: 'disk',
          placeholder: helptext_sharing_iscsi.extent_placeholder_disk,
          tooltip: helptext_sharing_iscsi.extent_tooltip_disk,
          options: [],
          isHidden: false,
          disabled: false,
          required: true,
          validation : helptext_sharing_iscsi.extent_validators_disk
        },
        {
          type : 'explorer',
          explorerType: 'file',
          initial: '/mnt',
          name: 'path',
          placeholder: helptext_sharing_iscsi.extent_placeholder_path,
          tooltip: helptext_sharing_iscsi.extent_tooltip_path,
          isHidden: false,
          disabled: false,
          required: true,
          validation : helptext_sharing_iscsi.extent_validators_path
        },
        {
          type: 'input',
          name: 'filesize',
          placeholder: helptext_sharing_iscsi.extent_placeholder_filesize,
          tooltip: helptext_sharing_iscsi.extent_tooltip_filesize,
          isHidden: false,
          disabled: false,
          required: true,
          blurEvent:this.blurFilesize,
          blurStatus: true,
          parent: this,
          validation: [Validators.required,
            (control: FormControl): ValidationErrors => {
              const config = this.fieldConfig.find(c => c.name === 'filesize');
              const size = this.storageService.convertHumanStringToNum(control.value, true);
              const errors = control.value && isNaN(size)
                ? { invalid_byte_string: true }
                : null;
              if (errors) {
                config.hasErrors = true;
                config.errors = globalHelptext.human_readable.input_error;
              } else {
                config.hasErrors = false;
                config.errors = '';
              }

              return errors;
            }
          ]
        },
        {
          type : 'input',
          name : 'serial',
          placeholder : helptext_sharing_iscsi.extent_placeholder_serial,
          tooltip: helptext_sharing_iscsi.extent_tooltip_serial,
        },
        {
          type: 'select',
          name: 'blocksize',
          placeholder: helptext_sharing_iscsi.extent_placeholder_blocksize,
          tooltip: helptext_sharing_iscsi.extent_tooltip_blocksize,
          options: [
            {
              label: '512',
              value: 512,
            },
            {
              label: '1024',
              value: 1024,
            },
            {
              label: '2048',
              value: 2048,
            },
            {
              label: '4096',
              value: 4096,
            },
          ],
          value: 512,
        },
        {
          type: 'checkbox',
          name: 'pblocksize',
          placeholder: helptext_sharing_iscsi.extent_placeholder_pblocksize,
          tooltip: helptext_sharing_iscsi.extent_tooltip_pblocksize,
        },
        {
          type: 'input',
          name: 'avail_threshold',
          placeholder: helptext_sharing_iscsi.extent_placeholder_avail_threshold,
          tooltip: helptext_sharing_iscsi.extent_tooltip_avail_threshold,
          isHidden: false,
        },
      ]
    },
    {
      name: helptext_sharing_iscsi.fieldset_extent_options,
      label: true,
      class: 'options',
      width: '100%',
      config: [
        {
          type: 'checkbox',
          name: 'insecure_tpc',
          placeholder: helptext_sharing_iscsi.extent_placeholder_insecure_tpc,
          tooltip: helptext_sharing_iscsi.extent_tooltip_insecure_tpc,
          value: true,
        },
        {
          type: 'checkbox',
          name: 'xen',
          placeholder: helptext_sharing_iscsi.extent_placeholder_xen,
          tooltip: helptext_sharing_iscsi.extent_tooltip_xen,
        },
<<<<<<< HEAD
      ],
      value: 'SSD',
    },
    {
      type: 'checkbox',
      name: 'ro',
      placeholder: helptext_sharing_iscsi.extent_placeholder_ro,
      tooltip: helptext_sharing_iscsi.extent_tooltip_ro,
    },
    {
      type: 'checkbox',
      name: 'enabled',
      placeholder: helptext_sharing_iscsi.extent_placeholder_enabled,
      tooltip: helptext_sharing_iscsi.extent_tooltip_enabled,
    },
  ];
=======
        {
          type: 'select',
          name: 'rpm',
          placeholder: helptext_sharing_iscsi.extent_placeholder_rpm,
          tooltip: helptext_sharing_iscsi.extent_tooltip_rpm,
          options: [
            {
              label: 'UNKNOWN',
              value: 'UNKNOWN',
            },
            {
              label: 'SSD',
              value: 'SSD',
            },
            {
              label: '5400',
              value: '5400',
            },
            {
              label: '7200',
              value: '7200',
            },
            {
              label: '10000',
              value: '10000',
            },
            {
              label: '15000',
              value: '15000',
            },
          ],
          value: 'SSD',
        },
        {
          type: 'checkbox',
          name: 'ro',
          placeholder: helptext_sharing_iscsi.extent_placeholder_ro,
          tooltip: helptext_sharing_iscsi.extent_tooltip_ro,
        }
      ]
    }
  ]

>>>>>>> 2e843538
  protected deviceFieldGroup: any[] = [
    'disk',
  ];
  protected fileFieldGroup: any[] = [
    'path',
    'filesize',
  ];
  protected extent_type_control: any;
  protected extent_disk_control: any;
  protected pk: string;
  protected avail_threshold_field: any;
  protected fieldConfig;

  constructor(protected router: Router,
              protected aroute: ActivatedRoute,
              protected iscsiService: IscsiService,
              protected rest: RestService,
              protected ws: WebSocketService,
              protected loader: AppLoaderService,
              protected storageService: StorageService) {}

  preInit() {
    this.sub = this.aroute.params.subscribe(params => {
      // removed serial field in edit mode
      if (!params['pk']) {
        this.isNew = true;
        const extentTypeFieldset = _.find(this.fieldSets, {class: 'type'});
        extentTypeFieldset.config = _.filter(extentTypeFieldset.config, function(item) {
          return item.name !== 'serial';
        });
      } else {
        this.isNew = false;
        this.pk = params['pk'];
        this.customFilter[0][0].push(parseInt(params['pk'], 10));
      }
    });
  }

  afterInit(entityForm: any) {
    this.entityForm = entityForm;
    this.fieldConfig = entityForm.fieldConfig;
    const extent_disk_field = _.find(this.fieldConfig, {'name' : 'disk'});
    //get device options
    this.iscsiService.getExtentDevices().subscribe((res) => {
      for(let i in res) {
        extent_disk_field.options.push({label: res[i], value: i});
      }
    })

    this.extent_type_control = entityForm.formGroup.controls['type'];
    this.extent_type_control.valueChanges.subscribe((value) => {
      this.formUpdate(value);
    });

    this.avail_threshold_field = _.find(this.fieldConfig, {'name': 'avail_threshold'});
    this.extent_disk_control = entityForm.formGroup.controls['disk'];
    this.extent_disk_control.valueChanges.subscribe((value) => {
      // zvol
      if (_.startsWith(value, 'zvol')) {
        this.avail_threshold_field.isHidden = false;
      } else {
        this.avail_threshold_field.isHidden = true;
        if (this.pk && value != undefined && _.find(extent_disk_field.options, {value: value}) === undefined) {
          extent_disk_field.options.push({label: value, value: value});
        }
      }
    });

    if (this.isNew) {
      this.extent_type_control.setValue('DISK');
    }
  }

  formUpdate (type) {
    const isDevice = type == 'FILE' ? false : true;

    this.fileFieldGroup.forEach(field => {
      const control: any = _.find(this.fieldConfig, {'name': field});
      control['isHidden'] = isDevice;
      control.disabled = isDevice;
      if (isDevice) {
        this.entityForm.formGroup.controls[field].disable();
      } else {
        this.entityForm.formGroup.controls[field].enable();
      }
    });

    this.deviceFieldGroup.forEach(field => {
      const control: any = _.find(this.fieldConfig, {'name': field});
      control['isHidden'] = !isDevice;
      control.disabled = !isDevice;
      if (!isDevice) {
        this.entityForm.formGroup.controls[field].disable();
      } else {
        this.entityForm.formGroup.controls[field].enable();
      }
    });
  }

  resourceTransformIncomingRestData(data) {
    this.originalFilesize = parseInt(data.filesize, 10);
    if (data.type == 'DISK') {
      if (_.startsWith(data['path'], 'zvol')) {
        data['disk'] = data['path'];
      }
      delete data['path'];
    }
    if (data.filesize && data.filesize !== '0') {
      data.filesize = this.storageService.convertBytestoHumanReadable(data.filesize);
    }
    return data;
  }

  customEditCall(value) {
    this.loader.open();
    if (value['type'] == 'DISK') {
      value['path'] = value['disk'];
    }
    this.ws.call(this.editCall, [this.pk, value]).subscribe(
      (res) => {
        this.loader.close();
        this.router.navigate(new Array('/').concat(this.route_success));
      },
      (res) => {
        this.loader.close();
        new EntityUtils().handleWSError(this.entityForm, res);
      }
    );

  }

  beforeSubmit(data) {
    data.filesize = this.storageService.convertHumanStringToNum(data.filesize, true);
    if (this.pk === undefined || this.originalFilesize !== data.filesize) {
      data.filesize = data.filesize == 0 ? data.filesize : (data.filesize + (data.blocksize - data.filesize%data.blocksize));
    }
  }

  blurFilesize(parent){
    if (parent.entityForm) {
        parent.entityForm.formGroup.controls['filesize'].setValue(parent.storageService.humanReadable);
    }
  }
}<|MERGE_RESOLUTION|>--- conflicted
+++ resolved
@@ -52,6 +52,12 @@
           name : 'comment',
           placeholder : helptext_sharing_iscsi.extent_placeholder_comment,
           tooltip: helptext_sharing_iscsi.extent_tooltip_comment,
+        },
+        {
+          type: 'checkbox',
+          name: 'enabled',
+          placeholder: helptext_sharing_iscsi.extent_placeholder_enabled,
+          tooltip: helptext_sharing_iscsi.extent_tooltip_enabled,
         }
       ]
     },
@@ -195,24 +201,6 @@
           placeholder: helptext_sharing_iscsi.extent_placeholder_xen,
           tooltip: helptext_sharing_iscsi.extent_tooltip_xen,
         },
-<<<<<<< HEAD
-      ],
-      value: 'SSD',
-    },
-    {
-      type: 'checkbox',
-      name: 'ro',
-      placeholder: helptext_sharing_iscsi.extent_placeholder_ro,
-      tooltip: helptext_sharing_iscsi.extent_tooltip_ro,
-    },
-    {
-      type: 'checkbox',
-      name: 'enabled',
-      placeholder: helptext_sharing_iscsi.extent_placeholder_enabled,
-      tooltip: helptext_sharing_iscsi.extent_tooltip_enabled,
-    },
-  ];
-=======
         {
           type: 'select',
           name: 'rpm',
@@ -256,7 +244,6 @@
     }
   ]
 
->>>>>>> 2e843538
   protected deviceFieldGroup: any[] = [
     'disk',
   ];
