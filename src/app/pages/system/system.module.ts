--- conflicted
+++ resolved
@@ -48,14 +48,11 @@
 import { EmailComponent } from './email';
 import { AlertServiceComponent } from './alertservice/alert-service/alert-service.component';
 import { AlertConfigComponent } from './alert/alert.component';
-<<<<<<< HEAD
 import { AcmednsListComponent } from './acmedns/acmedns-list/acmedns-list.component';
 import { AcmednsFormComponent } from './acmedns/acmedns-add/acmedns-form.component';
 import { CertificateAcmeAddComponent } from './certificates/certificate-acme-add/certificate-acme-add.component';
-=======
 import { FailoverComponent } from './failover/failover.component';
 import { ProactiveSupportComponent } from './proactive-support/proactive-support.component';
->>>>>>> e257fa1a
 import { ReportingComponent } from './reporting/reporting.component';
 
 @NgModule({
@@ -102,14 +99,11 @@
     EmailComponent,
     AlertServiceComponent,
     AlertConfigComponent,
-<<<<<<< HEAD
     AcmednsListComponent,
     AcmednsFormComponent,
     CertificateAcmeAddComponent,
-=======
     FailoverComponent,
     ProactiveSupportComponent,
->>>>>>> e257fa1a
     ReportingComponent,
   ],
   providers: []
