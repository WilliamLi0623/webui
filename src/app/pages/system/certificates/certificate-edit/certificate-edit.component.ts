--- conflicted
+++ resolved
@@ -25,13 +25,8 @@
       type: 'input',
       name: 'name',
       placeholder: T('Identifier'),
-<<<<<<< HEAD
-      tooltip: T('Enter a descriptive name for the certificate using\
-        only alphanumeric, underscore (_), and dash (-) characters.'),
-=======
        tooltip: T('Enter an alphanumeric name for the certificate.\
                    Underscore (_), and dash (-) characters are allowed.'),
->>>>>>> cdc40ec9
       required: true,
       validation: [Validators.required]
     },
@@ -39,20 +34,15 @@
       type: 'textarea',
       name: 'certificate',
       placeholder: T('Certificate'),
-<<<<<<< HEAD
-      tooltip: T('Paste the contents of the certificate here.'),
+      tooltip: T('Enter or paste the contents of the certificate.'),
       isHidden: false,
       readonly: true,
-=======
-      tooltip: T('Enter or paste the contents of the certificate.'),
->>>>>>> cdc40ec9
     },
     {
       type: 'textarea',
       name: 'privatekey',
       placeholder: T('Private Key'),
-<<<<<<< HEAD
-      tooltip: T('Paste the contents of the private key here.'),
+      tooltip: T('Enter or paste the contents of the private key.'),
       isHidden: false,
       readonly: true,
     },
@@ -63,9 +53,6 @@
       tooltip: T('Paste the contents of the CSR here.'),
       isHidden: false,
       readonly: true,
-=======
-      tooltip: T('Enter or paste the contents of the private key.'),
->>>>>>> cdc40ec9
     }
   ];
 
