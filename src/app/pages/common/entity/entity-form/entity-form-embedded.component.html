--- conflicted
+++ resolved
@@ -23,22 +23,10 @@
       </div>
       <!-- <div class="btn-group btn-group-justified btn-group-raised"> -->
       <mat-card-actions>
-<<<<<<< HEAD
-        <button id="submit_button" class="btn btn-block btn-warning" type="submit" mat-raised-button color="primary">{{saveSubmitText}}</button>
-        <button *ngIf="conf.goBack" id="goback_button" class="btn btn-block btn-raised btn-lg btn-primary" type="button" (click)="goBack()" mat-raised-button color="accent">Cancel</button>
-        <!-- </div> -->
-        <!-- <div class="btn-group btn-group-justified btn-group-raised"> -->
+        <button id="submit_button" class="btn btn-block btn-warning" type="submit" mat-raised-button color="primary">{{saveSubmitText | translate}}</button>
+        <button *ngIf="conf.goBack" id="goback_button" class="btn btn-block btn-raised btn-lg btn-primary" type="button" (click)="goBack()" mat-raised-button color="accent">Cancel</button> 
         <span *ngFor="let custBtn of conf.custActions">
-          <button id="cust_button_{{custBtn.name}}" mat-raised-button *ngIf="!conf.isCustActionVisible || conf.isCustActionVisible(custBtn.id)" type="submit" (click)="onSubmit($event,custBtn.eventName)">{{custBtn.name}}</button>
-          <!--<button id="cust_button_{{custBtn.name}}" mat-raised-button *ngIf="!conf.isCustActionVisible || conf.isCustActionVisible(custBtn.id)" type="custBtn.type" (click)="custBtn['function']($event)">{{custBtn.name}}</button>-->
-=======
-        <button id="submit_button" class="btn btn-block btn-warning" type="submit" mat-raised-button color="primary">{{saveSubmitText | translate}}</button>
-        <button id="goback_button" class="btn btn-block btn-raised btn-lg btn-primary" type="button" (click)="goBack()" mat-raised-button color="accent">{{"Cancel" | translate}}</button>
-        <!-- </div> -->
-        <!-- <div class="btn-group btn-group-justified btn-group-raised"> -->
-        <span *ngFor="let custBtn of conf.custActions">
-          <button id="cust_button_{{custBtn.name}}" mat-raised-button *ngIf="!conf.isCustActionVisible || conf.isCustActionVisible(custBtn.id)" type="button" (click)="custBtn['function']()">{{custBtn.name | translate}}</button>
->>>>>>> 8863674d
+          <button id="cust_button_{{custBtn.name}}" mat-raised-button *ngIf="!conf.isCustActionVisible || conf.isCustActionVisible(custBtn.id)" type="submit" (click)="onSubmit($event,custBtn.eventName)">{{custBtn.name | translate}}</button>
         </span>
         <button id="delete_button" mat-raised-button *ngIf="conf.route_delete" class="btn btn-block btn-danger" type="button" (click)="gotoDelete()">{{"Delete" | translate}}</button>
         <!-- </div> -->
