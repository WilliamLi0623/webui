--- conflicted
+++ resolved
@@ -1,7 +1,6 @@
 import { Validators } from '@angular/forms';
 import { marker as T } from '@biesbjerg/ngx-translate-extract-marker';
 import { UpsMode, UpsShutdownMode } from 'app/enums/ups-mode.enum';
-import { getManPageLink } from 'app/helpers/man-page.utils';
 
 export default {
   ups_fieldset_general: T('General Options'),
@@ -106,15 +105,10 @@
   ups_monpwd_validation: [Validators.pattern(/^((?![\#|\s]).)*$/)],
 
   ups_extrausers_placeholder: T('Extra Users'),
-<<<<<<< HEAD
-  ups_extrausers_tooltip: T(`Enter accounts that have administrative access.
- See ${getManPageLink('upsd.users(5)')} for examples.`),
-=======
   ups_extrausers_tooltip: T('Enter accounts that have administrative access.\
  See <a\
  href="https://linux.die.net/man/5/upsd.users"\
  target="_blank">upsd.users(5)</a> for examples.'),
->>>>>>> 10de6024
 
   ups_rmonitor_placeholder: T('Remote Monitor'),
   ups_rmonitor_tooltip: T('Set for the default configuration to listen on all\
