--- conflicted
+++ resolved
@@ -553,21 +553,10 @@
 
 blurEvent2(parent){
   const vm_memory_requested = parent.entityWizard.formGroup.value.formArray[1].memory
-<<<<<<< HEAD
     if( vm_memory_requested < 268435500) {
       parent.entityWizard.formArray.get([1]).get('memory').setValue('');
       _.find(parent.wizardConfig[1].fieldConfig, {'name' : 'memory'})['hasErrors'] = true;
       _.find(parent.wizardConfig[1].fieldConfig, {'name' : 'memory'})['errors'] = helptext.memory_size_err;
-=======
-  const vm_name = parent.entityWizard.formGroup.value.formArray[0].name
-  parent.ws.call('vm.get_available_memory').subscribe((vm_memory_available)=>{
-    if( vm_memory_requested *1048576> vm_memory_available){
-      parent.entityWizard.formArray.get([1]).get('memory').setValue('');
-      _.find(parent.wizardConfig[1].fieldConfig, {'name' : 'memory'})['hasErrors'] = true;
-      _.find(parent.wizardConfig[1].fieldConfig, {'name' : 'memory'})['errors'] = `Cannot allocate ${vm_memory_requested} Mib to virtual machine: ${vm_name}.`;
-      
-
->>>>>>> a6edd6a9
     } else{
       _.find(parent.wizardConfig[1].fieldConfig, {'name' : 'memory'})['hasErrors'] = false;
       _.find(parent.wizardConfig[1].fieldConfig, {'name' : 'memory'})['errors'] = '';
