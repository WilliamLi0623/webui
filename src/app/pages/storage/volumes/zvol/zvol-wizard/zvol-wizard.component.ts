import { Component } from '@angular/core';
import {
  Validators, FormControl, ValidationErrors, FormGroup,
} from '@angular/forms';
import { Router, ActivatedRoute } from '@angular/router';
import { TranslateService } from '@ngx-translate/core';
import { DatasetType } from 'app/enums/dataset-type.enum';
import globalHelptext from '../../../../../helptext/global-helptext';
import helptext from '../../../../../helptext/storage/volumes/zvol-form';
import { forbiddenValues } from 'app/pages/common/entity/entity-form/validators/forbidden-values-validation';
import { EntityUtils } from 'app/pages/common/entity/utils';
import { WebSocketService, StorageService } from '../../../../../services';
import { AppLoaderService } from '../../../../../services/app-loader/app-loader.service';
import { DialogService } from 'app/services/dialog.service';
import { ModalService } from 'app/services/modal.service';
import { T } from 'app/translate-marker';

import { Subscription, Observable } from 'rxjs';
import { Wizard } from 'app/pages/common/entity/entity-form/models/wizard.interface';
import { EntityWizardComponent } from 'app/pages/common/entity/entity-wizard/entity-wizard.component';
import { CoreService } from 'app/core/services/core.service';
import { WizardConfiguration } from 'app/interfaces/entity-wizard.interface';

interface ZvolFormData {
  name: string;
  comments: string;
  volsize: number;
  volsize_unit: string;
  force_size: boolean;
  sync: string;
  compression: string;
  deduplication: string;
  sparse: boolean;
  volblocksize: string;
  type: string;
}

@Component({
  selector: 'app-zvol-wizard',
  template: '<entity-wizard [conf]="this"></entity-wizard>',
})
export class ZvolWizardComponent implements WizardConfiguration {
  addWsCall: 'pool.dataset.create' = 'pool.dataset.create';
  protected pk: any;
  protected path: string;
  sub: Subscription;
  queryCall: 'pool.dataset.query' = 'pool.dataset.query';
  protected compression: any;
  advanced_field: any[] = ['volblocksize'];
  isBasicMode = true;
  protected isNew = true;
  protected isEntity = true;
  parent: string;
  data: any;
  parent_data: any;
  volid: string;
  customFilter: any[] = [];
<<<<<<< HEAD
  pk_dataset: any[] = [];
  edit_data: any;
  protected entityWizard: EntityWizardComponent;
=======
  protected entityWizard: any;
>>>>>>> ed7ade87
  minimum_recommended_zvol_volblocksize: keyof ZvolWizardComponent['reverseZvolBlockSizeMap'];
  namesInUse: string[] = [];
  title: string;
  isLinear = true;
  summary: any = {};
  summaryTitle = 'Zvol Summary';

  protected origVolSize: number;
  protected origHuman: string;

  custActions: any[] = [
    {
      id: 'basic_mode',
      name: globalHelptext.basic_options,
      function: () => { this.isBasicMode = !this.isBasicMode; },
    },
    {
      id: 'advanced_mode',
      name: globalHelptext.advanced_options,
      function: () => { this.isBasicMode = !this.isBasicMode; },
    },
  ];

  protected byteMap = {
    T: 1099511627776,
    G: 1073741824,
    M: 1048576,
    K: 1024,
  };
  protected reverseZvolBlockSizeMap = {
    512: '512',
    '1K': '1024',
    '2K': '2048',
    '4K': '4096',
    '8K': '8192',
    '16K': '16384',
    '32K': '32768',
    '64K': '65536',
    '128K': '131072',
    '256K': '262144',
    '512K': '524288',
    '1024K': '1048576',
    '1M': '1048576',
  };

  wizardConfig: Wizard[] = [
    {
      label: T('Select Path'),
      fieldConfig: [
        {
          type: 'explorer',
          class: 'meExplorer',
          initial: '/mnt/',
          explorerType: 'directory',
          name: 'path',
          placeholder: T('ZFS Volume'),
          value: '/nonexistent',
          tooltip: T('Choose a path to the user\'s\
 home directory. If the directory exists and matches the username,\
 it is set as the user\'s home directory. When the path does not\
 end with a subdirectory matching the username, a new subdirectory is\
 created. The full path to the user\'s home directory is shown\
 here when editing a user.'),
        },
      ],
    },
    {
      label: T('Add ZVol'),
      fieldConfig: [
        {
          type: 'input',
          name: 'name',
          placeholder: helptext.zvol_name_placeholder,
          tooltip: helptext.zvol_name_tooltip,
          validation: [Validators.required, forbiddenValues(this.namesInUse)],
          required: true,
          isHidden: false,
        },
        {
          type: 'input',
          name: 'comments',
          placeholder: helptext.zvol_comments_placeholder,
          tooltip: helptext.zvol_comments_tooltip,
        },
        {
          type: 'input',
          name: 'volsize',
          placeholder: helptext.zvol_volsize_placeholder,
          tooltip: helptext.zvol_volsize_tooltip,
          required: true,
          blurEvent: this.blurVolsize,
          blurStatus: true,
          parent: this,
          validation: [
            (control: FormControl): ValidationErrors => {
              const config = this.wizardConfig[1].fieldConfig.find((c) => c.name === 'volsize');

              const size = control.value && typeof control.value == 'string' ? this.storageService.convertHumanStringToNum(control.value, true) : null;
              const humanSize = control.value;

              let errors = control.value && isNaN(size)
                ? { invalid_byte_string: true }
                : null;

              if (errors) {
                config.hasErrors = true;
                config.errors = globalHelptext.human_readable.input_error;
              } else if (size === 0) {
                config.hasErrors = true;
                config.errors = helptext.zvol_volsize_zero_error;
                errors = { invalid_byte_string: true };
              } else if ((this.origHuman && humanSize)
                                && (humanSize !== this.origHuman)
                                && (size < this.origVolSize)) {
                config.hasErrors = true;
                config.errors = helptext.zvol_volsize_shrink_error;
                errors = { invalid_byte_string: true };
              } else {
                config.hasErrors = false;
                config.errors = '';
              }

              return errors;
            },
          ],
        },
        {
          type: 'checkbox',
          name: 'force_size',
          placeholder: helptext.zvol_forcesize_placeholder,
          tooltip: helptext.zvol_forcesize_tooltip,
        },
        {
          type: 'select',
          name: 'sync',
          placeholder: helptext.zvol_sync_placeholder,
          tooltip: helptext.zvol_sync_tooltip,
          options: [
            { label: T('Standard'), value: 'STANDARD' },
            { label: T('Always'), value: 'ALWAYS' },
            { label: T('Disabled'), value: 'DISABLED' },
          ],
        },
        {
          type: 'select',
          name: 'compression',
          placeholder: helptext.zvol_compression_placeholder,
          tooltip: helptext.zvol_compression_tooltip,
          options: [
            { label: T('Off'), value: 'OFF' },
            { label: T('lz4 (recommended)'), value: 'LZ4' },
            { label: T('zstd (default level, 3)'), value: 'ZSTD' },
            { label: T('zstd-5 (slow)'), value: 'ZSTD-5' },
            { label: T('zstd-7 (very slow)'), value: 'ZSTD-7' },
            { label: T('zstd-fast (default level, 1)'), value: 'ZSTD-FAST' },
            { label: T('gzip (default level, 6)'), value: 'GZIP' },
            { label: T('gzip-1 (fastest)'), value: 'GZIP-1' },
            { label: T('gzip-9 (maximum, slow)'), value: 'GZIP-9' },
            { label: T('zle (runs of zeros)'), value: 'ZLE' },
            { label: T('lzjb (legacy, not recommended)'), value: 'LZJB' },
          ],
          validation: helptext.zvol_compression_validation,
          required: true,
        },
        {
          type: 'select',
          name: 'deduplication',
          placeholder: helptext.zvol_deduplication_placeholder,
          tooltip: helptext.zvol_deduplication_tooltip,
          options: [
            { label: T('On'), value: 'ON' },
            { label: T('Verify'), value: 'VERIFY' },
            { label: T('Off'), value: 'OFF' },
          ],
          validation: helptext.zvol_deduplication_validation,
          required: true,
        },
        {
          type: 'checkbox',
          name: 'sparse',
          placeholder: helptext.zvol_sparse_placeholder,
          tooltip: helptext.zvol_sparse_tooltip,
          isHidden: false,
        },
        {
          type: 'select',
          name: 'volblocksize',
          placeholder: helptext.zvol_volblocksize_placeholder,
          tooltip: helptext.zvol_volblocksize_tooltip,
          options: [
            { label: '4 KiB', value: '4K' },
            { label: '8 KiB', value: '8K' },
            { label: '16 KiB', value: '16K' },
            { label: '32 KiB', value: '32K' },
            { label: '64 KiB', value: '64K' },
            { label: '128 KiB', value: '128K' },
          ],
          isHidden: false,
        },
      ],

    },
  ];

  isCustActionVisible(actionId: any, stepperIndex: number): boolean {
    if (!(stepperIndex == 1)) {
      return false;
    }
    if (actionId === 'advanced_mode' && this.isBasicMode === false) {
      return false;
    } if (actionId === 'basic_mode' && this.isBasicMode === true) {
      return false;
    }
    return true;
  }

  sendAsBasicOrAdvanced(data: ZvolFormData): ZvolFormData {
    data.type = 'VOLUME';

    if (this.isNew === false) {
      delete data.name;
      delete data.volblocksize;
      delete data.type;
      delete data.sparse;
    } else {
      data.name = this.parent + '/' + data.name;
    }

    // TODO: Incorrect type comparison, probably a bug.
    if (this.origHuman !== (data.volsize as any)) {
      data.volsize = this.storageService.convertHumanStringToNum(data.volsize, true);
    } else {
      delete data.volsize;
    }
    return data;
  }

  constructor(
    protected core: CoreService,
    protected router: Router,
    protected aroute: ActivatedRoute,
    protected ws: WebSocketService,
    protected loader: AppLoaderService,
    protected dialogService: DialogService,
    protected storageService: StorageService,
    private translate: TranslateService,
    protected modalService: ModalService,
  ) {}

  preInit(entityWizard: EntityWizardComponent): void {
    this.entityWizard = entityWizard;
  }

  async preInitZvolForm(entityWizard: EntityWizardComponent): Promise<void> {
    const zvolEntityForm = (< FormGroup > entityWizard.formArray.get([1]));
    if (!this.parent) return;

    const sparse = this.wizardConfig[1].fieldConfig.find((c) => c.name === 'sparse');
    const sync = this.wizardConfig[1].fieldConfig.find((c) => c.name === 'sync');
    const compression = this.wizardConfig[1].fieldConfig.find((c) => c.name === 'compression');
    const deduplication = this.wizardConfig[1].fieldConfig.find((c) => c.name === 'deduplication');
    const volblocksize = this.wizardConfig[1].fieldConfig.find((c) => c.name === 'volblocksize');

    this.isNew = true;

    await this.ws.call('pool.dataset.query', [[['id', '=', this.parent]]]).toPromise().then((pk_dataset) => {
      const children = (pk_dataset[0].children);
      entityWizard.setDisabled('name', false, 1);
      if (children.length > 0) {
        for (const i in children) {
          this.namesInUse.push(/[^/]*$/.exec(children[i].name)[0]);
        }
      }
      this.translate.get('Inherit').subscribe((inheritTr) => {
        if (pk_dataset && pk_dataset[0].type === DatasetType.Filesystem) {
          const sync_inherit = [{ label: `${inheritTr} (${pk_dataset[0].sync.rawvalue})`, value: 'INHERIT' }];
          const compression_inherit = [{ label: `${inheritTr} (${pk_dataset[0].compression.rawvalue})`, value: 'INHERIT' }];
          const deduplication_inherit = [{ label: `${inheritTr} (${pk_dataset[0].deduplication.rawvalue})`, value: 'INHERIT' }];
          const volblocksize_inherit = [{ label: `${inheritTr}`, value: 'INHERIT' }];

          sync.options = sync_inherit.concat(sync.options);
          compression.options = compression_inherit.concat(compression.options);
          deduplication.options = deduplication_inherit.concat(deduplication.options);
          volblocksize.options = volblocksize_inherit.concat(volblocksize.options);

          zvolEntityForm.controls['sync'].setValue('INHERIT');
          zvolEntityForm.controls['compression'].setValue('INHERIT');
          zvolEntityForm.controls['deduplication'].setValue('INHERIT');

          this.title = helptext.zvol_title_add;

          const root = this.parent.split('/')[0];
          this.ws.call('pool.dataset.recommended_zvol_blocksize', [root]).subscribe((res) => {
            zvolEntityForm.controls['volblocksize'].setValue(res);
            this.minimum_recommended_zvol_volblocksize = res;
          });
        } else {
          let parent_dataset: string | string[] = pk_dataset[0].name.split('/');
          parent_dataset.pop();
          parent_dataset = parent_dataset.join('/');

          this.ws.call('pool.dataset.query', [[['id', '=', parent_dataset]]]).subscribe((parent_dataset_res) => {
            this.custActions = null;
            this.entityWizard.setDisabled('name', true, 1);
            sparse['isHidden'] = true;
            volblocksize['isHidden'] = true;
            this.wizardConfig[1].fieldConfig.find((c) => c.name === 'sparse')['isHidden'] = true;
            this.customFilter = [[['id', '=', this.parent]]];

            let sync_collection = [{ label: pk_dataset[0].sync.value, value: pk_dataset[0].sync.value }];
            let compression_collection = [{ label: pk_dataset[0].compression.value, value: pk_dataset[0].compression.value }];
            let deduplication_collection = [{ label: pk_dataset[0].deduplication.value, value: pk_dataset[0].deduplication.value }];

            const volumesize = pk_dataset[0].volsize.parsed;

            this.isNew = false;
            this.title = helptext.zvol_title_edit;

            // keep track of original volume size data so we can check to see if the user intended to change since
            // decimal has to be truncated to three decimal places
            this.origVolSize = volumesize;

            const humansize = this.storageService.convertBytestoHumanReadable(volumesize);
            this.origHuman = humansize;

            zvolEntityForm.controls['name'].setValue(pk_dataset[0].name);
            if (pk_dataset[0].comments) {
              zvolEntityForm.controls['comments'].setValue(pk_dataset[0].comments.value);
            } else {
              zvolEntityForm.controls['comments'].setValue('');
            }

            zvolEntityForm.controls['volsize'].setValue(humansize);

            if (pk_dataset[0].sync.source === 'INHERITED' || pk_dataset[0].sync.source === 'DEFAULT') {
              sync_collection = [{ label: `${inheritTr} (${parent_dataset_res[0].sync.rawvalue})`, value: parent_dataset_res[0].sync.value }];
            } else {
              sync_collection = [{ label: `${inheritTr} (${parent_dataset_res[0].sync.rawvalue})`, value: 'INHERIT' }];
              zvolEntityForm.controls['sync'].setValue(pk_dataset[0].sync.value);
            }

            sync.options = sync_collection.concat(sync.options);

            if (pk_dataset[0].compression.source === 'INHERITED' || pk_dataset[0].compression.source === 'DEFAULT') {
              compression_collection = [{ label: `${inheritTr} (${parent_dataset_res[0].compression.rawvalue})`, value: parent_dataset_res[0].compression.value }];
            } else {
              compression_collection = [{ label: `${inheritTr} (${parent_dataset_res[0].compression.rawvalue})`, value: 'INHERIT' }];
              zvolEntityForm.controls['compression'].setValue(pk_dataset[0].compression.value);
            }

            compression.options = compression_collection.concat(compression.options);

            if (pk_dataset[0].deduplication.source === 'INHERITED' || pk_dataset[0].deduplication.source === 'DEFAULT') {
              deduplication_collection = [{ label: `${inheritTr} (${parent_dataset_res[0].deduplication.rawvalue})`, value: parent_dataset_res[0].deduplication.value }];
            } else {
              deduplication_collection = [{ label: `${inheritTr} (${parent_dataset_res[0].deduplication.rawvalue})`, value: 'INHERIT' }];
              zvolEntityForm.controls['deduplication'].setValue(pk_dataset[0].deduplication.value);
            }

            deduplication.options = deduplication_collection.concat(deduplication.options);

            zvolEntityForm.controls['sync'].setValue(pk_dataset[0].sync.value);
            if (pk_dataset[0].compression.value === 'GZIP') {
              zvolEntityForm.controls['compression'].setValue(pk_dataset[0].compression.value + '-6');
            } else {
              zvolEntityForm.controls['compression'].setValue(pk_dataset[0].compression.value);
            }
            zvolEntityForm.controls['deduplication'].setValue(pk_dataset[0].deduplication.value);
          });
        }
      });
    });
  }

  afterInit(entityWizard: EntityWizardComponent): void {
    const zvolEntityForm = (< FormGroup > this.entityWizard.formArray.get([1]));
    (< FormGroup > entityWizard.formArray.get([0])).get('path').valueChanges.subscribe((pool: String) => {
      if (pool.includes('mnt')) {
        const split = pool.split('/');
        this.parent = '';
        for (let i = 2; i < split.length; i++) {
          this.parent += split[i];
          if (i + 1 < split.length) {
            this.parent += '/';
          }
        }
        this.summary[T('Dataset Path')] = this.parent;
        (< FormGroup > entityWizard.formArray.get([0])).controls['path'].setValue(this.parent);
      }
    });
    zvolEntityForm.controls['name'].valueChanges.subscribe((name) => {
      this.summary[T('Zvol Name')] = name;
    });
    zvolEntityForm.controls['comments'].valueChanges.subscribe((comments) => {
      this.summary[T('Comments')] = comments;
    });
    zvolEntityForm.controls['volsize'].valueChanges.subscribe((volsize) => {
      this.summary[T('Zvol Size')] = volsize;
    });
    zvolEntityForm.controls['force_size'].valueChanges.subscribe((force_size) => {
      this.summary[T('Force Size')] = force_size;
    });
    zvolEntityForm.controls['sync'].valueChanges.subscribe((sync) => {
      this.summary[T('Sync')] = sync;
    });
    zvolEntityForm.controls['compression'].valueChanges.subscribe((compression) => {
      this.summary[T('Compression Level')] = compression;
    });
    zvolEntityForm.controls['deduplication'].valueChanges.subscribe((deduplication) => {
      this.summary[T('ZFS Deduplication')] = deduplication;
    });
    zvolEntityForm.controls['sparse'].valueChanges.subscribe((sparse) => {
      this.summary[T('Sparse')] = sparse;
    });
    zvolEntityForm.controls['volblocksize'].valueChanges.subscribe((res: keyof ZvolWizardComponent['reverseZvolBlockSizeMap']) => {
      const res_number = parseInt(this.reverseZvolBlockSizeMap[res], 10);
      if (this.minimum_recommended_zvol_volblocksize) {
        const recommended_size_number = parseInt(this.reverseZvolBlockSizeMap[this.minimum_recommended_zvol_volblocksize], 0);
        if (res_number < recommended_size_number) {
          this.translate.get(helptext.blocksize_warning.a).subscribe((blockMsgA) => (
            this.translate.get(helptext.blocksize_warning.b).subscribe((blockMsgB) => {
              this.wizardConfig[1].fieldConfig.find((c) => c.name === 'volblocksize').warnings = `${blockMsgA} ${this.minimum_recommended_zvol_volblocksize}. ${blockMsgB}`;
            })
          ));
        } else {
          this.wizardConfig[1].fieldConfig.find((c) => c.name === 'volblocksize').warnings = null;
        }
      }
      this.summary[T('Block Size')] = res;
    });
  }

  blurVolsize(parent: any): void {
    if (parent.entityForm) {
      parent.entityForm.formGroup.controls['volsize'].setValue(parent.storageService.humanReadable);
    }
  }

  addSubmit(body: any): Observable<any> {
    delete body.path;
    const data: any = this.sendAsBasicOrAdvanced(body);

    if (data.sync === 'INHERIT') {
      delete (data.sync);
    }
    if (data.compression === 'INHERIT') {
      delete (data.compression);
    }
    if (data.deduplication === 'INHERIT') {
      delete (data.deduplication);
    }

    if (data.volblocksize !== 'INHERIT') {
      let volblocksize_integer_value = data.volblocksize.match(/[a-zA-Z]+|[+-]?([0-9]+([.][0-9]*)?|[.][0-9]+)+/g)[0];
      volblocksize_integer_value = parseInt(volblocksize_integer_value, 10);

      if (volblocksize_integer_value === 512) {
        volblocksize_integer_value = 512;
      } else {
        volblocksize_integer_value = volblocksize_integer_value * 1024;
      }

      data.volsize = data.volsize + (volblocksize_integer_value - data.volsize % volblocksize_integer_value);
    } else {
      delete (data.volblocksize);
    }

    return this.ws.call('pool.dataset.create', [data]);
  }

  async customNext(stepper: any): Promise<void> {
    if (stepper._selectedIndex == 0) {
      if (!this.parent) {
        this.wizardConfig[0].fieldConfig.find((c) => c.name === 'path').warnings = 'Please select a ZFS Volume';
        return;
      }
      await this.preInitZvolForm(this.entityWizard);
    }
    stepper.next();
  }

  customSubmit(body: any): void {
    this.loader.open();

    if (this.isNew === true) {
      this.addSubmit(body).subscribe((restPostResp) => {
        this.loader.close();
        this.modalService.close('slide-in-form').then(
          (closed) => {
            if (closed) {
              this.parent = null;
            }
          },
        );
        this.core.emit({ name: 'zvolCreated', sender: this, data: restPostResp });
        this.modalService.refreshTable();
      }, (res) => {
        this.loader.close();
        new EntityUtils().handleWSError(this.entityWizard, res);
      });
    }
  }

  setParent(id: string): void {
    this.parent = id;
  }

  customCancel(): void {
    this.modalService.close('slide-in-form').then(
      (closed) => {
        if (closed) {
          this.parent = null;
        }
      },
    );
  }
}<|MERGE_RESOLUTION|>--- conflicted
+++ resolved
@@ -55,13 +55,7 @@
   parent_data: any;
   volid: string;
   customFilter: any[] = [];
-<<<<<<< HEAD
-  pk_dataset: any[] = [];
-  edit_data: any;
   protected entityWizard: EntityWizardComponent;
-=======
-  protected entityWizard: any;
->>>>>>> ed7ade87
   minimum_recommended_zvol_volblocksize: keyof ZvolWizardComponent['reverseZvolBlockSizeMap'];
   namesInUse: string[] = [];
   title: string;
