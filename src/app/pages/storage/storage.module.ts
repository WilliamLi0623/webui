import { CommonModule } from '@angular/common';
import { NgModule } from '@angular/core';
import { FormsModule, ReactiveFormsModule } from '@angular/forms';
import { RouterModule } from '@angular/router';
import { MaterialModule } from '../../appMaterial.module';
import { NgxDatatableModule } from '@swimlane/ngx-datatable';
import { TranslateModule } from '@ngx-translate/core';

import { FlexLayoutModule } from '@angular/flex-layout';
import { FileSizeModule } from 'ngx-filesize';

import { EntityModule } from '../common/entity/entity.module';
import { UserService } from '../../services/user.service';
import { StorageService } from '../../services/storage.service';

import { SnapshotAddComponent } from './snapshots/snapshot-add/';
import { SnapshotCloneComponent } from './snapshots/snapshot-clone/';
import { SnapshotDetailsComponent, SnapshotListComponent } from './snapshots/snapshot-list/';
import { DatasetFormComponent } from './volumes/datasets/dataset-form/';
import { DatasetPermissionsComponent } from './volumes/datasets/dataset-permissions/';
import { DatasetAclComponent } from './volumes/datasets/dataset-acl/';
import {ImportDiskComponent} from './import-disk/import-disk.component';

import { DiskComponent, ManagerComponent, VdevComponent } from './volumes/manager/';
// import { VolumesEditComponent } from './volumes/volumes-edit/';
import { VolumeDeleteComponent } from './volumes/volume-delete/';
import { VolumesListComponent } from './volumes/volumes-list/';
import { VolumeStatusComponent } from './volumes/volume-status';
import { MultipathsComponent } from './multipaths/multipaths.component';
import { routing } from './storage.routing';
import { ZvolFormComponent } from './volumes/zvol/zvol-form'
import { VMwareSnapshotFormComponent } from './VMware-snapshot/VMware-snapshot';
import { VMwareSnapshotListComponent } from './VMware-snapshot/VMware-snapshot-list';
import { DiskListComponent } from './disks/disk-list/';
import { DiskFormComponent } from './disks/disk-form/';
import { DiskBulkEditComponent } from './disks/disk-bulk-edit/disk-bulk-edit.component';
import { DiskWipeComponent } from './disks/disk-wipe/disk-wipe.component';
import { TreeTableModule } from 'primeng/treetable';
import { VolumeRekeyFormComponent } from 'app/pages/storage/volumes/volumerekey-form';
import { VolumeAddkeyFormComponent } from 'app/pages/storage/volumes/volumeaddkey-form';
import { VolumeCreatekeyFormComponent } from 'app/pages/storage/volumes/volumecreatekey-form/volumecreatekey-form.component';
import { VolumeChangekeyFormComponent } from 'app/pages/storage/volumes/volumechangekey-form/volumechangekey-form.component';
import { VolumeImportWizardComponent} from './volumes/volume-import-wizard';
import { MessageService } from '../common/entity/entity-form/services/message.service';
import { JobService } from 'app/services';

@NgModule({
  imports : [
    RouterModule, EntityModule, CommonModule, FormsModule,
    ReactiveFormsModule, routing, MaterialModule, TreeTableModule,
    NgxDatatableModule, TranslateModule, FlexLayoutModule,
    FileSizeModule
  ],
  declarations : [
    VolumesListComponent,
    ManagerComponent,
    DiskComponent,
    VdevComponent,
    DatasetFormComponent,
    // VolumesEditComponent,
    VolumeDeleteComponent,
    VolumeRekeyFormComponent,
    VolumeAddkeyFormComponent,
    VolumeCreatekeyFormComponent,
    VolumeChangekeyFormComponent,
    ZvolFormComponent,
    VolumeImportWizardComponent,
    SnapshotListComponent,
    SnapshotDetailsComponent,
    SnapshotCloneComponent,
    SnapshotAddComponent,
    ImportDiskComponent,
    DatasetPermissionsComponent,
    DatasetAclComponent,
    VMwareSnapshotFormComponent,
    VMwareSnapshotListComponent,
    DiskListComponent,
    VolumeStatusComponent,
    MultipathsComponent,
    DiskFormComponent,
    DiskWipeComponent,
    DiskBulkEditComponent
  ],
<<<<<<< HEAD
  providers : [UserService, StorageService, MessageService, JobService]
=======
  entryComponents: [SnapshotDetailsComponent],
  providers : [UserService, StorageService, MessageService]
>>>>>>> fb29f5b6
})
export class StorageModule {
}<|MERGE_RESOLUTION|>--- conflicted
+++ resolved
@@ -81,12 +81,8 @@
     DiskWipeComponent,
     DiskBulkEditComponent
   ],
-<<<<<<< HEAD
+  entryComponents: [SnapshotDetailsComponent],
   providers : [UserService, StorageService, MessageService, JobService]
-=======
-  entryComponents: [SnapshotDetailsComponent],
-  providers : [UserService, StorageService, MessageService]
->>>>>>> fb29f5b6
 })
 export class StorageModule {
 }