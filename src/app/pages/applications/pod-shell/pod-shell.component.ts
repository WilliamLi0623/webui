--- conflicted
+++ resolved
@@ -86,11 +86,7 @@
           this.getAuthToken().subscribe((res) => {
             this.initializeWebShell(res);
 
-<<<<<<< HEAD
             this.shellSubscription = this.ss.shellOutput.subscribe((value: any) => {
-=======
-            this.shellSubscription = this.ss.shellOutput.subscribe((value) => {
->>>>>>> b66531c8
               if (value !== undefined) {
                 if (_.trim(value) == "logout") {
                   this.xterm.destroy();
