--- conflicted
+++ resolved
@@ -15,35 +15,7 @@
   newProperties: string[];
 }
 
-<<<<<<< HEAD
-=======
-export interface UserPreferences {
-  platform?: string; // FreeNAS || TrueNAS
-  retroLogo?: boolean; // Brings back FreeNAS branding
-  timestamp?: Date;
-  userTheme?: string; // Theme name
-  customThemes?: Theme[];
-  favoriteThemes?: string[]; // Deprecate
-  showGuide?: boolean; // Guided Tour on/off
-  showTooltips?: boolean; // Form Tooltips on/off // Deprecated, remove in v12!
-  metaphor?: string; // Prefer Cards || Tables || Auto (gui decides based on data array length)
-  allowPwToggle?: boolean;
-  preferIconsOnly?: boolean;
-  rebootAfterManualUpdate?: boolean;
-  tableDisplayedColumns?: any;
-  hide_builtin_users?: boolean;
-  hide_builtin_groups?: boolean;
-  dateFormat?: string;
-  timeFormat?: string;
-  showWelcomeDialog?: boolean;
-  showUserListMessage?: boolean;
-  showGroupListMessage?: boolean;
-  expandAvailablePlugins?: boolean;
-  storedValues?: any;
-}
-
 @UntilDestroy()
->>>>>>> 5bfe61dc
 @Injectable()
 export class PreferencesService {
   private startupComplete = false;
@@ -94,11 +66,7 @@
       }
     });
 
-<<<<<<< HEAD
-    this.core.register({ observerClass: this, eventName: 'UserData', sender: this.api }).subscribe((evt: UserDataEvent) => {
-=======
-    this.core.register({ observerClass: this, eventName: 'UserData', sender: this.api }).pipe(untilDestroyed(this)).subscribe((evt: CoreEvent) => {
->>>>>>> 5bfe61dc
+    this.core.register({ observerClass: this, eventName: 'UserData', sender: this.api }).pipe(untilDestroyed(this)).subscribe((evt: UserDataEvent) => {
       if (evt.data[0]) {
         const data = evt.data[0].attributes.preferences;
         if (!data) {
