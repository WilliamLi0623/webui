--- conflicted
+++ resolved
@@ -89,7 +89,9 @@
     <md-icon>settings</md-icon>
   </button>
   <md-menu #accountMenu="mdMenu">
-<<<<<<< HEAD
+    <button md-menu-item (click)="onShowAbout()">
+      <md-icon>info_outline</md-icon>
+      <span>About</span>
 
     <button md-menu-item [routerLink]="['/account/users/edit/1']">
       <md-icon>account_box</md-icon>
@@ -102,8 +104,6 @@
     <button md-menu-item [routerLink]="['/system/general']">
       <md-icon>settings</md-icon>
       <span>Settings</span>
-=======
->>>>>>> 4cfcdb61
     <button md-menu-item (click)="onShowAbout()">
       <md-icon>info_outline</md-icon>
       <span>About</span>
