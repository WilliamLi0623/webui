import { Component } from '@angular/core';
import { ActivatedRoute, Router } from '@angular/router';
<<<<<<< HEAD
=======
import * as _ from 'lodash';

import { WebSocketService } from '../../../../services/';
import {
  FieldConfig
} from '../../../common/entity/entity-form/models/field-config.interface';
import { DialogService } from 'app/services/dialog.service';
>>>>>>> 957331a8
import { MatSnackBar, MatDialog } from '@angular/material';

import * as _ from 'lodash';
import { RestService, WebSocketService, AppLoaderService, DialogService } from '../../../../services/';
import { FieldConfig } from '../../../common/entity/entity-form/models/field-config.interface';
import { Formconfiguration } from 'app/pages/common/entity/entity-form/entity-form.component';
import { DownloadKeyModalDialog } from '../../../../components/common/dialog/downloadkey/downloadkey-dialog.component';
import { T } from '../../../../translate-marker';
import helptext from '../../../../helptext/storage/volumes/volume-key';

@Component({
  selector: 'app-volumeunlock-form',
  template: `<entity-form [conf]="this"></entity-form>`
})
export class VolumeRekeyFormComponent implements Formconfiguration {

  saveSubmitText = T("Re-key Pool");

  resource_name = 'storage/volume';
  route_success: string[] = ['storage', 'pools'];
  isNew = false;
  isEntity = true;
  entityData = {
    name: "",
    passphrase: ""
  };

  fieldConfig: FieldConfig[] = [
    {
      type: 'input',
      name: 'name',
      isHidden: true
    }, {
      type: 'paragraph',
      name: 'rekey-instructions',
      paraText: helptext.rekey_instructions
    }, {
      type: 'input',
      inputType: 'password',
      name: 'passphrase',
      placeholder: helptext.rekey_password_placeholder,
      tooltip: helptext.rekey_password_tooltip,
      validation: helptext.rekey_password_validation,
      required: true
    }
  ];
  pk: any;

  resourceTransformIncomingRestData(data: any): any {
    return data;
  };

  constructor(
<<<<<<< HEAD
    protected router: Router,
    protected route: ActivatedRoute,
    protected rest: RestService,
    protected ws: WebSocketService,
    protected dialogService: DialogService,
    protected loader: AppLoaderService,
    protected snackBar: MatSnackBar,
    protected mdDialog: MatDialog
  ) { }
=======
      protected router: Router,
      protected route: ActivatedRoute,
      protected ws: WebSocketService,
      protected _injector: Injector,
      protected _appRef: ApplicationRef,
      protected dialogService: DialogService,
      protected loader: AppLoaderService,
      protected snackBar: MatSnackBar,
      protected mdDialog: MatDialog
  ) {}
>>>>>>> 957331a8

  preInit(entityForm: any) {
    this.route.params.subscribe(params => {
      this.pk = params['pk'];
    });
  }

  customSubmit(value) {
    this.loader.open();
<<<<<<< HEAD

    return this.rest.post(this.resource_name + "/" + this.pk + "/rekey/",
      { body: JSON.stringify({ passphrase: value.passphrase }) }).subscribe((restPostResp) => {
=======
    this.ws.call('pool.rekey', [parseInt(this.pk), {'admin_password': value.passphrase}])
      .subscribe((res) => {
>>>>>>> 957331a8
        this.loader.close();
        this.snackBar.open(T('Successfully re-keyed pool ') + value.name, T("Close"), {
          duration: 5000,
        });
<<<<<<< HEAD
        let dialogRef = this.mdDialog.open(DownloadKeyModalDialog, { disableClose: true });
=======
        let dialogRef = this.mdDialog.open(DownloadKeyModalDialog, {disableClose:true});
>>>>>>> 957331a8
        dialogRef.componentInstance.volumeId = this.pk;
        dialogRef.afterClosed().subscribe(result => {
          this.router.navigate(new Array('/').concat(
            this.route_success));
        });
<<<<<<< HEAD
      }, (res) => {
        this.loader.close();
        this.dialogService.errorReport(T("Error re-keying pool"), res.error, res.trace.formatted);
      });
=======
        (err) => {
          this.loader.close();
          this.dialogService.errorReport(T("Error re-keying pool"), res.error, res.trace.formatted);
        };
      });


>>>>>>> 957331a8
  }

}<|MERGE_RESOLUTION|>--- conflicted
+++ resolved
@@ -1,19 +1,9 @@
 import { Component } from '@angular/core';
 import { ActivatedRoute, Router } from '@angular/router';
-<<<<<<< HEAD
-=======
-import * as _ from 'lodash';
-
-import { WebSocketService } from '../../../../services/';
-import {
-  FieldConfig
-} from '../../../common/entity/entity-form/models/field-config.interface';
-import { DialogService } from 'app/services/dialog.service';
->>>>>>> 957331a8
 import { MatSnackBar, MatDialog } from '@angular/material';
 
 import * as _ from 'lodash';
-import { RestService, WebSocketService, AppLoaderService, DialogService } from '../../../../services/';
+import { WebSocketService, AppLoaderService, DialogService } from '../../../../services/';
 import { FieldConfig } from '../../../common/entity/entity-form/models/field-config.interface';
 import { Formconfiguration } from 'app/pages/common/entity/entity-form/entity-form.component';
 import { DownloadKeyModalDialog } from '../../../../components/common/dialog/downloadkey/downloadkey-dialog.component';
@@ -50,41 +40,28 @@
       type: 'input',
       inputType: 'password',
       name: 'passphrase',
+      label: helptext.rekey_password_label,
       placeholder: helptext.rekey_password_placeholder,
       tooltip: helptext.rekey_password_tooltip,
       validation: helptext.rekey_password_validation,
       required: true
     }
   ];
-  pk: any;
 
   resourceTransformIncomingRestData(data: any): any {
     return data;
   };
 
+  pk: any;
   constructor(
-<<<<<<< HEAD
     protected router: Router,
     protected route: ActivatedRoute,
-    protected rest: RestService,
     protected ws: WebSocketService,
     protected dialogService: DialogService,
     protected loader: AppLoaderService,
     protected snackBar: MatSnackBar,
     protected mdDialog: MatDialog
   ) { }
-=======
-      protected router: Router,
-      protected route: ActivatedRoute,
-      protected ws: WebSocketService,
-      protected _injector: Injector,
-      protected _appRef: ApplicationRef,
-      protected dialogService: DialogService,
-      protected loader: AppLoaderService,
-      protected snackBar: MatSnackBar,
-      protected mdDialog: MatDialog
-  ) {}
->>>>>>> 957331a8
 
   preInit(entityForm: any) {
     this.route.params.subscribe(params => {
@@ -94,42 +71,23 @@
 
   customSubmit(value) {
     this.loader.open();
-<<<<<<< HEAD
-
-    return this.rest.post(this.resource_name + "/" + this.pk + "/rekey/",
-      { body: JSON.stringify({ passphrase: value.passphrase }) }).subscribe((restPostResp) => {
-=======
-    this.ws.call('pool.rekey', [parseInt(this.pk), {'admin_password': value.passphrase}])
-      .subscribe((res) => {
->>>>>>> 957331a8
-        this.loader.close();
-        this.snackBar.open(T('Successfully re-keyed pool ') + value.name, T("Close"), {
-          duration: 5000,
-        });
-<<<<<<< HEAD
-        let dialogRef = this.mdDialog.open(DownloadKeyModalDialog, { disableClose: true });
-=======
-        let dialogRef = this.mdDialog.open(DownloadKeyModalDialog, {disableClose:true});
->>>>>>> 957331a8
-        dialogRef.componentInstance.volumeId = this.pk;
-        dialogRef.afterClosed().subscribe(result => {
-          this.router.navigate(new Array('/').concat(
-            this.route_success));
-        });
-<<<<<<< HEAD
-      }, (res) => {
-        this.loader.close();
-        this.dialogService.errorReport(T("Error re-keying pool"), res.error, res.trace.formatted);
-      });
-=======
+    this.ws.call('pool.rekey', [parseInt(this.pk), { 'admin_password': value.passphrase }])
+      .subscribe(
+        (res) => {
+          this.loader.close();
+          this.snackBar.open(T('Successfully re-keyed pool ') + value.name, T("Close"), {
+            duration: 5000,
+          });
+          let dialogRef = this.mdDialog.open(DownloadKeyModalDialog, { disableClose: true });
+          dialogRef.componentInstance.volumeId = this.pk;
+          dialogRef.afterClosed().subscribe(result => {
+            this.router.navigate(new Array('/').concat(
+              this.route_success));
+          });
+        },
         (err) => {
           this.loader.close();
-          this.dialogService.errorReport(T("Error re-keying pool"), res.error, res.trace.formatted);
-        };
-      });
-
-
->>>>>>> 957331a8
+          this.dialogService.errorReport(T("Error re-keying pool"), err.error, err.trace.formatted);
+        });
   }
-
 }