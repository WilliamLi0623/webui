--- conflicted
+++ resolved
@@ -230,7 +230,6 @@
 
     // Get preferred list of columns from pref service
     const preferredCols = this.prefService.preferences.tableDisplayedColumns;
-<<<<<<< HEAD
 
     // No preferences set for any table, show 'default' configuration
     if (preferredCols.length === 0) {
@@ -249,27 +248,6 @@
         }
       });
     }
-
-=======
-
-    // No preferences set for any table, show 'default' configuration
-    if (preferredCols.length === 0) {
-      this.conf.columns = this.originalConfColumns;  
-    } else {
-      preferredCols.forEach((i) => {
-        let match = 0;
-        // If preferred columns have been set for THIS table...
-        if (i.title === this.title) {
-          this.conf.columns = i.cols;
-          match++;
-        }
-        // If no preferred columns for THIS table, show 'default' configuration
-        if (match === 0) {
-          this.conf.columns = this.originalConfColumns;
-        }
-      });
-    }
->>>>>>> f71f4571
 
     this.displayedColumns.push("action");
     if (this.conf.changeEvent) {
