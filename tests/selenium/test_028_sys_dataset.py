# Author: Rishabh Chauhan
# License: BSD
# Location for tests  of FreeNAS new GUI
# Test case count: 1

import sys
import os
cwd = str(os.getcwd())
sys.path.append(cwd)
from function import take_screenshot


skip_mesages = "Skipping first run"
script_name = os.path.basename(__file__).partition('.')[0]

xpaths = {
<<<<<<< HEAD
    'navSystem': '//div[3]/mat-list-item/div/a/mat-icon[2]',
    'submenuSysdataset': "//a[contains(text(),'System Dataset')]",
    'breadcrumbBar1': "//div[@id='breadcrumb-bar']/ul/li/a",
    'breadcrumbBar2': "//*[@id='breadcrumb-bar']/ul/li[2]/a"
=======
    'navSystem': "//span[contains(.,'System')]",
    'submenuSysdataset': "//a[contains(.,'System Dataset')]",
    'breadcrumbBar': "//*[@id='breadcrumb-bar']/ul/li[2]/a"
>>>>>>> 2fdf0da3
}


def test_01_nav_system_dataset(wb_driver):
    wb_driver.find_element_by_xpath(xpaths['submenuSysdataset']).click()
    # get the ui element
    ui_element = wb_driver.find_element_by_xpath(xpaths['breadcrumbBar2'])
    # get the weather data
    page_data = ui_element.text
    # assert response
    assert "System Dataset" in page_data, page_data
    # taking screenshot
    test_name = sys._getframe().f_code.co_name
    take_screenshot(wb_driver, script_name, test_name)<|MERGE_RESOLUTION|>--- conflicted
+++ resolved
@@ -14,16 +14,10 @@
 script_name = os.path.basename(__file__).partition('.')[0]
 
 xpaths = {
-<<<<<<< HEAD
-    'navSystem': '//div[3]/mat-list-item/div/a/mat-icon[2]',
-    'submenuSysdataset': "//a[contains(text(),'System Dataset')]",
+    'navSystem': "//span[contains(.,'System')]",
+    'submenuSysdataset': "//a[contains(.,'System Dataset')]",
     'breadcrumbBar1': "//div[@id='breadcrumb-bar']/ul/li/a",
     'breadcrumbBar2': "//*[@id='breadcrumb-bar']/ul/li[2]/a"
-=======
-    'navSystem': "//span[contains(.,'System')]",
-    'submenuSysdataset': "//a[contains(.,'System Dataset')]",
-    'breadcrumbBar': "//*[@id='breadcrumb-bar']/ul/li[2]/a"
->>>>>>> 2fdf0da3
 }
 
 
