import {
  Component, Output, EventEmitter, OnInit, OnDestroy,
} from '@angular/core';
import { MatDialog } from '@angular/material/dialog';
import { MatDialogRef } from '@angular/material/dialog/dialog-ref';
import { Router } from '@angular/router';
import { UntilDestroy, untilDestroyed } from '@ngneat/until-destroy';
import { TranslateService } from '@ngx-translate/core';
import * as _ from 'lodash';
import { Subscription } from 'rxjs';
import { filter } from 'rxjs/operators';
import { appImagePlaceholder, ixChartApp } from 'app/constants/catalog.constants';
import { CommonUtils } from 'app/core/classes/common-utils';
import { CoreService } from 'app/core/services/core-service/core.service';
import { ChartReleaseStatus } from 'app/enums/chart-release-status.enum';
import helptext from 'app/helptext/apps/apps';
import { UpgradeSummary } from 'app/interfaces/application.interface';
import { CoreEvent } from 'app/interfaces/events';
import { DialogFormConfiguration } from 'app/pages/common/entity/entity-dialog/dialog-form-configuration.interface';
import { EntityDialogComponent } from 'app/pages/common/entity/entity-dialog/entity-dialog.component';
import { EmptyConfig, EmptyType } from 'app/pages/common/entity/entity-empty/entity-empty.component';
import { EntityJobComponent } from 'app/pages/common/entity/entity-job/entity-job.component';
import { EntityUtils } from 'app/pages/common/entity/utils';
import { AppLoaderService } from 'app/services/app-loader/app-loader.service';
import { DialogService, SystemGeneralService, WebSocketService } from 'app/services/index';
import { ModalService } from 'app/services/modal.service';
import { ApplicationsService } from '../applications.service';
import { ChartEventsDialog } from '../dialogs/chart-events/chart-events-dialog.component';
import { ChartFormComponent } from '../forms/chart-form.component';

@UntilDestroy()
@Component({
  selector: 'app-charts',
  templateUrl: './chart-releases.component.html',
  styleUrls: ['../applications.component.scss'],
})

export class ChartReleasesComponent implements OnInit, OnDestroy {
  @Output() updateTab = new EventEmitter();

  filteredChartItems: any[] = [];
  filterString = '';

  chartItems: any = {};
  @Output() switchTab = new EventEmitter<string>();

  private dialogRef: MatDialogRef<EntityJobComponent>;
  ixIcon = 'assets/images/ix-original.png';
  private rollbackChartName: string;

  protected utils: CommonUtils;
  private chartReleaseChangedListener: Subscription;

  private selectedAppName: string;
  private podList: string[] = [];
  private podDetails: Record<string, string[]> = {};
  imagePlaceholder = appImagePlaceholder;

  emptyPageConf: EmptyConfig = {
    type: EmptyType.loading,
    large: true,
    title: helptext.message.loading,
    button: {
      label: 'View Catalog',
      action: this.viewCatalog.bind(this),
    },
  };

  rollBackChart: DialogFormConfiguration = {
    title: helptext.charts.rollback_dialog.title,
    fieldConfig: [{
      type: 'input',
      name: 'item_version',
      placeholder: helptext.charts.rollback_dialog.version.placeholder,
      tooltip: helptext.charts.rollback_dialog.version.tooltip,
      required: true,
    }, {
      type: 'checkbox',
      name: 'rollback_snapshot',
      placeholder: helptext.charts.rollback_dialog.snapshot.placeholder,
      tooltip: helptext.charts.rollback_dialog.snapshot.tooltip,
    }, {
      type: 'checkbox',
      name: 'force',
      placeholder: helptext.charts.rollback_dialog.force.placeholder,
      tooltip: helptext.charts.rollback_dialog.force.tooltip,
    }],
    method_ws: 'chart.release.rollback',
    saveButtonText: helptext.charts.rollback_dialog.action,
    customSubmit: this.doRollback,
    parent: this,
  };

  choosePod: DialogFormConfiguration = {
    title: helptext.podConsole.choosePod.title,
    fieldConfig: [{
      type: 'select',
      name: 'pods',
      placeholder: helptext.podConsole.choosePod.placeholder,
      required: true,
    }, {
      type: 'select',
      name: 'containers',
      placeholder: helptext.podConsole.chooseConatiner.placeholder,
      required: true,
    }, {
      type: 'input',
      name: 'command',
      placeholder: helptext.podConsole.chooseCommand.placeholder,
      value: '/bin/bash',
    }],
    saveButtonText: helptext.podConsole.choosePod.action,
    customSubmit: this.doPodSelect,
    afterInit: this.afterShellDialogInit,
    parent: this,
  };

  choosePodForLogs: DialogFormConfiguration = {
    title: helptext.podLogs.title,
    fieldConfig: [{
      type: 'select',
      name: 'pods',
      placeholder: helptext.podLogs.choosePod.placeholder,
      required: true,
    }, {
      type: 'select',
      name: 'containers',
      placeholder: helptext.podLogs.chooseConatiner.placeholder,
      required: true,
    }, {
      type: 'input',
      name: 'tail_lines',
      placeholder: helptext.podLogs.tailLines.placeholder,
      value: 500,
      required: true,
    }],
    saveButtonText: helptext.podConsole.choosePod.action,
    customSubmit: this.doPodSelectForLogs,
    afterInit: this.afterLogsDialogInit,
    parent: this,
  };

  readonly ChartReleaseStatus = ChartReleaseStatus;

  constructor(private mdDialog: MatDialog, private appLoaderService: AppLoaderService,
    private dialogService: DialogService, private translate: TranslateService,
    private appService: ApplicationsService, private modalService: ModalService,
    private sysGeneralService: SystemGeneralService, private router: Router,
    private core: CoreService, protected ws: WebSocketService) { }

  ngOnInit(): void {
    this.utils = new CommonUtils();
    this.addChartReleaseChangedEventListner();
  }

  ngOnDestroy(): void {
    if (this.chartReleaseChangedListener) {
      this.ws.unsubscribe(this.chartReleaseChangedListener);
    }
  }

  onToolbarAction(evt: CoreEvent): void {
    if (evt.data.event_control == 'filter') {
      this.filterString = evt.data.filter;
      this.filerChartItems();
    } else if (evt.data.event_control == 'bulk') {
      this.onBulkAction(evt.data.bulk.value);
    }
  }

  viewCatalog(): void {
    this.updateTab.emit({ name: 'SwitchTab', value: 0 });
  }

  showLoadStatus(type: EmptyType): void {
    let title = '';
    let message;

    switch (type) {
      case EmptyType.loading:
        title = helptext.message.loading;
        break;
      case EmptyType.first_use:
        title = helptext.message.not_configured;
        break;
      case EmptyType.no_search_results:
        title = helptext.message.no_search_result;
        break;
      case EmptyType.no_page_data:
        title = helptext.message.no_installed;
        message = helptext.message.no_installed_message;
        break;
      case EmptyType.errors:
        title = helptext.message.not_running;
        break;
    }

    this.emptyPageConf.type = type;
    this.emptyPageConf.title = title;
    this.emptyPageConf.message = message;
  }

  getChartItems(): any {
    return Object.values(this.chartItems);
  }

  addChartReleaseChangedEventListner(): void {
    this.chartReleaseChangedListener = this.ws.subscribe('chart.release.query').pipe(untilDestroyed(this)).subscribe((evt) => {
      const app = this.chartItems[evt.id];

      if (app && evt && evt.fields) {
        app.status = evt.fields.status;
        app.version = evt.fields.chart_metadata.version;
        app.count = `${evt.fields.pod_status.available}/${evt.fields.pod_status.desired}`;
        app.desired = evt.fields.pod_status.desired;
        app.catalog = evt.fields.catalog;
        app.update_available = evt.fields.update_available;
        app.container_images_update_available = evt.fields.container_images_update_available;
        app.human_version = evt.fields.human_version;
        app.human_latest_version = evt.fields.human_latest_version;
        app.latest_version = evt.fields.chart_metadata.latest_chart_version;
        app.repository = evt.fields.config.image.repository;
        app.tag = evt.fields.config.image.tag;
        app.portal = evt.fields.portals && evt.fields.portals.web_portal ? evt.fields.portals.web_portal[0] : '';
        app.history = !(_.isEmpty(evt.fields.history));

        const ports: any[] = [];
        if (evt.fields.used_ports) {
          evt.fields.used_ports.forEach((item: any) => {
            ports.push(`${item.port}\\${item.protocol}`);
          });
          app['used_ports'] = ports.join(', ');
        }
      }
    });
  }

  refreshChartReleases(): void {
    this.chartItems = {};
    this.filerChartItems();
    this.showLoadStatus(EmptyType.loading);
    setTimeout(() => {
      this.updateChartReleases();
    }, 1000);
  }

  updateChartReleases(): void {
    this.appService.getKubernetesConfig().pipe(untilDestroyed(this)).subscribe((res) => {
      if (!res.pool) {
        this.chartItems = {};
        this.showLoadStatus(EmptyType.first_use);
      } else {
        this.appService.getKubernetesServiceStarted().pipe(untilDestroyed(this)).subscribe((res) => {
          if (!res) {
            this.chartItems = {};
            this.showLoadStatus(EmptyType.errors);
          } else {
            this.appService.getChartReleases().pipe(untilDestroyed(this)).subscribe((charts) => {
              this.chartItems = {};

              charts.forEach((chart) => {
                const chartObj = {
                  name: chart.name,
                  catalog: chart.catalog,
                  catalog_train: chart.catalog_train,
                  status: chart.status,
                  version: chart.chart_metadata.version,
                  human_version: chart.human_version,
                  human_latest_version: chart.human_latest_version,
                  container_images_update_available: chart.container_images_update_available,
                  latest_version: chart.chart_metadata.latest_chart_version,
                  description: chart.chart_metadata.description,
                  update_available: chart.update_available,
                  chart_name: chart.chart_metadata.name,
                  repository: chart.config.image.repository,
                  tag: chart.config.image.tag,
                  portal: chart.portals && chart.portals.web_portal ? chart.portals.web_portal[0] : '',
                  id: chart.chart_metadata.name,
                  icon: chart.chart_metadata.icon ? chart.chart_metadata.icon : this.ixIcon,
                  count: `${chart.pod_status.available}/${chart.pod_status.desired}`,
                  desired: chart.pod_status.desired,
                  history: !(_.isEmpty(chart.history)),
                  selected: false,
                };

                const ports: string[] = [];
                if (chart.used_ports) {
                  chart.used_ports.forEach((item) => {
                    ports.push(`${item.port}\\${item.protocol}`);
                  });
                  (chartObj as any)['used_ports'] = ports.join(', ');
                  this.chartItems[chartObj.name] = chartObj;
                }
              });

              this.filerChartItems();
            });
          }
        });
      }
    });
  }

  refreshStatus(name: string): void {
    this.appService.getChartReleases(name).pipe(untilDestroyed(this)).subscribe((releases) => {
      const item = this.chartItems[name];
      if (item) {
        item.status = releases[0].status;
        if (item.status === ChartReleaseStatus.Deploying) {
          setTimeout(() => {
            this.refreshStatus(name);
          }, 3000);
        }
      }
    });
  }

  start(name: string): void {
    this.appService.setReplicaCount(name, 1).pipe(untilDestroyed(this)).subscribe(() => {
      this.refreshStatus(name);
    });
  }

  stop(name: string): void {
    this.appService.setReplicaCount(name, 0).pipe(untilDestroyed(this)).subscribe(() => {
      this.refreshStatus(name);
    });
  }

  portal(portal: string): void {
    window.open(portal);
  }

  update(name: string): void {
    const catalogApp = this.chartItems[name];
    this.appLoaderService.open();
    this.appService.getUpgradeSummary(name).pipe(untilDestroyed(this)).subscribe((res: UpgradeSummary) => {
      this.appLoaderService.close();
      let msg = `<div><strong>${helptext.charts.upgrade_dialog.currentVersion}:</strong> ${catalogApp.human_version}`;
      msg += `<div><strong>${helptext.charts.upgrade_dialog.versionToUpgrade}:</strong> ${res.latest_human_version}`;
      msg += `<div><strong>${helptext.charts.upgrade_dialog.images}:</strong></div>`;
      if (Object.keys(res.container_images_to_update).length > 0) {
        for (const key in res.container_images_to_update) {
          msg += `<div>${key}</div>`;
        }
      } else {
        msg += `${helptext.charts.upgrade_dialog.noImageUpdate}`;
      }
      msg += `<div><strong>${helptext.charts.upgrade_dialog.changeLog}</strong></div>`;
      if (res.changelog) {
        msg += res.changelog;
      } else {
        msg += helptext.charts.upgrade_dialog.noChangeLogMsg;
      }
      this.dialogService.confirm({
<<<<<<< HEAD
        title: `${helptext.charts.upgrade_dialog.title} ${name}`,
        message: msg,
      }).pipe(untilDestroyed(this)).subscribe((res: boolean) => {
        if (res) {
          this.dialogRef = this.mdDialog.open(EntityJobComponent, {
            data: {
              title: (
                helptext.charts.upgrade_dialog.job),
            },
          });
          this.dialogRef.componentInstance.setCall('chart.release.upgrade', [name]);
          this.dialogRef.componentInstance.submit();
          this.dialogRef.componentInstance.success.pipe(untilDestroyed(this)).subscribe(() => {
            this.dialogService.closeAllDialogs();
          });
        }
=======
        title: helptext.charts.upgrade_dialog.title + res.latest_human_version,
        message: res.changelog,
      }).pipe(
        filter(Boolean),
        untilDestroyed(this),
      ).subscribe(() => {
        this.dialogRef = this.mdDialog.open(EntityJobComponent, {
          data: {
            title: helptext.charts.upgrade_dialog.job,
          },
        });
        this.dialogRef.componentInstance.setCall('chart.release.upgrade', [name]);
        this.dialogRef.componentInstance.submit();
        this.dialogRef.componentInstance.success.pipe(untilDestroyed(this)).subscribe(() => {
          this.dialogService.closeAllDialogs();
        });
        this.dialogRef.componentInstance.failure.pipe(untilDestroyed(this)).subscribe((error) => {
          this.dialogService.closeAllDialogs();
          new EntityUtils().handleWSError(this, error, this.dialogService);
        });
>>>>>>> 67d4d36a
      });
    });
  }

  rollback(name: string): void {
    this.rollbackChartName = name;
    this.dialogService.dialogForm(this.rollBackChart, true);
  }

  doRollback(entityDialog: EntityDialogComponent<this>): void {
    const self = entityDialog.parent;
    const form = entityDialog.formGroup.controls;
    const payload = {
      item_version: form['item_version'].value,
      rollback_snapshot: form['rollback_snapshot'].value,
      force: form['force'].value,
    };
    self.dialogRef = self.mdDialog.open(EntityJobComponent, {
      data: {
        title: (
          helptext.charts.rollback_dialog.job),
      },
      disableClose: true,
    });
    self.dialogRef.componentInstance.setCall('chart.release.rollback', [self.rollbackChartName, payload]);
    self.dialogRef.componentInstance.submit();
    self.dialogRef.componentInstance.success.pipe(untilDestroyed(this)).subscribe(() => {
      self.dialogService.closeAllDialogs();
    });
  }

  edit(name: string): void {
    const catalogApp = this.chartItems[name];
    const chartFormComponent = new ChartFormComponent(
      this.mdDialog,
      this.dialogService,
      this.modalService,
      this.appService,
    );
    if (catalogApp.chart_name == ixChartApp) {
      chartFormComponent.setTitle(helptext.launch);
    } else {
      chartFormComponent.setTitle(catalogApp.chart_name);
    }
    this.modalService.open('slide-in-form', chartFormComponent, name);
  }

  getSelectedItems(): any[] {
    const selectedItems: any[] = [];
    this.filteredChartItems.forEach((element) => {
      if (element.selected) {
        selectedItems.push(element.name);
      }
    });
    return selectedItems;
  }

  checkAll(checkedItems: any[]): void {
    let selectAll = true;
    if (checkedItems.length == this.filteredChartItems.length) {
      selectAll = false;
    }

    this.filteredChartItems.forEach((item) => {
      item.selected = selectAll;
    });

    this.refreshToolbarMenus();
  }

  onBulkAction(actionName: string): void {
    const checkedItems = this.getSelectedItems();

    if (actionName === 'select_all') {
      this.checkAll(checkedItems);
    } else if (checkedItems.length > 0) {
      if (actionName === 'delete') {
        this.bulkDelete(checkedItems);
      } else {
        checkedItems.forEach((name) => {
          switch (actionName) {
            case 'start':
              this.start(name);
              break;
            case 'stop':
              this.stop(name);
              break;
          }
        });

        this.translate.get(helptext.bulkActions.finished).pipe(untilDestroyed(this)).subscribe((msg) => {
          this.dialogService.Info(helptext.bulkActions.success, msg,
            '500px', 'info', true);
        });
      }
    } else {
      this.translate.get(helptext.bulkActions.no_selected).pipe(untilDestroyed(this)).subscribe((msg) => {
        this.dialogService.errorReport(helptext.bulkActions.error, msg);
      });
    }
  }

  delete(name: string): void {
    this.translate.get(helptext.charts.delete_dialog.msg).pipe(untilDestroyed(this)).subscribe((msg) => {
      this.dialogService.confirm(helptext.charts.delete_dialog.title, msg + name + '?')
        .pipe(untilDestroyed(this)).subscribe((res: boolean) => {
          if (res) {
            this.dialogRef = this.mdDialog.open(EntityJobComponent, {
              data: {
                title: (
                  helptext.charts.delete_dialog.job),
              },
              disableClose: true,
            });
            this.dialogRef.componentInstance.setCall('chart.release.delete', [name]);
            this.dialogRef.componentInstance.submit();
            this.dialogRef.componentInstance.success.pipe(untilDestroyed(this)).subscribe(() => {
              this.dialogService.closeAllDialogs();
              this.refreshChartReleases();
            });
          }
        });
    });
  }

  bulkDelete(names: string[]): void {
    const name = names.join(',');
    this.translate.get(helptext.charts.delete_dialog.msg).pipe(untilDestroyed(this)).subscribe((msg) => {
      this.dialogService.confirm({
        title: helptext.charts.delete_dialog.title,
        message: msg + name + '?',
      }).pipe(untilDestroyed(this)).subscribe((wasConfirmed) => {
        if (!wasConfirmed) {
          return;
        }

        this.dialogRef = this.mdDialog.open(EntityJobComponent, {
          data: {
            title: helptext.charts.delete_dialog.job,
          },
          disableClose: true,
        });
        this.dialogRef.componentInstance.setCall('core.bulk', ['chart.release.delete', names.map((item) => [item])]);
        this.dialogRef.componentInstance.submit();
        this.dialogRef.componentInstance.success.pipe(untilDestroyed(this)).subscribe((res: any) => {
          this.dialogService.closeAllDialogs();
          let message = '';
          for (let i = 0; i < res.result.length; i++) {
            if (res.result[i].error != null) {
              message = message + '<li>' + res.result[i].error + '</li>';
            }
          }

          if (message !== '') {
            message = '<ul>' + message + '</ul>';
            this.dialogService.errorReport(helptext.bulkActions.title, message);
          }
          this.modalService.close('slide-in-form');
          this.refreshChartReleases();
        });
      });
    });
  }

  filerChartItems(): void {
    if (this.filterString) {
      this.filteredChartItems = this.getChartItems().filter((chart: any) => {
        return chart.name.toLowerCase().indexOf(this.filterString.toLocaleLowerCase()) > -1;
      });
    } else {
      this.filteredChartItems = this.getChartItems();
    }

    if (this.filteredChartItems.length == 0) {
      if (this.filterString) {
        this.showLoadStatus(EmptyType.no_search_results);
      } else {
        this.showLoadStatus(EmptyType.no_page_data);
      }
    }

    this.refreshToolbarMenus();
  }

  openShell(name: string): void {
    this.podList = [];
    this.podDetails = {};
    this.selectedAppName = name;
    this.appLoaderService.open();
    this.ws.call('chart.release.pod_console_choices', [this.selectedAppName]).pipe(untilDestroyed(this)).subscribe((res) => {
      this.appLoaderService.close();
      this.podDetails = { ...res };
      this.podList = Object.keys(this.podDetails);
      if (this.podList.length == 0) {
        this.dialogService.confirm(helptext.podConsole.nopod.title, helptext.podConsole.nopod.message, true, 'Close', false, null, null, null, null, true);
      } else {
        this.choosePod.fieldConfig[0].value = this.podList[0];
        this.choosePod.fieldConfig[0].options = this.podList.map((item) => ({
          label: item,
          value: item,
        }));
        this.choosePod.fieldConfig[1].value = this.podDetails[this.podList[0]][0];
        this.choosePod.fieldConfig[1].options = this.podDetails[this.podList[0]].map((item: any) => ({
          label: item,
          value: item,
        }));
        this.dialogService.dialogForm(this.choosePod, true);
      }
    }, () => {
      this.appLoaderService.close();
    });
  }

  openLogs(name: string): void {
    this.podList = [];
    this.podDetails = {};
    this.selectedAppName = name;
    this.appLoaderService.open();
    this.ws.call('chart.release.pod_console_choices', [this.selectedAppName]).pipe(untilDestroyed(this)).subscribe((res) => {
      this.appLoaderService.close();
      this.podDetails = { ...res };
      this.podList = Object.keys(this.podDetails);
      if (this.podList.length == 0) {
        this.dialogService.confirm(helptext.podConsole.nopod.title, helptext.podConsole.nopod.message, true, 'Close', false, null, null, null, null, true);
      } else {
        this.choosePodForLogs.fieldConfig[0].value = this.podList[0];
        this.choosePodForLogs.fieldConfig[0].options = this.podList.map((item) => ({
          label: item,
          value: item,
        }));
        this.choosePodForLogs.fieldConfig[1].value = this.podDetails[this.podList[0]][0];
        this.choosePodForLogs.fieldConfig[1].options = this.podDetails[this.podList[0]].map((item) => ({
          label: item,
          value: item,
        }));
        this.dialogService.dialogForm(this.choosePodForLogs, true);
      }
    }, () => {
      this.appLoaderService.close();
    });
  }

  doPodSelect(entityDialog: EntityDialogComponent<this>): void {
    const self = entityDialog.parent;
    const pod = entityDialog.formGroup.controls['pods'].value;
    const command = entityDialog.formGroup.controls['command'].value;
    self.router.navigate(new Array('/apps/1/shell/').concat([self.selectedAppName, pod, command]));
    self.dialogService.closeAllDialogs();
  }

  doPodSelectForLogs(entityDialog: EntityDialogComponent<this>): void {
    const self = entityDialog.parent;
    const pod = entityDialog.formGroup.controls['pods'].value;
    const container = entityDialog.formGroup.controls['containers'].value;
    const tailLines = entityDialog.formGroup.controls['tail_lines'].value;
    self.router.navigate(new Array('/apps/1/logs/').concat([self.selectedAppName, pod, container, tailLines]));
    self.dialogService.closeAllDialogs();
  }

  afterShellDialogInit(entityDialog: any): void {
    const self = entityDialog.parent;
    entityDialog.formGroup.controls['pods'].valueChanges.pipe(untilDestroyed(this)).subscribe((value: any) => {
      const containers = self.podDetails[value];
      const containerFC = _.find(entityDialog.fieldConfig, { name: 'containers' });
      containerFC.options = containers.map((item: any) => ({
        label: item,
        value: item,
      }));
      entityDialog.formGroup.controls['containers'].setValue(containers[0]);
    });
  }

  afterLogsDialogInit(entityDialog: any): void {
    const self = entityDialog.parent;
    entityDialog.formGroup.controls['pods'].valueChanges.pipe(untilDestroyed(this)).subscribe((value: any) => {
      const containers = self.podDetails[value];
      const containerFC = _.find(entityDialog.fieldConfig, { name: 'containers' });
      containerFC.options = containers.map((item: any) => ({
        label: item,
        value: item,
      }));
      entityDialog.formGroup.controls['containers'].setValue(containers[0]);
    });
  }

  showChartEvents(name: string): void {
    const catalogApp = this.chartItems[name];
    if (catalogApp) {
      this.mdDialog.open(ChartEventsDialog, {
        width: '686px',
        maxWidth: '686px',
        data: catalogApp,
        disableClose: false,
      });
    }
  }

  // On click checkbox
  onChangeCheck(): void {
    this.refreshToolbarMenus();
  }

  // Refresh Toolbar menus
  refreshToolbarMenus(): void {
    const isSelectedOneMore: boolean = this.getSelectedItems().length > 0;
    const isSelectedAll = !this.filteredChartItems.find((item) => !item.selected);
    this.updateTab.emit({ name: 'UpdateToolbar', value: isSelectedOneMore, isSelectedAll });
  }
}<|MERGE_RESOLUTION|>--- conflicted
+++ resolved
@@ -353,26 +353,8 @@
         msg += helptext.charts.upgrade_dialog.noChangeLogMsg;
       }
       this.dialogService.confirm({
-<<<<<<< HEAD
         title: `${helptext.charts.upgrade_dialog.title} ${name}`,
         message: msg,
-      }).pipe(untilDestroyed(this)).subscribe((res: boolean) => {
-        if (res) {
-          this.dialogRef = this.mdDialog.open(EntityJobComponent, {
-            data: {
-              title: (
-                helptext.charts.upgrade_dialog.job),
-            },
-          });
-          this.dialogRef.componentInstance.setCall('chart.release.upgrade', [name]);
-          this.dialogRef.componentInstance.submit();
-          this.dialogRef.componentInstance.success.pipe(untilDestroyed(this)).subscribe(() => {
-            this.dialogService.closeAllDialogs();
-          });
-        }
-=======
-        title: helptext.charts.upgrade_dialog.title + res.latest_human_version,
-        message: res.changelog,
       }).pipe(
         filter(Boolean),
         untilDestroyed(this),
@@ -391,7 +373,6 @@
           this.dialogService.closeAllDialogs();
           new EntityUtils().handleWSError(this, error, this.dialogService);
         });
->>>>>>> 67d4d36a
       });
     });
   }
