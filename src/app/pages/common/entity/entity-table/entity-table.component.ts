--- conflicted
+++ resolved
@@ -201,14 +201,12 @@
     } else {
       this.getFunction = this.rest.get(this.conf.resource_name, options);
     }
-    // this.loader.open();
+
     this.busy =
-<<<<<<< HEAD
       this.getFunction.subscribe((res)=>{
         this.handleData(res);
-        // this.loader.close();
       });
-=======
+
       this.getFunction.subscribe(
         (res) => {
           this.handleData(res);
@@ -222,8 +220,6 @@
           }
         }
       );
-
->>>>>>> 95dc43f4
   }
 
   handleData(res): any {
