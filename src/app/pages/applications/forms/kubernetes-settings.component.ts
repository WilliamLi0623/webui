--- conflicted
+++ resolved
@@ -114,18 +114,6 @@
   ) { }
 
   async prerequisite(): Promise<boolean> {
-<<<<<<< HEAD
-=======
-    const setPoolControl$ = this.appService.getPoolList().pipe(
-      tap((pools) => {
-        const poolControl: FormSelectConfig = _.find(this.fieldSets[0].config, { name: 'pool' });
-        pools.forEach((pool) => {
-          poolControl.options.push({ label: pool.name, value: pool.name });
-        });
-      }),
-    );
-
->>>>>>> 5d607ae8
     const setNodeIpControl$ = this.appService.getBindIPChoices().pipe(
       tap((ips) => {
         const nodeIpControl: FormSelectConfig = _.find(this.fieldSets[0].config, { name: 'node_ip' });
