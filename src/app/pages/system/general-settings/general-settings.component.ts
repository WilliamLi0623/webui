--- conflicted
+++ resolved
@@ -127,11 +127,7 @@
     private ixModalService: IxModalService,
     private storage: StorageService,
     private http: HttpClient,
-<<<<<<< HEAD
-    private translateService: TranslateService,
-=======
     private translate: TranslateService,
->>>>>>> 2a0bdae5
   ) { }
 
   ngOnInit(): void {
@@ -260,13 +256,9 @@
         this.modalService.openInSlideIn(NtpServerFormComponent, id);
         break;
       default:
-<<<<<<< HEAD
-        const localizationFormModal = this.ixModalService.open(LocalizationFormComponent, this.translateService.instant('Localization Settings'));
+        const localizationFormModal = this.ixModalService.open(LocalizationFormComponent, this.translate.instant('Localization Settings'));
         localizationFormModal.setupForm(this.localizationSettings);
-=======
-        this.ixModalService.open(LocalizationForm2Component, T('Localization Settings'));
         break;
->>>>>>> 2a0bdae5
     }
     this.sysGeneralService.sendConfigData(this.configData);
   }
