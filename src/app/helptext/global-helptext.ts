--- conflicted
+++ resolved
@@ -4,20 +4,14 @@
     copyright_year: '2019',
     dockerhost: T('Docker Host'),
 
-<<<<<<< HEAD
     ctrlr: T('TrueNAS controller'),
     ctrlrs: T('TrueNAS controllers'),
     Ctrlr: T('TrueNAS Controller'),
     Ctrlrs: T('TrueNAS Controllers'),
     thisCtlr: T('This Controller'),
-    unknownCtrl: T('The active controller cannot be detected.')
-=======
-    ctrlr: 'TrueNAS controller',
-    ctrlrs: 'TrueNAS controllers',
-    Ctrlr: 'TrueNAS Controller',
-    Ctrlrs: 'TrueNAS Controllers',
+    unknownCtrl: T('The active controller cannot be detected.'),
 
-    legacyUIWarning: T('The legacy user interface is deprecated. \
+    legacyUIWarning: T('The legacy user interface is deprecated.\
  All management should be performed through the new user interface.')
->>>>>>> 672b3020
+
 }