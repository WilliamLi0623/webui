--- conflicted
+++ resolved
@@ -1,10 +1,5 @@
-<<<<<<< HEAD
-import {Injectable} from "@angular/core";
-import {FormControl, FormGroup, FormArray} from "@angular/forms";
-=======
-import { Injectable } from '@angular/core';
-import { FormControl, FormGroup } from '@angular/forms';
->>>>>>> 1193daa1
+import { Injectable } from "@angular/core";
+import { FormControl, FormGroup, FormArray } from "@angular/forms";
 
 import { FieldConfig } from '../models/field-config.interface';
 import {
@@ -77,28 +72,6 @@
         if (control) {
           hasControlValue = true;
           controlValue = control.value;
-        } else {
-          const formGroupValue = _.cloneDeep(formGroup.value);
-          let parsedValues: any = {};
-          new EntityUtils().parseFormControlValues(formGroupValue, parsedValues);
-          const key_list = rel.name.split(FORM_KEY_SEPERATOR);
-
-          key_list.forEach((key) => {
-            if (parsedValues && parsedValues[key] != undefined) {
-              parsedValues = parsedValues[key];
-            } else {
-              parsedValues = null;
-            }
-          });
-
-          if (parsedValues) {
-            hasControlValue = true;
-<<<<<<< HEAD
-            controlValue = control.value
-=======
-            controlValue = parsedValues;
->>>>>>> 1193daa1
-          }
         }
 
         let disable_action = ACTION_DISABLE;
@@ -113,23 +86,9 @@
                 && !toBeDisabled) {
             return false;
           }
-<<<<<<< HEAD
-
-          if (hasControlValue && relGroup.action === disable_action) {
-            if (index > 0 && relGroup.connective === CONNECTION_AND &&
-                !toBeDisabled) {
-              return false;
-            }
-            if (index > 0 && relGroup.connective === CONNECTION_OR &&
-                toBeDisabled) {
-              return true;
-            }
-            return this.checkValueConditionIsTrue(rel.value, controlValue, rel.operator) || this.checkStatusConditionIsTrue(rel, control);
-=======
           if (index > 0 && relGroup.connective === CONNECTION_OR
                 && toBeDisabled) {
             return true;
->>>>>>> 1193daa1
           }
           return this.checkValueConditionIsTrue(rel.value, controlValue, rel.operator) || this.checkStatusConditionIsTrue(rel, control);
         }
@@ -212,7 +171,6 @@
     return control && condition.status === control.status;
   }
 
-<<<<<<< HEAD
 
   setRelation(config: FieldConfig, formGroup: FormGroup) {
     if (config.relation && config.relation.length > 0) {
@@ -224,22 +182,8 @@
 
         this.getRelatedFormControls(config, formGroup).forEach(control => {
           control.valueChanges.subscribe((value) => {
-            setTimeout(() => {
-              this.relationUpdate(config, activations, formGroup);
-            }, 100);
+            this.relationUpdate(config, activations, formGroup);
           });
-=======
-  setRelation(config: FieldConfig, formGroup: FormGroup, fieldConfig: any) {
-    const activations = this.findActivationRelation(config.relation);
-    if (activations) {
-      const tobeDisabled = this.isFormControlToBeDisabled(activations, formGroup);
-      const tobeHide = this.isFormControlToBeHide(activations, formGroup);
-      this.setDisabled(fieldConfig, formGroup, config.name, tobeDisabled, tobeHide);
-
-      this.getRelatedFormControls(config, formGroup).forEach((control) => {
-        control.valueChanges.subscribe(() => {
-          this.relationUpdate(config, activations, formGroup, fieldConfig);
->>>>>>> 1193daa1
         });
       }
     }
@@ -254,11 +198,7 @@
     }
   }
 
-<<<<<<< HEAD
   setDisabled(fieldConfig: FieldConfig, formGroup: FormGroup, disable: boolean, hide?: boolean, status?:string) {
-=======
-  setDisabled(fieldConfig: FieldConfig[], formGroup: any, name: string, disable: boolean, hide?: boolean, status?: string) {
->>>>>>> 1193daa1
     // if field is hidden, disable it too
     if (hide) {
       disable = hide;
@@ -266,7 +206,6 @@
       hide = false;
     }
 
-<<<<<<< HEAD
     fieldConfig.disabled = disable;
     fieldConfig.isHidden = hide;
 
@@ -274,19 +213,6 @@
       const method = disable ? 'disable' : 'enable';
       formGroup.controls[fieldConfig.name][method]();
       return;
-=======
-    fieldConfig = fieldConfig.map((item) => {
-      if (item.name === name) {
-        item.disabled = disable;
-        item['isHidden'] = hide;
-      }
-      return item;
-    });
-
-    if (formGroup.controls[name]) {
-      const method = disable ? 'disable' : 'enable';
-      formGroup.controls[name][method]();
->>>>>>> 1193daa1
     }
   }
 
@@ -307,11 +233,7 @@
           return false;
         }
 
-<<<<<<< HEAD
-        for (let i=0; i<data2.length; i++) {
-=======
         for (let i = 0; i < data2.length; i++) {
->>>>>>> 1193daa1
           const val1 = data1[i];
           const val2 = data2[i];
           if (!this.isDeepEqual(val1, val2)) {
@@ -345,11 +267,7 @@
     return true;
   }
 
-<<<<<<< HEAD
-  getDataType(data) {
-=======
   getDataType(data: unknown) {
->>>>>>> 1193daa1
     if (Array.isArray(data)) {
       return 'array';
     } if (data != null && typeof data === 'object') {
@@ -557,11 +475,7 @@
     return result;
   }
 
-<<<<<<< HEAD
-  isRelationIn(x, y) {
-=======
   isRelationIn(x: any, y: any) {
->>>>>>> 1193daa1
     let result = false;
 
     if (y !== null) {
@@ -608,8 +522,4 @@
 
     return result;
   }
-<<<<<<< HEAD
-
-=======
->>>>>>> 1193daa1
 }