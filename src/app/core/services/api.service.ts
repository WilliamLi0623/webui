import { Injectable } from '@angular/core';
import { UntilDestroy, untilDestroyed } from '@ngneat/until-destroy';
import { ApiMethod } from 'app/interfaces/api-directory.interface';
import { CoreEvent } from 'app/interfaces/events';
<<<<<<< HEAD
import { WebSocketService } from '../../services/ws.service';
import { CoreService } from './core.service';
import { UntilDestroy, untilDestroyed } from '@ngneat/until-destroy';
=======
import { DialogService } from 'app/services';
import { RestService } from 'app/services/rest.service';
import { WebSocketService } from 'app/services/ws.service';
import { CoreService } from './core.service';
>>>>>>> 55e69d12

export interface ApiCall {
  version: string;
  namespace: ApiMethod; // namespace for ws and path for rest
  args?: any;
  responseEvent?: any;// The event name of the response this service will send
  errorResponseEvent?: any;// The event name of the response this service will send in case it fails
}

interface ApiDefinition {
  apiCall: ApiCall;
  preProcessor?: (def: ApiCall) => ApiCall;
  postProcessor?: (res: ApiCall, callArgs: any, core: any) => any;
}

@UntilDestroy()
@Injectable()
export class ApiService {
  private apiDefinitions: { [eventName: string]: ApiDefinition } = {
    UserAttributesRequest: {
      apiCall: {
        version: '2.0',
        namespace: 'user.query',
        args: [] as any[], // eg. [["id", "=", "foo"]]
        responseEvent: 'UserAttributes',
      },
      preProcessor(def: ApiCall) {
        const clone = { ...def };
        clone.args = [[['id', '=', 1]]];
        return clone;
      },
      postProcessor(res: any) {
        const cloneRes = { ...res };
        return cloneRes[0].attributes;
      },
    },
    UserDataRequest: {
      apiCall: {
        version: '2.0',
        namespace: 'user.query',
        args: [] as any[], // eg. [["id", "=", "foo"]]
        responseEvent: 'UserData',
      },
    },
    UserDataUpdate: {
      apiCall: {
        version: '2.0',
        namespace: 'user.set_attribute',
        args: [] as any[],
      },
      preProcessor(def: ApiCall) {
        const uid = 1;
        const redef = { ...def };
        redef.args = [uid, 'preferences', def.args];
        return redef;
      },
      postProcessor(res: any, callArgs: any, core: any) {
        const cloneRes = { ...res };
        if (res == 1) {
          core.emit({ name: 'UserDataRequest', data: [[['id', '=', 1]]] });
        }
        return cloneRes;
      },
    },
    VolumeDataRequest: {
      apiCall: {
        version: '2.0',
        namespace: 'pool.dataset.query',
        args: [] as any[],
        responseEvent: 'VolumeData',
      },
      preProcessor(def: ApiCall) {
        const queryFilters = [
          ['name', '~', '^[^\/]+$'], // Root datasets only
        ];

        return { args: [queryFilters], ...def };
      },
    },
    DisksRequest: {
      apiCall: {
        version: '2.0',
        args: [] as any[],
        namespace: 'disk.query',
        responseEvent: 'DisksData',
      },
    },
    MultipathRequest: {
      apiCall: {
        version: '2.0',
        args: [] as any[],
        namespace: 'multipath.query',
        responseEvent: 'MultipathData',
      },
    },
    EnclosureDataRequest: {
      apiCall: {
        version: '2.0',
        args: [] as any[],
        namespace: 'enclosure.query',
        responseEvent: 'EnclosureData',
      },
    },
    EnclosureUpdate: {
      apiCall: {
        version: '2.0',
        args: [] as any[],
        namespace: 'enclosure.update',
        responseEvent: 'EnclosureChanged',
      },
    },
    SetEnclosureLabel: {
      apiCall: {
        version: '2.0',
        args: [] as any[],
        namespace: 'enclosure.update',
        responseEvent: 'EnclosureLabelChanged',
      },
      preProcessor(def: ApiCall) {
        const redef = { ...def };
        const args = [def.args.id, { label: def.args.label }];
        redef.args = args;
        return redef;
      },
      postProcessor(res: any, callArgs: any) {
        return { label: res.label, index: callArgs.index, id: res.id };
      },
    },
    SetEnclosureSlotStatus: {
      apiCall: {
        version: '2.0',
        args: [] as any[],
        namespace: 'enclosure.set_slot_status',
        responseEvent: 'EnclosureSlotStatusChanged',
      },
    },
    PoolDataRequest: {
      apiCall: {
        version: '2.0',
        args: [] as any[],
        namespace: 'pool.query',
        responseEvent: 'PoolData',
      },
    },
    PoolDisksRequest: {
      apiCall: {
        version: '2.0',
        namespace: 'pool.get_disks',
        args: [] as any[],
        responseEvent: 'PoolDisks',
      },
      preProcessor(def: ApiCall) {
        const redef = { ...def };
        redef.responseEvent = def.args.length > 0 ? def.responseEvent + def.args.join() : def.responseEvent;
        return redef;
      },
      postProcessor(res: any, callArgs: any) {
        let cloneRes = { ...res };
        cloneRes = { callArgs, data: res };
        return cloneRes;
      },
    },
    PrimaryNicInfoRequest: {
      apiCall: {
        version: '2.0',
        namespace: 'interface.websocket_interface',
        args: [] as any[],
        responseEvent: 'PrimaryNicInfo',
      },
    },
    NicInfoRequest: {
      apiCall: {
        version: '2.0',
        namespace: 'interface.query',
        args: [] as any[],
        responseEvent: 'NicInfo',
      },
    },
    NetInfoRequest: {
      apiCall: {
        version: '2.0',
        namespace: 'network.general.summary',
        args: [] as any[],
        responseEvent: 'NetInfo',
      },
    },
    UpdateCheck: {
      apiCall: {
        version: '2.0',
        namespace: 'update.check_available',
        args: [] as any[],
        responseEvent: 'UpdateChecked',
      },
    },
    VmProfilesRequest: {
      apiCall: {
        version: '2.0', // Middleware returns device info but no status
        namespace: 'vm.query',
        args: [] as any[],
        responseEvent: 'VmProfiles',
      },
    },
    VmProfileRequest: {
      apiCall: {
        version: '2.0',
        namespace: 'vm.query',
        args: [] as any[], // eg. [["id", "=", "foo"]]
        responseEvent: 'VmProfile',
      },
    },
    VmProfileUpdate: {
      apiCall: {
        version: '2.0',
        namespace: 'vm.update',
        args: [] as any[], // eg. [25, {"name": "Fedora", "description": "Linux", "vcpus": 1, "memory": 2048, "bootloader": "UEFI", "autostart": true}]
        responseEvent: 'VmProfileRequest',
      },
      postProcessor(res: any) {
        // DEBUG: console.log(res);
        let cloneRes = { ...res };
        cloneRes = [[['id', '=', res]]];// eg. [["id", "=", "foo"]]
        return cloneRes;
      },
    },
    VmStatusRequest: {
      apiCall: {
        version: '2.0',
        namespace: 'vm.query',
        args: [] as any[], // eg. [["id", "=", "foo"]]
        responseEvent: 'VmStatus',
      },
      postProcessor(res: any) {
        const cloneRes = [];
        for (const vmstatus of res) {
          cloneRes.push({ id: vmstatus.id, state: vmstatus.status.state });
        }
        return cloneRes;
      },
    },
    VmStart: {
      apiCall: {
        version: '1',
        namespace: 'vm.start',
        args: [] as any,
        responseEvent: 'VmProfiles',
        errorResponseEvent: 'VmStartFailure',
      },
      postProcessor(res: any, callArgs: any) {
        let cloneRes = { ...res };
        cloneRes = { id: callArgs[0], state: res }; // res:boolean
        return cloneRes;
      },
    },
    VmRestart: {
      apiCall: {
        version: '1',
        namespace: 'vm.restart',
        args: [] as any,
        responseEvent: 'VmProfiles',
        errorResponseEvent: 'VmStartFailure',
      },
      postProcessor(res: any, callArgs: any) {
        let cloneRes = { ...res };
        cloneRes = { id: callArgs[0], state: res }; // res:boolean
        return cloneRes;
      },
    },
    VmStop: {
      apiCall: {
        version: '1',
        namespace: 'vm.stop',
        args: [] as any,
        responseEvent: 'VmProfiles',
        errorResponseEvent: 'VmStopFailure',
      },
      postProcessor(res: any, callArgs: any) {
        let cloneRes = { ...res };
        cloneRes = { id: callArgs[0] }; // res:boolean
        return cloneRes;
      },
    },
    VmPowerOff: {
      apiCall: {
        version: '2',
        namespace: 'vm.stop',
        args: [] as any,
        responseEvent: 'VmProfiles',
        errorResponseEvent: 'VmStopFailure',
      },
      preProcessor(def: ApiCall) {
        const redef = { ...def };
        redef.args.push(true);
        return redef;
      },
      postProcessor(res: any, callArgs: any) {
        let cloneRes = { ...res };
        cloneRes = { id: callArgs[0] }; // res:boolean
        return cloneRes;
      },
    },
    VmCreate: {
      apiCall: {
        version: '1',
        namespace: 'vm.create',
        args: [] as any,
        responseEvent: 'VmProfiles',
      },
    },
    VmClone: {
      apiCall: {
        version: '2',
        namespace: 'vm.clone',
        args: [] as any,
        responseEvent: 'VmProfiles',
        errorResponseEvent: 'VmCloneFailure',
      },
      postProcessor(res: any) {
        let cloneRes = { ...res };
        cloneRes = null;
        return cloneRes;
      },
    },
    VmDelete: {
      apiCall: {
        version: '1',
        namespace: 'vm.delete',
        args: [] as any,
        errorResponseEvent: 'VmDeleteFailure',
        responseEvent: 'VmProfiles',
      },
    },
    // Used by stats service!!
    StatsRequest: {
      apiCall: {
        version: '2',
        namespace: 'stats.get_data',
        args: {},
        responseEvent: 'StatsData',
      },
      preProcessor(def: ApiCall) {
        const redef = { ...def };
        redef.responseEvent = 'Stats' + def.args.responseEvent;
        redef.args = def.args.args;
        return redef;
      },
      postProcessor(res: any, callArgs: any) {
        const cloneRes = { ...res };
        const legend = res.meta.legend;
        const l = [];
        for (const i in legend) {
          if (callArgs.legendPrefix) {
            const spl = legend[i].split(callArgs.legendPrefix);
            l.push(spl[1]);
          } else {
            l.push(legend[i]);
          }
        }
        cloneRes.meta.legend = l;
        return cloneRes;
      },
    },
    // Used by stats service!!
    StatsSourcesRequest: {
      apiCall: {
        version: '1',
        namespace: 'stats.get_sources',
        args: [] as any,
        responseEvent: 'StatsSources',
      },
    },
    ReportingGraphsRequest: {
      apiCall: {
        version: '2',
        namespace: 'reporting.graphs',
        args: [] as any,
        responseEvent: 'ReportingGraphs',
      },
    },
    StatsCpuRequest: {
      apiCall: {
        version: '1',
        namespace: 'stats.get_data',
        args: [] as any,
        responseEvent: 'StatsData',
      },
      preProcessor(def: ApiCall) {
        const redef = { ...def };
        // Do some stuff here
        const dataList = [];
        const oldDataList = redef.args[0];
        const options = redef.args[1];

        for (const i in oldDataList) {
          dataList.push({
            source: 'aggregation-cpu-sum',
            type: 'cpu-' + oldDataList[i],
            dataset: 'value',
          });
        }

        redef.args = [dataList, options];
        redef.responseEvent = 'StatsCpuData';
        return redef;
      },
      postProcessor(res: any) {
        const cloneRes = { ...res };
        const legend = res.meta.legend;
        const l = [];
        for (const i in legend) {
          const spl = legend[i].split('aggregation-cpu-sum/cpu-');
          l.push(spl[1]);
        }
        cloneRes.meta.legend = l;
        return cloneRes;
      },
    },
    StatsMemoryRequest: {
      apiCall: {
        version: '1',
        namespace: 'stats.get_data',
        args: [] as any,
        responseEvent: 'StatsData',
      },
      preProcessor(def: ApiCall) {
        const redef = { ...def };
        // Do some stuff here

        const dataList = [];
        const oldDataList = redef.args[0];
        const options = redef.args[1];

        for (const i in oldDataList) {
          dataList.push({
            source: 'memory',
            type: 'memory-' + oldDataList[i],
            dataset: 'value',
          });
        }

        redef.args = [dataList, options];
        redef.responseEvent = 'StatsMemoryData';
        return redef;
      },
      postProcessor(res: any) {
        const cloneRes = { ...res };
        const legend = res.meta.legend;
        const l = [];
        for (const i in legend) {
          const spl = legend[i].split('memory/memory-');
          l.push(spl[1]);
        }
        cloneRes.meta.legend = l;
        return cloneRes;
      },
    },
    StatsDiskTempRequest: {
      apiCall: {
        version: '2',
        namespace: 'stats.get_data',
        args: [] as any,
        responseEvent: 'StatsData',
      },
      preProcessor(def: ApiCall) {
        // Clone the object
        const redef = { ...def };
        const dataList = [];
        const oldDataList = redef.args[0];

        // eslint-disable-next-line unused-imports/no-unused-vars
        for (const i in oldDataList) {
          dataList.push({
            source: 'disktemp-' + oldDataList, // disk name
            type: 'temperature',
            dataset: 'value',
          });
        }

        redef.args = [dataList];
        redef.responseEvent = 'StatsDiskTemp';
        return redef;
      },
      postProcessor(res: any, callArgs: any) {
        const cloneRes = { ...res };
        const legend = res.meta.legend;
        const l = [];
        for (const i in legend) {
          const spl = legend[i];
          l.push(spl[1]);
        }
        cloneRes.meta.legend = l;
        return { callArgs, data: cloneRes };
      },
    },
    StatsLoadAvgRequest: {
      apiCall: {
        version: '1',
        namespace: 'stats.get_data',
        args: [] as any,
        responseEvent: 'StatsData',
      },
      preProcessor(def: ApiCall) {
        const redef = { ...def };
        // Do some stuff here
        const dataList = [];
        const oldDataList = redef.args[0];
        const options = redef.args[1];

        for (const i in oldDataList) {
          dataList.push({
            source: 'processes',
            type: 'ps_' + oldDataList[i],
            dataset: 'value',
          });
        }

        redef.args = [dataList, options];
        redef.responseEvent = 'StatsLoadAvgData';
        return redef;
      },
      postProcessor(res: any) {
        const cloneRes = { ...res };
        const legend = res.meta.legend;
        const l = [];
        for (const i in legend) {
          const spl = legend[i].split('processes/ps_state-');
          l.push(spl[1]);
        }
        cloneRes.meta.legend = l;
        return cloneRes;
      },
    },
    StatsVmemoryUsageRequest: {
      apiCall: {
        version: '2.0',
        namespace: 'vm.get_vmemory_in_use',
        args: [] as any[], // eg. [["id", "=", "foo"]]
        responseEvent: 'StatsVmemoryUsage',
      },
    },
    DisksInfoRequest: {
      apiCall: {
        version: '2.0',
        namespace: 'disk.query',
        args: [] as any[],
        responseEvent: 'DisksInfo',
      },
    },
    SensorDataRequest: {
      apiCall: {
        version: '2.0',
        namespace: 'sensor.query',
        args: [] as any[],
        responseEvent: 'SensorData',
      },
    },
  };

  constructor(
    protected core: CoreService,
    protected ws: WebSocketService,
  ) {
    this.ws.authStatus.pipe(untilDestroyed(this)).subscribe((evt: any) => {
      this.core.emit({ name: 'UserDataRequest', data: [[['id', '=', 1]]] });
      this.core.emit({ name: 'Authenticated', data: evt, sender: this });
    });
    this.registerDefinitions();
  }

  registerDefinitions(): void {
    // DEBUG: console.log("APISERVICE: Registering API Definitions");
    for (var def in this.apiDefinitions) {
      // DEBUG: console.log("def = " + def);
      this.core.register({ observerClass: this, eventName: def }).pipe(untilDestroyed(this)).subscribe(
        (evt: CoreEvent) => {
          // Process Event if CoreEvent is in the api definitions list
          // TODO: Proper type:
          const name = evt.name as keyof ApiService['apiDefinitions'];
          if (this.apiDefinitions[name]) {
            // DEBUG: console.log(evt);
            const apiDef = this.apiDefinitions[name];
            // DEBUG: console.log(apiDef)
            // let call = this.parseCoreEvent(evt);
            this.callWebsocket(evt, apiDef);
          }
        },
        () => {
          // DEBUG: console.log(err)
        },
      );
    }
  }

  async callWebsocket(evt: CoreEvent, def: any): Promise<void> {
    const cloneDef = { ...def };
    const async_calls = [
      'vm.start',
      'vm.delete',
    ];

    if (evt.data) {
      cloneDef.apiCall.args = evt.data;

      if (def.preProcessor && !async_calls.includes(def.apiCall.namespace)) {
        cloneDef.apiCall = def.preProcessor(def.apiCall, this);
      }

      // PreProcessor: ApiDefinition manipulates call to be sent out.
      if (def.preProcessor && async_calls.includes(def.apiCall.namespace)) {
        cloneDef.apiCall = await def.preProcessor(def.apiCall, this);
        if (!cloneDef.apiCall) {
          this.core.emit({ name: 'VmStopped', data: { id: evt.data[0] } });
          return;
        }
      }

      const call = cloneDef.apiCall;// this.parseEventWs(evt);
      this.ws.call(call.namespace, call.args).pipe(untilDestroyed(this)).subscribe((res) => {
        // PostProcess
        if (def.postProcessor) {
          res = def.postProcessor(res, evt.data, this.core);
        }
        // this.core.emit({name:call.responseEvent, data:res, sender: evt.data}); // OLD WAY
        if (call.responseEvent) {
          this.core.emit({ name: call.responseEvent, data: res, sender: this });
        }
      },
      (error) => {
        error.id = call.args;
        if (call.errorResponseEvent) {
          this.core.emit({ name: call.errorResponseEvent, data: error, sender: this });
        }
        this.core.emit({ name: call.responseEvent, data: error, sender: this });
      });
    } else {
      // PreProcessor: ApiDefinition manipulates call to be sent out.
      if (def.preProcessor) {
        cloneDef.apiCall = def.preProcessor(def.apiCall);
      }

      const call = cloneDef.apiCall;// this.parseEventWs(evt);
      this.ws.call(call.namespace, call.args || []).pipe(untilDestroyed(this)).subscribe((res) => {
        // PostProcess
        if (def.postProcessor) {
          res = def.postProcessor(res, evt.data, this.core);
        }

        // this.core.emit({name:call.responseEvent, data:res, sender:evt.data }); // OLD WAY
        if (call.responseEvent) {
          this.core.emit({ name: call.responseEvent, data: res, sender: this });
        }
      }, (error) => {
        console.error(error);
        if (call.responseFailedEvent) {
          error.id = call.args;
          this.core.emit({ name: call.responseFailedEvent, data: error, sender: this });
        }
      });
    }
  }
}<|MERGE_RESOLUTION|>--- conflicted
+++ resolved
@@ -2,16 +2,8 @@
 import { UntilDestroy, untilDestroyed } from '@ngneat/until-destroy';
 import { ApiMethod } from 'app/interfaces/api-directory.interface';
 import { CoreEvent } from 'app/interfaces/events';
-<<<<<<< HEAD
-import { WebSocketService } from '../../services/ws.service';
-import { CoreService } from './core.service';
-import { UntilDestroy, untilDestroyed } from '@ngneat/until-destroy';
-=======
-import { DialogService } from 'app/services';
-import { RestService } from 'app/services/rest.service';
 import { WebSocketService } from 'app/services/ws.service';
 import { CoreService } from './core.service';
->>>>>>> 55e69d12
 
 export interface ApiCall {
   version: string;
