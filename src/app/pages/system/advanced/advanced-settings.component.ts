--- conflicted
+++ resolved
@@ -306,13 +306,8 @@
 
       this.dataCards = [
         {
-<<<<<<< HEAD
           title: helptextSystemAdvanced.fieldset_console,
-          id: CardId.Console,
-=======
-          title: helptext_system_advanced.fieldset_console,
           id: AdvancedCardId.Console,
->>>>>>> 9b90abcc
           items: [
             {
               label: helptextSystemAdvanced.consolemenu_placeholder,
@@ -337,13 +332,8 @@
           ],
         },
         {
-<<<<<<< HEAD
           title: helptextSystemAdvanced.fieldset_syslog,
-          id: CardId.Syslog,
-=======
-          title: helptext_system_advanced.fieldset_syslog,
           id: AdvancedCardId.Syslog,
->>>>>>> 9b90abcc
           items: [
             {
               label: helptextSystemAdvanced.fqdn_placeholder,
@@ -368,13 +358,8 @@
           ],
         },
         {
-<<<<<<< HEAD
           title: helptextSystemAdvanced.fieldset_kernel,
-          id: CardId.Kernel,
-=======
-          title: helptext_system_advanced.fieldset_kernel,
           id: AdvancedCardId.Kernel,
->>>>>>> 9b90abcc
           items: [
             {
               label: helptextSystemAdvanced.autotune_placeholder,
@@ -387,33 +372,18 @@
           ],
         },
         {
-<<<<<<< HEAD
-          id: CardId.Cron,
+          id: AdvancedCardId.Cron,
           title: helptextSystemAdvanced.fieldset_cron,
           tableConf: this.cronTableConf,
         },
         {
-          id: CardId.InitShutdown,
+          id: AdvancedCardId.InitShutdown,
           title: helptextSystemAdvanced.fieldset_initshutdown,
           tableConf: this.initShutdownTableConf,
         },
         {
-          id: CardId.Sysctl,
+          id: AdvancedCardId.Sysctl,
           title: helptextSystemAdvanced.fieldset_sysctl,
-=======
-          id: AdvancedCardId.Cron,
-          title: helptext_system_advanced.fieldset_cron,
-          tableConf: this.cronTableConf,
-        },
-        {
-          id: AdvancedCardId.InitShutdown,
-          title: helptext_system_advanced.fieldset_initshutdown,
-          tableConf: this.initShutdownTableConf,
-        },
-        {
-          id: AdvancedCardId.Sysctl,
-          title: helptext_system_advanced.fieldset_sysctl,
->>>>>>> 9b90abcc
           tableConf: this.sysctlTableConf,
         },
         {
