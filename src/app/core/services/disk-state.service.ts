import { Injectable } from '@angular/core';
import { BaseService } from './base.service';
import { CoreEvent } from './core.service';
import { WebSocketService } from 'app/services/ws.service';

export interface Temperature {
  keys: string[];
  values: any;
  unit: string;
  symbolText: string;
}

@Injectable({
  providedIn: 'root',
})
export class DiskStateService extends BaseService {
  constructor(protected ws: WebSocketService) {
    super();
  }

  protected onAuthenticated(evt: CoreEvent) {
    this.authenticated = true;
<<<<<<< HEAD
    this.ws.subscribe("disk.query").subscribe((res) =>{
      console.log(res);
      this.core.emit({name:"DisksChanged", data: res, sender: this});
      if(res && res.cleared){
        this.core.emit({name:"DiskRemoved", data: res, sender: this});
      }
=======
    this.ws.sub('disk.query').subscribe((res) => {
      this.core.emit({ name: 'DisksChanged', data: res, sender: this });
>>>>>>> 1193daa1
    });
  }
}<|MERGE_RESOLUTION|>--- conflicted
+++ resolved
@@ -20,17 +20,8 @@
 
   protected onAuthenticated(evt: CoreEvent) {
     this.authenticated = true;
-<<<<<<< HEAD
-    this.ws.subscribe("disk.query").subscribe((res) =>{
-      console.log(res);
-      this.core.emit({name:"DisksChanged", data: res, sender: this});
-      if(res && res.cleared){
-        this.core.emit({name:"DiskRemoved", data: res, sender: this});
-      }
-=======
-    this.ws.sub('disk.query').subscribe((res) => {
+    this.ws.sub('disk.query').subscribe((res: any) => {
       this.core.emit({ name: 'DisksChanged', data: res, sender: this });
->>>>>>> 1193daa1
     });
   }
 }