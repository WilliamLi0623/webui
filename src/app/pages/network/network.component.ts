import { Component, OnDestroy, OnInit } from '@angular/core';
import { Navigation, Router } from '@angular/router';
import { UntilDestroy, untilDestroyed } from '@ngneat/until-destroy';
import { TranslateService } from '@ngx-translate/core';
import { Subject } from 'rxjs';
import { filter } from 'rxjs/operators';
import { NetworkInterfaceType } from 'app/enums/network-interface.enum';
import { ProductType } from 'app/enums/product-type.enum';
import { ServiceName } from 'app/enums/service-name.enum';
import { ServiceStatus } from 'app/enums/service-status.enum';
import helptext from 'app/helptext/network/interfaces/interfaces-list';
import { CoreEvent } from 'app/interfaces/events';
import { NetworkInterfacesChangedEvent } from 'app/interfaces/events/network-interfaces-changed-event.interface';
import { Ipmi } from 'app/interfaces/ipmi.interface';
import { NetworkInterface } from 'app/interfaces/network-interface.interface';
import { NetworkSummary } from 'app/interfaces/network-summary.interface';
import { ReportingRealtimeUpdate } from 'app/interfaces/reporting.interface';
import { Service } from 'app/interfaces/service.interface';
import { StaticRoute } from 'app/interfaces/static-route.interface';
import { Interval } from 'app/interfaces/timeout.interface';
import { AppTableAction, AppTableConfig, TableComponent } from 'app/modules/entity/table/table.component';
import { TableService } from 'app/modules/entity/table/table.service';
import { NetworkConfigurationComponent } from 'app/pages/network/configuration/configuration.component';
import { IpmiRow } from 'app/pages/network/network-dashboard.interface';
import { NetworkInterfaceUi } from 'app/pages/network/network-interface-ui.interface';
import { StaticRouteFormComponent } from 'app/pages/network/static-route-form/static-route-form.component';
import {
  AppLoaderService,
  DialogService,
  StorageService,
  WebSocketService,
} from 'app/services';
import { CoreService } from 'app/services/core-service/core.service';
import { IpmiService } from 'app/services/ipmi.service';
import { IxSlideInService } from 'app/services/ix-slide-in.service';
import { ModalService } from 'app/services/modal.service';
import { EntityUtils } from '../../modules/entity/utils';
<<<<<<< HEAD
import { CardWidgetConf } from './card-widget/card-widget.component';
=======
>>>>>>> d4d1c55a
import { InterfacesFormComponent } from './forms/interfaces-form.component';
import { IpmiFormComponent } from './forms/ipmi-form.component';
import { OpenvpnClientComponent } from './forms/service-openvpn-client.component';
import { OpenvpnServerComponent } from './forms/service-openvpn-server.component';

@UntilDestroy()
@Component({
  selector: 'app-interfaces-list',
  templateUrl: './network.component.html',
  styleUrls: ['./network.component.scss'],
})
export class NetworkComponent implements OnInit, OnDestroy {
  protected summaryCall = 'network.general.summary' as const;
  protected configCall = 'network.configuration.config' as const;
  formEvent$: Subject<CoreEvent>;

  isHaEnabled = false;
  hasPendingChanges = false;
  checkinWaiting = false;
  checkinTimeout = 60;
  checkinTimeoutPattern = /\d+/;
  checkinRemaining: number = null;
  private uniqueIps: string[] = [];
  private affectedServices: string[] = [];
  checkinInterval: Interval;

  private navigation: Navigation;
  helptext = helptext;

  interfaceTableConf: AppTableConfig<NetworkComponent> = {
    title: this.translate.instant('Interfaces'),
    queryCall: 'interface.query',
    deleteCall: 'interface.delete',
    name: 'interfaces',
    columns: [
      { name: this.translate.instant('Name'), prop: 'name', state: { prop: 'link_state' } },
      { name: this.translate.instant('IP Addresses'), prop: 'addresses', listview: true },
    ],
    dataSourceHelper: this.interfaceDataSourceHelper,
    getInOutInfo: this.getInterfaceInOutInfo.bind(this),
    parent: this,
    add: () => {
      this.showInterfacesForm();
    },
    edit: (row: NetworkInterfaceUi) => {
      this.showInterfacesForm(row.id);
    },
    delete: (row: NetworkInterfaceUi, table: TableComponent) => {
      const deleteAction = row.type === NetworkInterfaceType.Physical ? this.translate.instant('Reset configuration for ') : this.translate.instant('Delete ');
      if (this.isHaEnabled) {
        this.dialog.info(helptext.ha_enabled_edit_title, helptext.ha_enabled_edit_msg);
      } else {
        this.tableService.delete(table, row, deleteAction);
      }
    },
    afterGetData: () => {
      const state = this.navigation.extras.state as { editInterface: string };
      if (state && state.editInterface) {
        this.modalService.openInSlideIn(InterfacesFormComponent, state.editInterface);
      }
    },
    afterDelete: this.afterDelete.bind(this),
    deleteMsg: {
      title: 'interfaces',
      key_props: ['name'],
    },
    confirmDeleteDialog: {
      buildTitle: (intf: NetworkInterfaceUi): string => {
        if (intf.type === NetworkInterfaceType.Physical) {
          return this.translate.instant('Reset Configuration');
        }
        return this.translate.instant('Delete');
      },
      buttonMsg: (intf: NetworkInterfaceUi): string => {
        if (intf.type === NetworkInterfaceType.Physical) {
          return this.translate.instant('Reset Configuration');
        }
        return this.translate.instant('Delete');
      },
      message: helptext.delete_dialog_text,
    },
  };

  staticRoutesTableConf: AppTableConfig<NetworkComponent> = {
    title: this.translate.instant('Static Routes'),
    queryCall: 'staticroute.query',
    deleteCall: 'staticroute.delete',
    name: 'staticRoutes',
    columns: [
      { name: this.translate.instant('Destination'), prop: 'destination' },
      { name: this.translate.instant('Gateway'), prop: 'gateway' },
    ],
    parent: this,
    add: () => {
      this.slideInService.open(StaticRouteFormComponent);
    },
    edit: (route: StaticRoute) => {
      const modal = this.slideInService.open(StaticRouteFormComponent);
      modal.setEditingStaticRoute(route);
    },
    deleteMsg: {
      title: 'static route',
      key_props: ['destination', 'gateway'],
    },
  };

  openvpnTableConf: AppTableConfig<NetworkComponent> = {
    title: this.translate.instant('OpenVPN'),
    queryCall: 'service.query',
    name: 'openVPN',
    columns: [
      { name: this.translate.instant('Service'), prop: 'service_label' },
      { name: this.translate.instant('State'), prop: 'state' },
    ],
    hideHeader: true,
    parent: this,
    dataSourceHelper: this.openvpnDataSourceHelper,
    getActions: this.getOpenVpnActions.bind(this),
    isActionVisible: this.isOpenVpnActionVisible,
    edit: (row: Service) => {
      if (row.service === ServiceName.OpenVpnClient) {
        this.modalService.openInSlideIn(OpenvpnClientComponent, row.id);
      } else if (row.service === ServiceName.OpenVpnServer) {
        this.modalService.openInSlideIn(OpenvpnServerComponent, row.id);
      }
    },
    afterGetData: () => {
      const state = this.navigation.extras.state as { configureOpenVPN: string };
      if (state && state.configureOpenVPN) {
        if (state.configureOpenVPN === 'client') {
          this.modalService.openInSlideIn(OpenvpnClientComponent);
        } else {
          this.modalService.openInSlideIn(OpenvpnServerComponent);
        }
      }
    },
  };

  ipmiTableConf: AppTableConfig<NetworkComponent> = {
    title: this.translate.instant('IPMI'),
    queryCall: 'ipmi.query',
    columns: [{ name: this.translate.instant('Channel'), prop: 'channelLabel' }],
    hideHeader: true,
    parent: this,
    dataSourceHelper: (ipmi) => this.ipmiDataSourceHelper(ipmi),
    getActions: this.getIpmiActions.bind(this),
    isActionVisible: this.isIpmiActionVisible,
    edit: (row: IpmiRow) => {
      this.modalService.openInSlideIn(IpmiFormComponent, row.id);
    },
  };

  networkSummary: NetworkSummary;
  ipmiEnabled: boolean;

  hasConsoleFooter = false;
  constructor(
    private ws: WebSocketService,
    private router: Router,
    private dialog: DialogService,
    private storageService: StorageService,
    private loader: AppLoaderService,
    private modalService: ModalService,
    private translate: TranslateService,
    private tableService: TableService,
    private ipmiService: IpmiService,
    private slideInService: IxSlideInService,
    private core: CoreService,
  ) {
    this.navigation = this.router.getCurrentNavigation();
  }

  ngOnInit(): void {
    this.ws
      .call('system.advanced.config')
      .pipe(untilDestroyed(this))
      .subscribe((advancedConfig) => {
        this.hasConsoleFooter = advancedConfig.consolemsg;
      });

    this.slideInService.onClose$.pipe(untilDestroyed(this)).subscribe(() => {
      this.staticRoutesTableConf.tableComponent.getData();
      this.getGlobalSettings();
    });

    this.checkInterfacePendingChanges();
    this.core
      .register({ observerClass: this, eventName: 'NetworkInterfacesChanged' })
      .pipe(untilDestroyed(this))
      .subscribe((evt: NetworkInterfacesChangedEvent) => {
        if (evt && evt.data.checkin) {
          this.checkinRemaining = null;
          this.checkinWaiting = false;
          if (this.checkinInterval) {
            clearInterval(this.checkinInterval);
          }
          this.hasPendingChanges = false;
        }
      });

    if (window.localStorage.getItem('product_type') === ProductType.Enterprise) {
      this.ws
        .call('failover.licensed')
        .pipe(untilDestroyed(this))
        .subscribe((isHa) => {
          if (isHa) {
            this.ws
              .call('failover.disabled_reasons')
              .pipe(untilDestroyed(this))
              .subscribe((reasons) => {
                if (reasons.length === 0) {
                  this.isHaEnabled = true;
                }
              });
          }
        });
    }
  }

  checkInterfacePendingChanges(): void {
    if (this.interfaceTableConf.tableComponent) {
      this.interfaceTableConf.tableComponent.getData();
    }
    this.checkPendingChanges();
    this.checkWaitingCheckin();
  }

  checkPendingChanges(): void {
    this.ws
      .call('interface.has_pending_changes')
      .pipe(untilDestroyed(this))
      .subscribe((hasPendingChanges) => {
        this.hasPendingChanges = hasPendingChanges;
      });
  }

  checkWaitingCheckin(): void {
    this.ws
      .call('interface.checkin_waiting')
      .pipe(untilDestroyed(this))
      .subscribe((seconds) => {
        if (seconds != null) {
          if (seconds > 0 && this.checkinRemaining == null) {
            this.checkinRemaining = Math.round(seconds);
            this.checkinInterval = setInterval(() => {
              if (this.checkinRemaining > 0) {
                this.checkinRemaining -= 1;
              } else {
                this.checkinRemaining = null;
                this.checkinWaiting = false;
                clearInterval(this.checkinInterval);
                window.location.reload(); // should just refresh after the timer goes off
              }
            }, 1000);
          }
          this.checkinWaiting = true;
        } else {
          this.checkinWaiting = false;
          this.checkinRemaining = null;
          if (this.checkinInterval) {
            clearInterval(this.checkinInterval);
          }
        }
      });
  }

  commitPendingChanges(): void {
    this.ws
      .call('interface.services_restarted_on_sync')
      .pipe(untilDestroyed(this))
      .subscribe((res) => {
        if (res.length > 0) {
          const ips: string[] = [];
          res.forEach((item) => {
            if ((item as any)['system-service']) {
              this.affectedServices.push((item as any)['system-service']);
            }
            if (item['service']) {
              this.affectedServices.push(item['service']);
            }
            item.ips.forEach((ip) => {
              ips.push(ip);
            });
          });

          ips.forEach((ip) => {
            if (!this.uniqueIps.includes(ip)) {
              this.uniqueIps.push(ip);
            }
          });
        }
        this.dialog
          .confirm({
            title: helptext.commit_changes_title,
            message: helptext.commit_changes_warning,
            hideCheckBox: false,
            buttonMsg: helptext.commit_button,
          })
          .pipe(untilDestroyed(this))
          .subscribe((confirm: boolean) => {
            if (confirm) {
              this.loader.open();
              this.ws
                .call('interface.commit', [{ checkin_timeout: this.checkinTimeout }])
                .pipe(untilDestroyed(this))
                .subscribe(
                  () => {
                    this.core.emit({
                      name: 'NetworkInterfacesChanged',
                      data: { commit: true, checkin: false },
                      sender: this,
                    });
                    this.interfaceTableConf.tableComponent.getData();
                    this.loader.close();
                    this.checkWaitingCheckin();
                  },
                  (err) => {
                    this.loader.close();
                    new EntityUtils().handleWsError(this, err, this.dialog);
                  },
                );
            }
          });
      });
  }

  checkInNow(): void {
    if (this.affectedServices.length > 0) {
      this.dialog
        .confirm({
          title: helptext.services_restarted.title,
          message: this.translate.instant(helptext.services_restarted.message, {
            uniqueIPs: this.uniqueIps.join(', '),
            affectedServices: this.affectedServices.join(', '),
          }),
          hideCheckBox: true,
          buttonMsg: helptext.services_restarted.button,
        })
        .pipe(filter(Boolean), untilDestroyed(this))
        .subscribe(() => {
          this.finishCheckin();
        });
    } else {
      this.dialog
        .confirm({
          title: helptext.checkin_title,
          message: helptext.checkin_message,
          hideCheckBox: true,
          buttonMsg: helptext.checkin_button,
        })
        .pipe(filter(Boolean), untilDestroyed(this))
        .subscribe(() => {
          this.finishCheckin();
        });
    }
  }

  finishCheckin(): void {
    this.loader.open();
    this.ws
      .call('interface.checkin')
      .pipe(untilDestroyed(this))
      .subscribe(
        () => {
          this.core.emit({ name: 'NetworkInterfacesChanged', data: { commit: true, checkin: true }, sender: this });
          this.loader.close();
          this.dialog.info(helptext.checkin_complete_title, helptext.checkin_complete_message, '500px', 'info');
          this.hasPendingChanges = false;
          this.checkinWaiting = false;
          clearInterval(this.checkinInterval);
          this.checkinRemaining = null;
        },
        (err) => {
          this.loader.close();
          new EntityUtils().handleWsError(this, err, this.dialog);
        },
      );
  }

  rollbackPendingChanges(): void {
    this.dialog
      .confirm({
        title: helptext.rollback_changes_title,
        message: helptext.rollback_changes_warning,
        hideCheckBox: false,
        buttonMsg: helptext.rollback_button,
      })
      .pipe(untilDestroyed(this))
      .subscribe((confirm: boolean) => {
        if (confirm) {
          this.loader.open();
          this.ws
            .call('interface.rollback')
            .pipe(untilDestroyed(this))
            .subscribe(
              () => {
                this.core.emit({ name: 'NetworkInterfacesChanged', data: { commit: false }, sender: this });
                this.interfaceTableConf.tableComponent.getData();
                this.hasPendingChanges = false;
                this.checkinWaiting = false;
                this.loader.close();
                this.dialog.info(helptext.rollback_changes_title, helptext.changes_rolled_back, '500px', 'info', true);
              },
              (err) => {
                this.loader.close();
                new EntityUtils().handleWsError(this, err, this.dialog);
              },
            );
        }
      });
  }

  afterDelete(): void {
    this.hasPendingChanges = true;
    this.core.emit({ name: 'NetworkInterfacesChanged', data: { commit: false, checkin: false }, sender: this });
  }

  goToHa(): void {
    this.router.navigate(['/', 'system', 'failover']);
  }

  ngOnDestroy(): void {
    if (this.formEvent$) {
      this.formEvent$.complete();
    }
    this.core.unregister({ observerClass: this });
  }

  getInterfaceInOutInfo(tableSource: NetworkInterfaceUi[]): void {
    this.ws
      .sub<ReportingRealtimeUpdate>('reporting.realtime')
      .pipe(untilDestroyed(this))
      .subscribe((evt) => {
        if (evt.interfaces) {
          tableSource.forEach((row) => {
            if (!evt.interfaces[row.id]) {
              return;
            }
            row.received = this.storageService.convertBytestoHumanReadable(evt.interfaces[row.id].received_bytes);
            row.received_bytes = evt.interfaces[row.id].received_bytes;
            row.sent = this.storageService.convertBytestoHumanReadable(evt.interfaces[row.id].sent_bytes);
            row.sent_bytes = evt.interfaces[row.id].sent_bytes;
          });
        }
      });
  }

  interfaceDataSourceHelper(res: NetworkInterface[]): NetworkInterfaceUi[] {
    return res.map((networkInterface) => {
      const transformed = { ...networkInterface } as NetworkInterfaceUi;
      // TODO: Replace with probably enum for link_state.
      transformed['link_state'] = networkInterface['state']['link_state'].replace('LINK_STATE_', '');
      const addresses = new Set([]);
      transformed.aliases.forEach((alias) => {
        // TODO: See if checks can be removed or replace with enum.
        if (alias.type.startsWith('INET')) {
          addresses.add(alias.address + '/' + alias.netmask);
        }
      });

      if (transformed['ipv4_dhcp'] || transformed['ipv6_auto']) {
        transformed.state.aliases.forEach((alias) => {
          if (alias.type.startsWith('INET')) {
            addresses.add(alias.address + '/' + alias.netmask);
          }
        });
      }
      if (transformed.hasOwnProperty('failover_aliases')) {
        transformed.failover_aliases.forEach((alias) => {
          if (alias.type.startsWith('INET')) {
            addresses.add(alias.address + '/' + alias.netmask);
          }
        });
      }
      transformed['addresses'] = Array.from(addresses);
      if (networkInterface.type === NetworkInterfaceType.Physical) {
        transformed.active_media_type = networkInterface['state']['active_media_type'];
        transformed.active_media_subtype = networkInterface['state']['active_media_subtype'];
      } else if (networkInterface.type === NetworkInterfaceType.LinkAggregation) {
        transformed.lagg_ports = networkInterface['lag_ports'];
        transformed.lagg_protocol = networkInterface['lag_protocol'];
      }
      transformed.mac_address = networkInterface['state']['link_address'];

      return transformed;
    });
  }

  ipmiDataSourceHelper(ipmi: Ipmi[]): IpmiRow[] {
    return ipmi.map((item) => ({
      ...item,
      channelLabel: this.translate.instant('Channel {n}', { n: item.channel }),
    }));
  }

  getIpmiActions(): AppTableAction[] {
    return [{
      icon: 'highlight',
      name: 'identify',
      matTooltip: this.translate.instant('Identify Light'),
      onClick: () => {
        this.ipmiService.showIdentifyDialog();
      },
    }, {
      icon: 'launch',
      name: 'manage',
      matTooltip: this.translate.instant('Manage'),
      onClick: (row: IpmiRow) => {
        window.open(`http://${row.ipaddress}`);
      },
    }];
  }

<<<<<<< HEAD
  showConfigForm(): void {
    this.slideInService.open(NetworkConfigurationComponent, { wide: true });
  }

=======
>>>>>>> d4d1c55a
  showInterfacesForm(id?: string): void {
    const interfacesForm = this.modalService.openInSlideIn(InterfacesFormComponent, id);
    interfacesForm.afterModalFormClosed = this.checkInterfacePendingChanges.bind(this);
  }

  openvpnDataSourceHelper(res: any[]): any[] {
    return res.filter((item) => {
      if (item.service.includes('openvpn_')) {
        item.service_label = item.service.charAt(8).toUpperCase() + item.service.slice(9);
        return item;
      }

      return undefined;
    });
  }

  getOpenVpnActions(): AppTableAction[] {
    return [{
      icon: 'stop',
      name: 'stop',
      matTooltip: this.translate.instant('Stop'),
      onChanging: false,
      onClick: (row: any) => {
        row.onChanging = true;
        this.ws
          .call('service.stop', [row.service])
          .pipe(untilDestroyed(this))
          .subscribe(
            (res) => {
              if (res) {
                this.dialog.info(
                  this.translate.instant('Service failed to stop'),
                  this.translate.instant('OpenVPN {serviceLabel} service failed to stop.', {
                    serviceLabel: row.service_label,
                  }),
                );
                row.state = ServiceStatus.Running;
                row.onChanging = false;
              } else {
                row.state = ServiceStatus.Stopped;
                row.onChanging = false;
              }
            },
            (err) => {
              row.onChanging = false;
              this.dialog.errorReport(
                this.translate.instant('Error stopping service OpenVPN {serviceLabel}', {
                  serviceLabel: row.service_label,
                }),
                err.message,
                err.stack,
              );
            },
          );
      },
    },
    {
      icon: 'play_arrow',
      name: 'start',
      matTooltip: this.translate.instant('Start'),
      onClick: (row: any) => {
        row.onChanging = true;
        this.ws
          .call('service.start', [row.service])
          .pipe(untilDestroyed(this))
          .subscribe(
            (res) => {
              if (res) {
                row.state = ServiceStatus.Running;
                row.onChanging = false;
              } else {
                this.dialog.info(
                  this.translate.instant('Service failed to start'),
                  this.translate.instant('OpenVPN {serviceLabel} service failed to start.', {
                    serviceLabel: row.service_label,
                  }),
                );
                row.state = ServiceStatus.Stopped;
                row.onChanging = false;
              }
            },
            (err) => {
              row.onChanging = false;
              this.dialog.errorReport(
                this.translate.instant('Error starting service OpenVPN {serviceLabel}', {
                  serviceLabel: row.service_label,
                }),
                err.message,
                err.stack,
              );
            },
          );
      },
    }];
  }

  isOpenVpnActionVisible(name: string, row: Service): boolean {
    if (
      (name === 'start' && row.state === ServiceStatus.Running)
      || (name === 'stop' && row.state === ServiceStatus.Stopped)
    ) {
      return false;
    }
    return true;
  }

  isIpmiActionVisible(name: string, row: IpmiRow): boolean {
    if (name === 'manage' && row.ipaddress === '0.0.0.0') {
      return false;
    }
    return true;
  }
}<|MERGE_RESOLUTION|>--- conflicted
+++ resolved
@@ -20,7 +20,6 @@
 import { Interval } from 'app/interfaces/timeout.interface';
 import { AppTableAction, AppTableConfig, TableComponent } from 'app/modules/entity/table/table.component';
 import { TableService } from 'app/modules/entity/table/table.service';
-import { NetworkConfigurationComponent } from 'app/pages/network/configuration/configuration.component';
 import { IpmiRow } from 'app/pages/network/network-dashboard.interface';
 import { NetworkInterfaceUi } from 'app/pages/network/network-interface-ui.interface';
 import { StaticRouteFormComponent } from 'app/pages/network/static-route-form/static-route-form.component';
@@ -35,10 +34,6 @@
 import { IxSlideInService } from 'app/services/ix-slide-in.service';
 import { ModalService } from 'app/services/modal.service';
 import { EntityUtils } from '../../modules/entity/utils';
-<<<<<<< HEAD
-import { CardWidgetConf } from './card-widget/card-widget.component';
-=======
->>>>>>> d4d1c55a
 import { InterfacesFormComponent } from './forms/interfaces-form.component';
 import { IpmiFormComponent } from './forms/ipmi-form.component';
 import { OpenvpnClientComponent } from './forms/service-openvpn-client.component';
@@ -221,7 +216,6 @@
 
     this.slideInService.onClose$.pipe(untilDestroyed(this)).subscribe(() => {
       this.staticRoutesTableConf.tableComponent.getData();
-      this.getGlobalSettings();
     });
 
     this.checkInterfacePendingChanges();
@@ -552,13 +546,6 @@
     }];
   }
 
-<<<<<<< HEAD
-  showConfigForm(): void {
-    this.slideInService.open(NetworkConfigurationComponent, { wide: true });
-  }
-
-=======
->>>>>>> d4d1c55a
   showInterfacesForm(id?: string): void {
     const interfacesForm = this.modalService.openInSlideIn(InterfacesFormComponent, id);
     interfacesForm.afterModalFormClosed = this.checkInterfacePendingChanges.bind(this);
