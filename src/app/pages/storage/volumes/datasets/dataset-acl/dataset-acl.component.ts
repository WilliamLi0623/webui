import {
  Component,
  OnDestroy,
} from '@angular/core';
import { TranslateService } from '@ngx-translate/core';
import {
  FormGroup,
} from '@angular/forms';
import {ActivatedRoute, Router} from '@angular/router';
import * as _ from 'lodash';
import {Subscription} from 'rxjs';

import { UserService } from '../../../../../services/user.service';
import {WebSocketService, StorageService, DialogService} from '../../../../../services/';
import {
  FieldConfig
} from '../../../../common/entity/entity-form/models/field-config.interface';
import { AppLoaderService } from '../../../../../services/app-loader/app-loader.service';
import { FieldSet } from 'app/pages/common/entity/entity-form/models/fieldset.interface';
import { T } from '../../../../../translate-marker';
import helptext from '../../../../../helptext/storage/volumes/datasets/dataset-acl';
import { MatDialog } from '@angular/material/dialog';
import { EntityJobComponent } from '../../../../common/entity/entity-job/entity-job.component';
import {EntityUtils} from '../../../../common/entity/utils';
import { DialogFormConfiguration } from 'app/pages/common/entity/entity-dialog/dialog-form-configuration.interface';

@Component({
  selector : 'app-dataset-acl',
  template : `<entity-form [conf]="this"></entity-form>`
})
export class DatasetAclComponent implements OnDestroy {

  protected queryCall = 'filesystem.getacl';
  protected updateCall = 'filesystem.setacl';
  protected isEntity = true;
  protected pk: string;
  protected path: string;
  protected datasetId: string;
  private aclIsTrivial = false;
  protected userOptions: any[];
  protected groupOptions: any[];
  protected userSearchOptions: [];
  protected groupSearchOptions: [];
  protected defaults = [];
  protected recursive: any;
  protected recursive_subscription: any;
  private aces: any;
  private aces_fc: any;
  private aces_subscription: any;
  private entityForm: any;
  public sub: Subscription;
  public formGroup: FormGroup;
  public data: Object = {};
  public error: string;
  public busy: Subscription;
  protected fs: any = (<any>window).filesize;
  protected dialogRef: any
  protected route_success: string[] = [ 'storage', 'pools' ];
  public save_button_enabled = true;
<<<<<<< HEAD
  private homeShare: boolean;
=======
  private isTrivialMessageSent = false;
>>>>>>> 6c7fbd9a

  protected uid_fc: any;
  protected gid_fc: any;

  public fieldSetDisplay  = 'default';//default | carousel | stepper
  public fieldConfig: FieldConfig[] = [];
  public fieldSets: FieldSet[] = [
    {
      name: helptext.dataset_acl_title_file,
      class: "dataset-acl-editor",
      label: true,
      width: '50%',
      config:[
        {
          type: 'input',
          name : 'path',
          class: 'hello-mom',
          placeholder : helptext.dataset_acl_path_placeholder,
          readonly: true
        },
        {
          type: 'combobox',
          name: 'uid',
          width: '100%',
          placeholder: helptext.dataset_acl_uid_placeholder,
          tooltip: helptext.dataset_acl_uid_tooltip,
          updateLocal: true,
          options: [],
          searchOptions: [],
          parent: this,
          updater: this.updateUserSearchOptions,
        },
        {
          type: 'checkbox',
          name: 'apply_user',
          placeholder: helptext.apply_user.placeholder,
          tooltip: helptext.apply_user.tooltip,
          value: false,
         },
        {
          type: 'combobox',
          name: 'gid',
          placeholder: helptext.dataset_acl_gid_placeholder,
          tooltip: helptext.dataset_acl_gid_tooltip,
          updateLocal: true,
          options: [],
          searchOptions: [],
          parent: this,
          updater: this.updateGroupSearchOptions,
        },
        {
          type: 'checkbox',
          name: 'apply_group',
          placeholder: helptext.apply_group.placeholder,
          tooltip: helptext.apply_group.tooltip,
          value: false
        }
      ]
    },
    {
      name: helptext.dataset_acl_title_list,
      label: true,
      width: '50%',
      config: [
        {
          type: 'list',
          name: 'aces',
          width: '100%',
          deleteButtonOnFirst: true,
          addBtnMessage: helptext.dataset_acl_add_item_btn,
          placeholder: helptext.dataset_acl_aces_placeholder,
          templateListField: [
            {
              type: 'select',
              name: 'tag',
              placeholder: helptext.dataset_acl_tag_placeholder,
              options: helptext.dataset_acl_tag_options,
              tooltip: helptext.dataset_acl_tag_tooltip,
              required: true,
            },
            {
              type: 'combobox',
              name: 'user',
              placeholder: helptext.dataset_acl_user_placeholder,
              tooltip: helptext.dataset_acl_user_tooltip,
              updateLocal: true,
              options: [],
              searchOptions: [],
              updater: this.updateUserSearchOptions,
              isHidden: true,
              required: true,
            },
            {
              type: 'combobox',
              name: 'group',
              placeholder: helptext.dataset_acl_group_placeholder,
              tooltip: helptext.dataset_acl_group_tooltip,
              updateLocal: true,
              options: [],
              searchOptions: [],
              updater: this.updateGroupSearchOptions,
              isHidden: true,
              required: true,
            },
            {
              type: 'select',
              name: 'type',
              placeholder: helptext.dataset_acl_type_placeholder,
              tooltip: helptext.dataset_acl_type_tooltip,
              options: helptext.dataset_acl_type_options,
              required: true,
              value: 'ALLOW'
            },
            {
              type: 'select',
              name: 'perms_type',
              required: true,
              placeholder: helptext.dataset_acl_perms_type_placeholder,
              tooltip: helptext.dataset_acl_perms_type_tooltip,
              options: helptext.dataset_acl_perms_type_options,
              value: 'BASIC'
            },
            {
              type: 'select',
              name: 'basic_perms',
              required: true,
              placeholder: helptext.dataset_acl_perms_placeholder,
              tooltip: helptext.dataset_acl_perms_tooltip,
              options: helptext.dataset_acl_basic_perms_options,
              value: 'MODIFY'
            },
            {
              type: 'select',
              multiple: true,
              isHidden: true,
              required: true,
              name: 'advanced_perms',
              placeholder: helptext.dataset_acl_perms_placeholder,
              tooltip: helptext.dataset_acl_perms_tooltip,
              options: helptext.dataset_acl_advanced_perms_options,
            },
            {
              type: 'select',
              name: 'flags_type',
              required: true,
              placeholder: helptext.dataset_acl_flags_type_placeholder,
              tooltip: helptext.dataset_acl_flags_type_tooltip,
              options: helptext.dataset_acl_flags_type_options,
              value: 'BASIC'
            },
            {
              type: 'select',
              name: 'basic_flags',
              placeholder: helptext.dataset_acl_flags_placeholder,
              tooltip: helptext.dataset_acl_flags_tooltip,
              options: helptext.dataset_acl_basic_flags_options,
              value: 'INHERIT'
            },
            {
              type: 'select',
              multiple: true,
              isHidden: true,
              required: true,
              name: 'advanced_flags',
              placeholder: helptext.dataset_acl_flags_placeholder,
              tooltip: helptext.dataset_acl_flags_tooltip,
              options: helptext.dataset_acl_advanced_flags_options,
            }
          ],
          listFields: []
        }
      ]
    },
    {
      name: 'divider',
      divider: true
    },
    {
      name: helptext.dataset_acl_title_advanced,
      label: true,
      width: '100%',
      config: [
        {
          type: 'checkbox',
          name: 'recursive',
          placeholder: helptext.dataset_acl_recursive_placeholder,
          tooltip: helptext.dataset_acl_recursive_tooltip,
          value: false
        },
        {
          type: 'checkbox',
          name: 'traverse',
          placeholder: helptext.dataset_acl_traverse_placeholder,
          tooltip: helptext.dataset_acl_traverse_tooltip,
          value: false,
          isHidden: true,
          disabled: true,
          relation: [{
            action: 'HIDE',
            when: [{
              name: 'recursive',
              value: false,
            }]
          }],
        }
      ]
    },
    {
      name: 'divider',
      divider: true
    },
  ];

  public custActions: Array<any> = [
    {
      id : 'use_perm_editor',
      name : helptext.permissions_editor_button,
      function : () => {
        this.router.navigate(new Array('/').concat([
          "storage", "pools", "permissions", this.datasetId
        ]));
      }
    },
    {
      id : 'strip_acl',
      name : helptext.dataset_acl_stripacl_placeholder,
      function : () => {
        this.doStripACL();
      }
    },
    {
      id : 'show_defaults',
      name : helptext.preset_cust_action_btn,
      function : () => {
        this.showChoiceDialog(true);
      }
    }
  ];

  constructor(protected router: Router, protected route: ActivatedRoute,
              protected aroute: ActivatedRoute, 
              protected ws: WebSocketService, protected userService: UserService,
              protected storageService: StorageService, protected dialogService: DialogService,
              protected loader: AppLoaderService, protected dialog: MatDialog,
              private translate: TranslateService) {}

  
  isCustActionVisible(actionId: string) {
    if (actionId === 'show_defaults') {
      return true;
    }
    if (this.aclIsTrivial) {
      return actionId === 'use_perm_editor' ? true : false;
    } else {
      return actionId === 'strip_acl' ? true : false;
    }
  }

  preInit(entityEdit: any) {
    const urlParams = new URLSearchParams(window.location.search);
    if (urlParams.get('homeShare')) {
      this.homeShare = true;
    }
    this.sub = this.aroute.params.subscribe(params => {
      this.datasetId = params['path'];
      this.path = '/mnt/' + params['path'];
      const path_fc = _.find(this.fieldSets[0].config, {name:'path'});
      path_fc.value = this.path;
      this.route.queryParams.subscribe(qparams => {
        if (qparams && qparams.default) {
          this.pk = qparams.default;
        } else {
          this.pk = this.path;
        }
      });
    });

    this.userService.userQueryDSCache().subscribe(items => {
      const users = [];
      for (let i = 0; i < items.length; i++) {
        users.push({label: items[i].username, value: items[i].username});
      }
      this.userOptions = users;

      this.uid_fc.options = this.userOptions;
    });

    this.userService.groupQueryDSCache().subscribe(items => {
      const groups = [];
      for (let i = 0; i < items.length; i++) {
        groups.push({label: items[i].group, value: items[i].group});
      }
      this.groupOptions = groups;

      this.gid_fc.options = this.groupOptions;
    });
    this.ws.call('filesystem.default_acl_choices').subscribe((res) => {
      res.forEach(item => {
        this.defaults.push({ label: item, value: item });
      })
    });
  }

  afterInit(entityEdit: any) {
    if (this.homeShare) {
      entityEdit.formGroup.controls['default_acl_choices'].setValue('HOME');
    }

    this.entityForm = entityEdit;
    this.recursive = entityEdit.formGroup.controls['recursive'];
    this.recursive_subscription = this.recursive.valueChanges.subscribe((value) => {
      if (value === true) {
        this.dialogService.confirm(helptext.dataset_acl_recursive_dialog_warning,
         helptext.dataset_acl_recursive_dialog_warning_message)
        .subscribe((res) => {
          if (!res) {
            this.recursive.setValue(false);
          }    
        });
      }
    });

    this.ws.call('filesystem.acl_is_trivial', [this.path]).subscribe(acl_is_trivial => {
      this.aclIsTrivial = acl_is_trivial;
    }, (err) => {
      new EntityUtils().handleWSError(this.entityForm, err);
    });

    this.aces_fc = _.find(this.fieldConfig, {"name": "aces"});
    this.aces = this.entityForm.formGroup.controls['aces'];
    this.aces_subscription = this.aces.valueChanges.subscribe(res => {
      let controls;
      let user_fc;
      let group_fc;
      let adv_perms_fc;
      let basic_perms_fc;
      let adv_flags_fc;
      let basic_flags_fc;
      const listFields = this.aces_fc.listFields;
      let canSave = true;
      if (listFields && listFields.length > 0 && res.length === listFields.length) {
        for (let i = 0; i < listFields.length; i++) {
          controls = listFields[i];
          if (controls) {
            user_fc = _.find(controls, {"name": "user"});
            group_fc = _.find(controls, {"name": "group"});
            if (user_fc.options === undefined || user_fc.options.length === 0) {
              user_fc.options = this.userOptions;
            }
            if (!user_fc['parent']) {
              user_fc.parent = this;
            }
            if (group_fc.options === undefined || group_fc.options.length === 0) {
              group_fc.options = this.groupOptions;
            }
            if (!group_fc['parent']) {
              group_fc.parent = this;
            }
            if (res[i].tag === 'USER') {
              this.setDisabled(user_fc, this.aces.controls[i].controls['user'], false, false);
              this.setDisabled(group_fc, this.aces.controls[i].controls['group'], true, true);
            } else if (res[i].tag === 'GROUP') {
              this.setDisabled(user_fc, this.aces.controls[i].controls['user'], true, true);
              this.setDisabled(group_fc, this.aces.controls[i].controls['group'], false, false);
            } else {
              this.setDisabled(user_fc, this.aces.controls[i].controls['user'], true, true);
              this.setDisabled(group_fc, this.aces.controls[i].controls['group'], true, true);
            }
            adv_perms_fc = _.find(controls, {"name": "advanced_perms"});
            basic_perms_fc = _.find(controls, {"name": "basic_perms"});
            if (res[i].perms_type === "ADVANCED") {
              adv_perms_fc.isHidden = false;
              adv_perms_fc.required = true;
              basic_perms_fc.isHidden = true;
              basic_perms_fc.required = false;
            } else {
              adv_perms_fc.isHidden = true;
              adv_perms_fc.required = false;
              basic_perms_fc.isHidden = false;
              basic_perms_fc.required = true;
              if (res[i].basic_perms === "OTHER") {
                basic_perms_fc.warnings = helptext.dataset_acl_basic_perms_other_warning;
                canSave = false;
              } else {
                basic_perms_fc.warnings = null;
              }
            }
            adv_flags_fc = _.find(controls, {"name": "advanced_flags"});
            basic_flags_fc = _.find(controls, {"name": "basic_flags"});
            if (res[i].flags_type === "ADVANCED") {
              adv_flags_fc.isHidden = false;
              adv_flags_fc.required = true;
              basic_flags_fc.isHidden = true;
              basic_flags_fc.required = false;
            } else {
              adv_flags_fc.isHidden = true;
              adv_flags_fc.required = false;
              basic_flags_fc.isHidden = false;
              basic_flags_fc.required = true;
            }
          }
        }
      }
      this.save_button_enabled = canSave;
    });
  }

  chooseDefaultSetting(value: string) {
      let num;
      value === 'RESTRICTED' ? num = 2 : num = 3;
      while(this.aces.controls.length > num) {
        this.aces.removeAt(num)
      }
      this.ws.call('filesystem.get_default_acl', [value]).subscribe((res) => {
        this.dataHandler(this.entityForm, res);
      });
  }

  setDisabled(fieldConfig, formControl, disable, hide) {
    fieldConfig.disabled = disable;
    fieldConfig['isHidden'] = hide;
    if (formControl && formControl.disabled !== disable) {
      const method = disable ? 'disable' : 'enable';
      formControl[method]();
      return;
    }
  }

  resourceTransformIncomingRestData(data) {
    if (data.acl.length === 0) {
      setTimeout(() => {
        this.handleEmptyACL();
      }, 1000)
    } else {
      if (this.homeShare) {
        this.ws.call('filesystem.get_default_acl', ['HOME']).subscribe(res => {
          data.acl = res;
        })
      }
    }

    return {"aces": []}; // stupid hacky thing that gets around entityForm's treatment of data
  }

  handleEmptyACL() {
    this.loader.close()
    this.dialogService.errorReport(helptext.empty_acl_dialog.title, helptext.empty_acl_dialog.message)
      .subscribe(() => {
        this.router.navigate(new Array('/').concat(this.route_success));
    })
  }

  async dataHandler(entityForm, defaults?) {
    entityForm.formGroup.controls['aces'].reset();
    entityForm.formGroup.controls['aces'].controls = [];
    this.aces_fc.listFields = [];
    this.gid_fc = _.find(this.fieldConfig, {"name": "gid"});
    this.uid_fc = _.find(this.fieldConfig, {"name": "uid"});

    this.loader.open();
    const res = entityForm.queryResponse;
    if (defaults) {
      res.acl = defaults;
    }
    const user = await this.userService.getUserObject(res.uid);
    if (user && user.pw_name) {
      entityForm.formGroup.controls['uid'].setValue(user.pw_name);
    } else {
      entityForm.formGroup.controls['uid'].setValue(res.uid);
      this.uid_fc.warnings = helptext.user_not_found;
    }
    const group = await this.userService.getGroupObject(res.gid);
    if (group && group.gr_name) {
      entityForm.formGroup.controls['gid'].setValue(group.gr_name);
    } else {
      entityForm.formGroup.controls['gid'].setValue(res.gid);
      this.gid_fc.warnings = helptext.group_not_found;
    }
    let data = res.acl;
    let acl;
    if (!data.length) {
      data = [data];
    }
    
    for (let i = 0; i < data.length; i++) {
      acl = {};
      acl.type = data[i].type;
      acl.tag = data[i].tag;
      if (acl.tag === 'USER') {
        const usr = await this.userService.getUserObject(data[i].id);
        if (usr && usr.pw_name) {
          acl.user = usr.pw_name;
        } else {
          acl.user = data[i].id;
          acl['user_not_found'] = true;
        }
      } else if (acl.tag === 'GROUP') {
        const grp = await this.userService.getGroupObject(data[i].id);
        if (grp && grp.gr_name) {
          acl.group = grp.gr_name;
        } else {
          acl.group = data[i].id;
          acl['group_not_found'] = true;
        }
      }
      if (data[i].flags['BASIC']) {
        acl.flags_type = 'BASIC';
        acl.basic_flags = data[i].flags['BASIC'];
      } else {
        acl.flags_type = 'ADVANCED';
        const flags = data[i].flags;
        acl.advanced_flags = []
        for (const flag in flags) {
          if (flags.hasOwnProperty(flag) && flags[flag]) {
            acl.advanced_flags.push(flag);
          }
        }
      }
      if (data[i].perms['BASIC']) {
        acl.perms_type = 'BASIC';
        acl.basic_perms = data[i].perms['BASIC'];
      } else {
        acl.perms_type = 'ADVANCED';
        const perms = data[i].perms;
        acl.advanced_perms = []
        for (const perm in perms) {
          if (perms.hasOwnProperty(perm) && perms[perm]) {
            acl.advanced_perms.push(perm);
          }
        }
      }
      const propName = "aces";
      const aces_fg = entityForm.formGroup.controls[propName];
      if (aces_fg.controls[i] === undefined) {
        // add controls;
        const templateListField = _.cloneDeep(_.find(this.fieldConfig, {'name': propName}).templateListField);
        aces_fg.push(entityForm.entityFormService.createFormGroup(templateListField));
        this.aces_fc.listFields.push(templateListField);
      }

      for (const prop in acl) {
        if (acl.hasOwnProperty(prop)) {
          if (prop === "basic_perms" && acl[prop] === "OTHER") {
            _.find(
              _.find(
                this.aces_fc.listFields[i], {"name": prop}
                )['options'], {value: "OTHER"}
              )['hiddenFromDisplay'] = false;
          }
          if (prop === "user" && acl['user_not_found']) {
            delete(acl['user_not_found']);
            _.find(this.aces_fc.listFields[i], {"name": prop})['warnings'] = helptext.user_not_found;
          }
          if (prop === "group" && acl['group_not_found']) {
            delete(acl['group_not_found']);
            _.find(this.aces_fc.listFields[i], {"name": prop})['warnings'] = helptext.group_not_found;
          }
          aces_fg.controls[i].controls[prop].setValue(acl[prop]);
        }
      }
    }
    this.loader.close();
    if (this.aclIsTrivial && !this.isTrivialMessageSent) {
      this.showChoiceDialog();
    }
  }

  showChoiceDialog(presetsOnly = false) {
    let msg1, msg2;
    this.translate.get(helptext.type_dialog.radio_preset_tooltip).subscribe(m1 => {
      this.translate.get(helptext.preset_dialog.message).subscribe(m2 => {
        msg1 = m1;
        msg2 = m2;
      })
    })
    const conf: DialogFormConfiguration = {
      title: presetsOnly ? helptext.type_dialog.radio_preset : helptext.type_dialog.title,
      message: presetsOnly ? `${msg1} ${msg2}` : null,
      fieldConfig: [
        {
          type: 'radio',
          name: 'useDefault',
          options: [
            {label: helptext.type_dialog.radio_preset,
             name: 'defaultACL',
             tooltip: helptext.type_dialog.radio_preset_tooltip,
             value: true},
            {label: helptext.type_dialog.radio_custom,
             name: 'customACL',
             value: false},
          ],
          value: true,
          isHidden: presetsOnly
        },
        {
          type: 'select',
          name: 'defaultOptions',
          placeholder: helptext.type_dialog.input.placeholder,
          options: this.defaults,
          relation: [
            {
              action: 'SHOW',
              when: [{
                name: 'useDefault',
                value: true,
              }]
            },
          ],
          required: true
        }
      ],
      saveButtonText: helptext.type_dialog.button,
      parent: this,
      hideCancel: !presetsOnly,
      customSubmit: (entityDialog) => {
        entityDialog.dialogRef.close();
        const { useDefault, defaultOptions } = entityDialog.formValue;
        if (useDefault && defaultOptions) {
          this.chooseDefaultSetting(defaultOptions);
        }
        this.isTrivialMessageSent = true;
      }
    }
    this.dialogService.dialogForm(conf);
  }

  ngOnDestroy() {
    this.recursive_subscription.unsubscribe();
    this.aces_subscription.unsubscribe();
  }

  beforeSubmit(data) {
    const dacl = [];
    for (let i = 0; i < data.aces.length; i++) {
      const d = {};
      const acl = data.aces[i];
      d['tag'] = acl.tag;
      d['id'] = null;
      if (acl.tag === "USER") {
        d['id'] = acl.user;
      } else if (acl.tag === "GROUP") {
        d['id'] = acl.group;
      }
      d['type'] = acl.type;
      if (acl.perms_type === "BASIC") {
        d['perms'] = {'BASIC':acl.basic_perms};
      } else {
        d['perms'] = {};
        const adv_perm_options = helptext.dataset_acl_advanced_perms_options;
        for (let j = 0; j < adv_perm_options.length; j++) {
          const perm = adv_perm_options[j].value;
          if (_.indexOf(acl.advanced_perms, perm) > -1) {
            d['perms'][perm] = true;
          }
        }
      }
      if (acl.flags_type === "BASIC") {
        d['flags'] = {'BASIC':acl.basic_flags};
      } else {
        d['flags'] = {};
        const adv_flag_options = helptext.dataset_acl_advanced_flags_options;
        for (let j = 0; j < adv_flag_options.length; j++) {
          const flag = adv_flag_options[j].value;
          if (_.indexOf(acl.advanced_flags, flag) > -1) {
            d['flags'][flag] = true;
          }
        }
      }
      dacl.push(d);
    }
    data['dacl'] = dacl;
  }

  async customSubmit(body) {
    body.uid = body.apply_user ? body.uid : null;
    body.gid = body.apply_group ? body.gid : null;
    const doesNotWantToEditDataset =
      this.storageService.isDatasetTopLevel(body.path.replace("mnt/", "")) &&
      !(await this.dialogService
        .confirm(helptext.dataset_acl_dialog_warning, helptext.dataset_acl_toplevel_dialog_message)
        .toPromise());

    if (doesNotWantToEditDataset) {
      return;
    }

    this.dialogRef = this.dialog.open(EntityJobComponent, { data: { "title": T("Saving ACLs") }});
    this.dialogRef.componentInstance.setDescription(T("Saving ACLs..."));
    let dacl = body.dacl;

    await this.userService.getUserByName(body.uid).toPromise().then(userObj => {
      if (userObj && userObj.hasOwnProperty('pw_uid')) {
        body.uid = userObj.pw_uid;
      }
    }, err => {
      console.error(err);
    });

    await this.userService.getGroupByName(body.gid).toPromise().then(groupObj => {
      if (groupObj && groupObj.hasOwnProperty('gr_gid')) {
        body.gid = groupObj.gr_gid;
      }
    }, err => {
      console.error(err);
    });

    for (let i = 0; i < dacl.length; i++) {
      if (dacl[i].tag === 'USER') {
        await this.userService.getUserByName(dacl[i].id).toPromise().then(userObj => {
          if (userObj && userObj.hasOwnProperty('pw_uid')) {
            dacl[i]['id'] = userObj.pw_uid;
          }
        }, err => {
          console.error(err);
        });

      } else if (dacl[i].tag === 'GROUP') {
        await this.userService.getGroupByName(dacl[i].id).toPromise().then(groupObj => {
          if (groupObj && groupObj.hasOwnProperty('gr_gid')) {
            dacl[i]['id'] = groupObj.gr_gid;
          }
        }, err => {
          console.error(err);
        });
      }
    }
    this.dialogRef.componentInstance.setCall(this.updateCall,
      [{'path': body.path, 'dacl': dacl,
        'uid': body.uid, 'gid': body.gid,
        'options' : {'recursive': body.recursive,
        'traverse': body.traverse
        }
      }]);
    this.dialogRef.componentInstance.submit();
    this.dialogRef.componentInstance.success.subscribe((res) => {
      this.entityForm.success = true;
      this.dialogRef.close();
      this.router.navigate(new Array('/').concat(
        this.route_success));
    });
    this.dialogRef.componentInstance.failure.subscribe((res) => {
    });
  }

  updateGroupSearchOptions(value = "", parent, config) {
    parent.userService.groupQueryDSCache(value).subscribe(items => {
      const groups = [];
      for (let i = 0; i < items.length; i++) {
        groups.push({label: items[i].group, value: items[i].group});
      }
      config.searchOptions = groups;
    });
  }

  updateUserSearchOptions(value = "", parent, config) {
    parent.userService.userQueryDSCache(value).subscribe(items => {
      const users = [];
      for (let i = 0; i < items.length; i++) {
        users.push({label: items[i].username, value: items[i].username});
      }
      config.searchOptions = users;
    });
  }

  doStripACL() {
    const conf: DialogFormConfiguration = {
      title: helptext.stripACL_dialog.title,
      message: helptext.stripACL_dialog.message,
      fieldConfig: [
        {
          type: 'checkbox',
          name: 'traverse',
          placeholder: helptext.stripACL_dialog.traverse_checkbox
        }
      ],
      // warning:helptext.stripACL_dialog.warning,
      saveButtonText: helptext.dataset_acl_stripacl_placeholder,
      parent: this,
      customSubmit: (entityDialog) => {
        entityDialog.dialogRef.close();

        this.dialogRef = this.dialog.open(EntityJobComponent, { data: { "title": T("Stripping ACLs") }});
        this.dialogRef.componentInstance.setDescription(T("Stripping ACLs..."));

        this.dialogRef.componentInstance.setCall(this.updateCall,
          [{'path': this.path, 'dacl': [],
            'options' : {'recursive': true,
            'traverse': entityDialog.formValue.traverse ? true : false,
            'stripacl': true
            }
          }]);
        this.dialogRef.componentInstance.submit();
        this.dialogRef.componentInstance.success.subscribe((res) => {
          this.entityForm.success = true;
          this.dialogRef.close();
          this.router.navigate(new Array('/').concat(
            this.route_success));
        });
        this.dialogRef.componentInstance.failure.subscribe((err) => {
          new EntityUtils().handleWSError(this.entityForm, err);
        });
      }
    }
    this.dialogService.dialogFormWide(conf);
  }
}<|MERGE_RESOLUTION|>--- conflicted
+++ resolved
@@ -57,11 +57,8 @@
   protected dialogRef: any
   protected route_success: string[] = [ 'storage', 'pools' ];
   public save_button_enabled = true;
-<<<<<<< HEAD
   private homeShare: boolean;
-=======
   private isTrivialMessageSent = false;
->>>>>>> 6c7fbd9a
 
   protected uid_fc: any;
   protected gid_fc: any;
