--- conflicted
+++ resolved
@@ -89,12 +89,9 @@
         this.getHAStatus();
       });
       this.sysName = 'TrueNAS';
-<<<<<<< HEAD
     } else {
       window.localStorage.setItem('alias_ips', '0');
-=======
       this.checkLegacyUISetting();
->>>>>>> 672b3020
     }
     let theme = this.themeService.currentTheme();
     this.currentTheme = theme.name;
