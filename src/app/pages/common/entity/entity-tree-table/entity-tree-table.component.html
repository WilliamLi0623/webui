--- conflicted
+++ resolved
@@ -13,22 +13,16 @@
 	</ng-template>
 	<ng-template pTemplate="body" let-rowNode let-rowData="rowData" let-columns="columns">
 		<tr>
-<<<<<<< HEAD
-			<td *ngFor="let col of columns; let i = index" id="tbody__{{col.prop}}_{{rowData[columns[0].prop]}}"
-				[ix-auto]="col.prop"
-				ix-auto-type="value"
-				ix-auto-identifier="{{rowData.name}}">
+			<td *ngFor="let col of columns; let i = index" id="tbody__{{col.prop}}_{{rowData[col.prop]}}"
+          [ix-auto]="col.prop"
+				  ix-auto-type="value"
+				  ix-auto-identifier="{{rowData.name}}">
 				<p-treeTableToggler [rowNode]="rowNode" *ngIf="i == 0"
-					ix-auto
+          ix-auto
 					ix-auto-type="expander"
-					ix-auto-identifier="{{rowData.name}}"></p-treeTableToggler>
-				{{col.filesizePipe ? (rowData[col.prop] | filesize : {standard : "iec"}) : rowData[col.prop] | translate}}
-=======
-			<td *ngFor="let col of columns; let i = index" id="tbody__{{col.prop}}_{{rowData[col.prop]}}">
-				<p-treeTableToggler [rowNode]="rowNode" *ngIf="i == 0"></p-treeTableToggler>
+					ix-auto-identifier="{{rowData.name}}"></p-treeTableToggle></p-treeTableToggler>
 				<span *ngIf="col.filesizePipe">{{ (rowData[col.prop] || 0) | filesize : {standard : "iec"} }}</span>
 				<span *ngIf="!col.filesizePipe">{{ rowData[col.prop]?.value || rowData[col.prop] }}</span>
->>>>>>> 155a8ed9
 			</td>
 			<td *ngIf="showActions && rowData.actions">
 				<mat-icon [matMenuTriggerFor]="appMenu" [style.cursor]="'pointer'" id="actions_menu_button__{{rowData.name}}"
