import { T } from '../translate-marker';

export default {
    copyright_year: '2019',
    dockerhost: T('Docker Host'),

    ctrlr: T('TrueNAS controller'),
    ctrlrs: T('TrueNAS controllers'),
    Ctrlr: T('TrueNAS Controller'),
    Ctrlrs: T('TrueNAS Controllers'),
    thisCtlr: T('This Controller'),
    unknownCtrl: T('The active controller cannot be detected.'),

    legacyUIWarning: T('The legacy user interface is deprecated.\
 All management should be performed through the new user interface.'),

sys_update_message: T('This system will restart when the update completes.'),

human_readable: {
    input_error: T('Invalid value. Valid values are numbers followed by optional unit letters, \
 like <code>256k</code> or <code>1 G</code> or <code>2 MiB</code>.'),

<<<<<<< HEAD
 suggestion_label: '(Ex. 500 KiBs, 500M, 2 TB)',
=======
 suggestion_label: '(Examples: 500 KiB, 500M, 2 TB)',
>>>>>>> 97c49a01
},

closed_job_message: T('See task manager for progress updates.'),

noLogDilaog: {
    title: T('No Logs'),
    message: T('No logs are available for this task.'),
}

}<|MERGE_RESOLUTION|>--- conflicted
+++ resolved
@@ -20,11 +20,7 @@
     input_error: T('Invalid value. Valid values are numbers followed by optional unit letters, \
  like <code>256k</code> or <code>1 G</code> or <code>2 MiB</code>.'),
 
-<<<<<<< HEAD
- suggestion_label: '(Ex. 500 KiBs, 500M, 2 TB)',
-=======
  suggestion_label: '(Examples: 500 KiB, 500M, 2 TB)',
->>>>>>> 97c49a01
 },
 
 closed_job_message: T('See task manager for progress updates.'),
