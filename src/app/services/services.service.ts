--- conflicted
+++ resolved
@@ -23,11 +23,7 @@
   getOpenVPNClientCipherChoices(): Observable<any[]> {
     return this.ws.call('openvpn.client.cipher_choices');
   }
-<<<<<<< HEAD
-  getCerts(): Observable<any[]> {
-=======
   getCerts(): Observable<Certificate[]> {
->>>>>>> 5a468e51
     return this.ws.call('certificate.query');
   }
 
