--- conflicted
+++ resolved
@@ -180,14 +180,7 @@
        }
      }
 
-<<<<<<< HEAD
      beforeSubmit(data) {
        data.tableDisplayedColumns ? data.tableDisplayedColumns = [] : delete(data.tableDisplayedColumns);
      }
-
-     afterSubmit() {
-      this.snackBar.open(T('Changes submitted'), T('Close'), { duration: 4000 });
-     }
-=======
->>>>>>> 97c49a01
 }