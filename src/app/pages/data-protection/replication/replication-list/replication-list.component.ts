import { Component, OnDestroy } from '@angular/core';
import { HttpClient } from '@angular/common/http';
import { Validators } from '@angular/forms';
<<<<<<< HEAD
import { EntityDialogComponent } from 'app/pages/common/entity/entity-dialog/entity-dialog.component';
=======
import { DatePipe } from '@angular/common';
>>>>>>> c7c7702a

import { EntityUtils } from 'app/pages/common/entity/utils';
import { T } from 'app/translate-marker';
import {
  DialogService,
  JobService,
  WebSocketService,
  StorageService,
  TaskService,
  KeychainCredentialService,
  ReplicationService,
} from 'app/services';
import { DialogFormConfiguration } from 'app/pages/common/entity/entity-dialog/dialog-form-configuration.interface';
import globalHelptext from 'app/helptext/global-helptext';
import helptext from 'app/helptext/data-protection/replication/replication';
import { EntityFormService } from 'app/pages/common/entity/entity-form/services/entity-form.service';
import { AppLoaderService } from 'app/services/app-loader/app-loader.service';
import { ModalService } from 'app/services/modal.service';
import { ReplicationWizardComponent } from 'app/pages/data-protection/replication/replication-wizard/replication-wizard.component';
import { ReplicationFormComponent } from 'app/pages/data-protection/replication/replication-form/replication-form.component';
import { ReplicationTask } from 'app/interfaces/replication-task.interface';
import { EntityTableComponent } from 'app/pages/common/entity/entity-table';
import { EntityJob } from 'app/interfaces/entity-job.interface';
import { EntityJobState } from 'app/enums/entity-job-state.enum';
import { Subscription } from 'rxjs';
import { InputTableConf } from 'app/pages/common/entity/entity-table/entity-table.component';

@Component({
  selector: 'app-replication-list',
  template: `<entity-table [title]="title" [conf]="this"></entity-table>`,
  providers: [
    JobService,
    StorageService,
    TaskService,
    KeychainCredentialService,
    ReplicationService,
    EntityFormService,
    DatePipe,
  ],
})
export class ReplicationListComponent implements InputTableConf, OnDestroy {
  public title = T('Replication Tasks');
  public queryCall = 'replication.query';
  public wsDelete = 'replication.delete';
  public route_add: string[] = ['tasks', 'replication', 'wizard'];
  public route_edit: string[] = ['tasks', 'replication', 'edit'];
  public route_success: string[] = ['tasks', 'replication'];
  public entityList: EntityTableComponent;
  public asyncView = true;

  public columns: Array<any> = [
    { name: T('Name'), prop: 'name', always_display: true },
    { name: T('Direction'), prop: 'direction' },
    { name: T('Transport'), prop: 'transport', hidden: true },
    { name: T('SSH Connection'), prop: 'ssh_connection', hidden: true },
    { name: T('Source Dataset'), prop: 'source_datasets', hidden: true },
    { name: T('Target Dataset'), prop: 'target_dataset', hidden: true },
    { name: T('Recursive'), prop: 'recursive', hidden: true },
    { name: T('Auto'), prop: 'auto', hidden: true },
    { name: T('Enabled'), prop: 'enabled', checkbox: true },
    { name: T('State'), prop: 'state', button: true, state: 'state' },
    { name: T('Last Snapshot'), prop: 'task_last_snapshot' },
  ];

  public config: any = {
    paging: true,
    sorting: { columns: this.columns },
    deleteMsg: {
      title: T('Replication Task'),
      key_props: ['name'],
    },
  };
  private onModalClose: Subscription;

  constructor(
    private ws: WebSocketService,
    private dialog: DialogService,
    protected job: JobService,
    protected storage: StorageService,
    protected http: HttpClient,
    protected modalService: ModalService,
    protected taskService: TaskService,
    protected keychainCredentialService: KeychainCredentialService,
    protected replicationService: ReplicationService,
    protected loader: AppLoaderService,
    protected datePipe: DatePipe,
    protected entityFormService: EntityFormService,
  ) {}

  afterInit(entityList: EntityTableComponent): void {
    this.entityList = entityList;
    this.onModalClose = this.modalService.onClose$.subscribe(() => {
      this.entityList.getData();
    });
  }

  resourceTransformIncomingRestData(tasks: any[]): ReplicationTask[] {
    return tasks.map((task) => {
      task.ssh_connection = task.ssh_credentials ? task.ssh_credentials.name : '-';
      task.task_last_snapshot = task.state.last_snapshot ? task.state.last_snapshot : T('No snapshots sent yet');
      return task;
    });
  }

<<<<<<< HEAD
  getActions(parentrow: any) {
=======
  getActions(parentrow: any): any[] {
>>>>>>> c7c7702a
    return [
      {
        id: parentrow.name,
        icon: 'play_arrow',
        name: 'run',
        label: T('Run Now'),
        onClick: (row: any) => {
          this.dialog.confirm(T('Run Now'), T('Replicate <i>') + row.name + T('</i> now?'), true).subscribe((res: boolean) => {
            if (res) {
              row.state = { state: EntityJobState.Running };
              this.ws.call('replication.run', [row.id]).subscribe(
                (jobId: number) => {
                  this.dialog.Info(
                    T('Task started'),
                    T('Replication <i>') + row.name + T('</i> has started.'),
                    '500px',
                    'info',
                    true,
                  );
                  this.job.getJobStatus(jobId).subscribe((job: EntityJob) => {
                    row.state = { state: job.state };
                    row.job = job;
                  });
                },
                (err) => {
                  new EntityUtils().handleWSError(this.entityList, err);
                },
              );
            }
          });
        },
      },
      {
        actionName: parentrow.description,
        id: 'restore',
        label: T('Restore'),
        icon: 'restore',
        onClick: (row: any) => {
          const parent = this;
          const conf: DialogFormConfiguration = {
            title: helptext.replication_restore_dialog.title,
            fieldConfig: [
              {
                type: 'input',
                name: 'name',
                placeholder: helptext.name_placeholder,
                tooltip: helptext.name_tooltip,
                validation: [Validators.required],
                required: true,
              },
              {
                type: 'explorer',
                explorerType: 'dataset',
                initial: '',
                name: 'target_dataset',
                placeholder: helptext.target_dataset_placeholder,
                tooltip: helptext.target_dataset_tooltip,
                validation: [Validators.required],
                required: true,
              },
            ],
            saveButtonText: helptext.replication_restore_dialog.saveButton,
<<<<<<< HEAD
            customSubmit: function (entityDialog: EntityDialogComponent) {
              parent.entityList.loader.open();
=======
            customSubmit: function (entityDialog) {
              parent.loader.open();
>>>>>>> c7c7702a
              parent.ws.call('replication.restore', [row.id, entityDialog.formValue]).subscribe(
                (res) => {
                  entityDialog.dialogRef.close(true);
                  parent.entityList.getData();
                },
                (err) => {
                  parent.loader.close();
                  new EntityUtils().handleWSError(entityDialog, err, parent.dialog);
                },
              );
            },
          };
          this.dialog.dialogFormWide(conf);
        },
      },
      {
        id: parentrow.name,
        icon: 'edit',
        name: 'edit',
        label: T('Edit'),
<<<<<<< HEAD
        onClick: (row: any) => {
          this.route_edit.push(row.id);
          this.router.navigate(this.route_edit);
=======
        onClick: (row) => {
          this.doEdit(row.id);
>>>>>>> c7c7702a
        },
      },
      {
        id: parentrow.name,
        icon: 'delete',
        name: 'delete',
        label: T('Delete'),
        onClick: (row: any) => {
          this.entityList.doDelete(row);
        },
      },
    ];
  }

  onButtonClick(row: any): void {
    this.stateButton(row);
  }

<<<<<<< HEAD
  stateButton(row: any) {
    if (row.state.state === 'RUNNING') {
      this.entityList.runningStateButton(row.job.id);
    } else if (row.state.state === 'HOLD') {
      this.dialog.Info(T('Task is on hold'), row.state.reason, '500px', 'info', true);
    } else {
      const error = row.state.state === 'ERROR' ? row.state.error : null;
      const log = row.job && row.job.logs_excerpt ? row.job.logs_excerpt : null;
      if (error === null && log === null) {
        this.dialog.Info(globalHelptext.noLogDilaog.title, globalHelptext.noLogDilaog.message);
      }

      const dialog_title = T('Task State');
      const dialog_content =
        (error ? `<h5>${T('Error')}</h5> <pre>${error}</pre>` : '') +
        (log ? `<h5>${T('Logs')}</h5> <pre>${log}</pre>` : '');

      if (log) {
        this.dialog
          .confirm(
            dialog_title,
            dialog_content,
            true,
            T('Download Logs'),
            false,
            '',
            '',
            '',
            '',
            false,
            T('Cancel'),
            true,
          )
          .subscribe((dialog_res: boolean) => {
            if (dialog_res) {
              this.ws.call('core.download', ['filesystem.get', [row.job.logs_path], row.job.id + '.log']).subscribe(
                (snack_res) => {
                  const url = snack_res[1];
                  const mimetype = 'text/plain';
                  let failed = false;
                  this.storage.streamDownloadFile(this.http, url, row.job.id + '.log', mimetype).subscribe(
                    (file) => {
                      this.storage.downloadBlob(file, row.job.id + '.log');
                    },
                    (err) => {
                      failed = true;
                      new EntityUtils().handleWSError(this, err);
                    },
                  );
                },
                (snack_res) => {
                  new EntityUtils().handleWSError(this, snack_res);
                },
              );
            }
          });
=======
  stateButton(row: any): void {
    if (row.job) {
      if (row.state.state === EntityJobState.Running) {
        this.entityList.runningStateButton(row.job.id);
      } else if (row.state.state === EntityJobState.Hold) {
        this.dialog.Info(T('Task is on hold'), row.state.reason, '500px', 'info', true);
>>>>>>> c7c7702a
      } else {
        this.dialog.errorReport(row.state.state, `<pre>${row.state.error}</pre>`);
      }
    } else {
      this.dialog.Info(globalHelptext.noLogDilaog.title, globalHelptext.noLogDilaog.message);
    }
  }

<<<<<<< HEAD
  onCheckboxChange(row: any) {
=======
  onCheckboxChange(row: any): void {
>>>>>>> c7c7702a
    this.ws.call('replication.update', [row.id, { enabled: row.enabled }]).subscribe(
      (res) => {
        row.enabled = res.enabled;
        if (!res) {
          row.enabled = !row.enabled;
        }
      },
      (err) => {
        row.enabled = !row.enabled;
        new EntityUtils().handleWSError(this, err, this.dialog);
      },
    );
  }

  doAdd(): void {
    this.modalService.open(
      'slide-in-form',
      new ReplicationWizardComponent(
        this.keychainCredentialService,
        this.loader,
        this.dialog,
        this.ws,
        this.replicationService,
        this.datePipe,
        this.entityFormService,
        this.modalService,
      ),
    );
  }

  doEdit(id: number): void {
    this.modalService.open(
      'slide-in-form',
      new ReplicationFormComponent(
        this.ws,
        this.taskService,
        this.storage,
        this.keychainCredentialService,
        this.replicationService,
        this.modalService,
      ),
      id,
    );
  }

  ngOnDestroy(): void {
    this.onModalClose?.unsubscribe();
  }
}<|MERGE_RESOLUTION|>--- conflicted
+++ resolved
@@ -1,11 +1,8 @@
 import { Component, OnDestroy } from '@angular/core';
 import { HttpClient } from '@angular/common/http';
 import { Validators } from '@angular/forms';
-<<<<<<< HEAD
+import { DatePipe } from '@angular/common';
 import { EntityDialogComponent } from 'app/pages/common/entity/entity-dialog/entity-dialog.component';
-=======
-import { DatePipe } from '@angular/common';
->>>>>>> c7c7702a
 
 import { EntityUtils } from 'app/pages/common/entity/utils';
 import { T } from 'app/translate-marker';
@@ -110,11 +107,7 @@
     });
   }
 
-<<<<<<< HEAD
-  getActions(parentrow: any) {
-=======
   getActions(parentrow: any): any[] {
->>>>>>> c7c7702a
     return [
       {
         id: parentrow.name,
@@ -177,13 +170,8 @@
               },
             ],
             saveButtonText: helptext.replication_restore_dialog.saveButton,
-<<<<<<< HEAD
             customSubmit: function (entityDialog: EntityDialogComponent) {
-              parent.entityList.loader.open();
-=======
-            customSubmit: function (entityDialog) {
               parent.loader.open();
->>>>>>> c7c7702a
               parent.ws.call('replication.restore', [row.id, entityDialog.formValue]).subscribe(
                 (res) => {
                   entityDialog.dialogRef.close(true);
@@ -204,14 +192,8 @@
         icon: 'edit',
         name: 'edit',
         label: T('Edit'),
-<<<<<<< HEAD
-        onClick: (row: any) => {
-          this.route_edit.push(row.id);
-          this.router.navigate(this.route_edit);
-=======
-        onClick: (row) => {
+        onClick: (row: any) => {
           this.doEdit(row.id);
->>>>>>> c7c7702a
         },
       },
       {
@@ -230,71 +212,12 @@
     this.stateButton(row);
   }
 
-<<<<<<< HEAD
-  stateButton(row: any) {
-    if (row.state.state === 'RUNNING') {
-      this.entityList.runningStateButton(row.job.id);
-    } else if (row.state.state === 'HOLD') {
-      this.dialog.Info(T('Task is on hold'), row.state.reason, '500px', 'info', true);
-    } else {
-      const error = row.state.state === 'ERROR' ? row.state.error : null;
-      const log = row.job && row.job.logs_excerpt ? row.job.logs_excerpt : null;
-      if (error === null && log === null) {
-        this.dialog.Info(globalHelptext.noLogDilaog.title, globalHelptext.noLogDilaog.message);
-      }
-
-      const dialog_title = T('Task State');
-      const dialog_content =
-        (error ? `<h5>${T('Error')}</h5> <pre>${error}</pre>` : '') +
-        (log ? `<h5>${T('Logs')}</h5> <pre>${log}</pre>` : '');
-
-      if (log) {
-        this.dialog
-          .confirm(
-            dialog_title,
-            dialog_content,
-            true,
-            T('Download Logs'),
-            false,
-            '',
-            '',
-            '',
-            '',
-            false,
-            T('Cancel'),
-            true,
-          )
-          .subscribe((dialog_res: boolean) => {
-            if (dialog_res) {
-              this.ws.call('core.download', ['filesystem.get', [row.job.logs_path], row.job.id + '.log']).subscribe(
-                (snack_res) => {
-                  const url = snack_res[1];
-                  const mimetype = 'text/plain';
-                  let failed = false;
-                  this.storage.streamDownloadFile(this.http, url, row.job.id + '.log', mimetype).subscribe(
-                    (file) => {
-                      this.storage.downloadBlob(file, row.job.id + '.log');
-                    },
-                    (err) => {
-                      failed = true;
-                      new EntityUtils().handleWSError(this, err);
-                    },
-                  );
-                },
-                (snack_res) => {
-                  new EntityUtils().handleWSError(this, snack_res);
-                },
-              );
-            }
-          });
-=======
   stateButton(row: any): void {
     if (row.job) {
       if (row.state.state === EntityJobState.Running) {
         this.entityList.runningStateButton(row.job.id);
       } else if (row.state.state === EntityJobState.Hold) {
         this.dialog.Info(T('Task is on hold'), row.state.reason, '500px', 'info', true);
->>>>>>> c7c7702a
       } else {
         this.dialog.errorReport(row.state.state, `<pre>${row.state.error}</pre>`);
       }
@@ -303,11 +226,7 @@
     }
   }
 
-<<<<<<< HEAD
-  onCheckboxChange(row: any) {
-=======
   onCheckboxChange(row: any): void {
->>>>>>> c7c7702a
     this.ws.call('replication.update', [row.id, { enabled: row.enabled }]).subscribe(
       (res) => {
         row.enabled = res.enabled;
