--- conflicted
+++ resolved
@@ -86,21 +86,6 @@
     </button>
   </div>
 
-<<<<<<< HEAD
-    <!-- CREATE & IMPORT BUTTONS -->
-    <div class="entity-add-actions-wrapper">
-      <button 
-        style="height:37px; margin-top:-1px;" 
-        mat-button color="default" 
-        (click)="onClickImport()"
-        class="menu-toggle" 
-        matTooltip="{{ 'Import an existing pool.' | translate}}"
-        ix-auto
-        ix-auto-type="button"
-        ix-auto-identifier="{{entity.conf.title}}_ACTIONS">
-        Import
-      </button>
-=======
   <div class="entity-add-actions-wrapper">
     <button 
       style="height:37px; margin-top:-1px;" 
@@ -113,7 +98,6 @@
       ix-auto-identifier="{{entity.conf.title}}_POOL_CREATE">
       {{'Create' | translate}}
     </button>
->>>>>>> 286f75ef
     </div>
 
   <!-- END CREATE & IMPORT BUTTONS -->
