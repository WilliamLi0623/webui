import { Component, OnDestroy } from '@angular/core';
import { ActivatedRoute, Router } from '@angular/router';

import * as _ from 'lodash';
import { Subscription } from 'rxjs';
import * as cronParser from 'cron-parser';
import { Moment } from 'moment';

import { UserService, WebSocketService, TaskService } from 'app/services';
import { EntityFormService } from 'app/pages/common/entity/entity-form/services/entity-form.service';
import { ScrubFormComponent } from 'app/pages/data-protection/scrub/scrub-form/scrub-form.component';
import { ModalService } from 'app/services/modal.service';
import { T } from 'app/translate-marker';
import { EntityTableComponent } from 'app/pages/common/entity/entity-table/entity-table.component';
import { InputTableConf } from 'app/pages/common/entity/entity-table/entity-table.component';

@Component({
  selector: 'app-scrub-list',
  template: `<entity-table [title]="title" [conf]="this"></entity-table>`,
  providers: [TaskService, UserService, EntityFormService],
})
export class ScrubListComponent implements InputTableConf, OnDestroy {
  public title = T('Scrub Tasks');
  public queryCall: string = 'pool.scrub.query';
  public wsDelete: string = 'pool.scrub.delete';
  public route_add: string[] = ['tasks', 'scrub', 'add'];
  public route_add_tooltip = 'Add Scrub Task';
  public route_edit: string[] = ['tasks', 'scrub', 'edit'];
  public entityList: EntityTableComponent;
  public parent: any;

  public columns: Array<any> = [
    { name: T('Pool'), prop: 'pool_name', always_display: true },
    { name: T('Threshold days'), prop: 'threshold' },
    { name: T('Description'), prop: 'description' },
    {
      name: T('Schedule'),
      prop: 'schedule',
      widget: {
        icon: 'calendar-range',
        component: 'TaskScheduleListComponent',
      },
    },
    { name: T('Next Run'), prop: 'scrub_next_run' },
    { name: T('Enabled'), prop: 'enabled' },
  ];
  public rowIdentifier = 'id';
  public config: any = {
    paging: true,
    sorting: { columns: this.columns },
    deleteMsg: {
      title: T('Scrub Task'),
      key_props: ['pool_name'],
    },
  };
  private onModalClose: Subscription;

  constructor(
    protected router: Router,
    protected ws: WebSocketService,
    protected taskService: TaskService,
    protected modalService: ModalService,
    protected aroute: ActivatedRoute,
    protected userService: UserService,
    protected entityFormService: EntityFormService,
  ) {}

<<<<<<< HEAD
  resourceTransformIncomingRestData(data: any[]): any {
=======
  afterInit(entityList: EntityTableComponent): void {
    this.entityList = entityList;
    this.onModalClose = this.modalService.onClose$.subscribe(() => {
      this.entityList.getData();
    });
  }

  resourceTransformIncomingRestData(data: any): any {
>>>>>>> c7c7702a
    return data.map((task) => {
      task.schedule = `${task.schedule.minute} ${task.schedule.hour} ${task.schedule.dom} ${task.schedule.month} ${task.schedule.dow}`;

      /* Weird type assertions are due to a type definition error in the cron-parser library */
      task.scrub_next_run = ((cronParser.parseExpression(task.schedule, { iterator: true }).next() as unknown) as {
        value: { _date: Moment };
      }).value._date.fromNow();

      return task;
    });
  }

  doAdd(id?: number) {
    this.modalService.open('slide-in-form', new ScrubFormComponent(this.taskService, this.modalService), id);
  }

  doEdit(id: number) {
    this.doAdd(id);
  }

  ngOnDestroy(): void {
    this.onModalClose?.unsubscribe();
  }
}<|MERGE_RESOLUTION|>--- conflicted
+++ resolved
@@ -65,9 +65,6 @@
     protected entityFormService: EntityFormService,
   ) {}
 
-<<<<<<< HEAD
-  resourceTransformIncomingRestData(data: any[]): any {
-=======
   afterInit(entityList: EntityTableComponent): void {
     this.entityList = entityList;
     this.onModalClose = this.modalService.onClose$.subscribe(() => {
@@ -75,8 +72,7 @@
     });
   }
 
-  resourceTransformIncomingRestData(data: any): any {
->>>>>>> c7c7702a
+  resourceTransformIncomingRestData(data: any[]): any {
     return data.map((task) => {
       task.schedule = `${task.schedule.minute} ${task.schedule.hour} ${task.schedule.dom} ${task.schedule.month} ${task.schedule.dow}`;
 
