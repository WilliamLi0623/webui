--- conflicted
+++ resolved
@@ -939,17 +939,10 @@
     };
   }
 
-<<<<<<< HEAD
-  blurEventForMemory(parent: this): void {
-    const enteredVal = parent.entityWizard.formGroup.value.formArray[1].memory;
-    const vm_memory_requested = parent.storageService.convertHumanStringToNum(enteredVal);
-    if (Number.isNaN(vm_memory_requested)) {
-=======
   blurEventForMemory(): void {
     const enteredVal = this.entityWizard.formGroup.value.formArray[1].memory;
     const vm_memory_requested = this.storageService.convertHumanStringToNum(enteredVal);
-    if (isNaN(vm_memory_requested)) {
->>>>>>> 1df025ae
+    if (Number.isNaN(vm_memory_requested)) {
       console.error(vm_memory_requested); // leaves form in previous error state
     } else if (enteredVal.replace(/\s/g, '').match(/[^0-9]/g) === null) {
       this.entityWizard.formArray.get([1]).get('memory')
@@ -965,17 +958,10 @@
     const enteredVal = (this.entityWizard.formArray as FormArray).controls[2].value.volsize;
     const volsize = this.storageService.convertHumanStringToNum(enteredVal, false, 'mgtp');
     if (volsize >= 1048576) {
-<<<<<<< HEAD
-      parent.entityWizard.formArray.get([2]).get('volsize').setValue(parent.storageService.humanReadable);
-      _.find(parent.wizardConfig[2].fieldConfig, { name: 'volsize' })['hasErrors'] = false;
-      _.find(parent.wizardConfig[2].fieldConfig, { name: 'volsize' })['errors'] = '';
-    } else if (Number.isNaN(volsize)) {
-=======
       this.entityWizard.formArray.get([2]).get('volsize').setValue(this.storageService.humanReadable);
       _.find(this.wizardConfig[2].fieldConfig, { name: 'volsize' })['hasErrors'] = false;
       _.find(this.wizardConfig[2].fieldConfig, { name: 'volsize' })['errors'] = '';
-    } else if (isNaN(volsize)) {
->>>>>>> 1df025ae
+    } else if (Number.isNaN(volsize)) {
       console.error(volsize); // leaves form in previous error state
     } else {
       this.entityWizard.formArray.get([2]).get('volsize').setValue('1 MiB');
