import {
  animate, state, style, transition, trigger,
} from '@angular/animations';
import { HttpClient } from '@angular/common/http';
import {
  Component, OnInit, ViewChild,
} from '@angular/core';
import { MatDialogRef } from '@angular/material/dialog';
import { MatSort } from '@angular/material/sort';
import { MatTableDataSource, MatTable } from '@angular/material/table';
import { UntilDestroy, untilDestroyed } from '@ngneat/until-destroy';
import { TranslateService } from '@ngx-translate/core';
import * as _ from 'lodash';
import { Observable } from 'rxjs';
import { JobState } from 'app/enums/job-state.enum';
import { Job } from 'app/interfaces/job.interface';
import { EntityUtils } from 'app/pages/common/entity/utils';
import {
  WebSocketService, JobService, SystemGeneralService, DialogService, StorageService,
} from 'app/services';
import { LocaleService } from 'app/services/locale.service';
import { T } from 'app/translate-marker';

@UntilDestroy()
@Component({
  selector: 'task-manager',
  templateUrl: './task-manager.component.html',
  styleUrls: ['./task-manager.component.scss'],
  animations: [
    trigger('detailExpand', [
      state('collapsed, void', style({ height: '0px', minHeight: '0', display: 'none' })),
      state('expanded', style({ height: '*' })),
      transition('expanded <=> collapsed', animate('225ms cubic-bezier(0.4, 0.0, 0.2, 1)')),
      transition('expanded <=> void', animate('225ms cubic-bezier(0.4, 0.0, 0.2, 1)')),
    ]),
  ],
})
export class TaskManagerComponent implements OnInit {
  @ViewChild('taskTable', { static: true }) taskTable: MatTable<any>;
  @ViewChild(MatSort, { static: false }) sort: MatSort;
  dataSource: MatTableDataSource<Job>;
  displayedColumns = ['state', 'method', 'percent'];
  expandedElement: any | null;
  timeZone: string;
  readonly EntityJobState = JobState;

  readonly maxJobs = 50;

  constructor(
    public dialogRef: MatDialogRef<TaskManagerComponent>,
    private ws: WebSocketService,
    protected translate: TranslateService,
    protected job: JobService,
    protected localeService: LocaleService,
    protected sysGeneralService: SystemGeneralService,
    protected dialogService: DialogService,
    protected storageService: StorageService,
    protected http: HttpClient,
  ) {
    this.dataSource = new MatTableDataSource<Job>([]);
  }

  ngOnInit(): void {
    this.sysGeneralService.getSysInfo().pipe(untilDestroyed(this)).subscribe((systemInfo) => {
      this.timeZone = systemInfo.timezone;
    });
    this.ws.call('core.get_jobs', [[], { order_by: ['-id'], limit: this.maxJobs }])
      .pipe(untilDestroyed(this))
      .subscribe(
        (res) => {
          this.dataSource.data = res;
          this.dataSource.sort = this.sort;
        },
        () => {

        },
      );

<<<<<<< HEAD
    this.getData().pipe(untilDestroyed(this)).subscribe(
      (res) => {
        // only update exist jobs or add latest jobs
        if (res.id >= this.dataSource.data[49].id) {
          const targetRow = _.findIndex(this.dataSource.data, { id: res.id });
          if (targetRow === -1) {
            this.dataSource.data.push(res);
          } else {
            for (const key in this.dataSource.data[targetRow]) {
              (this.dataSource.data[targetRow][key as keyof Job] as any) = res[key];
            }
=======
    this.getData().pipe(untilDestroyed(this)).subscribe((res) => {
      // only update exist jobs or add latest jobs
      const lastJob = this.dataSource.data[Math.min(this.maxJobs - 1, this.dataSource.data.length - 1)];
      if (res.id >= lastJob?.id) {
        const targetRow = _.findIndex(this.dataSource.data, { id: res.id });
        if (targetRow === -1) {
          this.dataSource.data.push(res);
        } else {
          for (const key in this.dataSource.data[targetRow]) {
            this.dataSource.data[targetRow][key] = res[key];
>>>>>>> 947997e7
          }
        }
        this.taskTable.renderRows();
      }
    });
  }

  getData(): Observable<any> {
    const source = Observable.create((observer: any) => {
      this.ws.subscribe('core.get_jobs').pipe(untilDestroyed(this)).subscribe((event) => {
        observer.next(event.fields);
      });
    });
    return source;
  }

  applyFilter(filterValue: string): void {
    this.dataSource.filter = filterValue.trim().toLowerCase();
  }

  getReadableDate(data: any): string {
    if (data != null) {
      return this.localeService.formatDateTime(new Date(data.$date), this.timeZone);
    }
  }

  showLogs(element: any): void {
    this.dialogService.confirm(T('Logs'), `<pre>${element.logs_excerpt}</pre>`, true, T('Download Logs'),
      false, '', '', '', '', false, T('Close'), true).pipe(untilDestroyed(this)).subscribe(
      (dialog_res: boolean) => {
        if (dialog_res) {
          this.ws.call('core.download', ['filesystem.get', [element.logs_path], element.id + '.log']).pipe(untilDestroyed(this)).subscribe(
            (snack_res) => {
              const url = snack_res[1];
              const mimetype = 'text/plain';
              this.storageService.streamDownloadFile(this.http, url, element.id + '.log', mimetype).pipe(untilDestroyed(this)).subscribe((file) => {
                this.storageService.downloadBlob(file, element.id + '.log');
              }, (err) => {
                new EntityUtils().handleWSError(this, err);
              });
            },
            (snack_res) => {
              new EntityUtils().handleWSError(this, snack_res);
            },
          );
        }
      },
    );
  }

  abort(element: any): void {
    this.dialogService.confirm(T('Abort the task'), `<pre>${element.method}</pre>`, true, T('Abort'),
      false, '', '', '', '', false, T('Close'), true).pipe(untilDestroyed(this)).subscribe(
      (dialog_res: boolean) => {
        if (dialog_res) {
          this.ws.call('core.job_abort', [element.id]).pipe(untilDestroyed(this)).subscribe();
        }
      },
    );
  }
}<|MERGE_RESOLUTION|>--- conflicted
+++ resolved
@@ -76,19 +76,6 @@
         },
       );
 
-<<<<<<< HEAD
-    this.getData().pipe(untilDestroyed(this)).subscribe(
-      (res) => {
-        // only update exist jobs or add latest jobs
-        if (res.id >= this.dataSource.data[49].id) {
-          const targetRow = _.findIndex(this.dataSource.data, { id: res.id });
-          if (targetRow === -1) {
-            this.dataSource.data.push(res);
-          } else {
-            for (const key in this.dataSource.data[targetRow]) {
-              (this.dataSource.data[targetRow][key as keyof Job] as any) = res[key];
-            }
-=======
     this.getData().pipe(untilDestroyed(this)).subscribe((res) => {
       // only update exist jobs or add latest jobs
       const lastJob = this.dataSource.data[Math.min(this.maxJobs - 1, this.dataSource.data.length - 1)];
@@ -98,8 +85,7 @@
           this.dataSource.data.push(res);
         } else {
           for (const key in this.dataSource.data[targetRow]) {
-            this.dataSource.data[targetRow][key] = res[key];
->>>>>>> 947997e7
+            (this.dataSource.data[targetRow][key as keyof Job] as any) = res[key];
           }
         }
         this.taskTable.renderRows();
