--- conflicted
+++ resolved
@@ -84,7 +84,7 @@
 
     public translate: TranslateService,
     protected loader: AppLoaderService, ) {
-<<<<<<< HEAD
+      super();
       this.sysGenService.updateRunningNoticeSent.subscribe(() => {
         this.updateNotificationSent = true;
         setTimeout(() => {
@@ -92,10 +92,6 @@
         }, 900000);
       });
     }
-=======
-    super();
-  }
->>>>>>> f8c22023
 
   ngOnInit() {
     if (window.localStorage.getItem('is_freenas') === 'false') {
