import { Component } from '@angular/core';
import { Router } from '@angular/router';
import { NetworkActivityType } from 'app/enums/network-activity-type.enum';
import { RelationAction } from 'app/pages/common/entity/entity-form/models/relation-action.enum';
import { RelationConnection } from 'app/pages/common/entity/entity-form/models/relation-connection.enum';
import { Observable } from 'rxjs';
import { ProductType } from '../../../enums/product-type.enum';

import { TooltipsService, WebSocketService } from '../../../services';
import { EntityFormComponent } from '../../common/entity/entity-form';
import { FieldConfig } from '../../common/entity/entity-form/models/field-config.interface';
import { FieldSets } from 'app/pages/common/entity/entity-form/classes/field-sets';
import { ipv4Validator, ipv6Validator } from '../../common/entity/entity-form/validators/ip-validation';
import helptext from '../../../helptext/network/configuration/configuration';
import { FormConfiguration } from 'app/interfaces/entity-form.interface';
import { UntilDestroy, untilDestroyed } from '@ngneat/until-destroy';

@UntilDestroy()
@Component({
  selector: 'app-networkconfiguration',
  template: `
  <entity-form [conf]="this"></entity-form>
  `,
  providers: [TooltipsService],
})
export class ConfigurationComponent implements FormConfiguration {
  queryCall: 'network.configuration.config' = 'network.configuration.config';
  updateCall: 'network.configuration.update' = 'network.configuration.update';
  isEntity = false;
  fieldConfig: FieldConfig[] = [];
  fieldSets = new FieldSets([
    {
      name: helptext.hostname_and_domain,
      label: true,
      config: [
        {
          type: 'input',
          name: 'hostname',
          placeholder: helptext.hostname_placeholder,
          tooltip: helptext.hostname_tooltip,
        },
        {
          type: 'input',
          name: 'hostname_b',
          placeholder: helptext.hostname_b_placeholder,
          tooltip: helptext.hostname_b_tooltip,
          isHidden: true,
          disabled: true,
        },
        {
          type: 'input',
          name: 'hostname_virtual',
          placeholder: helptext.hostname_virtual_placeholder,
          tooltip: helptext.hostname_virtual_tooltip,
          isHidden: true,
          disabled: true,
        },
        {
          type: 'input',
          name: 'domain',
          placeholder: helptext.domain_placeholder,
          tooltip: helptext.domain_tooltip,
        },
        {
          type: 'chip',
          name: 'domains',
          placeholder: helptext.domains_placeholder,
          tooltip: helptext.domains_tooltip,
        },
      ],
    },
    {
      name: helptext.service_announcement,
      class: 'service_announcement',
      label: true,
      config: [{
        type: 'checkbox',
        name: 'netbios',
        placeholder: helptext.netbios_placeholder,
        tooltip: helptext.netbios_tooltip,
      },
      {
        type: 'checkbox',
        name: 'mdns',
        placeholder: helptext.mdns_placeholder,
        tooltip: helptext.mdns_tooltip,
      },
      {
        type: 'checkbox',
        name: 'wsd',
        placeholder: helptext.wsd_placeholder,
        tooltip: helptext.wsd_tooltip,
      },
      ],
    },
    {
      name: helptext.nameservers,
      label: true,
      config: [
        {
          type: 'input',
          name: 'nameserver1',
          placeholder: helptext.nameserver1_placeholder,
          tooltip: helptext.nameserver1_tooltip,
        },
        {
          type: 'input',
          name: 'nameserver2',
          placeholder: helptext.nameserver2_placeholder,
          tooltip: helptext.nameserver2_tooltip,
        },
        {
          type: 'input',
          name: 'nameserver3',
          placeholder: helptext.nameserver3_placeholder,
          tooltip: helptext.nameserver3_tooltip,
        },
      ],
    },
    {
      name: helptext.gateway,
      label: true,
      config: [
        {
          type: 'input',
          name: 'ipv4gateway',
          placeholder: helptext.ipv4gateway_placeholder,
          tooltip: helptext.ipv4gateway_tooltip,
          validation: [ipv4Validator()],
        },
        {
          type: 'input',
          name: 'ipv6gateway',
          placeholder: helptext.ipv6gateway_placeholder,
          tooltip: helptext.ipv6gateway_tooltip,
          validation: [ipv6Validator()],
        },
      ],
    },
    {
      name: helptext.outbound_network,
      label: true,
      config: [
        {
          type: 'radio',
          name: 'outbound_network_activity',
          placeholder: '',
          options: [
            // deny type + empty list
            {
              label: helptext.outbound_network_activity.allow.placeholder,
              value: NetworkActivityType.Deny,
              tooltip: helptext.outbound_network_activity.allow.tooltip,
            },
            // allow type + empty list
            {
              label: helptext.outbound_network_activity.deny.placeholder,
              value: NetworkActivityType.Allow,
              tooltip: helptext.outbound_network_activity.deny.tooltip,
            },
            {
              label: helptext.outbound_network_activity.specific.placeholder,
              value: 'SPECIFIC',
              tooltip: helptext.outbound_network_activity.specific.tooltip,
            },
          ],
          value: 'DENY',
        },
        {
          type: 'select',
          multiple: true,
          name: 'outbound_network_value',
          placeholder: '',
          tooltip: helptext.outbound_network_value.tooltip,
          options: [],
          relation: [{
            action: RelationAction.Hide,
            connective: RelationConnection.Or,
            when: [{
              name: 'outbound_network_activity',
              value: NetworkActivityType.Allow,
            }, {
              name: 'outbound_network_activity',
              value: NetworkActivityType.Deny,
            }],
          }],
        },
      ],
    },
    {
      name: helptext.other,
      label: true,
      config: [
        {
          type: 'input',
          name: 'httpproxy',
          placeholder: helptext.httpproxy_placeholder,
          tooltip: helptext.httpproxy_tooltip,
        },
        {
          type: 'checkbox',
          name: 'netwait_enabled',
          placeholder: helptext.netwait_enabled_placeholder,
          tooltip: helptext.netwait_enabled_tooltip,
        },
        {
          type: 'chip',
          name: 'netwait_ip',
          placeholder: helptext.netwait_ip_placeholder,
          tooltip: helptext.netwait_ip_tooltip,
          relation: [
            {
              action: RelationAction.Hide,
              when: [{
                name: 'netwait_enabled',
                value: false,
              }],
            },
          ],
        },
        {
          type: 'chip',
          name: 'hosts',
          placeholder: helptext.hosts_placeholder,
          tooltip: helptext.hosts_tooltip,
        },
      ],
    },
    {
      name: 'divider',
      divider: true,
    },
  ]);
  private entityEdit: EntityFormComponent;
  private failover_fields = ['hostname_b', 'hostname_virtual'];
  title = helptext.title;
  afterModalFormClosed: any;

  constructor(protected router: Router,
    protected ws: WebSocketService) { }

  preInit(): void {
    const outbound_network_value_field = this.fieldSets.config('outbound_network_value');
<<<<<<< HEAD
    this.ws.call('network.configuration.activity_choices').subscribe((choices) => {
      for (const [value, label] of choices) {
        outbound_network_value_field.options.push({ label, value });
      }
    });
=======
    this.ws.call('network.configuration.activity_choices').pipe(untilDestroyed(this)).subscribe(
      (res) => {
        for (const [value, label] of res) {
          outbound_network_value_field.options.push({ label, value });
        }
      },
    );
>>>>>>> 5bfe61dc
  }

  afterInit(entityEdit: EntityFormComponent): void {
    this.entityEdit = entityEdit;
    if ([ProductType.Enterprise, ProductType.ScaleEnterprise].includes(window.localStorage.getItem('product_type') as ProductType)) {
      this.ws.call('failover.licensed').pipe(untilDestroyed(this)).subscribe((is_ha) => { // fixme, stupid race condition makes me need to call this again
        for (let i = 0; i < this.failover_fields.length; i++) {
          entityEdit.setDisabled(this.failover_fields[i], !is_ha, !is_ha);
        }
      });
    }
    this.entityEdit.submitFunction = this.submitFunction;
  }

  resourceTransformIncomingRestData(data: any): any[] {
    if (data.hosts && data.hosts !== '') {
      data['hosts'] = data.hosts.split('\n');
    } else {
      data.hosts === [];
    }
    data['netbios'] = data['service_announcement']['netbios'];
    data['mdns'] = data['service_announcement']['mdns'];
    data['wsd'] = data['service_announcement']['wsd'];
    if (data['activity']) {
      if (data['activity'].activities.length === 0) {
        data['outbound_network_activity'] = data['activity'].type;
      } else if (data['activity'].type === NetworkActivityType.Allow) {
        data['outbound_network_activity'] = 'SPECIFIC';
        data['outbound_network_value'] = data['activity'].activities;
      }
    }
    return data;
  }

  clean(data: any): any {
    data.hosts = data.hosts.length > 0 ? data.hosts.join('\n') : '';
    data['service_announcement'] = {
      netbios: data['netbios'],
      mdns: data['mdns'],
      wsd: data['wsd'],
    };
    delete data['netbios'];
    delete data['mdns'];
    delete data['wsd'];

    return data;
  }

  submitFunction(body: any): Observable<any> {
    return this.ws.call('network.configuration.update', [body]);
  }

  beforeSubmit(data: any): void {
    if (
      data['outbound_network_activity'] === NetworkActivityType.Allow
      || data['outbound_network_activity'] === NetworkActivityType.Deny
    ) {
      data['activity'] = { type: data['outbound_network_activity'], activities: [] };
    } else {
      data['activity'] = { type: NetworkActivityType.Allow, activities: data['outbound_network_value'] };
    }
    delete data['outbound_network_activity'];
    delete data['outbound_network_value'];
  }
}<|MERGE_RESOLUTION|>--- conflicted
+++ resolved
@@ -241,21 +241,11 @@
 
   preInit(): void {
     const outbound_network_value_field = this.fieldSets.config('outbound_network_value');
-<<<<<<< HEAD
-    this.ws.call('network.configuration.activity_choices').subscribe((choices) => {
+    this.ws.call('network.configuration.activity_choices').pipe(untilDestroyed(this)).subscribe((choices) => {
       for (const [value, label] of choices) {
         outbound_network_value_field.options.push({ label, value });
       }
     });
-=======
-    this.ws.call('network.configuration.activity_choices').pipe(untilDestroyed(this)).subscribe(
-      (res) => {
-        for (const [value, label] of res) {
-          outbound_network_value_field.options.push({ label, value });
-        }
-      },
-    );
->>>>>>> 5bfe61dc
   }
 
   afterInit(entityEdit: EntityFormComponent): void {
