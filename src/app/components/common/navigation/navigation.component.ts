import {Component, OnInit, Output, EventEmitter} from '@angular/core';
import { NavigationService } from "../../../services/navigation/navigation.service";
import { WebSocketService } from "../../../services/";
import { DocsService } from "../../../services/docs.service";
import {Router} from "@angular/router";
import * as _ from 'lodash';
import * as Ps from 'perfect-scrollbar';

@Component({
  selector: 'navigation',
  templateUrl: './navigation.template.html'
})
export class NavigationComponent implements OnInit {
  hasIconTypeMenuItem;
  iconTypeMenuTitle:string;
  menuItems:any[];
  @Output('onStateChange') onStateChange: EventEmitter<any> = new EventEmitter();

  constructor(private navService: NavigationService, private router: Router, private ws: WebSocketService, private docsService: DocsService) {}

  ngOnInit() {
    this.iconTypeMenuTitle = this.navService.iconTypeMenuTitle;
    // Loads menu items from NavigationService
    this.navService.menuItems$.subscribe(menuItem => {
      this.ws.call('ipmi.is_loaded').subscribe((res)=>{
        if(!res){
           _.find(_.find(menuItem,
            {name : "Network"}).sub,
            {name : "IPMI"}).disabled = true;
        }
      });
      this.ws.call('multipath.query').subscribe((res)=>{
        if (!res || res.length === 0) {
          _.find(_.find(menuItem, {state : "storage"}).sub, {state : "multipaths"}).disabled = true;
        }
      });
<<<<<<< HEAD
      if (window.localStorage.getItem('is_freenas') === 'false') {
        this.ws.call('failover.licensed').subscribe((is_ha) => {
          if (is_ha) {
            _.find(_.find(menuItem,
              {name : "System"}).sub,
              {name : "Failover"}).disabled = false;
          }
        });
      }
=======

      if (window.localStorage['is_freenas'] === 'false') {
        for(let i = 0; i < this.navService.turenasFeatures.length; i++) {
          const targetMenu = this.navService.turenasFeatures[i];
          _.find(_.find(menuItem, { state: targetMenu.menu }).sub, { state : targetMenu.sub}).disabled = false;
          // special case for proactive support
          if (targetMenu.sub === 'proactivesupport') {
            this.ws.call('support.is_available').subscribe((res) => {
              if (res !== true) {
                _.find(_.find(menuItem, { state: targetMenu.menu }).sub, { state : targetMenu.sub}).disabled = true;
              }
            });
          }
        }
      }

>>>>>>> e3bc08b1
      this.menuItems = menuItem;
      //Checks item list has any icon type.
      this.hasIconTypeMenuItem = !!this.menuItems.filter(item => item.type === 'icon').length;

      // set the guide url
      this.ws.call('system.info').subscribe((res) => {
        if (res.version) {
            window.localStorage.setItem('running_version', res['version']);
            const docUrl = this.docsService.docReplace("%%docurl%%");
            const guide = _.find(menuItem, {name: 'Guide'});
            guide.state = docUrl;
        }
      });
    });
  }

  // Workaround to keep scrollbar displaying as needed
  updateScroll() {
    let navigationHold = document.getElementById('scroll-area');
    setTimeout(() => {
      Ps.update(navigationHold);
    }, 500);
  }
}<|MERGE_RESOLUTION|>--- conflicted
+++ resolved
@@ -34,7 +34,6 @@
           _.find(_.find(menuItem, {state : "storage"}).sub, {state : "multipaths"}).disabled = true;
         }
       });
-<<<<<<< HEAD
       if (window.localStorage.getItem('is_freenas') === 'false') {
         this.ws.call('failover.licensed').subscribe((is_ha) => {
           if (is_ha) {
@@ -43,10 +42,7 @@
               {name : "Failover"}).disabled = false;
           }
         });
-      }
-=======
 
-      if (window.localStorage['is_freenas'] === 'false') {
         for(let i = 0; i < this.navService.turenasFeatures.length; i++) {
           const targetMenu = this.navService.turenasFeatures[i];
           _.find(_.find(menuItem, { state: targetMenu.menu }).sub, { state : targetMenu.sub}).disabled = false;
@@ -61,7 +57,6 @@
         }
       }
 
->>>>>>> e3bc08b1
       this.menuItems = menuItem;
       //Checks item list has any icon type.
       this.hasIconTypeMenuItem = !!this.menuItems.filter(item => item.type === 'icon').length;
