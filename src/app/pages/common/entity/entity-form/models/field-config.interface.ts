--- conflicted
+++ resolved
@@ -14,30 +14,6 @@
 }
 
 export interface FieldConfig {
-<<<<<<< HEAD
-  onChange?(data: any), alert?: { message: string, forValues: any[] }, searchable?: boolean, disabled?: boolean, label?: string, inlineLabel?: string, name: string, options?: any[],
-  errors?: string, hasErrors?: boolean, placeholder?: string, type: string,
-  inputType?: string, inputUnit?: InputUnitConfig, validation?: any[] | ValidatorFn | ValidatorFn[],
-  asyncValidation?: AsyncValidatorFn | AsyncValidatorFn[],
-  value?: any, multiple?: boolean, tristate?: boolean, tooltip?: string, tooltipPosition?:string,
-  relation?: RelationGroup[], isHidden?: boolean, formarray?: any,
-  initialCount?: number, readonly?: boolean, initial?: string, rootSelectable?: boolean,
-  min?: number, max?: number, tabs?: any[], tabName?: string, class?: string,
-  customEventActionLabel?: string, explorerType?: string, explorerParam?: any, customTemplateStringOptions?: any,
-  required?: boolean, deleteButtonOnFirst?: boolean, addBtnMessage?: string,
-  acceptedFiles?: string, fileLocation?: string, fileType?: string,width?:string,
-  message?: any, updater?:any, parent?:any,togglePw?:boolean, paraText?: any,
-  hideOthersPermissions?: boolean, blurStatus?:boolean,blurEvent?:any,noMinutes?:boolean,
-  warnings?: string, hideButton?:boolean, searchOptions?: any[], hideDirs?: any,
-  listFields?: Array<FieldConfig>[], templateListField?: FieldConfig[],
-  updateLocal?: boolean, isLoading?: boolean, textAreaRows?: number, netmaskPreset?: number,
-  isLargeText?: boolean, paragraphIcon?: string, paragraphIconSize?: string, zeroStateMessage?: string, isDoubleConfirm?:boolean,
-  maskValue?: any, hideErrMsg?: boolean, id?: string, autocomplete?: boolean,
-  buttonClass?: string, buttonColor?: string, filereader?: boolean, box?: boolean,
-  customEventMethod?(data:any), onChangeOption?(data:any), hint?:string, loadMoreOptions?: any,
-  enableTextWrapForOptions?: boolean, expandedHeight?: boolean, addInitialList?: boolean,
-  subFields?: FieldConfig[],
-=======
   onChange?(data: any): void;
   alert?: { message: string; forValues: any[] };
   searchable?: boolean; disabled?: boolean; label?: string; inlineLabel?: string; name: string; options?: any[];
@@ -64,5 +40,5 @@
   customEventMethod?(data: any): void;
   onChangeOption?(data: any): void; hint?: string; loadMoreOptions?: any;
   enableTextWrapForOptions?: boolean; expandedHeight?: boolean; addInitialList?: boolean;
->>>>>>> 1193daa1
+  subFields?: FieldConfig[],
 }