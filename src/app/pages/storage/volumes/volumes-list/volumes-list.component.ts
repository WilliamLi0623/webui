--- conflicted
+++ resolved
@@ -7,9 +7,9 @@
 import { ActivatedRoute, Router } from '@angular/router';
 import { untilDestroyed, UntilDestroy } from '@ngneat/until-destroy';
 import { TranslateService } from '@ngx-translate/core';
+import { format } from 'date-fns';
 import * as filesize from 'filesize';
 import * as _ from 'lodash';
-import * as moment from 'moment';
 import { TreeNode } from 'primeng/api';
 import { combineLatest, Observable, Subscription } from 'rxjs';
 import { filter, map, switchMap } from 'rxjs/operators';
@@ -42,26 +42,7 @@
 import { ModalService } from 'app/services/modal.service';
 import { StorageService } from 'app/services/storage.service';
 import { WebSocketService } from 'app/services/ws.service';
-<<<<<<< HEAD
-import { format } from 'date-fns';
-import * as _ from 'lodash';
-import { TreeNode } from 'primeng/api';
-import { combineLatest, Observable, Subscription } from 'rxjs';
-import { map, switchMap } from 'rxjs/operators';
-import { ProductType } from '../../../../enums/product-type.enum';
-import dataset_helptext from '../../../../helptext/storage/volumes/datasets/dataset-form';
-import helptext from '../../../../helptext/storage/volumes/volume-list';
-import { JobService, RestService, ValidationService } from '../../../../services';
-import { StorageService } from '../../../../services/storage.service';
 import { T } from '../../../../translate-marker';
-import { DialogFormConfiguration } from '../../../common/entity/entity-dialog/dialog-form-configuration.interface';
-import { EmptyConfig, EmptyType } from '../../../common/entity/entity-empty/entity-empty.component';
-import { MessageService } from '../../../common/entity/entity-form/services/message.service';
-import { EntityJobComponent } from '../../../common/entity/entity-job/entity-job.component';
-import { EntityUtils } from '../../../common/entity/utils';
-=======
-import { T } from 'app/translate-marker';
->>>>>>> 5b6e195c
 import { DatasetFormComponent } from '../datasets/dataset-form';
 import { ZvolFormComponent } from '../zvol/zvol-form';
 import { VolumesListControlsComponent } from './volumes-list-controls.component';
