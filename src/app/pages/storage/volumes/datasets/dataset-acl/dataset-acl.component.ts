--- conflicted
+++ resolved
@@ -509,13 +509,8 @@
       return { aces: [] as any };
     }
     if (this.homeShare) {
-<<<<<<< HEAD
       returnLater = true;
-      this.ws.call('filesystem.get_default_acl', ['HOME']).pipe(untilDestroyed(this)).subscribe((res) => {
-=======
-      setToReturnLater = true;
       this.ws.call('filesystem.get_default_acl', [DefaultAclType.Home]).pipe(untilDestroyed(this)).subscribe((res: any) => {
->>>>>>> 3e21cb2d
         data.acl = res;
         return { aces: data.acl as any };
       });
