import { Component, OnInit, Input, ElementRef, ViewEncapsulation, ViewChild, AfterViewInit } from '@angular/core';
import { Router } from '@angular/router';
import { DataSource } from '@angular/cdk';
import { MdPaginator, MdSort, PageEvent } from '@angular/material';
import { Observable } from 'rxjs/Observable';
import { BehaviorSubject } from 'rxjs/BehaviorSubject';
import { Subscription } from 'rxjs';
import 'rxjs/add/operator/startWith';
import 'rxjs/add/observable/merge';
import 'rxjs/add/operator/map';

//local libs
import { RestService } from '../../../../services/rest.service';
import { WebSocketService } from '../../../../services/ws.service';
import { EntityUtils } from '../utils';
import { AppLoaderService } from '../../../../services/app-loader/app-loader.service';
import { DialogService } from 'app/services';


@Component({
  selector: 'entity-table',
  templateUrl: './entity-table.component.html',
  styleUrls: ['./entity-table.component.scss'],
  providers: [DialogService]
})
export class EntityTableComponent implements OnInit, AfterViewInit {

  @Input() title = '';
  @Input('conf') conf: any;
  
  @ViewChild('filter') filter: ElementRef;
  private erd: any = null;

  // MdPaginator Inputs
  public paginationPageSize = 20;
  public paginationPageSizeOptions = [5, 10, 20, 100, 1000];
  public paginationPageIndex = 0;
<<<<<<< HEAD
  public paginationPageEvent: any;
  public hideTopActions = false;
=======
  public paginationPageEvent: any;  
>>>>>>> 9f5201b3
  
  public displayedColumns: string[] = [];
  public busy: Subscription;
  public columns: Array<any> = [];
  public rows: any[] = [];
  public currentRows: any[] = []; // Rows applying filter
  public seenRows: any[] = [];
  public getFunction;
  public config: any = {
    paging: true,
    sorting: { columns: this.columns },
  };
  protected loaderOpen: boolean = false;
  public selected = [];

  constructor(protected rest: RestService, protected router: Router, protected ws: WebSocketService,
    protected _eRef: ElementRef, protected dialog: DialogService, protected loader: AppLoaderService) { }

  ngOnInit() {
    if (window.hasOwnProperty('elementResizeDetectorMaker')) {
      this.erd = window['elementResizeDetectorMaker'].call();
    }
    if (this.conf.preInit) {
      this.conf.preInit(this);
    }
    this.getData();
    if (this.conf.afterInit) {
      this.conf.afterInit(this);
    }   
    this.conf.columns.forEach((column) => {
      this.displayedColumns.push(column.prop);
    });
    this.displayedColumns.push("action");
    if (this.conf.changeEvent) {
      this.conf.changeEvent(this);
    }

    if( typeof(this.conf.hideTopActions) !== 'undefined'  ) {
      this.hideTopActions = this.conf.hideTopActions;
    }

    Observable.fromEvent(this.filter.nativeElement, 'keyup')
      .debounceTime(150)
      .distinctUntilChanged()
      .subscribe(() => {
        const filterValue: string = this.filter.nativeElement.value;
        let newData: any[] = [];

        if (filterValue.length > 0) {
          this.rows.forEach((dataElement) => {
            for (const dataElementProp of this.conf.columns) {
              let value: any = dataElement[dataElementProp.prop];
              
              if( typeof(value) === "boolean" || typeof(value) === "number") {
                value = String(value);
              }
              if (typeof (value) === "string" && value.length > 0 && (<string>value).indexOf(filterValue) >= 0) {
                newData.push(dataElement);
                break;
              }
            }

          });
        } else {
          newData = this.rows;
        }

        this.currentRows = newData;
        this.paginationPageIndex  = 0;
        this.setPaginationInfo();
      });
  }
  

  ngAfterViewInit(): void {
    this.erd.listenTo(document.getElementById("entity-table-component"), (element) => {
      (<any>window).dispatchEvent(new Event('resize'));
    });
  }

  getData() {
    let sort: Array<String> = [];
    let options: Object = new Object();

    for (let i in this.config.sorting.columns) {
      let col = this.config.sorting.columns[i];
      if (col.sort == 'asc') {
        sort.push(col.name);
      } else if (col.sort == 'desc') {
        sort.push('-' + col.name);
      }
    }

    // options = {limit: this.itemsPerPage, offset: offset};
    options = { limit: 0 };
    if (sort.length > 0) {
      options['sort'] = sort.join(',');
    }
    if (this.conf.queryCall) {
      if (this.conf.queryCallOption) {
        this.getFunction = this.ws.call(this.conf.queryCall, this.conf.queryCallOption);
      } else {
        this.getFunction = this.ws.call(this.conf.queryCall, []);
      }
    } else {
      this.getFunction = this.rest.get(this.conf.resource_name, options);
    }
    this.busy =
      this.getFunction.subscribe((res)=>{
        this.handleData(res);
      });
  }

  handleData(res): any {

    if( typeof(res) === "undefined" || typeof(res.data) === "undefined" ) {
      res = {
        data: res
      };
    }
    if (res.data) {
      if( typeof(this.conf.resourceTransformIncomingRestData) !== "undefined" ) {
        res.data = this.conf.resourceTransformIncomingRestData(res.data);
      }
    } else {
      if( typeof(this.conf.resourceTransformIncomingRestData) !== "undefined" ) {
        res = this.conf.resourceTransformIncomingRestData(res);
      }
    }

    let rows: any[] = [];

    if (this.loaderOpen) {
      this.loader.close();
      this.loaderOpen = false;
    }
    if (res.data) {
      rows = new EntityUtils().flattenData(res.data);
    } else {
      rows = new EntityUtils().flattenData(res);
    }
    if (this.conf.dataHandler) {
      this.conf.dataHandler(this);
    }

    for (let i = 0; i < rows.length; i++) {
      for (let attr in rows[i]) {
        if (rows[i].hasOwnProperty(attr)) {
          rows[i][attr] = this.rowValue(rows[i], attr);
        }
      }
    }

    this.rows = rows;

    if (this.conf.addRows) {
      this.conf.addRows(this);
    }
    
    this.currentRows = rows;
    this.paginationPageIndex  = 0;
    this.setPaginationInfo();
    return res;

  }

  trClass(row) {
    let classes = [];

    classes.push('treegrid-' + row.id);
    if (row._parent) {
      classes.push('treegrid-parent-' + row._parent);
    }

    return classes.join(' ');
  }

  getActions(row) {
    if (this.conf.getActions) {
      return this.conf.getActions(row);
    } else {
      return [{
        id: "edit",
        label: "Edit",
        onClick: (row) => { this.doEdit(row.id); },
      }, {
        id: "delete",
        label: "Delete",
        onClick: (row) => { this.doDelete(row.id); },
      },]
    }
  }

  getAddActions() {
    if (this.conf.getAddActions) {
      return this.conf.getAddActions();
    } else {
      return [];
    }
  }

  rowValue(row, attr) {
    if (this.conf.rowValue) {
      try {
        return this.conf.rowValue(row, attr);
      } catch(e) {
        console.log("Conversion issue defaulting to straight value (calling rowValue in conf", this.conf );
        return row[attr];
      }
    }

    return row[attr];
  }

  doAdd() {
    this.router.navigate(new Array('/').concat(this.conf.route_add));
  }

  doEdit(id) {
    this.router.navigate(
      new Array('/').concat(this.conf.route_edit).concat(id));
  }

  doDelete(id) {
    this.dialog.confirm("Delete", "Are you sure you want to delete it?").subscribe((res) => {
      if (res) {
        this.loader.open();
        this.loaderOpen = true;
        let data = {};
        if (this.conf.wsDelete) {
          this.busy = this.ws.call(this.conf.wsDelete, [id]).subscribe(
            (res) => { this.getData() },
            (res) => {
              new EntityUtils().handleError(this, res);
              this.loader.close();
            }
          );
        } else {
          this.busy = this.rest.delete(this.conf.resource_name + '/' + id, data).subscribe(
            (res) => {
              this.getData();
            },
            (res) => {
              new EntityUtils().handleError(this, res);
              this.loader.close();
            }
          );
        }
      }
    })
  }


  setPaginationPageSizeOptions(setPaginationPageSizeOptionsInput: string) {
    this.paginationPageSizeOptions = setPaginationPageSizeOptionsInput.split(',').map(str => +str);
  }

 
  paginationUpdate($pageEvent: any) {
    
    this.paginationPageEvent = $pageEvent;    
    this.paginationPageIndex = (typeof(this.paginationPageEvent.offset) !== "undefined" ) 
    ? this.paginationPageEvent.offset : this.paginationPageEvent.pageIndex;
    this.paginationPageSize = this.paginationPageEvent.pageSize;
    this.setPaginationInfo();
  }

  protected setPaginationInfo() {
    
    const beginIndex = this.paginationPageIndex * this.paginationPageSize;
    const endIndex = beginIndex + this.paginationPageSize ;

    if( beginIndex < this.currentRows.length && endIndex > this.currentRows.length ) {
      this.seenRows = this.currentRows.slice(beginIndex, this.currentRows.length);
    } else if( endIndex < this.currentRows.length ) {
      this.seenRows = this.currentRows.slice(beginIndex, endIndex);
    } else {
      this.seenRows = this.currentRows;
    }

  }

  reorderEvent($event) {
    this.paginationPageIndex = 0;
  }

  /**
   * some structure... should be the same as the other rows.
   * which are field maps.  
   * 
   * this method can be called to externally push rows on to the tables.
   * 
   * @param param0 
   */
  pushNewRow(row:any) {
    this.rows.push(row);
    this.currentRows = this.rows;
    this.setPaginationInfo();
  }

  doMultiDelete(selected) {
    this.dialog.confirm("Delete", "Are you sure you want to delete selected itme(s)?").subscribe((res) => {
      if (res) {
        this.loader.open();
        this.loaderOpen = true;
        const data = {};
        if (this.conf.wsMultiDelete) {
          // ws to do multi-delete
          if (this.conf.wsMultiDeleteParams) {
            this.busy = this.ws.job(this.conf.wsMultiDelete, this.conf.wsMultiDeleteParams(selected)).subscribe(
              (res1) => {
                  this.getData();
                  this.selected = [];
               },
              (res1) => {
                new EntityUtils().handleError(this, res1);
                this.loader.close();
              }
            );
          }
        } else {
          // rest to do multi-delete
        }
      }
    })
  }

  onSelect({ selected }) {
    this.selected.splice(0, this.selected.length);
    this.selected.push(...selected);

    if (this.conf.updateMultiAction) {
      this.conf.updateMultiAction(this.selected);
    }
  }
}<|MERGE_RESOLUTION|>--- conflicted
+++ resolved
@@ -35,12 +35,8 @@
   public paginationPageSize = 20;
   public paginationPageSizeOptions = [5, 10, 20, 100, 1000];
   public paginationPageIndex = 0;
-<<<<<<< HEAD
   public paginationPageEvent: any;
   public hideTopActions = false;
-=======
-  public paginationPageEvent: any;  
->>>>>>> 9f5201b3
   
   public displayedColumns: string[] = [];
   public busy: Subscription;
