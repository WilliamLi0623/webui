import {
  ChangeDetectionStrategy, ChangeDetectorRef, Component, OnInit,
} from '@angular/core';
import { FormBuilder } from '@ngneat/reactive-forms';
import { UntilDestroy, untilDestroyed } from '@ngneat/until-destroy';
import { forkJoin, of } from 'rxjs';
import { map, switchMap } from 'rxjs/operators';
import { SyslogLevel, SyslogTransport } from 'app/enums/syslog.enum';
import { choicesToOptions } from 'app/helpers/options.helper';
import { helptextSystemAdvanced, helptextSystemAdvanced as helptext } from 'app/helptext/system/advanced';
import { AdvancedConfigUpdate } from 'app/interfaces/advanced-config.interface';
import { EntityUtils } from 'app/pages/common/entity/utils';
import { DialogService, SystemGeneralService, WebSocketService } from 'app/services';
import { IxSlideInService } from 'app/services/ix-slide-in.service';

@UntilDestroy()
@Component({
  templateUrl: 'syslog-form.component.html',
  styleUrls: ['./syslog-form.component.scss'],
  changeDetection: ChangeDetectionStrategy.OnPush,
})
export class SyslogFormComponent implements OnInit {
  isFormLoading = false;
  readonly form = this.fb.group({
    fqdn_syslog: [false],
    sysloglevel: [null as SyslogLevel],
    syslogserver: [''],
    syslog_transport: [null as SyslogTransport],
    syslog_tls_certificate: [null as string],
    syslog_tls_certificate_authority: [null as string],
    syslog: [false],
  });

  readonly isTlsTransport$ = this.form.select((values) => values.syslog_transport === SyslogTransport.Tls);

  readonly tooltips = {
    fqdn_syslog: helptext.fqdn_tooltip,
    sysloglevel: helptext.sysloglevel.tooltip,
    syslogserver: helptext.syslogserver.tooltip,
    syslog_transport: helptext.syslog_transport.tooltip,
    syslog_tls_certificate: helptext.syslog_tls_certificate.tooltip,
    syslog: helptext.system_dataset_tooltip,
  };

  readonly levelOptions = of(helptextSystemAdvanced.sysloglevel.options);
  readonly transportOptions = of(helptextSystemAdvanced.syslog_transport.options);
  readonly certificateOptions = this.ws.call('system.advanced.syslog_certificate_choices').pipe(
    choicesToOptions(),
    map((options) => [{ label: '---', value: null }, ...options]),
  );
  readonly certificateAuthorityOptions = this.ws.call('system.advanced.syslog_certificate_authority_choices')
    .pipe(choicesToOptions());

  constructor(
    private fb: FormBuilder,
    private ws: WebSocketService,
    private sysGeneralService: SystemGeneralService,
    private slideInService: IxSlideInService,
    private dialogService: DialogService,
    private cdr: ChangeDetectorRef,
  ) {}

  ngOnInit(): void {
    this.form.controls['syslog_tls_certificate'].enabledWhile(this.isTlsTransport$);

    this.loadForm();
  }

  onSubmit(): void {
    const { syslog, ...values } = this.form.value;
    let configUpdate: Partial<AdvancedConfigUpdate> = {
      syslog_transport: values.syslog_transport,
      fqdn_syslog: values.fqdn_syslog,
      syslogserver: values.syslogserver,
      sysloglevel: values.sysloglevel,
    };

    if (values.syslog_transport === SyslogTransport.Tls) {
      configUpdate = {
        ...configUpdate,
        syslog_tls_certificate: parseInt(values.syslog_tls_certificate),
        syslog_tls_certificate_authority: parseInt(values.syslog_tls_certificate_authority),
      };
    }

    this.isFormLoading = true;
    this.ws.call('system.advanced.update', [configUpdate]).pipe(
      switchMap(() => this.ws.job('systemdataset.update', [{ syslog }])),
      untilDestroyed(this),
    ).subscribe(() => {
      this.isFormLoading = false;
<<<<<<< HEAD
      this.slideInService.close();
=======
      this.cdr.markForCheck();
      this.modalService.close();
>>>>>>> 77dc9a24
      this.sysGeneralService.refreshSysGeneral();
    }, (res) => {
      this.isFormLoading = false;
      new EntityUtils().handleWSError(this, res);
      this.cdr.markForCheck();
    });
  }

  private loadForm(): void {
    this.isFormLoading = true;

    forkJoin([
      this.ws.call('system.advanced.config'),
      this.ws.call('systemdataset.config'),
    ]).pipe(untilDestroyed(this))
      .subscribe(
        ([advancedConfig, { syslog }]) => {
          this.isFormLoading = false;
          this.cdr.markForCheck();
          this.form.patchValue({
            ...advancedConfig,
            syslog_tls_certificate: String(advancedConfig.syslog_tls_certificate),
            syslog_tls_certificate_authority: String(advancedConfig.syslog_tls_certificate_authority),
            syslog,
          });
        },
        (error) => {
          this.isFormLoading = false;
          new EntityUtils().handleWSError(null, error, this.dialogService);
        },
      );
  }
}<|MERGE_RESOLUTION|>--- conflicted
+++ resolved
@@ -89,12 +89,8 @@
       untilDestroyed(this),
     ).subscribe(() => {
       this.isFormLoading = false;
-<<<<<<< HEAD
+      this.cdr.markForCheck();
       this.slideInService.close();
-=======
-      this.cdr.markForCheck();
-      this.modalService.close();
->>>>>>> 77dc9a24
       this.sysGeneralService.refreshSysGeneral();
     }, (res) => {
       this.isFormLoading = false;
