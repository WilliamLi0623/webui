import { RestService } from '../../../../services';
import { Component, AfterViewChecked, OnInit, ViewChild, ElementRef } from '@angular/core';
import { Router, NavigationEnd } from '@angular/router';
import { Subscription } from "rxjs/Subscription";
import { MediaChange, ObservableMedia } from "@angular/flex-layout";
import { MdSidenav, MdDialog, MdDialogRef } from '@angular/material';
import { TranslateService } from 'ng2-translate/ng2-translate';
import * as Ps from 'perfect-scrollbar';
import * as domHelper from '../../../../helpers/dom.helper';
import { ThemeService } from '../../../../services/theme/theme.service';
import { ConsolePanelModalDialog } from '../../consolepanel/consolepanel-dialog.component';

@Component({
  selector: 'app-admin-layout',
  templateUrl: './admin-layout.template.html'
})
export class AdminLayoutComponent implements OnInit, AfterViewChecked {
  private isMobile;
  screenSizeWatcher: Subscription;
  isSidenavOpen: Boolean = true;
  isShowFooterConsole: Boolean = false;
  isSidenotOpen: Boolean = false;

  @ViewChild(MdSidenav) private sideNave: MdSidenav;
  @ViewChild('footerBarScroll') private footerBarScroll: ElementRef;
  freenasThemes;

  constructor(private router: Router,
    public themeService: ThemeService,
    private media: ObservableMedia,
    protected rest: RestService,
    public translate: TranslateService,
    public dialog: MdDialog) {
    // Close sidenav after route change in mobile
    router.events.subscribe((routeChange) => {
      if (routeChange instanceof NavigationEnd && this.isMobile) {
        this.sideNave.close();
      }
    });
    // Watches screen size and open/close sidenav
    this.screenSizeWatcher = media.subscribe((change: MediaChange) => {
      this.isMobile = (change.mqAlias == 'xs') || (change.mqAlias == 'sm');
      this.updateSidenav();
    });

    // Translator init
    const browserLang: string = translate.getBrowserLang();
    translate.use(browserLang.match(/en|fr/) ? browserLang : 'en');
  }

  ngOnInit() {
    this.freenasThemes = this.themeService.freenasThemes;
    // Initialize Perfect scrollbar for sidenav
    let navigationHold = document.getElementById('scroll-area');
    Ps.initialize(navigationHold, {
      suppressScrollX: true
    });
    if (this.media.isActive('xs') || this.media.isActive('sm')) {
      this.isSidenavOpen = false;
    }
    this.checkIfConsoleMsgShows();
  }

  ngAfterViewChecked() {
    this.scrollToBottomOnFooterBar();
  }

  updateSidenav() {
    let self = this;
    setTimeout(() => {
      self.isSidenavOpen = !self.isMobile;
      self.isSidenotOpen = false;
      self.sideNave.mode = self.isMobile ? 'over' : 'side';
      if (self.isMobile) {
        domHelper.removeClass(document.body, 'collapsed-menu');
<<<<<<< HEAD
    }
   }, -1 )
  }


  scrollToBottomOnFooterBar(): void {
    try {
      this.footerBarScroll.nativeElement.scrollTop = this.footerBarScroll.nativeElement.scrollHeight;
    } catch(err) { }
  }

  checkIfConsoleMsgShows() {
    this.rest.get('system/advanced', { limit: 0 }).subscribe((res) => {
      this.isShowFooterConsole = res.data['adv_consolemsg'];
      this.getLogConsoleMsg();
    });
=======
      }

    }, -1);
>>>>>>> 4cfcdb61

  }

  scrollToBottomOnFooterBar(): void {
    try {
      this.footerBarScroll.nativeElement.scrollTop = this.footerBarScroll.nativeElement.scrollHeight;
    } catch(err) { }
  }

  checkIfConsoleMsgShows() {
    this.rest.get('system/advanced', { limit: 0 }).subscribe((res) => {
      this.isShowFooterConsole = res.data['adv_consolemsg'];
      this.getLogConsoleMsg();
    });
  }

  getLogConsoleMsg() {
    // Adding console messages API here
  }

  onShowConsolePanel() {
    let dialogRef = this.dialog.open(ConsolePanelModalDialog, {
      width: '600px'
    });
  }

  public onOpenNav($event) {
    this.isSidenavOpen = true;
  }

  public onCloseNav($event) {
    this.isSidenavOpen = false;
  }

<<<<<<< HEAD
  changeState($event) {
    if ($event.transfer) {
      if (this.media.isActive('xs') || this.media.isActive('sm')) {
        this.sideNave.close();
      }
    }
  }

  getLogConsoleMsg() {
    // Adding console messages API here
  }

  onShowConsolePanel() {
    let dialogRef = this.dialog.open(ConsolePanelModalDialog, {
      width: '600px'
    });
  }

  public onOpenNav($event) {
    this.isSidenavOpen = true;
  }

  public onCloseNav($event) {
    this.isSidenavOpen = false;
  }

=======
>>>>>>> 4cfcdb61
  public onOpenNotify($event) {
    this.isSidenotOpen = true;
  }

  public onCloseNotify($event) {
    this.isSidenotOpen = false;
  }
}<|MERGE_RESOLUTION|>--- conflicted
+++ resolved
@@ -73,28 +73,9 @@
       self.sideNave.mode = self.isMobile ? 'over' : 'side';
       if (self.isMobile) {
         domHelper.removeClass(document.body, 'collapsed-menu');
-<<<<<<< HEAD
-    }
-   }, -1 )
-  }
-
-
-  scrollToBottomOnFooterBar(): void {
-    try {
-      this.footerBarScroll.nativeElement.scrollTop = this.footerBarScroll.nativeElement.scrollHeight;
-    } catch(err) { }
-  }
-
-  checkIfConsoleMsgShows() {
-    this.rest.get('system/advanced', { limit: 0 }).subscribe((res) => {
-      this.isShowFooterConsole = res.data['adv_consolemsg'];
-      this.getLogConsoleMsg();
-    });
-=======
       }
 
     }, -1);
->>>>>>> 4cfcdb61
 
   }
 
@@ -129,7 +110,14 @@
     this.isSidenavOpen = false;
   }
 
-<<<<<<< HEAD
+  public onOpenNotify($event) {
+    this.isSidenotOpen = true;
+  }
+
+  public onCloseNotify($event) {
+    this.isSidenotOpen = false;
+  }
+
   changeState($event) {
     if ($event.transfer) {
       if (this.media.isActive('xs') || this.media.isActive('sm')) {
@@ -137,32 +125,4 @@
       }
     }
   }
-
-  getLogConsoleMsg() {
-    // Adding console messages API here
-  }
-
-  onShowConsolePanel() {
-    let dialogRef = this.dialog.open(ConsolePanelModalDialog, {
-      width: '600px'
-    });
-  }
-
-  public onOpenNav($event) {
-    this.isSidenavOpen = true;
-  }
-
-  public onCloseNav($event) {
-    this.isSidenavOpen = false;
-  }
-
-=======
->>>>>>> 4cfcdb61
-  public onOpenNotify($event) {
-    this.isSidenotOpen = true;
-  }
-
-  public onCloseNotify($event) {
-    this.isSidenotOpen = false;
-  }
 }