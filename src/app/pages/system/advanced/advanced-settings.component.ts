--- conflicted
+++ resolved
@@ -132,19 +132,11 @@
       { name: this.translate.instant('Enabled'), prop: 'enabled' },
       { name: this.translate.instant('Next Run'), prop: 'next_run' },
     ],
-<<<<<<< HEAD
-    add() {
-      this.parent.onSettingsPressed(AdvancedCardId.Cron);
-    },
-    edit(row) {
-      this.parent.onSettingsPressed(AdvancedCardId.Cron, row.id);
-=======
     add: async () => {
-      await this.onSettingsPressed(CardId.Cron);
+      await this.onSettingsPressed(AdvancedCardId.Cron);
     },
     edit: async (row) => {
-      await this.onSettingsPressed(CardId.Cron, row.id);
->>>>>>> 3d6ca373
+      await this.onSettingsPressed(AdvancedCardId.Cron, row.id);
     },
   };
 
@@ -168,13 +160,6 @@
       { name: this.translate.instant('Enabled'), prop: 'enabled' },
       { name: this.translate.instant('Timeout'), prop: 'timeout' },
     ],
-<<<<<<< HEAD
-    add() {
-      this.parent.onSettingsPressed(AdvancedCardId.InitShutdown);
-    },
-    edit(row) {
-      this.parent.onSettingsPressed(AdvancedCardId.InitShutdown, row.id);
-=======
     add: async () => {
       await this.showFirstTimeWarningIfNeeded();
       this.ixModal.open(InitShutdownFormComponent);
@@ -184,7 +169,6 @@
 
       const modal = this.ixModal.open(InitShutdownFormComponent);
       modal.setScriptForEdit(script);
->>>>>>> 3d6ca373
     },
   };
 
@@ -463,14 +447,7 @@
       case AdvancedCardId.Cron:
         addComponent = CronFormComponent;
         break;
-<<<<<<< HEAD
-      case AdvancedCardId.InitShutdown:
-        addComponent = InitshutdownFormComponent;
-        break;
       case AdvancedCardId.SystemDatasetPool:
-=======
-      case CardId.SystemDatasetPool:
->>>>>>> 3d6ca373
         addComponent = SystemDatasetPoolComponent;
         break;
       case AdvancedCardId.Gpus:
