import { DatePipe } from '@angular/common';
import { Component } from '@angular/core';
import { Validators } from '@angular/forms';
import { KeychainCredentialType } from 'app/enums/keychain-credential-type.enum';
import { ApiMethod } from 'app/interfaces/api-directory.interface';
import { Option } from 'app/interfaces/option.interface';
import { Schedule } from 'app/interfaces/schedule.interface';
import { EntityDialogComponent } from 'app/pages/common/entity/entity-dialog/entity-dialog.component';
import { FieldConfig } from 'app/pages/common/entity/entity-form/models/field-config.interface';
import { FieldSet } from 'app/pages/common/entity/entity-form/models/fieldset.interface';
import { RelationAction } from 'app/pages/common/entity/entity-form/models/relation-action.enum';
import { RelationConnection } from 'app/pages/common/entity/entity-form/models/relation-connection.enum';

import * as _ from 'lodash';
import { take } from 'rxjs/operators';

import { CipherType } from 'app/enums/cipher-type.enum';
import { DatasetSource } from 'app/enums/dataset-source.enum';
import { Direction } from 'app/enums/direction.enum';
import { EncryptionKeyFormat } from 'app/enums/encryption-key-format.enum';
import { LifetimeUnit } from 'app/enums/lifetime-unit.enum';
import { NetcatMode } from 'app/enums/netcat-mode.enum';
import { RetentionPolicy } from 'app/enums/retention-policy.enum';
import { ScheduleMethod } from 'app/enums/schedule-method.enum';
import { TransportMode } from 'app/enums/transport-mode.enum';
import helptext from 'app/helptext/data-protection/replication/replication-wizard';
import sshConnectionsHelptex from 'app/helptext/system/ssh-connections';
import { ReplicationTask } from 'app/interfaces/replication-task.interface';
import { DialogFormConfiguration } from 'app/pages/common/entity/entity-dialog/dialog-form-configuration.interface';
import { Wizard } from 'app/pages/common/entity/entity-form/models/wizard.interface';
import { EntityFormService } from 'app/pages/common/entity/entity-form/services/entity-form.service';
import { forbiddenValues } from 'app/pages/common/entity/entity-form/validators/forbidden-values-validation';
import { EntityWizardComponent } from 'app/pages/common/entity/entity-wizard/entity-wizard.component';
import { EntityUtils } from 'app/pages/common/entity/utils';
import {
  AppLoaderService,
  DialogService,
  KeychainCredentialService,
  ReplicationService,
  TaskService,
  WebSocketService,
} from 'app/services';
import { ModalService } from 'app/services/modal.service';
import { T } from 'app/translate-marker';
import { UntilDestroy, untilDestroyed } from '@ngneat/until-destroy';

@UntilDestroy()
@Component({
  selector: 'app-replication-wizard',
  template: '<entity-wizard [conf]="this"></entity-wizard>',
  providers: [KeychainCredentialService, ReplicationService, TaskService, DatePipe, EntityFormService],
})
export class ReplicationWizardComponent {
  title = T('Replication Task Wizard');
  isLinear = true;
  summaryTitle = T('Replication Summary');
  pk: number;
  saveSubmitText = T('START REPLICATION');

  protected entityWizard: any;
  protected custActions: any[] = [{
    id: 'advanced_add',
    name: T('Advanced Replication Creation'),
    function: () => {
      this.modalService.close('slide-in-form');
      const message = { action: 'open', component: 'replicationForm', row: this.pk };
      this.modalService.message(message);
    },
  }];
  protected namesInUse: string[] = [];
  protected defaultNamingSchema = 'auto-%Y-%m-%d_%H-%M';
  protected wizardConfig: Wizard[] = [
    {
      label: helptext.step1_label,
      fieldSets: [
        {
          name: 'preload',
          label: false,
          class: 'preload',
          width: '100%',
          config: [
            {
              type: 'select',
              name: 'exist_replication',
              placeholder: helptext.exist_replication_placeholder,
              tooltip: helptext.exist_replication_tooltip,
              options: [{
                label: '---------',
                value: '',
              }],
              value: '',
            },
          ],
        },
        {
          name: 'source',
          label: false,
          class: 'source',
          width: '50%',
          config: [
            {
              type: 'select',
              name: 'source_datasets_from',
              placeholder: helptext.source_datasets_from_placeholder,
              tooltip: helptext.source_datasets_from_tooltip,
              options: [{
                label: T('On this System'),
                value: DatasetSource.Local,
              }, {
                label: T('On a Different System'),
                value: DatasetSource.Remote,
              }],
              required: true,
              validation: [Validators.required],
            },
            {
              type: 'select',
              name: 'ssh_credentials_source',
              placeholder: helptext.ssh_credentials_source_placeholder,
              tooltip: helptext.ssh_credentials_source_tooltip,
              options: [],
              relation: [{
                action: RelationAction.Show,
                when: [{
                  name: 'source_datasets_from',
                  value: DatasetSource.Remote,
                }],
              }],
              isHidden: true,
              required: true,
              validation: [Validators.required],
            },
            {
              type: 'explorer',
              name: 'source_datasets',
              placeholder: helptext.source_datasets_placeholder,
              tooltip: helptext.source_datasets_tooltip,
              initial: '',
              explorerType: 'directory',
              multiple: true,
              customTemplateStringOptions: {
                displayField: 'Path',
                isExpandedField: 'expanded',
                idField: 'uuid',
                getChildren: this.getSourceChildren.bind(this),
                nodeHeight: 23,
                allowDrag: false,
                useVirtualScroll: false,
                useCheckbox: true,
                useTriState: false,
              },
              required: true,
              validation: [Validators.required],
              relation: [{
                action: RelationAction.Show,
                connective: RelationConnection.Or,
                when: [{
                  name: 'source_datasets_from',
                  value: DatasetSource.Remote,
                }, {
                  name: 'source_datasets_from',
                  value: DatasetSource.Local,
                }],
              }],
            },
            {
              type: 'checkbox',
              name: 'recursive',
              placeholder: helptext.recursive_placeholder,
              tooltip: helptext.recursive_tooltip,
              value: false,
              relation: [{
                action: RelationAction.Show,
                connective: RelationConnection.Or,
                when: [{
                  name: 'source_datasets_from',
                  value: DatasetSource.Remote,
                }, {
                  name: 'source_datasets_from',
                  value: DatasetSource.Local,
                }],
              }],
            },
            {
              type: 'paragraph',
              name: 'snapshots_count',
              paraText: '',
              relation: [{
                action: RelationAction.Show,
                connective: RelationConnection.Or,
                when: [{
                  name: 'source_datasets_from',
                  value: DatasetSource.Remote,
                }, {
                  name: 'source_datasets_from',
                  value: DatasetSource.Local,
                }],
              }],
            },
            {
              type: 'checkbox',
              name: 'custom_snapshots',
              placeholder: helptext.custom_snapshots_placeholder,
              tooltip: helptext.custom_snapshots_tooltip,
              value: false,
              relation: [{
                action: RelationAction.Show,
                when: [{
                  name: 'source_datasets_from',
                  value: DatasetSource.Local,
                }],
              }],
            },
            {
              type: 'input',
              name: 'naming_schema',
              placeholder: helptext.naming_schema_placeholder,
              tooltip: helptext.naming_schema_tooltip,
              value: this.defaultNamingSchema,
              relation: [{
                action: RelationAction.Show,
                connective: RelationConnection.Or,
                when: [{
                  name: 'custom_snapshots',
                  value: true,
                }, {
                  name: 'source_datasets_from',
                  value: DatasetSource.Remote,
                }],
              }],
              parent: this,
              blurStatus: true,
              blurEvent: (parent: any) => {
                parent.getSnapshots();
              },
            },
          ],
        },
        {
          name: 'target',
          label: false,
          class: 'target',
          width: '50%',
          config: [
            {
              type: 'select',
              name: 'target_dataset_from',
              placeholder: helptext.target_dataset_from_placeholder,
              tooltip: helptext.target_dataset_from_tooltip,
              options: [{
                label: T('On this System'),
                value: DatasetSource.Local,
              }, {
                label: T('On a Different System'),
                value: DatasetSource.Remote,
              }],
              required: true,
              validation: [Validators.required],
            },
            {
              type: 'select',
              name: 'ssh_credentials_target',
              placeholder: helptext.ssh_credentials_target_placeholder,
              tooltip: helptext.ssh_credentials_target_tooltip,
              options: [],
              relation: [{
                action: RelationAction.Show,
                when: [{
                  name: 'target_dataset_from',
                  value: DatasetSource.Remote,
                }],
              }],
              isHidden: true,
              required: true,
              validation: [Validators.required],
            },
            {
              type: 'explorer',
              name: 'target_dataset',
              placeholder: helptext.target_dataset_placeholder,
              tooltip: helptext.target_dataset_tooltip,
              initial: '',
              explorerType: 'directory',
              customTemplateStringOptions: {
                displayField: 'Path',
                isExpandedField: 'expanded',
                idField: 'uuid',
                getChildren: this.getTargetChildren.bind(this),
                nodeHeight: 23,
                allowDrag: false,
                useVirtualScroll: false,
              },
              required: true,
              validation: [Validators.required],
              relation: [{
                action: RelationAction.Show,
                connective: RelationConnection.Or,
                when: [{
                  name: 'target_dataset_from',
                  value: DatasetSource.Remote,
                }, {
                  name: 'target_dataset_from',
                  value: DatasetSource.Local,
                }],
              }],
            },
            {
              type: 'checkbox',
              name: 'encryption',
              placeholder: helptext.encryption_placeholder,
              tooltip: helptext.encryption_tooltip,
              value: false,
              relation: [{
                action: RelationAction.Show,
                connective: RelationConnection.Or,
                when: [{
                  name: 'target_dataset_from',
                  value: DatasetSource.Remote,
                }, {
                  name: 'target_dataset_from',
                  value: DatasetSource.Local,
                }],
              }],
            },
            {
              type: 'select',
              name: 'encryption_key_format',
              placeholder: helptext.encryption_key_format_placeholder,
              tooltip: helptext.encryption_key_format_tooltip,
              options: [{
                label: T('HEX'),
                value: EncryptionKeyFormat.Hex,
              }, {
                label: T('PASSPHRASE'),
                value: EncryptionKeyFormat.Passphrase,
              }],
              relation: [{
                action: RelationAction.Show,
                when: [{
                  name: 'encryption',
                  value: true,
                }],
              }],
            },
            {
              type: 'checkbox',
              name: 'encryption_key_generate',
              placeholder: helptext.encryption_key_generate_placeholder,
              tooltip: helptext.encryption_key_generate_tooltip,
              value: true,
              relation: [{
                action: RelationAction.Show,
                connective: RelationConnection.And,
                when: [{
                  name: 'encryption',
                  value: true,
                }, {
                  name: 'encryption_key_format',
                  value: EncryptionKeyFormat.Hex,
                }],
              }],
            },
            {
              type: 'input',
              name: 'encryption_key_hex',
              placeholder: helptext.encryption_key_hex_placeholder,
              tooltip: helptext.encryption_key_hex_tooltip,
              relation: [{
                action: RelationAction.Show,
                connective: RelationConnection.And,
                when: [{
                  name: 'encryption',
                  value: true,
                }, {
                  name: 'encryption_key_format',
                  value: EncryptionKeyFormat.Hex,
                }, {
                  name: 'encryption_key_generate',
                  value: false,
                }],
              }],
            },
            {
              type: 'input',
              inputType: 'password',
              togglePw: true,
              name: 'encryption_key_passphrase',
              placeholder: helptext.encryption_key_passphrase_placeholder,
              tooltip: helptext.encryption_key_passphrase_tooltip,
              relation: [{
                action: RelationAction.Show,
                connective: RelationConnection.And,
                when: [{
                  name: 'encryption',
                  value: true,
                }, {
                  name: 'encryption_key_format',
                  value: EncryptionKeyFormat.Passphrase,
                }],
              }],
            },
            {
              type: 'checkbox',
              name: 'encryption_key_location_truenasdb',
              placeholder: helptext.encryption_key_location_truenasdb_placeholder,
              tooltip: helptext.encryption_key_location_truenasdb_tooltip,
              value: true,
              relation: [{
                action: RelationAction.Show,
                when: [{
                  name: 'encryption',
                  value: true,
                }],
              }],
            },
            {
              type: 'input',
              name: 'encryption_key_location',
              placeholder: helptext.encryption_key_location_placeholder,
              tooltip: helptext.encryption_key_location_tooltip,
              relation: [{
                action: RelationAction.Show,
                connective: RelationConnection.And,
                when: [{
                  name: 'encryption',
                  value: true,
                }, {
                  name: 'encryption_key_location_truenasdb',
                  value: false,
                }],
              }],
            },
          ],
        },
        {
          name: 'general',
          label: false,
          class: 'general',
          width: '100%',
          config: [
            {
              type: 'radio',
              name: 'transport',
              placeholder: helptext.transport_placeholder,
              tooltip: helptext.transport_tooltip,
              options: [
                {
                  label: T('Encryption (more secure, but slower)'),
                  value: TransportMode.SSH,
                },
                {
                  label: T('No Encryption (less secure, but faster)'),
                  value: TransportMode.Netcat,
                },
              ],
              value: TransportMode.SSH,
              relation: [{
                action: RelationAction.Show,
                connective: RelationConnection.Or,
                when: [{
                  name: 'source_datasets_from',
                  value: DatasetSource.Remote,
                }, {
                  name: 'target_dataset_from',
                  value: DatasetSource.Remote,
                }],
              }],
            },
            {
              type: 'input',
              name: 'name',
              placeholder: helptext.name_placeholder,
              tooltip: helptext.name_tooltip,
              required: true,
              validation: [Validators.required, forbiddenValues(this.namesInUse)],
            },
          ],
        },
      ],
      fieldConfig: [],
    },
    {
      label: helptext.step2_label,
      fieldConfig: [
        {
          type: 'radio',
          name: 'schedule_method',
          placeholder: helptext.schedule_method_placeholder,
          tooltip: helptext.schedule_method_tooltip,
          options: [{
            label: T('Run On a Schedule'),
            value: ScheduleMethod.Cron,
          }, {
            label: T('Run Once'),
            value: ScheduleMethod.Once,
          }],
          value: ScheduleMethod.Cron,
          class: 'inline',
          width: '50%',
        },
        {
          type: 'scheduler',
          name: 'schedule_picker',
          placeholder: helptext.schedule_placeholder,
          tooltip: helptext.schedule_tooltip,
          value: '0 0 * * *',
          class: 'inline',
          width: '50%',
          relation: [{
            action: RelationAction.Show,
            when: [{
              name: 'schedule_method',
              value: ScheduleMethod.Cron,
            }],
          }],
          required: true,
          validation: [Validators.required],
        },
        {
          type: 'checkbox',
          name: 'readonly',
          placeholder: helptext.readonly_placeholder,
          tooltip: helptext.readonly_tooltip,
          relation: [{
            action: RelationAction.Show,
            when: [{
              name: 'schedule_method',
              value: ScheduleMethod.Once,
            }],
          }],
          value: true,
        },
        {
          type: 'radio',
          name: 'retention_policy',
          placeholder: helptext.retention_policy_placeholder,
          tooltip: helptext.retention_policy_tooltip,
          options: [{
            label: T('Same as Source'),
            value: RetentionPolicy.Source,
          }, {
            label: T('Never Delete'),
            value: RetentionPolicy.None,
          }, {
            label: T('Custom'),
            value: RetentionPolicy.Custom,
          }],
          value: RetentionPolicy.Source,
          class: 'inline',
          width: '50%',
        },
        {
          placeholder: helptext.lifetime_value_placeholder,
          type: 'input',
          name: 'lifetime_value',
          inputType: 'number',
          value: 2,
          required: true,
          validation: [Validators.required, Validators.min(0)],
          class: 'inline',
          width: '25%',
          relation: [{
            action: RelationAction.Show,
            connective: RelationConnection.Or,
            when: [{
              name: 'retention_policy',
              value: RetentionPolicy.Custom,
            }],
          }],
        },
        {
          type: 'select',
          name: 'lifetime_unit',
          tooltip: helptext.lifetime_unit_tooltip,
          options: [{
            label: T('Hours'),
            value: LifetimeUnit.Hour,
          }, {
            label: T('Days'),
            value: LifetimeUnit.Day,
          }, {
            label: T('Weeks'),
            value: LifetimeUnit.Week,
          }, {
            label: T('Months'),
            value: LifetimeUnit.Month,
          }, {
            label: T('Years'),
            value: LifetimeUnit.Year,
          }],
          value: LifetimeUnit.Week,
          class: 'inline',
          width: '25%',
          relation: [{
            action: RelationAction.Show,
            connective: RelationConnection.Or,
            when: [{
              name: 'retention_policy',
              value: RetentionPolicy.Custom,
            }],
          }],
          required: true,
          validation: [Validators.required],
        },
      ],
    },
  ];

  protected dialogFieldConfig = [
    {
      type: 'input',
      name: 'name',
      placeholder: sshConnectionsHelptex.name_placeholder,
      tooltip: sshConnectionsHelptex.name_tooltip,
      required: true,
      validation: [Validators.required],
    },
    {
      type: 'select',
      name: 'setup_method',
      placeholder: sshConnectionsHelptex.setup_method_placeholder,
      tooltip: sshConnectionsHelptex.setup_method_tooltip,
      options: [
        {
          label: T('Manual'),
          value: 'manual',
        }, {
          label: T('Semi-automatic (TrueNAS CORE only)'),
          value: 'semiautomatic',
        },
      ],
      value: 'semiautomatic',
      isHidden: false,
    },
    {
      type: 'input',
      name: 'host',
      placeholder: sshConnectionsHelptex.host_placeholder,
      tooltip: sshConnectionsHelptex.host_tooltip,
      required: true,
      validation: [Validators.required],
      relation: [{
        action: RelationAction.Show,
        when: [{
          name: 'setup_method',
          value: 'manual',
        }],
      }],
    }, {
      type: 'input',
      inputType: 'number',
      name: 'port',
      placeholder: sshConnectionsHelptex.port_placeholder,
      tooltip: sshConnectionsHelptex.port_tooltip,
      value: 22,
      relation: [{
        action: RelationAction.Show,
        when: [{
          name: 'setup_method',
          value: 'manual',
        }],
      }],
    }, {
      type: 'input',
      name: 'url',
      placeholder: sshConnectionsHelptex.url_placeholder,
      tooltip: sshConnectionsHelptex.url_tooltip,
      required: true,
      validation: [Validators.required],
      relation: [{
        action: RelationAction.Show,
        when: [{
          name: 'setup_method',
          value: 'semiautomatic',
        }],
      }],
    }, {
      type: 'input',
      name: 'username',
      placeholder: sshConnectionsHelptex.username_placeholder,
      tooltip: sshConnectionsHelptex.username_tooltip,
      value: 'root',
      required: true,
      validation: [Validators.required],
    }, {
      type: 'input',
      inputType: 'password',
      name: 'password',
      placeholder: sshConnectionsHelptex.password_placeholder,
      tooltip: sshConnectionsHelptex.password_tooltip,
      togglePw: true,
      required: true,
      validation: [Validators.required],
      relation: [{
        action: RelationAction.Show,
        when: [{
          name: 'setup_method',
          value: 'semiautomatic',
        }],
      }],
    }, {
      type: 'select',
      name: 'private_key',
      placeholder: sshConnectionsHelptex.private_key_placeholder,
      tooltip: sshConnectionsHelptex.private_key_tooltip,
      options: [
        {
          label: T('Generate New'),
          value: 'NEW',
        },
      ],
      required: true,
      validation: [Validators.required],
    }, {
      type: 'input',
      name: 'remote_host_key',
      isHidden: true,
    }, {
      type: 'select',
      name: 'cipher',
      placeholder: helptext.cipher_placeholder,
      tooltip: helptext.cipher_tooltip,
      options: [
        {
          label: T('Standard (Secure)'),
          value: CipherType.Standard,
        }, {
          label: T('Fast (Less secure)'),
          value: CipherType.Fast,
        }, {
          label: T('Disabled (Not encrypted)'),
          value: CipherType.Disabled,
        },
      ],
      value: CipherType.Standard,
    },
  ];
  protected selectedReplicationTask: ReplicationTask;
  protected semiSSHFieldGroup: string[] = [
    'url',
    'password',
  ];

  protected createCalls: { [key: string]: ApiMethod } = {
    private_key: 'keychaincredential.create',
    ssh_credentials_semiautomatic: 'keychaincredential.remote_ssh_semiautomatic_setup',
    ssh_credentials_manual: 'keychaincredential.create',
    periodic_snapshot_tasks: 'pool.snapshottask.create',
    replication: 'replication.create',
    snapshot: 'zfs.snapshot.create',
  };

  protected deleteCalls: { [key: string]: ApiMethod } = {
    private_key: 'keychaincredential.delete',
    ssh_credentials: 'keychaincredential.delete',
    periodic_snapshot_tasks: 'pool.snapshottask.delete',
    replication: 'replication.delete',
  };

  protected snapshotsCountField: FieldConfig;
  private existSnapshotTasks: any[] = [];
  private eligibleSnapshots = 0;
  protected preload_fieldSet: FieldSet;
  protected source_fieldSet: FieldSet;
  protected target_fieldSet: FieldSet;

  constructor(private keychainCredentialService: KeychainCredentialService,
    private loader: AppLoaderService, private dialogService: DialogService,
    private ws: WebSocketService, private replicationService: ReplicationService,
    private datePipe: DatePipe, private entityFormService: EntityFormService,
    private modalService: ModalService) {
    this.ws.call('replication.query').pipe(untilDestroyed(this)).subscribe(
      (res: any[]) => {
        this.namesInUse.push(...res.map((replication) => replication.name));
      },
    );
    this.modalService.getRow$.pipe(
      take(1),
      untilDestroyed(this),
    ).subscribe((rowId: number) => {
      this.pk = rowId;
    });
  }

  isCustActionVisible(actionId: string, stepperIndex: number): boolean {
    if (stepperIndex == 0) {
      return true;
    }
    return false;
  }

  afterInit(entityWizard: EntityWizardComponent): void {
    this.entityWizard = entityWizard;
    this.preload_fieldSet = _.find(this.wizardConfig[0].fieldSets, { class: 'preload' });
    this.source_fieldSet = _.find(this.wizardConfig[0].fieldSets, { class: 'source' });
    this.target_fieldSet = _.find(this.wizardConfig[0].fieldSets, { class: 'target' });
    this.snapshotsCountField = _.find(this.source_fieldSet.config, { name: 'snapshots_count' });

    this.step0Init();
    this.step1Init();
  }

  step0Init(): void {
    const exist_replicationField = _.find(this.preload_fieldSet.config, { name: 'exist_replication' });
    this.replicationService.getReplicationTasks().pipe(untilDestroyed(this)).subscribe(
      (res: ReplicationTask[]) => {
        for (const task of res) {
          if (task.transport !== TransportMode.Legacy) {
            // TODO: Change to icu message format.
            const label = task.name + ' (' + ((task.state && task.state.datetime)
              ? 'last run ' + this.datePipe.transform(new Date(task.state.datetime.$date), 'MM/dd/yyyy')
              : 'never ran')
            + ')';
            exist_replicationField.options.push({ label, value: task });
            if (this.pk === task.id) {
              this.loadOrClearReplicationTask(task);
            }
          }
        }
      },
    );

    const privateKeyField = _.find(this.dialogFieldConfig, { name: 'private_key' });
<<<<<<< HEAD
    this.keychainCredentialService.getSSHKeys().subscribe((keyPairs) => {
      for (const i in keyPairs) {
        (privateKeyField.options as Option[]).push({ label: keyPairs[i].name, value: String(keyPairs[i].id) });
      }
    });

    const ssh_credentials_source_field = _.find(this.source_fieldSet.config, { name: 'ssh_credentials_source' });
    const ssh_credentials_target_field = _.find(this.target_fieldSet.config, { name: 'ssh_credentials_target' });
    this.keychainCredentialService.getSSHConnections().subscribe((connections) => {
      for (const i in connections) {
        ssh_credentials_source_field.options.push({ label: connections[i].name, value: connections[i].id });
        ssh_credentials_target_field.options.push({ label: connections[i].name, value: connections[i].id });
=======
    this.keychainCredentialService.getSSHKeys().pipe(untilDestroyed(this)).subscribe(
      (res) => {
        for (const i in res) {
          privateKeyField.options.push({ label: res[i].name, value: res[i].id });
        }
      },
    );

    const ssh_credentials_source_field = _.find(this.source_fieldSet.config, { name: 'ssh_credentials_source' });
    const ssh_credentials_target_field = _.find(this.target_fieldSet.config, { name: 'ssh_credentials_target' });
    this.keychainCredentialService.getSSHConnections().pipe(untilDestroyed(this)).subscribe((res) => {
      for (const i in res) {
        ssh_credentials_source_field.options.push({ label: res[i].name, value: res[i].id });
        ssh_credentials_target_field.options.push({ label: res[i].name, value: res[i].id });
>>>>>>> 5bfe61dc
      }
      ssh_credentials_source_field.options.push({ label: T('Create New'), value: 'NEW' });
      ssh_credentials_target_field.options.push({ label: T('Create New'), value: 'NEW' });
    });

    this.entityWizard.formArray.controls[0].controls['exist_replication'].valueChanges.pipe(untilDestroyed(this)).subscribe((value: any) => {
      if (value !== null) {
        this.loadOrClearReplicationTask(value);
      }
    });
    this.entityWizard.formArray.controls[0].controls['source_datasets'].valueChanges.pipe(untilDestroyed(this)).subscribe(() => {
      this.genTaskName();
      this.getSnapshots();
    });
    this.entityWizard.formArray.controls[0].controls['target_dataset'].valueChanges.pipe(untilDestroyed(this)).subscribe(() => {
      this.genTaskName();
    });

    for (const i of ['source', 'target']) {
      const credentialName = 'ssh_credentials_' + i;
      const datasetName = i === 'source' ? 'source_datasets' : 'target_dataset';
      const datasetFrom = datasetName + '_from';
      this.entityWizard.formArray.controls[0].controls[datasetFrom].valueChanges.pipe(untilDestroyed(this)).subscribe((value: any) => {
        if (value === DatasetSource.Remote) {
          if (datasetFrom === 'source_datasets_from') {
            this.entityWizard.formArray.controls[0].controls['target_dataset_from'].setValue(DatasetSource.Local);
            this.setDisable('target_dataset_from', true, false, 0);
          }
          const disabled = !this.entityWizard.formArray.controls[0].controls[credentialName].value;
          this.setDisable(datasetName, disabled, false, 0);
        } else {
          if (datasetFrom === 'source_datasets_from' && this.entityWizard.formArray.controls[0].controls['target_dataset_from'].disabled) {
            this.setDisable('target_dataset_from', false, false, 0);
          }
          this.setDisable(datasetName, false, false, 0);
        }
      });

      this.entityWizard.formArray.controls[0].controls[credentialName].valueChanges.pipe(untilDestroyed(this)).subscribe((value: any) => {
        if (value === 'NEW' && this.entityWizard.formArray.controls[0].controls[datasetFrom].value === DatasetSource.Remote) {
          this.createSSHConnection(credentialName);
          this.setDisable(datasetName, false, false, 0);
        } else {
          const fieldConfig = i === 'source' ? this.source_fieldSet.config : this.target_fieldSet.config;
          const explorerComponent = _.find(fieldConfig, { name: datasetName }).customTemplateStringOptions.explorerComponent;
          if (explorerComponent) {
            explorerComponent.nodes = [{
              mountpoint: explorerComponent.config.initial,
              name: explorerComponent.config.initial,
              hasChildren: true,
            }];
            this.entityWizard.formArray.controls[0].controls[datasetName].setValue('');
          }
          this.setDisable(datasetName, false, false, 0);
        }
      });
    }

    this.entityWizard.formArray.controls[0].controls['recursive'].valueChanges.pipe(untilDestroyed(this)).subscribe((value: any) => {
      const explorerComponent = _.find(this.source_fieldSet.config, { name: 'source_datasets' }).customTemplateStringOptions;
      if (explorerComponent) {
        explorerComponent.useTriState = value;
      }
    });

    this.entityWizard.formArray.controls[0].controls['custom_snapshots'].valueChanges.pipe(untilDestroyed(this)).subscribe((value: any) => {
      this.setDisable('naming_schema', !value, !value, 0);
      if (!value) {
        this.getSnapshots();
      }
    });
  }

  loadOrClearReplicationTask(task: ReplicationTask): void {
    if (task !== undefined) {
      this.loadReplicationTask(task);
    } else if (this.selectedReplicationTask !== undefined) {
      this.clearReplicationTask();
    }
    this.selectedReplicationTask = task;
  }

  step1Init(): void {
    this.entityWizard.formArray.controls[1].controls['retention_policy'].valueChanges.pipe(untilDestroyed(this)).subscribe((value: any) => {
      const disable = value === RetentionPolicy.Source;
      if (disable) {
        this.entityWizard.formArray.controls[1].controls['lifetime_value'].disable();
        this.entityWizard.formArray.controls[1].controls['lifetime_unit'].disable();
      } else {
        this.entityWizard.formArray.controls[1].controls['lifetime_value'].enable();
        this.entityWizard.formArray.controls[1].controls['lifetime_unit'].enable();
      }
    });
  }

  getSourceChildren(node: any): Promise<any> {
    const fromLocal = this.entityWizard.formArray.controls[0].controls['source_datasets_from'].value === DatasetSource.Local;
    const sshCredentials = this.entityWizard.formArray.controls[0].controls['ssh_credentials_source'].value;

    if (fromLocal) {
      return new Promise((resolve) => {
        resolve(this.entityFormService.getPoolDatasets());
      });
    }
    if (sshCredentials === 'NEW') {
      return this.entityWizard.formArray.controls[0].controls['ssh_credentials_source'].setErrors({});
    }
    return new Promise((resolve) => {
      this.replicationService.getRemoteDataset('SSH', sshCredentials, this).then(
        (res) => {
          resolve(res);
        },
        () => {
          node.collapse();
        },
      );
    });
  }

  getTargetChildren(node: any): Promise<any> {
    const fromLocal = this.entityWizard.formArray.controls[0].controls['target_dataset_from'].value === DatasetSource.Local;
    const sshCredentials = this.entityWizard.formArray.controls[0].controls['ssh_credentials_target'].value;
    if (fromLocal) {
      return new Promise((resolve) => {
        resolve(this.entityFormService.getPoolDatasets());
      });
    }
    if (sshCredentials === 'NEW') {
      return this.entityWizard.formArray.controls[0].controls['ssh_credentials_target'].setErrors({});
    }
    return new Promise((resolve) => {
      this.replicationService.getRemoteDataset('SSH', sshCredentials, this).then(
        (res) => {
          resolve(res);
        },
        () => {
          node.collapse();
        },
      );
    });
  }

  setDisable(field: any, disabled: boolean, isHidden: boolean, stepIndex: number): void {
    const control: any = _.find(this.wizardConfig[stepIndex].fieldConfig, { name: field });
    control['isHidden'] = isHidden;
    control.disabled = disabled;
    disabled ? this.entityWizard.formArray.controls[stepIndex].controls[field].disable() : this.entityWizard.formArray.controls[stepIndex].controls[field].enable();
  }

  loadReplicationTask(task: any): void {
    // TODO: Update logic to use ReplicationTask as a type
    // Add something similar to resourceTransformIncomingRestData for EntityWizard
    // 'task.periodic_snapshot_tasks' should be type of number[] currently PeriodicSnapshotTask[]
    // 'task.ssh_credentials' should be type of number[], currently SshCredentials[]
    if (task.direction === Direction.Push) {
      task['source_datasets_from'] = DatasetSource.Local;
      task['target_dataset_from'] = task.ssh_credentials ? DatasetSource.Remote : DatasetSource.Local;
      if (task.ssh_credentials) {
        task['ssh_credentials_target'] = task.ssh_credentials.id;
      }
    } else {
      task['source_datasets_from'] = DatasetSource.Remote;
      task['target_dataset_from'] = DatasetSource.Local;
      task['ssh_credentials_source'] = task.ssh_credentials.id;
    }

    const controls = [
      'source_datasets_from',
      'target_dataset_from',
      'ssh_credentials_source',
      'ssh_credentials_target',
      'transport',
      'source_datasets',
      'target_dataset',
    ];
    for (const i of controls) {
      const ctrl = this.entityWizard.formArray.controls[0].controls[i];
      if (ctrl && !ctrl.disabled) {
        ctrl.setValue(task[i]);
      }
    }

    if (task.schedule || task.periodic_snapshot_tasks.length > 0) {
      const taskData = task.periodic_snapshot_tasks[0] || task;
      task['schedule_method'] = ScheduleMethod.Cron;
      task['schedule_picker'] = taskData.schedule ? `${taskData.schedule.minute} ${taskData.schedule.hour} ${taskData.schedule.dom} ${taskData.schedule.month} ${taskData.schedule.dow}` : null;

      if (taskData['lifetime_value'] === null && taskData['lifetime_unit'] === null) {
        task['retention_policy'] = RetentionPolicy.None;
      } else {
        task['lifetime_value'] = taskData['lifetime_value'];
        task['lifetime_unit'] = taskData['lifetime_unit'];
        task['retention_policy'] = task.schedule !== null ? RetentionPolicy.Custom : RetentionPolicy.Source;
      }
    } else {
      task['schedule_method'] = ScheduleMethod.Once;
    }
    // periodic_snapshot_tasks
    for (const i of ['schedule_method', 'schedule_picker', 'retention_policy', 'lifetime_value', 'lifetime_unit']) {
      const ctrl = this.entityWizard.formArray.controls[1].controls[i];
      if (ctrl && !ctrl.disabled) {
        ctrl.setValue(task[i]);
      }
    }
  }

  clearReplicationTask(): void {
    this.entityWizard.formArray.reset();
    for (let i = 0; i < this.entityWizard.formArray.controls.length; i++) {
      for (const item in this.entityWizard.formArray.controls[i].controls) {
        const itemConf = _.find(this.wizardConfig[i].fieldConfig, { name: item });
        if (itemConf.value !== undefined && item !== 'exist_replication') {
          this.entityWizard.formArray.controls[i].controls[item].setValue(itemConf.value);
        }
      }
    }
  }

  parsePickerTime(picker: string): Schedule {
    const spl = picker.split(' ');
    return {
      minute: spl[0],
      hour: spl[1],
      dom: spl[2],
      month: spl[3],
      dow: spl[4],
    };
  }

  async doCreate(data: any, item: string): Promise<any> {
    let payload: any;
    if (item === 'private_key') {
      payload = {
        name: data['name'] + ' Key',
        type: KeychainCredentialType.SshKeyPair,
        attributes: data['sshkeypair'],
      };
      return this.ws.call(this.createCalls[item], [payload]).toPromise();
    }

    if (item === 'ssh_credentials') {
      item += '_' + data['setup_method'];
      if (data['setup_method'] == 'manual') {
        payload = {
          name: data['name'],
          type: KeychainCredentialType.SshCredentials,
          attributes: {
            cipher: data['cipher'],
            host: data['host'],
            port: data['port'],
            private_key: data['private_key'],
            remote_host_key: data['remote_host_key'],
            username: data['username'],
          },
        };
      } else {
        payload = {
          name: data['name'],
          private_key: data['private_key'],
          cipher: data['cipher'],
        };
        for (const i of this.semiSSHFieldGroup) {
          payload[i] = data[i];
        }
      }
      return this.ws.call((this.createCalls as any)[item], [payload]).toPromise();
    }

    if (item === 'periodic_snapshot_tasks') {
      this.existSnapshotTasks = [];
      const snapshotPromises: any[] = [];
      for (const dataset of data['source_datasets']) {
        payload = {
          dataset,
          recursive: data['recursive'],
          schedule: this.parsePickerTime(data['schedule_picker']),
          lifetime_value: 2,
          lifetime_unit: LifetimeUnit.Week,
          naming_schema: data['naming_schema'] ? data['naming_schema'] : this.defaultNamingSchema,
          enabled: true,
        };
        await this.isSnapshotTaskExist(payload).then(
          (res: any[]) => {
            if (res.length === 0) {
              snapshotPromises.push(this.ws.call((this.createCalls as any)[item], [payload]).toPromise());
            } else {
              this.existSnapshotTasks.push(...res.map((task) => task.id));
            }
          },
        );
      }
      return Promise.all(snapshotPromises);
    }

    if (item === 'snapshot') {
      const snapshotPromises = [];
      for (const dataset of data['source_datasets']) {
        payload = {
          dataset,
          naming_schema: data['naming_schema'] ? data['naming_schema'] : this.defaultNamingSchema,
          recursive: data['recursive'] ? data['recursive'] : false,
        };
        snapshotPromises.push(this.ws.call(this.createCalls[item], [payload]).toPromise());
      }
      return Promise.all(snapshotPromises);
    }

    if (item === 'replication') {
      payload = {
        name: data['name'],
        direction: data['source_datasets_from'] === DatasetSource.Remote ? Direction.Pull : Direction.Push,
        source_datasets: data['source_datasets'],
        target_dataset: data['target_dataset'],
        ssh_credentials: data['ssh_credentials_source'] || data['ssh_credentials_target'],
        transport: data['transport'] ? data['transport'] : TransportMode.Local,
        retention_policy: data['retention_policy'],
        recursive: data['recursive'],
        encryption: data['encryption'],
      };
      if (payload.encryption) {
        payload['encryption_key_format'] = data['encryption_key_format'];
        payload['encryption_key'] = data['encryption_key_format'] === EncryptionKeyFormat.Passphrase
          ? data['encryption_key_passphrase']
          : (data['encryption_key_generate']
            ? this.replicationService.generateEncryptionHexKey(64)
            : data['encryption_key_hex']);
        payload['encryption_key_location'] = data['encryption_key_location_truenasdb'] ? '$TrueNAS' : data['encryption_key_location'];
      }

      // schedule option
      if (data['schedule_method'] === ScheduleMethod.Cron) {
        payload['auto'] = true;
        if (payload['direction'] === Direction.Pull) {
          payload['schedule'] = this.parsePickerTime(data['schedule_picker']);
          payload['naming_schema'] = data['naming_schema'] ? [data['naming_schema']] : [this.defaultNamingSchema]; // default?
        } else {
          payload['periodic_snapshot_tasks'] = data['periodic_snapshot_tasks'];
        }
      } else {
        payload['auto'] = false;
        if (payload['direction'] === Direction.Pull) {
          payload['naming_schema'] = data['naming_schema'] ? [data['naming_schema']] : [this.defaultNamingSchema];
        } else {
          payload['also_include_naming_schema'] = data['naming_schema'] ? [data['naming_schema']] : [this.defaultNamingSchema];
        }
      }

      if (data['retention_policy'] === RetentionPolicy.Custom) {
        payload['lifetime_value'] = data['lifetime_value'];
        payload['lifetime_unit'] = data['lifetime_unit'];
      }

      if (payload['transport'] === TransportMode.Netcat) {
        payload['netcat_active_side'] = NetcatMode.Remote; // default?
      }

      payload['readonly'] = data['schedule_method'] === ScheduleMethod.Cron || data['readonly'] ? 'SET' : 'IGNORE';

      return this.ws.call('replication.target_unmatched_snapshots', [
        payload['direction'],
        payload['source_datasets'],
        payload['target_dataset'],
        payload['transport'],
        payload['ssh_credentials'],
      ]).toPromise().then(
        (res) => {
          let hasBadSnapshots = false;
          for (const ds in res) {
            if (res[ds].length > 0) {
              hasBadSnapshots = true;
              break;
            }
          }
          if (hasBadSnapshots) {
            return this.dialogService.confirm(
              helptext.clearSnapshotDialog_title,
              helptext.clearSnapshotDialog_content,
            ).toPromise().then(
              (dialog_res: any) => {
                payload['allow_from_scratch'] = dialog_res;
                return this.ws.call((this.createCalls as any)[item], [payload]).toPromise();
              },
            );
          }
          return this.ws.call((this.createCalls as any)[item], [payload]).toPromise();
        },
        () =>
        // show error ?
          this.ws.call((this.createCalls as any)[item], [payload]).toPromise(),

      );
    }
  }

  async customSubmit(value: any): Promise<any> {
    if (typeof (value.source_datasets) === 'string') {
      value.source_datasets = _.filter(value.source_datasets.split(',').map(_.trim));
    }
    this.loader.open();
    let toStop = false;

    const createdItems: any = {
      periodic_snapshot_tasks: null,
      snapshot: null,
      replication: null,
    };

    for (const item in createdItems) {
      if (!toStop) {
        if (!(item === 'periodic_snapshot_tasks' && (value['schedule_method'] !== ScheduleMethod.Cron || value['source_datasets_from'] !== DatasetSource.Local))
                && !(item === 'snapshot' && (this.eligibleSnapshots > 0 || value['source_datasets_from'] !== DatasetSource.Local))) {
          await this.doCreate(value, item).then(
            (res) => {
              if (item === 'snapshot') {
                createdItems[item] = res;
              } else {
                value[item] = res.id || res.map((snapshot: any) => snapshot.id);
                if (item === 'periodic_snapshot_tasks' && this.existSnapshotTasks.length !== 0) {
                  value[item].push(...this.existSnapshotTasks);
                }
                createdItems[item] = res.id || res.map((snapshot: any) => snapshot.id);
              }
            },
            (err) => {
              new EntityUtils().handleWSError(this, err, this.dialogService);
              toStop = true;
              this.rollBack(createdItems);
            },
          );
        }
      }
    }

    if (value['schedule_method'] === ScheduleMethod.Once && createdItems['replication'] != undefined) {
      await this.ws.call('replication.run', [createdItems['replication']]).toPromise().then(
        () => {
          this.dialogService.Info(T('Task started'), T('Replication <i>') + value['name'] + T('</i> has started.'), '500px', 'info', true);
        },
      );
    }

    this.loader.close();
    if (!toStop) {
      this.modalService.close('slide-in-form');
    }
  }

  async rollBack(items: any): Promise<void> {
    const keys = Object.keys(items).reverse();
    for (let i = 0; i < keys.length; i++) {
      if (items[keys[i]] != null) {
        await this.ws.call((this.deleteCalls as any)[keys[i]], [items[keys[i]]]).toPromise().then(
          () => {},
        );
      }
    }
  }

  createSSHConnection(activedField: any): void {
    const self = this;

    const conf: DialogFormConfiguration = {
      title: T('Create SSH Connection'),
      fieldConfig: this.dialogFieldConfig,
      saveButtonText: T('Create SSH Connection'),
      async customSubmit(entityDialog: EntityDialogComponent) {
        const value = entityDialog.formValue;
        let prerequisite = true;
        self.entityWizard.loader.open();

        if (value['private_key'] == 'NEW') {
          await self.replicationService.genSSHKeypair().then(
            (keyPair) => {
              value['sshkeypair'] = keyPair;
            },
            (err) => {
              prerequisite = false;
              new EntityUtils().handleWSError(self, err, self.dialogService);
            },
          );
        }
        if (value['setup_method'] == 'manual') {
          await self.getRemoteHostKey(value).then(
            (res) => {
              value['remote_host_key'] = res;
            },
            (err) => {
              prerequisite = false;
              new EntityUtils().handleWSError(self, err, self.dialogService);
            },
          );
        }

        if (!prerequisite) {
          self.entityWizard.loader.close();
          return;
        }
        const createdItems: any = {
          private_key: null,
          ssh_credentials: null,
        };
        let hasError = false;
        for (const item in createdItems) {
          if (!((item === 'private_key' && value['private_key'] !== 'NEW'))) {
            await self.doCreate(value, item).then(
              (res) => {
                value[item] = res.id;
                createdItems[item] = res.id;
                if (item === 'private_key') {
                  const privateKeyField = _.find(self.dialogFieldConfig, { name: 'private_key' });
                  privateKeyField.options.push({ label: res.name + ' (New Created)', value: res.id });
                }
                if (item === 'ssh_credentials') {
                  const ssh_credentials_source_field = _.find(self.wizardConfig[0].fieldConfig, { name: 'ssh_credentials_source' });
                  const ssh_credentials_target_field = _.find(self.wizardConfig[0].fieldConfig, { name: 'ssh_credentials_target' });
                  ssh_credentials_source_field.options.push({ label: res.name + ' (New Created)', value: res.id });
                  ssh_credentials_target_field.options.push({ label: res.name + ' (New Created)', value: res.id });
                  self.entityWizard.formArray.controls[0].controls[activedField].setValue(res.id);
                }
              },
              (err) => {
                hasError = true;
                self.rollBack(createdItems);
                new EntityUtils().handleWSError(self, err, self.dialogService, self.dialogFieldConfig);
              },
            );
          }
        }
        self.entityWizard.loader.close();
        if (!hasError) {
          entityDialog.dialogRef.close(true);
        }
      },
    };
    this.dialogService.dialogForm(conf, true);
  }

  getRemoteHostKey(value: any): Promise<any> {
    const payload = {
      host: value['host'],
      port: value['port'],
    };
    return this.ws.call('keychaincredential.remote_ssh_host_key_scan', [payload]).toPromise();
  }

  genTaskName(): void {
    const source = this.entityWizard.formArray.controls[0].controls['source_datasets'].value || [];
    const target = this.entityWizard.formArray.controls[0].controls['target_dataset'].value;
    let suggestName = '';
    if (source.length > 3) {
      suggestName = source[0] + ',...,' + source[source.length - 1] + ' - ' + target;
    } else {
      suggestName = source.join(',') + ' - ' + target;
    }
    this.entityWizard.formArray.controls[0].controls['name'].setValue(suggestName);
  }

  getSnapshots(): void {
    let transport = this.entityWizard.formArray.controls[0].controls['transport'].enabled
      ? this.entityWizard.formArray.controls[0].controls['transport'].value
      : TransportMode.Local;
    // count local snapshots if transport is SSH/SSH-NETCAT, and direction is PUSH
    if (this.entityWizard.formArray.controls[0].controls['ssh_credentials_target'].value) {
      transport = TransportMode.Local;
    }
    const payload = [
      this.entityWizard.formArray.controls[0].controls['source_datasets'].value || [],
      (this.entityWizard.formArray.controls[0].controls['naming_schema'].enabled && this.entityWizard.formArray.controls[0].controls['naming_schema'].value)
        ? this.entityWizard.formArray.controls[0].controls['naming_schema'].value.split(' ')
        : [this.defaultNamingSchema],
      transport,
      transport === TransportMode.Local ? null : this.entityWizard.formArray.controls[0].controls['ssh_credentials_source'].value,
    ];

    if (payload[0].length > 0) {
      this.ws.call('replication.count_eligible_manual_snapshots', payload).pipe(untilDestroyed(this)).subscribe(
        (res) => {
          this.eligibleSnapshots = res.eligible;
          const isPush = this.entityWizard.formArray.controls[0].controls['source_datasets_from'].value === DatasetSource.Local;
          let spanClass = 'info-paragraph';
          let snapexpl = '';
          if (res.eligible === 0) {
            if (isPush) {
              snapexpl = 'Snapshots will be created automatically.';
            } else {
              spanClass = 'warning-paragraph';
            }
          }
          this.snapshotsCountField.paraText = `<span class="${spanClass}"><b>${res.eligible}</b> snapshots found. ${snapexpl}</span>`;
        },
        (err) => {
          this.eligibleSnapshots = 0;
          this.snapshotsCountField.paraText = '';
          new EntityUtils().handleWSError(this, err);
        },
      );
    } else {
      this.eligibleSnapshots = 0;
      this.snapshotsCountField.paraText = '';
    }
  }

  async isSnapshotTaskExist(payload: any): Promise<any> {
    return this.ws.call('pool.snapshottask.query', [[
      ['dataset', '=', payload['dataset']],
      ['schedule.minute', '=', payload['schedule']['minute']],
      ['schedule.hour', '=', payload['schedule']['hour']],
      ['schedule.dom', '=', payload['schedule']['dom']],
      ['schedule.month', '=', payload['schedule']['month']],
      ['schedule.dow', '=', payload['schedule']['dow']],
      ['naming_schema', '=', payload['naming_schema'] ? payload['naming_schema'] : this.defaultNamingSchema],
    ]]).toPromise();
  }
}<|MERGE_RESOLUTION|>--- conflicted
+++ resolved
@@ -821,8 +821,7 @@
     );
 
     const privateKeyField = _.find(this.dialogFieldConfig, { name: 'private_key' });
-<<<<<<< HEAD
-    this.keychainCredentialService.getSSHKeys().subscribe((keyPairs) => {
+    this.keychainCredentialService.getSSHKeys().pipe(untilDestroyed(this)).subscribe((keyPairs) => {
       for (const i in keyPairs) {
         (privateKeyField.options as Option[]).push({ label: keyPairs[i].name, value: String(keyPairs[i].id) });
       }
@@ -830,26 +829,10 @@
 
     const ssh_credentials_source_field = _.find(this.source_fieldSet.config, { name: 'ssh_credentials_source' });
     const ssh_credentials_target_field = _.find(this.target_fieldSet.config, { name: 'ssh_credentials_target' });
-    this.keychainCredentialService.getSSHConnections().subscribe((connections) => {
+    this.keychainCredentialService.getSSHConnections().pipe(untilDestroyed(this)).subscribe((connections) => {
       for (const i in connections) {
         ssh_credentials_source_field.options.push({ label: connections[i].name, value: connections[i].id });
         ssh_credentials_target_field.options.push({ label: connections[i].name, value: connections[i].id });
-=======
-    this.keychainCredentialService.getSSHKeys().pipe(untilDestroyed(this)).subscribe(
-      (res) => {
-        for (const i in res) {
-          privateKeyField.options.push({ label: res[i].name, value: res[i].id });
-        }
-      },
-    );
-
-    const ssh_credentials_source_field = _.find(this.source_fieldSet.config, { name: 'ssh_credentials_source' });
-    const ssh_credentials_target_field = _.find(this.target_fieldSet.config, { name: 'ssh_credentials_target' });
-    this.keychainCredentialService.getSSHConnections().pipe(untilDestroyed(this)).subscribe((res) => {
-      for (const i in res) {
-        ssh_credentials_source_field.options.push({ label: res[i].name, value: res[i].id });
-        ssh_credentials_target_field.options.push({ label: res[i].name, value: res[i].id });
->>>>>>> 5bfe61dc
       }
       ssh_credentials_source_field.options.push({ label: T('Create New'), value: 'NEW' });
       ssh_credentials_target_field.options.push({ label: T('Create New'), value: 'NEW' });
