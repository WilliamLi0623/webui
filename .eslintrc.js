--- conflicted
+++ resolved
@@ -32,9 +32,6 @@
         "no-return-assign": "off",
         "no-empty": ["error", { "allowEmptyCatch": true }],
         "arrow-body-style": "off",
-<<<<<<< HEAD
-        "no-console": ["error", { allow: ["warn", "error", "info"] }],
-=======
         "max-len": ["error", 170, 2, {
           "ignoreUrls": true,
           "ignoreComments": false,
@@ -42,7 +39,7 @@
           "ignoreStrings": true,
           "ignoreTemplateLiterals": true
         }],
->>>>>>> 0d9e9e24
+        "no-console": ["error", { allow: ["warn", "error", "info"] }],
 
         // TODO: Aibnb rules that are disabled for now as they cannot be fixed automatically
         "no-underscore-dangle": "off",
