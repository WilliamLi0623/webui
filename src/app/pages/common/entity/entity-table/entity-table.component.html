<div fxLayout="column" id="entity-table-component" class="material mat-card mat-card-table">

  <ng-container *ngIf="!isTableEmpty">

  <!-- BATCH OPERATIONS START -->
  <div fxLayout="row wrap" fxLayoutAlign="start center" class="multiActionsButton fn-toolbar"
    [ngClass]="{'icons-only': multiActionsIconsOnly}" *ngIf="conf && selection.selected.length > 0"
    [style.display]="selection.selected.length > 0 ? 'block' : 'none'">
    <div fxFlex="100%">
      <div class="multiactions-title" *ngIf="conf.multiActions.length > 0 && !multiActionsIconsOnly">
        <strong>{{"Batch Operations" | translate}}</strong>
      </div>
      <!-- -->
      <div *ngIf="conf.multiActions && conf.multiActions.length > 0" fxLayout="row wrap" fxLayoutGap="16px">
        <span *ngFor="let maction of conf.multiActions" ix-auto ix-auto-type="button" ix-auto-identifier="{{maction?.id}}">
          <!-- DEFAULT -->
          <ng-container *ngIf="!multiActionsIconsOnly">
            <button id="{{ maction?.id }}" mat-button *ngIf="maction.enable" (click)="maction.onClick(this.selection.selected);">
              <mat-icon>{{ maction?.icon }}</mat-icon>&nbsp;<span>{{maction?.label | translate}}</span>
            </button>
          </ng-container>

          <!-- ICONS ONLY -->
          <ng-container *ngIf="multiActionsIconsOnly">
            <button id="{{ maction?.id }}" mat-button matTooltip="{{ maction?.label  | translate }}"
              [matTooltipPosition]=maction?.ttpos *ngIf="maction.enable" (click)="maction.onClick(this.selection.selected);">
              <mat-icon>{{ maction?.icon }}</mat-icon>
            </button>
          </ng-container>

        </span> &nbsp;
      </div>

      <div *ngIf="!conf.multiActions || conf.multiActions.length == 0">
        <span ix-auto ix-auto-type="button" ix-auto-identifier="mdelete">
          <!-- With Labels -->
          <ng-container>
            <button mat-button (click)="doMultiDelete(this.selection.selected);">
              <mat-icon>delete</mat-icon><br><span>{{"Delete" | translate}}</span>
            </button>
          </ng-container>

          <!-- Without Labels -->
          <ng-container>
            <button (click)="doMultiDelete(this.selection.selected);" mat-button
              matTooltip="{{ 'Delete selections'  | translate }}" matTooltipPosition="below">
              <mat-icon>delete</mat-icon>
            </button>
          </ng-container>
        </span >
      </div>

    </div>
  </div>
  <!-- BATCH OPERATIONS END -->

  <div class="table-container">
    <table *ngIf="conf && currentColumns && currentColumns.length > 0 && dataSource" 
      multiTemplateDataRows mat-table 
      [dataSource]="dataSource" matSort
       style="min-width: {{displayedColumns.length * 25}}px; border-collapse: separate;"
      #newEntityTable>
      <ng-container *ngFor="let column of columnsToString(currentColumns, 'prop'); let i = index;">
  
        <!-- Column Template -->
        <ng-container *ngIf="column !== 'expandedDetail' && column !== 'action' && column !== 'multiselect' && column !== 'expansion-chevrons' && !isInteractive(column)" [sticky]="isLeftStickyColumnNo(i)"
       matColumnDef="{{column}}">
          <th [ngClass]="{'sticky-left-offset': shouldApplyStickyOffset(i), 'sticky-border-right': isLeftStickyColumnNo(i) && isTableOverflow()}" class="data-column" mat-header-cell *matHeaderCellDef>{{currentColumns[i].name}}</th>
<<<<<<< HEAD
          <td [ngClass]="{'sticky-left-offset': shouldApplyStickyOffset(i), 'sticky-border-right': isLeftStickyColumnNo(i) && isTableOverflow()}" [ngStyle]="{'cursor': checkLength() ? 'auto' : 'pointer'}" class="data-column" (mouseover)="onHover($event, true)" (mouseout)="onHover($event, false)" mat-cell *matCellDef="let element">
            <div class="text-overflow-ellipsis">{{element[column]}}</div>
          </td>
=======
          <td [ngClass]="{'sticky-left-offset': shouldApplyStickyOffset(i), 'sticky-border-right': isLeftStickyColumnNo(i) && isTableOverflow()}" [ngStyle]="{'cursor': (checkLength() && !conf.onRowClick) ? 'auto' : 'pointer'}" class="data-column" (mouseover)="onHover($event, true)" (mouseout)="onHover($event, false)" mat-cell *matCellDef="let element">{{element[column]}}</td>
>>>>>>> 2ed6c99e
        </ng-container>
  
        <!-- Expansion Chevrons -->
        <ng-container *ngIf="column == 'expansion-chevrons'" matColumnDef="{{column}}" stickyEnd>
          <th class="expansion-chevrons-column" [ngClass]="{'sticky-border-left': isTableOverflow()}" mat-header-cell *matHeaderCellDef></th>
          <td class="expansion-chevrons-column" (mouseover)="onHover($event, true)" (mouseout)="onHover($event, false)" [ngClass]="{'sticky-border-left': isTableOverflow()}" mat-cell *matCellDef="let element" style="text-align:right;cursor: pointer">
            <ng-container *ngIf="hasDetails() === true">
              <ng-container *ngIf="element === expandedElement">
                <mat-icon role="img" fontSet="mdi-set" fontIcon="mdi-chevron-up" (mouseover)="onHover($event,true)" (mouseout)="onHover($event,false)"></mat-icon>
              </ng-container>
              <ng-container *ngIf="element !== expandedElement">
                <mat-icon role="img" fontSet="mdi-set" fontIcon="mdi-chevron-down" (mouseover)="onHover($event, true)" (mouseout)="onHover($event, false)"></mat-icon>
              </ng-container>
            </ng-container>
          </td>
        </ng-container>
  
        <!-- Threedot Actions -->
        <ng-container *ngIf="column == 'action'" matColumnDef="{{column}}" stickyEnd>
          <th class="threedot-column" [ngClass]="{'sticky-border-left': isTableOverflow()}" mat-header-cell *matHeaderCellDef></th>
          <td class="threedot-column" (mouseover)="onHover($event, true)" (mouseout)="onHover($event, false)"
            [ngClass]="{'sticky-border-left': isTableOverflow()}" mat-cell *matCellDef="let element">
            <app-entity-table-actions [entity]="this" [row]="element" (mouseover)="onHover($event, true)" (mouseout)="onHover($event, false)">
            </app-entity-table-actions>
          </td>
        </ng-container>
  
        <!-- Multiselect Checkboxes -->
        <ng-container *ngIf="column == 'multiselect'" matColumnDef="{{column}}" sticky>
          <th class="multiselect-column" mat-header-cell *matHeaderCellDef>
            <mat-checkbox [indeterminate]="selection.hasValue() && !isAllSelected"
              (change)="$event ? masterToggle() : null"
              [checked]="selection.hasValue() && isAllSelected"
              ix-auto ix-auto-type="checkbox" ix-auto-identifier="title">
            </mat-checkbox>
          </th>
          <td class="multiselect-column" (mouseover)="onHover($event, true)" (mouseout)="onHover($event, false)"  [ngStyle]="{'cursor': checkLength() ? 'auto' : 'pointer'}" mat-cell *matCellDef="let element">
            <mat-checkbox 
              (click)="$event.stopPropagation()"
              (change)="$event ? selection.toggle(element) : null"
              [checked]="selection.isSelected(element)"
              ix-auto ix-auto-type="checkbox" 
              [ix-auto-identifier]="element[conf.rowIdentifier || 'name']">
            </mat-checkbox>
          </td>
        </ng-container>
        
        <!-- Interactive Toggle Column -->
        <ng-container *ngIf="column == 'state' && isInteractive(column)" matColumnDef="{{column}}">
          <th class="toggle-column" mat-header-cell *matHeaderCellDef>{{currentColumns[i].name}}</th>
          <td class="toggle-column" mat-cell *matCellDef="let element" (mouseover)="onHover($event, true)" (mouseout)="onHover($event, false)">
            <mat-spinner [diameter]='40' *ngIf="element['onChanging']; else actionButtons"></mat-spinner>
            <ng-template #actionButtons>
              <!-- Toggle -->
              <div class="clickable" *ngIf="currentColumns[i].toggle"
                id="overlay__{{element.name}}_Running"
                ix-auto ix-auto-type="overlay" [ix-auto-identifier]="column + element.name"
                (click)="$event.stopPropagation(); this.conf.onSliderChange(element)" 
                matTooltip="{{element.state}}" matTooltipPosition="right">
              </div>

              <mat-slide-toggle *ngIf="currentColumns[i].toggle"
                [checked]="element[column] === 'RUNNING' ? true : false"
                id="slide-toggle__{{column}}_{{element.name}}"
                ix-auto ix-auto-type="slider" ix-auto-identifier="{{column}}__{{element.name}}">
              </mat-slide-toggle>

              <!-- Button -->
              <button mat-stroked-button *ngIf="currentColumns[i].button"
                [ngClass]="getButtonClass(element[column].state)"
                (click)="$event.stopPropagation(); this.conf.onButtonClick(element)"
                id="interactive-button_{{column}}_{{element.name}}"
                ix-auto ix-auto-type="slider" ix-auto-identifier="{{column}}__{{element.name}}">
                {{element[column].state}}
              </button>
            </ng-template>
          </td>
        </ng-container>
        
        <!-- Interactive Checkbox Column -->
        <ng-container *ngIf="(column == 'enabled' || column == 'enable' || column == 'autostart') && isInteractive(column)" matColumnDef="{{column}}">
          <th class="toggle-column" mat-header-cell *matHeaderCellDef>{{currentColumns[i].name}}</th>
          <td class="toggle-column" mat-cell *matCellDef="let element" (mouseover)="onHover($event, true)" (mouseout)="onHover($event, false)">
            <mat-checkbox 
              id="checkbox__{{element.name}}" 
              class="checkbox" 
              [(ngModel)]="element[column]" 
              (change)="this.conf.onCheckboxChange(element)"
              (click)="$event.stopPropagation()"
              ix-auto ix-auto-type="checkbox" ix-auto-identifier="{{ column }}__{{ element.name}}"></mat-checkbox>         
          </td>
        </ng-container>
  
      </ng-container>
  
      <!-- Expanded Content Column - The detail row is made up of this one column that spans across all columns -->
      <ng-container matColumnDef="expandedDetail">
        <td mat-cell *matCellDef="let element" [attr.colspan]="currentColumns.length">
          <div [@detailExpand]="element == expandedElement ? 'expanded' : 'collapsed'">
            <app-entity-table-row-details [config]="element" [parent]="this"></app-entity-table-row-details>
          </div>
        </td>
      </ng-container>
  
     
      <tr mat-header-row *matHeaderRowDef="columnsToString(currentColumns, 'prop')"></tr>
      <tr mat-row class="element-row" id="{{element[getFirstKey(element)]}}" 
        ix-auto ix-auto-type="expander" ix-auto-identifier="{{element[getFirstKey(element)]}}"
        *matRowDef="let element; columns: columnsToString(currentColumns, 'prop'); let i = dataIndex;"
        (click)="doRowClick(element)"
        [ngClass]="{'expanded-row': expandedElement === element}">
      </tr>
  
      <ng-container *ngIf="hasDetails() === true">
        <tr mat-row class="details-row" *matRowDef="let row; columns: ['expandedDetail'];"></tr>
      </ng-container>
    </table>
  </div>
 
  <mat-card-footer style="padding: 0 !important" *ngIf="conf.config.paging">
    <mat-paginator 
      [pageIndex]="paginationPageIndex" 
      [pageSize]="paginationPageSize" 
      [pageSizeOptions]="paginationPageSizeOptions"
      [showFirstLastButtons]="paginationShowFirstLastButtons"
    ></mat-paginator>
  </mat-card-footer>
  </ng-container>
  <ng-container *ngIf="isTableEmpty">
    <entity-empty [conf]="emptyTableConf"></entity-empty>
  </ng-container>
</div><|MERGE_RESOLUTION|>--- conflicted
+++ resolved
@@ -66,13 +66,9 @@
         <ng-container *ngIf="column !== 'expandedDetail' && column !== 'action' && column !== 'multiselect' && column !== 'expansion-chevrons' && !isInteractive(column)" [sticky]="isLeftStickyColumnNo(i)"
        matColumnDef="{{column}}">
           <th [ngClass]="{'sticky-left-offset': shouldApplyStickyOffset(i), 'sticky-border-right': isLeftStickyColumnNo(i) && isTableOverflow()}" class="data-column" mat-header-cell *matHeaderCellDef>{{currentColumns[i].name}}</th>
-<<<<<<< HEAD
-          <td [ngClass]="{'sticky-left-offset': shouldApplyStickyOffset(i), 'sticky-border-right': isLeftStickyColumnNo(i) && isTableOverflow()}" [ngStyle]="{'cursor': checkLength() ? 'auto' : 'pointer'}" class="data-column" (mouseover)="onHover($event, true)" (mouseout)="onHover($event, false)" mat-cell *matCellDef="let element">
+          <td [ngClass]="{'sticky-left-offset': shouldApplyStickyOffset(i), 'sticky-border-right': isLeftStickyColumnNo(i) && isTableOverflow()}" [ngStyle]="{'cursor': (checkLength() && !conf.onRowClick) ? 'auto' : 'pointer'}" class="data-column" (mouseover)="onHover($event, true)" (mouseout)="onHover($event, false)" mat-cell *matCellDef="let element">
             <div class="text-overflow-ellipsis">{{element[column]}}</div>
           </td>
-=======
-          <td [ngClass]="{'sticky-left-offset': shouldApplyStickyOffset(i), 'sticky-border-right': isLeftStickyColumnNo(i) && isTableOverflow()}" [ngStyle]="{'cursor': (checkLength() && !conf.onRowClick) ? 'auto' : 'pointer'}" class="data-column" (mouseover)="onHover($event, true)" (mouseout)="onHover($event, false)" mat-cell *matCellDef="let element">{{element[column]}}</td>
->>>>>>> 2ed6c99e
         </ng-container>
   
         <!-- Expansion Chevrons -->
