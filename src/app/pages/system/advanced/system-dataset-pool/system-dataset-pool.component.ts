import {
  ChangeDetectionStrategy, ChangeDetectorRef, Component, OnInit,
} from '@angular/core';
import { Validators } from '@angular/forms';
import { FormBuilder } from '@ngneat/reactive-forms';
import { UntilDestroy, untilDestroyed } from '@ngneat/until-destroy';
import { TranslateService } from '@ngx-translate/core';
import _ from 'lodash';
import { Observable, of } from 'rxjs';
import { filter, switchMap } from 'rxjs/operators';
import { FormErrorHandlerService } from 'app/pages/common/ix-forms/services/form-error-handler.service';
import { DialogService, SystemGeneralService, WebSocketService } from 'app/services';
import { IxSlideInService } from 'app/services/ix-slide-in.service';
import { ServiceName } from '../../../../enums/service-name.enum';
import { ServiceStatus } from '../../../../enums/service-status.enum';
import { choicesToOptions } from '../../../../helpers/options.helper';
import { EntityUtils } from '../../../common/entity/utils';

@UntilDestroy()
@Component({
  templateUrl: './system-dataset-pool.component.html',
  styleUrls: ['./system-dataset-pool.component.scss'],
  changeDetection: ChangeDetectionStrategy.OnPush,
})
export class SystemDatasetPoolComponent implements OnInit {
  isFormLoading = false;

  form = this.fb.group({
    pool: ['', Validators.required],
  });

  readonly poolOptions$ = this.ws.call('systemdataset.pool_choices').pipe(choicesToOptions());

  constructor(
    private ws: WebSocketService,
    private slideInService: IxSlideInService,
    private errorHandler: FormErrorHandlerService,
    private cdr: ChangeDetectorRef,
    private fb: FormBuilder,
    private dialogService: DialogService,
    private translate: TranslateService,
    private sysGeneralService: SystemGeneralService,
  ) {}

  ngOnInit(): void {
    this.isFormLoading = true;

    this.ws.call('systemdataset.config')
      .pipe(untilDestroyed(this))
      .subscribe(
        (config) => {
          this.isFormLoading = false;
          this.form.patchValue(config);
          this.cdr.markForCheck();
        },
        (error) => {
          this.isFormLoading = false;
          new EntityUtils().handleWSError(null, error, this.dialogService);
          this.cdr.markForCheck();
        },
      );
  }

  onSubmit(): void {
    this.isFormLoading = true;
    const values = this.form.value;

    this.confirmSmbRestartIfNeeded().pipe(
      filter(Boolean),
      switchMap(() => this.ws.job('systemdataset.update', [values])),
      untilDestroyed(this),
    ).subscribe(
      () => {
        this.isFormLoading = false;
        this.sysGeneralService.refreshSysGeneral();
<<<<<<< HEAD
        this.slideInService.close();
=======
        this.cdr.markForCheck();
        this.modalService.close();
>>>>>>> 77dc9a24
      },
      (error) => {
        this.isFormLoading = false;
        this.errorHandler.handleWsFormError(error, this.form);
        this.cdr.markForCheck();
      },
    );
  }

  /**
   * @return boolean True when saving can continue.
   */
  private confirmSmbRestartIfNeeded(): Observable<boolean> {
    return this.ws.call('service.query').pipe(
      switchMap((services) => {
        const smbService = _.find(services, { service: ServiceName.Cifs });
        if (smbService.state === ServiceStatus.Running) {
          return this.dialogService.confirm({
            title: this.translate.instant('Restart SMB Service'),
            message: this.translate.instant(
              'The system dataset will be updated and the SMB service restarted. This will cause a temporary disruption of any active SMB connections.',
            ),
            hideCheckBox: false,
            buttonMsg: this.translate.instant('Continue'),
          });
        }

        return of(true);
      }),
    );
  }
}<|MERGE_RESOLUTION|>--- conflicted
+++ resolved
@@ -73,12 +73,8 @@
       () => {
         this.isFormLoading = false;
         this.sysGeneralService.refreshSysGeneral();
-<<<<<<< HEAD
+        this.cdr.markForCheck();
         this.slideInService.close();
-=======
-        this.cdr.markForCheck();
-        this.modalService.close();
->>>>>>> 77dc9a24
       },
       (error) => {
         this.isFormLoading = false;
