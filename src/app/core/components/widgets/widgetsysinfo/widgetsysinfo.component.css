.widget{
  width:600px;
  height:400px;
}

.widget mat-card-content{
  width: 100%;
}

.widget mat-toolbar-row{
  position:absolute;
  height:48px;
  width:calc(100% - 16px);
  z-index:2;
  background:unset;
  padding:0 8px;
  left:0;
  text-align:left;

  font-size: 1.5rem;
  line-height: 180%;
}

.widget mat-toolbar-row.view-overview .primary-nav{
  color:#efefef;
}

.view-overview .mat-card-title-text{
  margin-left:calc(40% + 16px) !important;
}

span.passive{
  font-size:90%;
}

.primary-nav .card-title-text{
  font-size:1.5rem;
  font-weight: 500;
  display:inline-block;
  vertical-align:middle;
  position: relative;
  top: 2px;
}

.carousel{
  position:absolute;
  width:100%;
  height:100%;
}

.slide{
  display:inline;
  width:100%;
  height:100%;
}

.slide .hidden{
  display:none;
}

.slide .left,
.slide .right{
  width:50%;
  height:100%;
  display:inline-block;
  padding:32px 0;
}

.slide.overview .right > div{
  width:100%;
}

.slide.overview .right{
  padding:0;
}

.slide.overview .left{
  background-color:var(--primary);
  color:#efefef;
  position:relative;
  padding:0;
}

.slide.overview .left .overlay{
  position:absolute;
  width:100%;
  height:100%;
  padding:48px 0;
  text-shadow:0 0px 48px #000;
}

.data-container{
  position: absolute;
  top: 0;
  height: 100%;
}

.product-image.truenas img,
.product-image.ix-logo img {
  width:80%;
}

.product-image img{
  width:60%;
}

.slide .right{
  text-align:left;
  border-left:solid 1px rgba(0,0,0,0.1);
}
 
.slide .right li{
  font-size: 115%;
  padding: 6px;
  margin-left: 8px;
}

.nic-name{
  font-size:300%;
}

.link-state .icon-wrapper{
  display: inline-block;
  font-size: 175%;
  top: 3px;
  position: relative;
}

.nic-name .icon-wrapper{
  display: inline;
  font-size: 75%;
}

.nic-name.up .icon-wrapper,
.link-state.up .icon-wrapper{
  color: var(--green);
}

.nic-name.down .icon-wrapper,
.link-state.down .icon-wrapper{
  color: var(--red);
}

.controls{
  position:absolute;
  top:0;
  right:16px;
  color: var(--fg2);
}

.controls button{
  display:inline-block;
}

.carousel-nav{
  position:absolute;
  bottom:0;
  width:100%;
  height:48px;
  padding:6px;
  border-top:solid 1px var(--bg1);
  background:var(--bg2);
  text-align:left;
}

.carousel-nav .btn{
  width:12px;
  height:12px;
  border-radius:50%;
  display:inline-block;
  margin:0 4px;
  background-color:var(--fg1);
  opacity:0.5;
  cursor:pointer;
}

.carousel-nav .back-arrow.mat-icon{
  margin-top: -3px;
}

.carousel-nav .btn.active{
  opacity:1;
}

.nic-traffic{
}

.stat{
}

.slide{
  overflow:auto;
}

.slide .mat-list-item.clickable{
  cursor:pointer;
}

.slide .mat-icon.next-slide{
  position:absolute;
  right:0;
}

.mat-list-base .mat-list-item{
  border-bottom:solid 1px rgba(0,0,0,0.1);
}

.mat-list-base {
}

.list-subheader{
  margin-top:48px;
  text-transform:capitalize;
  font-weight:700;
  padding:8px 8px 0 16px;
  text-align:left;
  font-size: 90%;
  color: var(--fg1);
}

.platform-logo-wrapper{
  padding-top:12px;
}

.product-image.truenas{
  padding-bottom:0;
}

.product-image.ix-logo,
.freenas .generic{
  padding-bottom:10%;
}

.freenas .mat-icon.generic{
  width:50%;
  height:auto;
}

img.platform-logo{
  width: 70%;
}

.product-image img.certified-badge{
  position: absolute;
  left: 54%;
  bottom: 30%;
  width: auto !important;
  height: 16%;
  border-radius:5px;
}

.content-left{
  position:relative;
}

.ha-node-status{
  font-weight:500;
}

.left.passive .product-image img {
  opacity: 0.5;
}

/* NARROW SCREENS */
.xs.widget{
  width: 100%;
  height: calc(100vh - 96px);
  position: absolute;
}

.xs.widget .overview .right .list-subheader{
  margin-top: 0;
}

.xs.widget .left,
.xs.widget .right{
  width:100%;
<<<<<<< HEAD
  max-height:320px;
}

#update-in-progress {
  font-weight: 500;
  margin-bottom: 40px;
}
=======
}

.xs.widget .data-container{
  position:relative;
}

.xs.widget .product-image.truenas img,
.xs.widget .product-image.ix-logo img {
  width:auto;
  height:28%;
  margin: 21% 0 8px;
}

.xs.widget img.platform-logo{
    width: auto;
    height: 48px;
}

.xs.widget .view-overview .mat-card-title-text {
  color: var(--primary-txt);
  margin-left: unset !important;
}

.xs.widget .ha-node-status{
  font-size:125%;
}

.xs.widget .slide.overview {
    overflow-x: hidden;
}

.xs.widget .mat-card {
    border-radius: 0;
}

.xs.widget .mobile-update-action {
  padding:32px 0;
  text-align:center;
}

.xs.widget img#Z20{
  margin: 14% 0 18px;
}

/* FIX Generic hardware icon */
.xs.widget.generic-hardware .platform-logo-wrapper{
  display:none;
}

.xs.widget.generic-hardware .product-image.freenas{
  margin-top:50%;
}
.xs.widget.generic-hardware .product-image.freenas .certified-badge{
  bottom:-40%;
  height:25%;
}

.xs.widget .left {
  min-height:275px;
}

.primary-nav.mat-card-title-text{
  position:absolute;
  top:4px;
  left:16px;
  z-index:2;
}

>>>>>>> 3209c5f9
<|MERGE_RESOLUTION|>--- conflicted
+++ resolved
@@ -275,15 +275,11 @@
 .xs.widget .left,
 .xs.widget .right{
   width:100%;
-<<<<<<< HEAD
-  max-height:320px;
 }
 
 #update-in-progress {
   font-weight: 500;
   margin-bottom: 40px;
-}
-=======
 }
 
 .xs.widget .data-container{
@@ -352,4 +348,3 @@
   z-index:2;
 }
 
->>>>>>> 3209c5f9
