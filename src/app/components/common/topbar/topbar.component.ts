--- conflicted
+++ resolved
@@ -575,18 +575,7 @@
       hideCheckBox: true,
       buttonMsg: T('Continue'),
     }).pipe(filter(Boolean), untilDestroyed(this)).subscribe(() => {
-<<<<<<< HEAD
-      this.dialogRef = this.dialog.open(EntityJobComponent, { data: { title: T('Update') } });
-      this.dialogRef.componentInstance.setCall('failover.upgrade_finish');
-      this.dialogRef.componentInstance.disableProgressValue(true);
-      this.dialogRef.componentInstance.submit();
-      this.dialogRef.componentInstance.success.pipe(untilDestroyed(this)).subscribe(() => {
-        this.dialogRef.close(false);
-        this.upgradeWaitingToFinish = false;
-      });
-      this.dialogRef.componentInstance.failure.pipe(untilDestroyed(this)).subscribe((failure: any) => {
-=======
-      const dialogRef = this.dialog.open(EntityJobComponent, { data: { title: T('Update') }, disableClose: false });
+      const dialogRef = this.dialog.open(EntityJobComponent, { data: { title: T('Update') } });
       dialogRef.componentInstance.setCall('failover.upgrade_finish');
       dialogRef.componentInstance.disableProgressValue(true);
       dialogRef.componentInstance.submit();
@@ -595,7 +584,6 @@
         this.upgradeWaitingToFinish = false;
       });
       dialogRef.componentInstance.failure.pipe(untilDestroyed(this)).subscribe((failure: any) => {
->>>>>>> db918009
         this.dialogService.errorReport(failure.error, failure.reason, failure.trace.formatted);
       });
     });
