--- conflicted
+++ resolved
@@ -434,19 +434,11 @@
     parent.updateGroupSearchOptions(value, parent, 'maproot_group');
   }
 
-<<<<<<< HEAD
-  updateGroupSearchOptions(value = '', parent: any, field: any) {
+  updateGroupSearchOptions(value = '', parent: any, field: any): void {
     (parent.userService as UserService).groupQueryDSCache(value).subscribe((groups) => {
       const groupOptions: Option[] = [];
       for (let i = 0; i < groups.length; i++) {
         groupOptions.push({ label: groups[i].group, value: groups[i].group });
-=======
-  updateGroupSearchOptions(value = '', parent: any, field: any): void {
-    parent.userService.groupQueryDSCache(value).subscribe((items: any[]) => {
-      const groups: Option[] = [];
-      for (let i = 0; i < items.length; i++) {
-        groups.push({ label: items[i].group, value: items[i].group });
->>>>>>> 118fe996
       }
       parent[field].searchOptions = groupOptions;
     });
