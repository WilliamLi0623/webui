--- conflicted
+++ resolved
@@ -176,16 +176,6 @@
           tooltip: helptext.cifs_srv_aapl_extensions_tooltip,
         },
         {
-<<<<<<< HEAD
-          type: 'select',
-          name: 'guest',
-          placeholder: helptext.cifs_srv_guest_placeholder,
-          options: [],
-          tooltip: helptext.cifs_srv_guest_tooltip,
-        },
-        {
-=======
->>>>>>> bf838cd4
           type: 'combobox',
           name: 'admin_group',
           placeholder: helptext.cifs_srv_admin_group_placeholder,
