--- conflicted
+++ resolved
@@ -22,22 +22,13 @@
   template: '<entity-form [conf]="this"></entity-form>',
   providers: [CloudCredentialService, JobService],
 })
-<<<<<<< HEAD
 export class CloudsyncFormComponent implements FormConfiguration {
-  addCall = 'cloudsync.create';
-  editCall = 'cloudsync.update';
-  protected entityForm: EntityFormComponent;
+  addCall: 'cloudsync.create' = 'cloudsync.create';
+  editCall: 'cloudsync.update' = 'cloudsync.update';
+  entityForm: EntityFormComponent;
   isEntity = true;
-  queryCall = 'cloudsync.query';
-=======
-export class CloudsyncFormComponent {
-  protected addCall: 'cloudsync.create' = 'cloudsync.create';
-  protected editCall: 'cloudsync.update' = 'cloudsync.update';
-  protected entityForm: EntityFormComponent;
-  protected isEntity = true;
-  protected queryCall: 'cloudsync.query' = 'cloudsync.query';
->>>>>>> 815f45ca
-  protected queryPayload: any[] = [];
+  queryCall: 'cloudsync.query' = 'cloudsync.query';
+  queryPayload: any[] = [];
   customFilter: any[] = [];
   title: string;
 
