--- conflicted
+++ resolved
@@ -23,11 +23,6 @@
 
 export interface BaseFieldConfig<P = any> {
   asyncValidation?: AsyncValidatorFn | AsyncValidatorFn[];
-<<<<<<< HEAD
-  blurEvent?: () => void;
-  blurStatus?: boolean;
-=======
->>>>>>> 98ed8d1d
   class?: string;
   disabled?: boolean;
   errors?: string;
