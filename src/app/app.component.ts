import { Component } from '@angular/core';
import { Title } from '@angular/platform-browser';
import { Router, NavigationEnd, NavigationCancel, ActivatedRoute, ActivatedRouteSnapshot } from '@angular/router';
<<<<<<< HEAD
import { URLSearchParams } from '@angular/http';
=======
import { URLSearchParams, Http } from '@angular/http';
>>>>>>> 7417e1f2
import { FlexLayoutModule } from '@angular/flex-layout';

import { ThemeService } from 'app/services/theme/theme.service';
import { RoutePartsService } from "./services/route-parts/route-parts.service";
import { MatSnackBar } from '@angular/material';
import * as hopscotch from 'hopscotch';
import { RestService } from './services/rest.service';
import { ApiService } from 'app/core/services/api.service';
import { AnimationService } from 'app/core/services/animation.service';
import { InteractionManagerService } from 'app/core/services/interaction-manager.service';
import { CoreService, CoreEvent } from 'app/core/services/core.service';
import { PreferencesService } from 'app/core/services/preferences.service';
import { WebSocketService } from './services/ws.service';
import { DomSanitizer } from "@angular/platform-browser";
import { MatIconRegistry } from "@angular/material/icon";
//import { ChartDataUtilsService } from 'app/core/services/chart-data-utils.service'; // <-- Use this globally so we can run as web worker

@Component({
  selector: 'app-root',
  templateUrl: './app.component.html',
  styleUrls: ['./app.component.css'],
})
export class AppComponent {
  appTitle = 'FreeNAS';
  protected accountUserResource: string = 'account/users/1';
  protected user: any;

  constructor(public title: Title,
    private router: Router,
    private activeRoute: ActivatedRoute,
    private routePartsService: RoutePartsService,
    public snackBar: MatSnackBar,
    private ws: WebSocketService,
    private rest: RestService,
    private api: ApiService,
    private animations: AnimationService,
    private ims: InteractionManagerService,
    private core: CoreService,
    public preferencesService: PreferencesService,
    public themeservice: ThemeService,
    public domSanitizer: DomSanitizer,
    public matIconRegistry: MatIconRegistry,
    private http: Http,
    /*public chartDataUtils: ChartDataUtilsService*/) {

    this.http.get('./assets/buildtime').subscribe(res => {
      console.log("here is the res:"); // should put the time in localstorage
      console.log(res);
    })

    this.matIconRegistry.addSvgIconSetInNamespace(
      "mdi",
      this.domSanitizer.bypassSecurityTrustResourceUrl("assets/iconfont/mdi/mdi.svg")
    );
    this.title.setTitle('FreeNAS - ' + window.location.hostname);

    if (this.detectBrowser("Safari")) {
      document.body.className += " safari-platform";
    }

    router.events.subscribe(s => {
      // save currenturl
      if (s instanceof NavigationEnd) {
        if (this.ws.loggedIn && s.url != '/sessions/signin'){
          sessionStorage.currentUrl = s.url;
        }
      }

      if(this.themeservice.globalPreview){
        // Only for globally applied theme preview
        this.globalPreviewControl();
      }
      if (s instanceof NavigationCancel) {
        let params = new URLSearchParams(s.url.split('#')[1]);
        let isEmbedded = params.get('embedded');

        if(isEmbedded) {
          document.body.className += " embedding-active";
        }
      }
    });
  }

  private detectBrowser(name){
    let N = navigator.appName;
    let UA = navigator.userAgent;
    let temp;
    let browserVersion = UA.match(/(opera|chrome|safari|firefox|msie)\/?\s*(\.?\d+(\.\d+)*)/i);
    if(browserVersion && (temp = UA.match(/version\/([\.\d]+)/i))!= null)
      browserVersion[2]= temp[1];
    let browserName = browserVersion? browserVersion[1]: N;

    if(name == browserName) return true;
    else return false;
  }

  private globalPreviewControl(){
    let snackBarRef = this.snackBar.open('Custom theme Global Preview engaged','Back to form');
    snackBarRef.onAction().subscribe(()=> {
      this.router.navigate(['ui-preferences','create-theme']);
    });
    
    if(this.router.url === '/ui-preferences/create-theme' || this.router.url === '/ui-preferences/edit-theme'){
      snackBarRef.dismiss();
    }
  }
}<|MERGE_RESOLUTION|>--- conflicted
+++ resolved
@@ -1,11 +1,7 @@
 import { Component } from '@angular/core';
 import { Title } from '@angular/platform-browser';
 import { Router, NavigationEnd, NavigationCancel, ActivatedRoute, ActivatedRouteSnapshot } from '@angular/router';
-<<<<<<< HEAD
 import { URLSearchParams } from '@angular/http';
-=======
-import { URLSearchParams, Http } from '@angular/http';
->>>>>>> 7417e1f2
 import { FlexLayoutModule } from '@angular/flex-layout';
 
 import { ThemeService } from 'app/services/theme/theme.service';
