import {
  Component,
} from '@angular/core';
import { ActivatedRoute } from '@angular/router';
import { UntilDestroy, untilDestroyed } from '@ngneat/until-destroy';
import * as _ from 'lodash';
import { Observable, Subject, Subscriber } from 'rxjs';
import helptext from 'app/helptext/shell/shell';
import { TerminalConfiguration } from 'app/interfaces/terminal.interface';
import { DialogFormConfiguration } from 'app/pages/common/entity/entity-dialog/dialog-form-configuration.interface';
import { EntityDialogComponent } from 'app/pages/common/entity/entity-dialog/entity-dialog.component';
import { FormSelectConfig } from 'app/pages/common/entity/entity-form/models/field-config.interface';
import { DialogService, ShellService, WebSocketService } from 'app/services';
import { T } from 'app/translate-marker';

@UntilDestroy()
@Component({
  selector: 'app-pod-shell',
  template: '<app-terminal [conf]="this"></app-terminal>',
})
export class PodShellComponent implements TerminalConfiguration {
  reconnectShell$ = new Subject<void>();

  protected chartReleaseName: string;
  protected podName: string;
  protected command: string;
  protected containerName: string;
  protected podDetails: Record<string, string[]>;

  choosePod: DialogFormConfiguration;

  constructor(
    private ws: WebSocketService,
    private dialogService: DialogService,
    private aroute: ActivatedRoute,
  ) {}

<<<<<<< HEAD
  preInit(): Observable<void> {
    return new Observable<void>((subscriber: Subscriber<void>) => {
      this.aroute.params.pipe(untilDestroyed(this)).subscribe((params) => {
        this.chartReleaseName = params['rname'];
        this.podName = params['pname'];
        this.command = params['cname'];

        this.ws.call('chart.release.pod_console_choices', [this.chartReleaseName]).pipe(untilDestroyed(this)).subscribe((res) => {
          this.podDetails = res;

          const podDetail = res[this.podName];
          if (!podDetail) {
            this.dialogService.confirm(helptext.podConsole.nopod.title, helptext.podConsole.nopod.message, true, 'Close', false, null, null, null, null, true);
          } else {
            this.containerName = podDetail[0];
            this.updateChooseShellDialog();

            subscriber.next();
          }
        });
=======
  ngOnInit(): void {
    this.aroute.params.pipe(untilDestroyed(this)).subscribe((params) => {
      this.chart_release_name = params['rname'];
      this.pod_name = params['pname'];
      this.command = params['cname'];

      this.ws.call('chart.release.pod_console_choices', [this.chart_release_name]).pipe(untilDestroyed(this)).subscribe((res) => {
        this.podDetails = res;

        const podDetail = res[this.pod_name];
        if (!podDetail) {
          this.dialogService.confirm({
            title: helptext.podConsole.nopod.title,
            message: helptext.podConsole.nopod.message,
            hideCheckBox: true,
            buttonMsg: T('Close'),
            hideCancel: true,
          });
        } else {
          this.containerName = podDetail[0];
          this.updateChooseShellDialog();

          this.getAuthToken().pipe(untilDestroyed(this)).subscribe((token) => {
            this.initializeWebShell(token);

            this.ss.shellOutput.pipe(untilDestroyed(this)).subscribe((value) => {
              if (value !== undefined) {
                if (_.trim(value as any) == 'logout') {
                  this.xterm.dispose();
                  this.router.navigate(new Array('/').concat(this.route_success));
                }
              }
            });
          });
        }
>>>>>>> 838a3172
      });
    });
  }

  setShellConnectionData(shellService: ShellService): void {
    shellService.podInfo = {
      chart_release_name: this.chartReleaseName,
      pod_name: this.podName,
      container_name: this.containerName,
      command: this.command,
    };
  }

  customReconnectAction(): void {
    this.updateChooseShellDialog();
    this.dialogService.dialogForm(this.choosePod, true);
  }

  updateChooseShellDialog(): void {
    this.choosePod = {
      title: helptext.podConsole.choosePod.title,
      fieldConfig: [{
        type: 'select',
        name: 'pods',
        placeholder: helptext.podConsole.choosePod.placeholder,
        required: true,
        value: this.podName,
        options: Object.keys(this.podDetails).map((item) => ({
          label: item,
          value: item,
        })),
      }, {
        type: 'select',
        name: 'containers',
        placeholder: helptext.podConsole.chooseConatiner.placeholder,
        required: true,
        value: this.containerName,
        options: this.podDetails[this.podName].map((item) => ({
          label: item,
          value: item,
        })),
      }, {
        type: 'input',
        name: 'command',
        placeholder: helptext.podConsole.chooseCommand.placeholder,
        value: this.command,
      }],
      saveButtonText: helptext.podConsole.choosePod.action,
      customSubmit: this.onChooseShell,
      afterInit: this.afterShellDialogInit,
      parent: this,
    };
  }

  onChooseShell(entityDialog: EntityDialogComponent<PodShellComponent>): void {
    const self = entityDialog.parent;
    self.podName = entityDialog.formGroup.controls['pods'].value;
    self.containerName = entityDialog.formGroup.controls['containers'].value;
    self.command = entityDialog.formGroup.controls['command'].value;

    self.reconnectShell$.next();
    self.dialogService.closeAllDialogs();
  }

  afterShellDialogInit(entityDialog: EntityDialogComponent<PodShellComponent>): void {
    const self = entityDialog.parent;

    entityDialog.formGroup.controls['pods'].valueChanges.pipe(untilDestroyed(self)).subscribe((value) => {
      const containers = self.podDetails[value];
      const containerFC: FormSelectConfig = _.find(entityDialog.fieldConfig, { name: 'containers' });
      containerFC.options = containers.map((item) => ({
        label: item,
        value: item,
      }));
      entityDialog.formGroup.controls['containers'].setValue(containers[0]);
    });
  }
}<|MERGE_RESOLUTION|>--- conflicted
+++ resolved
@@ -35,7 +35,6 @@
     private aroute: ActivatedRoute,
   ) {}
 
-<<<<<<< HEAD
   preInit(): Observable<void> {
     return new Observable<void>((subscriber: Subscriber<void>) => {
       this.aroute.params.pipe(untilDestroyed(this)).subscribe((params) => {
@@ -48,7 +47,13 @@
 
           const podDetail = res[this.podName];
           if (!podDetail) {
-            this.dialogService.confirm(helptext.podConsole.nopod.title, helptext.podConsole.nopod.message, true, 'Close', false, null, null, null, null, true);
+            this.dialogService.confirm({
+              title: helptext.podConsole.nopod.title,
+              message: helptext.podConsole.nopod.message,
+              hideCheckBox: true,
+              buttonMsg: T('Close'),
+              hideCancel: true,
+            });
           } else {
             this.containerName = podDetail[0];
             this.updateChooseShellDialog();
@@ -56,43 +61,6 @@
             subscriber.next();
           }
         });
-=======
-  ngOnInit(): void {
-    this.aroute.params.pipe(untilDestroyed(this)).subscribe((params) => {
-      this.chart_release_name = params['rname'];
-      this.pod_name = params['pname'];
-      this.command = params['cname'];
-
-      this.ws.call('chart.release.pod_console_choices', [this.chart_release_name]).pipe(untilDestroyed(this)).subscribe((res) => {
-        this.podDetails = res;
-
-        const podDetail = res[this.pod_name];
-        if (!podDetail) {
-          this.dialogService.confirm({
-            title: helptext.podConsole.nopod.title,
-            message: helptext.podConsole.nopod.message,
-            hideCheckBox: true,
-            buttonMsg: T('Close'),
-            hideCancel: true,
-          });
-        } else {
-          this.containerName = podDetail[0];
-          this.updateChooseShellDialog();
-
-          this.getAuthToken().pipe(untilDestroyed(this)).subscribe((token) => {
-            this.initializeWebShell(token);
-
-            this.ss.shellOutput.pipe(untilDestroyed(this)).subscribe((value) => {
-              if (value !== undefined) {
-                if (_.trim(value as any) == 'logout') {
-                  this.xterm.dispose();
-                  this.router.navigate(new Array('/').concat(this.route_success));
-                }
-              }
-            });
-          });
-        }
->>>>>>> 838a3172
       });
     });
   }
