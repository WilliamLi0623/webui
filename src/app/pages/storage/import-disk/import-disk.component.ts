--- conflicted
+++ resolved
@@ -1,11 +1,5 @@
-<<<<<<< HEAD
 import { Component, OnDestroy } from '@angular/core';
-=======
-import {
-  ApplicationRef, Component, Injector, OnDestroy,
-} from '@angular/core';
 import { MatDialog } from '@angular/material/dialog';
->>>>>>> 55e69d12
 import { Router } from '@angular/router';
 import { UntilDestroy, untilDestroyed } from '@ngneat/until-destroy';
 import * as _ from 'lodash';
