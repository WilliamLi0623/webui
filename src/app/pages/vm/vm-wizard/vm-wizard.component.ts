--- conflicted
+++ resolved
@@ -140,11 +140,7 @@
           blurStatus: true,
           blurEvent: this.blurEvent3,
           parent: this,
-<<<<<<< HEAD
           validation: helptext.volsize_validation,
-=======
-          validation: [Validators.required, Validators.min(1)],
->>>>>>> b40f10cd
           required: true
         },
         {
