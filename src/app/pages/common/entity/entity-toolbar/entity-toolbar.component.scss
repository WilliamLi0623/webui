--- conflicted
+++ resolved
@@ -6,17 +6,4 @@
 .control-group > *{
   display:inline-block;
   max-height:36px;
-<<<<<<< HEAD
-}
-
-// TODO: This needs to go to global styles or menu button needs to become a component.
-::ng-deep {
-  button.menu-toggle {
-    .mat-button-wrapper {
-      display: inline-flex;
-      align-items: center;
-    }
-  }
-=======
->>>>>>> 39945445
 }