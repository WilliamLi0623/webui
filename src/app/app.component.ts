--- conflicted
+++ resolved
@@ -108,14 +108,10 @@
     const appName = navigator.appName;
     const ua = navigator.userAgent;
     const browserVersion = ua.match(/(opera|chrome|safari|firefox|msie)\/?\s*(\.?\d+(\.\d+)*)/i);
-<<<<<<< HEAD
-    if (browserVersion && (temp = ua.match(/version\/([\.\d]+)/i)) !== null) browserVersion[2] = temp[1];
-=======
     const versionMatch = ua.match(/version\/([\.\d]+)/i);
     if (browserVersion && versionMatch !== null) {
       browserVersion[2] = versionMatch[1];
     }
->>>>>>> d811e333
     const browserName = browserVersion ? browserVersion[1] : appName;
 
     return name === browserName;
