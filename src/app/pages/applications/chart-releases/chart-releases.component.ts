--- conflicted
+++ resolved
@@ -471,38 +471,14 @@
 
   bulkDelete(names: string[]): void {
     const name = names.join(',');
-<<<<<<< HEAD
     this.translate.get(helptext.charts.delete_dialog.msg).pipe(untilDestroyed(this)).subscribe((msg) => {
-      this.dialogService.confirm(helptext.charts.delete_dialog.title, msg + name + '?')
-        .pipe(untilDestroyed(this)).subscribe((res: any) => {
-          if (res) {
-            this.dialogRef = this.mdDialog.open(EntityJobComponent, {
-              data: {
-                title: (
-                  helptext.charts.delete_dialog.job),
-              },
-              disableClose: true,
-            });
-            this.dialogRef.componentInstance.setCall('core.bulk', ['chart.release.delete', names.map((item) => [item])]);
-            this.dialogRef.componentInstance.submit();
-            this.dialogRef.componentInstance.success.pipe(untilDestroyed(this)).subscribe((res: any) => {
-              this.dialogService.closeAllDialogs();
-              let message = '';
-              for (let i = 0; i < res.result.length; i++) {
-                if (res.result[i].error != null) {
-                  message = message + '<li>' + res.result[i].error + '</li>';
-                }
-              }
-=======
-    this.translate.get(helptext.charts.delete_dialog.msg).subscribe((msg) => {
       this.dialogService.confirm({
         title: helptext.charts.delete_dialog.title,
         message: msg + name + '?',
-      }).subscribe((wasConfirmed) => {
+      }).pipe(untilDestroyed(this)).subscribe((wasConfirmed) => {
         if (!wasConfirmed) {
           return;
         }
->>>>>>> b0bb1c90
 
         this.dialogRef = this.mdDialog.open(EntityJobComponent, {
           data: {
