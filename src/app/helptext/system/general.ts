import { Validators } from "@angular/forms";
import { T } from "app/translate-marker";

export const helptext_system_general = {

  stg_guicertificate: {
    placeholder: T("GUI SSL Certificate"),
    tooltip: T(
<<<<<<< HEAD
      'Required for <i>HTTPS</i>. Choose the certificate to use for\
 encrypted connections. If there are no certificates, create a <a\
 href="%%docurl%%/system.html#cas"\
=======
      'Required for <i>HTTPS</i>. Browse to the location of\
 the certificate to use for encrypted connections. If\
 there are no certificates, create a <a\
 href="--docurl--/system.html#cas"\
>>>>>>> 9ff35f2e
 target="_blank">Certificate Authority (CA)</a> then\
 the <a href="--docurl--/system.html#certificates"\
 target="_blank">Certificate</a>.'
    ),
    validation: [Validators.required]
  },

  stg_guiaddress: {
    placeholder: T("WebGUI IPv4 Address"),
    tooltip: T(
      "Choose a recent IP address to limit the usage when\
 accessing the administrative GUI. The built-in HTTP\
 server binds to the wildcard address of <i>0.0.0.0</i>\
 (any address) and issues an alert if the specified\
 address becomes unavailable."
    )
  },

  stg_guiv6address: {
    placeholder: T("WebGUI IPv6 Address"),
    tooltip: T(
      "Choose a recent IPv6 address to limit the usage when\
 accessing the administrative GUI. The built-in HTTP\
 server binds to the wildcard address of <i>0.0.0.0</i>\
 (any address) and issues an alert if the specified\
 address becomes unavailable."
    )
  },

  stg_guiport: {
    placeholder: T("WebGUI HTTP Port"),
    tooltip: T(
      'Allow configuring a non-standard port to access the GUI\
 over <i>HTTP</i>. Changing this setting might require\
 changing a <a\
 href="https://www.redbrick.dcu.ie/~d_fens/articles/Firefox:_This_Address_is_Restricted"\
 target="_blank">Firefox configuration setting</a>.'
    ),
    validation: [Validators.required]
  },

  stg_guihttpsport: {
    placeholder: T("WebGUI HTTPS Port"),
    tooltip: T(
      "Allow configuring a non-standard port to access the GUI\
 over <i>HTTPS</i>."
    ),
    validation: [Validators.required]
  },

  stg_guihttpsredirect: {
    placeholder: T("WebGUI HTTP -> HTTPS Redirect"),
    tooltip: T(
      "Check this to redirect <i>HTTP</i> connections to\
 <i>HTTPS</i>. A <i>GUI SSL Certificate</i> must be selected."
    )
  },

  stg_language: {
    placeholder: T("Language"),
    tooltip: T("Select a language localization.")
  },

  stg_kbdmap: {
    placeholder: T("Console Keyboard Map"),
    tooltip: T("Select a keyboard layout.")
  },

  stg_timezone: {
    placeholder: T("Timezone"),
    tooltip: T("Select a time zone.")
  },

  stg_sysloglevel: {
    placeholder: T("Syslog level"),
    tooltip: T(
      "When Syslog server is defined, only logs matching this\
 level are sent."
    )
  },

  stg_syslogserver: {
    placeholder: T("Syslog server"),
    tooltip: T(
      "Define an <i>IP address or hostname:optional_port_number</i>\
 to send logs. When set, log entries write to both the\
 console and remote server."
    )
  },

  secretseed: {
    placeholder: T("Export Password Secret Seed"),
    tooltip: T('')
  },

  poolkeys: {
    placeholder: T("Export Pool Ecryption Keys"),
    tooltip: T('')
  },

  crash_reporting: {
    placeholder: T("Crash reporting"),
    tooltip: T("Send failed HTTP request data which can include client\
 and server IP addresses, failed method call tracebacks, and\
 middleware log file contents to iXsystems.")
  },

  usage_collection: {
    placeholder: T("Usage collection"),
    tooltip: T("Enable sending anonymous usage statistics to iXsystems")
  },


  save_config_form: {
    message: T(
      "<b>WARNING:</b> This configuration file contains system\
 passwords and other sensitive data.<br>"
    ),
    button_text: T("Save"),
    warning: T(
      "<p>Including the Password Secret Seed allows using this\
 configuration file with a new boot device. This also\
 decrypts all system passwords for reuse when the\
 configuration file is uploaded.</p>\
 <b>Keep the configuration file safe and protect it\
 from unauthorized access!</b>"
    )
  },

  upload_config: { placeholder: T("Select Configuration File") },

  upload_config_form: {
    button_text: T("Upload"),
    message: T(
      '<p>The system will reboot to perform this operation!</p>\
 <p><font color="red">All passwords are reset when the \
 uploaded configuration database file was saved \
 without the Password Secret Seed. </font></p>'
    )
  },

  actions: {
    save_config: T("Save Config"),
    upload_config: T("Upload Config"),
    reset_config: T("Reset Config")
  },

  reset_config_placeholder: T('Confirm'),

  reset_config_form: {
    button_text: T("Reset Config"),
    message: T('Reset system configuration to default settings. The system \
 will restart to complete this operation. You will be required to reset your password.'),
  },

  dialog_confirm_title: T("Restart Web Service"),

  dialog_confirm_message: T(
    "The web service must restart \
 for the protocol changes to take effect. The UI will be \
 temporarily unavailable. Restart the service?"
  ),

  dialog_error_title: T("Error restarting web service"),

  snackbar_download_success: {
    title: T("Download Sucessful"),
    action: T("Success")
  }
};<|MERGE_RESOLUTION|>--- conflicted
+++ resolved
@@ -5,17 +5,10 @@
 
   stg_guicertificate: {
     placeholder: T("GUI SSL Certificate"),
-    tooltip: T(
-<<<<<<< HEAD
-      'Required for <i>HTTPS</i>. Choose the certificate to use for\
- encrypted connections. If there are no certificates, create a <a\
- href="%%docurl%%/system.html#cas"\
-=======
-      'Required for <i>HTTPS</i>. Browse to the location of\
+    tooltip: T('Required for <i>HTTPS</i>. Browse to the location of\
  the certificate to use for encrypted connections. If\
  there are no certificates, create a <a\
  href="--docurl--/system.html#cas"\
->>>>>>> 9ff35f2e
  target="_blank">Certificate Authority (CA)</a> then\
  the <a href="--docurl--/system.html#certificates"\
  target="_blank">Certificate</a>.'
