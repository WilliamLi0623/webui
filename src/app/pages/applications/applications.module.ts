--- conflicted
+++ resolved
@@ -20,12 +20,9 @@
 import { FormsModule, ReactiveFormsModule } from '@angular/forms';
 import { PodShellComponent } from './pod-shell/pod-shell.component';
 import { ChartFormComponent } from './forms/chart-form.component';
-<<<<<<< HEAD
 import { PodLogsComponent } from './pod-logs/pod-logs.component';
-=======
 import { ChartEventsDialog } from './dialogs/chart-events/chart-events-dialog.component';
 import { AppCommonModule } from '../../components/common/app-common.module';
->>>>>>> 92fa140b
 
 @NgModule({
   imports: [
@@ -52,11 +49,8 @@
     ChartReleaseEditComponent,
     ChartFormComponent,
     PodShellComponent,
-<<<<<<< HEAD
     PodLogsComponent,
-=======
     ChartEventsDialog,
->>>>>>> 92fa140b
   ]
 })
 export class ApplicationsModule { }