import { Component } from '@angular/core';
import { MatIconRegistry } from '@angular/material/icon';
import { MatSnackBar } from '@angular/material/snack-bar';
import { Title, DomSanitizer } from '@angular/platform-browser';
import {
  Router, NavigationEnd, NavigationCancel,
} from '@angular/router';
import { UntilDestroy, untilDestroyed } from '@ngneat/until-destroy';
import { customSvgIcons } from 'app/core/classes/custom-icons';
import { SystemProfileService } from 'app/services/system-profile.service';
import { ThemeService } from 'app/services/theme/theme.service';
import productText from './helptext/product';
import { SystemGeneralService } from './services';
import { WebSocketService } from './services/ws.service';

@UntilDestroy()
@Component({
  selector: 'app-root',
  templateUrl: './app.component.html',
})
export class AppComponent {
  appTitle = 'TrueNAS';
  protected accountUserResource = 'account/users/1';

  constructor(
    public title: Title,
    private router: Router,
    public snackBar: MatSnackBar,
    private ws: WebSocketService,
    public themeservice: ThemeService,
    public domSanitizer: DomSanitizer,
    public matIconRegistry: MatIconRegistry,
    private sysGeneralService: SystemGeneralService,
    // TODO: Keep or do proper refactoring.
    // Currently our code relies for SysInfo to be emitted by SystemProfileService constructor.
    private sysInfo: SystemProfileService,
  ) {
    this.matIconRegistry.addSvgIconSetInNamespace(
      'mdi',
      this.domSanitizer.bypassSecurityTrustResourceUrl('assets/iconfont/mdi/mdi.svg'),
    );

    for (const [name, path] of Object.entries(customSvgIcons)) {
      this.matIconRegistry.addSvgIcon(name, this.domSanitizer.bypassSecurityTrustResourceUrl(path));
    }

    const product = productText.product.trim();
    this.title.setTitle(product + ' - ' + window.location.hostname);
    const darkScheme = window.matchMedia('(prefers-color-scheme: dark)').matches;
    let path;
    if (window.localStorage.product_type) {
      const cachedType = window.localStorage['product_type'].toLowerCase();
      path = 'assets/images/truenas_' + cachedType + '_favicon.png';
      if (darkScheme) {
        path = 'assets/images/truenas_' + cachedType + '_ondark_favicon.png';
      }
    } else {
      this.sysGeneralService.getProductType$.pipe(untilDestroyed(this)).subscribe((res) => {
        path = 'assets/images/truenas_' + res.toLowerCase() + '_favicon.png';
        if (darkScheme) {
          path = 'assets/images/truenas_' + res.toLowerCase() + '_ondark_favicon.png';
        }
      });
    }
    this.setFavicon(path);

    if (this.detectBrowser('Safari')) {
      document.body.className += ' safari-platform';
    }

    router.events.pipe(untilDestroyed(this)).subscribe((event) => {
      // save currenturl
<<<<<<< HEAD
      if (event instanceof NavigationEnd) {
        if (this.ws.loggedIn && event.url !== '/sessions/signin') {
          sessionStorage.currentUrl = event.url;
=======
      if (s instanceof NavigationEnd) {
        const navigation = this.router.getCurrentNavigation();
        if (this.ws.loggedIn && s.url != '/sessions/signin' && !navigation?.extras?.skipLocationChange) {
          sessionStorage.currentUrl = s.url;
>>>>>>> 85166f65
        }
      }

      if (event instanceof NavigationCancel) {
        const params = new URLSearchParams(event.url.split('#')[1]);
        const isEmbedded = params.get('embedded');

        if (isEmbedded) {
          document.body.className += ' embedding-active';
        }
      }
    });

    this.router.errorHandler = (err: Error) => {
      const chunkFailedMessage = /Loading chunk [\d]+ failed/;

      if (chunkFailedMessage.test(err.message)) {
        window.location.reload(true);
      }
      console.error(err);
    };
  }

  private setFavicon(str: string): void {
    const link: HTMLLinkElement = document.querySelector("link[rel*='icon']") || document.createElement('link');
    link['rel'] = 'icon';
    link['type'] = 'image/png';
    link['href'] = str;
    document.getElementsByTagName('head')[0].appendChild(link);
  }

  private detectBrowser(name: string): boolean {
    const appName = navigator.appName;
    const ua = navigator.userAgent;
    const browserVersion = ua.match(/(opera|chrome|safari|firefox|msie)\/?\s*(\.?\d+(\.\d+)*)/i);
    const versionMatch = ua.match(/version\/([\.\d]+)/i);
    if (browserVersion && versionMatch !== null) {
      browserVersion[2] = versionMatch[1];
    }
    const browserName = browserVersion ? browserVersion[1] : appName;

    return name === browserName;
  }
}<|MERGE_RESOLUTION|>--- conflicted
+++ resolved
@@ -70,16 +70,10 @@
 
     router.events.pipe(untilDestroyed(this)).subscribe((event) => {
       // save currenturl
-<<<<<<< HEAD
       if (event instanceof NavigationEnd) {
-        if (this.ws.loggedIn && event.url !== '/sessions/signin') {
+        const navigation = this.router.getCurrentNavigation();
+        if (this.ws.loggedIn && event.url !== '/sessions/signin' && !navigation?.extras?.skipLocationChange) {
           sessionStorage.currentUrl = event.url;
-=======
-      if (s instanceof NavigationEnd) {
-        const navigation = this.router.getCurrentNavigation();
-        if (this.ws.loggedIn && s.url != '/sessions/signin' && !navigation?.extras?.skipLocationChange) {
-          sessionStorage.currentUrl = s.url;
->>>>>>> 85166f65
         }
       }
 
