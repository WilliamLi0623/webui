import { Component, OnDestroy } from '@angular/core';
import { ActivatedRoute, Router } from '@angular/router';
import * as _ from 'lodash';
import { FormArray } from '@angular/forms';
import { TranslateService } from '@ngx-translate/core';
import { NetworkService, RestService, DialogService, WebSocketService } from '../../../../services';

import { T } from '../../../../translate-marker';
import { FieldConfig } from '../../../common/entity/entity-form/models/field-config.interface';
import { regexValidator } from '../../../common/entity/entity-form/validators/regex-validation';
import { EntityFormService } from '../../../common/entity/entity-form/services/entity-form.service';
import { EntityUtils } from '../../../common/entity/utils';
import helptext from '../../../../helptext/network/interfaces/interfaces-form';

@Component({
  selector : 'app-interfaces-form',
  template : `<entity-form [conf]="this"></entity-form>`
})
export class InterfacesFormComponent implements OnDestroy {

  //protected resource_name = 'network/interface/';
  protected queryCall = 'interface.query';
  protected addCall = 'interface.create';
  protected editCall = 'interface.update';
  protected queryKey = 'id';
  protected route_success: string[] = [ 'network', 'interfaces' ];
  protected isEntity = true;
  protected is_ha = false;

  public fieldConfig: FieldConfig[] = [
    {
      type : 'select',
      name : 'type',
      placeholder: helptext.int_type_placeholder,
      tooltip: helptext.int_type_tooltip,
      required: true,
      options: helptext.int_type_options
    },
    {
      type : 'input',
      name : 'name',
      placeholder : helptext.int_name_placeholder,
      tooltip : helptext.int_name_tooltip,
      required: true,
      validation : helptext.int_name_validation
    },
    {
      type : 'checkbox',
      name : 'ipv4_dhcp',
      placeholder : helptext.int_dhcp_placeholder,
      tooltip : helptext.int_dhcp_tooltip,
    },
    {
      type : 'checkbox',
      name : 'ipv6_auto',
      placeholder : helptext.int_ipv6auto_placeholder,
      tooltip : helptext.int_ipv6auto_tooltip
    },
    {
      type: 'select',
      name: 'bridge_members',
      placeholder: helptext.bridge_members_placeholder,
      tooltip: helptext.bridge_members_tooltip,
      multiple: true,
      options: [],
      isHidden: true,
      disabled: true,
    },
    {
      type : 'select',
      name : 'lag_protocol',
      placeholder : helptext.lagg_protocol_placeholder,
      tooltip : helptext.lagg_protocol_tooltip,
      options : helptext.lagg_protocol_options,
      required: true,
      isHidden: true,
      disabled: true,
      validation : helptext.lagg_protocol_validation,
      value: "NONE"
    },
    {
      type : 'select',
      name : 'lag_ports',
      placeholder : helptext.lagg_interfaces_placeholder,
      tooltip : helptext.lagg_interfaces_tooltip,
      options : [],
      multiple : true,
      required: true,
      isHidden: true,
      disabled: true,
      validation : helptext.lagg_interfaces_validation,
    },
    {
      type: 'checkbox',
      name: 'failover_critical',
      placeholder: helptext.failover_critical_placeholder,
      tooltip: helptext.failover_critical_tooltip,
      isHidden: true,
      disabled: true,
    },
    {
      type: 'select',
      name: 'failover_group',
      placeholder: helptext.failover_group_placeholder,
      tooltip: helptext.failover_group_tooltip,
      isHidden: true,
      disabled: true,
      options: [{label: '---', value: null}]
    },
    {
      type: 'input',
      name: 'failover_vhid',
      placeholder: helptext.failover_vhid_placeholder,
      tooltip: helptext.failover_vhid_tooltip,
      isHidden: true,
      disabled: true,
    },
    {
      type: 'select',
      name: 'vlan_parent_interface',
      placeholder: helptext.vlan_pint_placeholder,
      tooltip: helptext.vlan_pint_tooltip,
      options: [],
      required: true,
      isHidden: true,
      disabled: true,
      validation: helptext.vlan_pint_validation
    },
    {
      type: 'input',
      name: 'vlan_tag',
      placeholder: helptext.vlan_tag_placeholder,
      tooltip: helptext.vlan_tag_tooltip,
      required: true,
      isHidden: true,
      disabled: true,
      validation: helptext.vlan_tag_validation
    },
    {
      type: 'select',
      name: 'vlan_pcp',
      placeholder: helptext.vlan_pcp_placeholder,
      options: [],
      tooltip: helptext.vlan_pcp_tooltip,
      isHidden: true,
      disabled: true,
    },
    {
      type: 'input',
      name: 'mtu',
      placeholder: helptext.mtu_placeholder,
      tooltip: helptext.mtu_tooltip,
      validation: helptext.mtu_validation,
    },
    {
      type : 'input',
      name : 'options',
      placeholder : helptext.int_options_placeholder,
      tooltip : helptext.int_options_tooltip,
    },
    {
      type: 'array',
      name : 'aliases',
      initialCount: 1,
      formarray: [{
        name: 'address',
        placeholder: helptext.alias_address_placeholder,
        tooltip: helptext.alias_address_tooltip,
        type: 'ipwithnetmask',
        validation : [ regexValidator(this.networkService.ipv4_or_ipv6_cidr) ]
      },
      {
<<<<<<< HEAD
        name: 'failover_address',
        placeholder: helptext.failover_alias_address_placeholder,
        tooltip: helptext.failover_alias_address_tooltip,
        disabled: true,
        isHidden: true,
        type: 'ipwithnetmask',
        validation : [ regexValidator(this.networkService.ipv4_or_ipv6_cidr) ]
=======
        name: 'alias_netmaskbit',
        placeholder: helptext.alias_netmaskbit_placeholder,
        tooltip : helptext.alias_netmaskbit_tooltip,
        type: 'select',
        options : this.networkService.getV4Netmasks(),
        value: '',
      },
      {
        type: 'checkbox',
        name: 'delete',
        placeholder: helptext.delete_placeholder,
        tooltip: helptext.delete_tooltip,
        isHidden: true,
        disabled: true,
      }]
    },
    {
      type: 'array',
      name : 'ipv6_aliases',
      initialCount: 1,
      formarray: [{
        name: 'alias_address',
        placeholder: helptext.alias_address6_placeholder,
        tooltip: helptext.alias_address6_tooltip,
        type: 'input',
        validation : [ regexValidator(this.networkService.ipv6_regex) ]
>>>>>>> 191844f2
      },
      {
        name: 'failover_virtual_address',
        placeholder: helptext.failover_virtual_alias_address_placeholder,
        tooltip: helptext.failover_virtual_alias_address_tooltip,
        disabled: true,
        isHidden: true,
        type: 'ipwithnetmask',
        validation : [ regexValidator(this.networkService.ipv4_or_ipv6_cidr) ]
      },
      {
        type: 'checkbox',
        name: 'delete',
<<<<<<< HEAD
        placeholder: helptext.delete_placeholder,
        tooltip: helptext.delete_tooltip,
=======
        placeholder: helptext.delete_placeholder6,
        tooltip: helptext.delete_tooltip6,
        isHidden: true,
        disabled: true,
>>>>>>> 191844f2
      }]
    },
  ];

  private vlan_fields = ['vlan_tag', 'vlan_pcp', 'vlan_parent_interface'];
  private lagg_fields = ['lag_protocol', 'lag_ports'];
  private bridge_fields = ['bridge_members'];
  private failover_fields = ['failover_critical', 'failover_group', 'failover_vhid'];
  private physical_fields;
  /*private int_dhcp: any;
  private int_dhcp_subscription: any;
  private int_ipv6auto: any;
  private int_ipv6auto_subscription: any;*/
  private vlan_pcp:any;
  private vlan_pint:any;
  private lag_protocol: any;
  private lag_ports: any;
  private bridge_members: any;
  private type: any;
  private type_fg: any;
  private type_subscription: any;
  /*private int_interface: any;
  private int_interface_fg: any;
  private int_interface_fg_sub: any;
  private int_interface_warning: string;*/
  private wsint: string;
  private entityForm: any;
  protected ipformArray: FormArray;
  protected iparrayControl: any;
  protected failover_group: any;
  protected failover_formArray: FormArray;
  protected failover_arrayControl: any;
  protected failover_virtual_formArray: FormArray;
  protected failover_virtual_arrayControl:any;
  protected initialCount = {'aliases':1};
  protected initialCount_default = {'aliases':1};
  public confirmSubmit = false;
  public confirmSubmitDialog = {
    title: T("Save Network Interface Changes"),
    message: T("Network connectivity will be interrupted. Proceed?"),
    hideCheckbox: false
  }

  public custActions: Array<any> = [
    {
      id : 'add_alias',
      name : T('Add Additional Alias'),
      function : () => {
        this.initialCount.aliases += 1;
        this.entityFormService.insertFormArrayGroup(
            this.initialCount.aliases, this.ipformArray, this.iparrayControl.formarray);
      }
    },
    {
      id : 'remove_alias',
      name : T('Remove Additional Alias'),
      function : () => {
        this.initialCount.aliases -= 1;
        this.entityFormService.removeFormArrayGroup(this.initialCount.aliases,
                                                    this.ipformArray);
      }
    },
  ]

  constructor(protected router: Router, protected route: ActivatedRoute,
              protected rest: RestService, protected entityFormService: EntityFormService,
              protected networkService: NetworkService, protected dialog: DialogService,
              protected ws: WebSocketService, protected translate: TranslateService) {}

  isCustActionVisible(actionId: string) {
    if (actionId == 'remove_alias' && this.initialCount['aliases'] <= this.initialCount_default['aliases']) {
      return false;
    }
    return true;
  }

  setType(type: string) {
    const is_physical = (type === "PHYSICAL");
    const is_vlan = (type === "VLAN");
    const is_bridge = (type === "BRIDGE");
    const is_lagg = (type === "LINK_AGGREGATION");
    for (let i = 0; i < this.vlan_fields.length; i++) {
      this.entityForm.setDisabled(this.vlan_fields[i], !is_vlan, !is_vlan);
    }
    for (let i = 0; i < this.lagg_fields.length; i++) {
      this.entityForm.setDisabled(this.lagg_fields[i], !is_lagg, !is_lagg);
    }
    for (let i = 0; i < this.vlan_fields.length; i++) {
      this.entityForm.setDisabled(this.bridge_fields[i], !is_bridge, !is_bridge);
    }

  }

  preInit(entityForm: any) {
    if (window.localStorage.getItem('is_freenas') === 'false') {
      this.ws.call('failover.licensed').subscribe((is_ha) => {
        this.is_ha = is_ha;
        if (this.is_ha) {
          const failover_virtual_address = _.find(this.iparrayControl.formarray, {"name":"failover_virtual_address"});
          const failover_address = _.find(this.iparrayControl.formarray, {"name":"failover_address"});
          failover_virtual_address['disabled'] = false;
          failover_virtual_address['isHidden'] = false;
          failover_address['disabled'] = false;
          failover_address['isHidden'] = false;
        }
      });
    }
    this.entityForm = entityForm;
    this.type = _.find(this.fieldConfig, {'name' : 'type'});
    this.iparrayControl = _.find(this.fieldConfig, {'name' : 'aliases'});
    this.failover_group = _.find(this.fieldConfig, {'name': 'failover_group'});
    for (let i = 1; i <= 32; i++) {
      this.failover_group.options.push({label:i, value:i});
    }

    this.vlan_pint = _.find(this.fieldConfig, {'name' : 'vlan_parent_interface'});
    this.bridge_members = _.find(this.fieldConfig, {'name' : 'bridge_members'});
    this.lag_ports = _.find(this.fieldConfig, {'name' : 'lag_ports'});
    this.route.params.subscribe(params => {
      if(!params['pk']) {
        this.type.type = 'select';
      } else {
<<<<<<< HEAD
        this.iparrayControl.initialCount = this.initialCount['aliases']
          = this.initialCount_default['aliases'] = 0;
=======
        this.confirmSubmit = true;
        this.ipv4arrayControl.initialCount = this.initialCount['ipv4_aliases']
          = this.initialCount_default['ipv4_aliases'] = 0;
        this.ipv6arrayControl.initialCount = this.initialCount['ipv6_aliases']
          = this.initialCount_default['ipv6_aliases'] = 0;

        this.ipv4arrayControl.formarray[2]['isHidden'] = false;
        this.ipv4arrayControl.formarray[2].disabled = false;
        this.ipv6arrayControl.formarray[2]['isHidden'] = false;
        this.ipv6arrayControl.formarray[2].disabled = false;
>>>>>>> 191844f2
      }
    });
  }

  afterInit(entityForm: any) {
    if (window.localStorage.getItem('is_freenas') === 'false') {
      this.ws.call('failover.licensed').subscribe((is_ha) => { //fixme, stupid race condition makes me need to call this again
        for (let i = 0; i < this.failover_fields.length; i++) {
          entityForm.setDisabled(this.failover_fields[i], !is_ha, !is_ha);
        }
      });
    }
    if (entityForm.isNew) {
      this.type_fg = entityForm.formGroup.controls['type'];
      this.type_subscription = this.type_fg.valueChanges.subscribe((type) => {
        this.setType(type);
      });
      this.networkService.getVlanParentInterfaceChoices().subscribe((res) => {
        for (const key in res) {
          this.vlan_pint.options.push({label: key, value: res[key]});
        }
      });
      this.networkService.getLaggPortsChoices().subscribe((res) => {
        for (const key in res) {
          this.lag_ports.options.push({label: key, value: res[key]});
        }
      });
      this.networkService.getBridgeMembersChoices().subscribe((res) => {
        for (const key in res) {
          this.bridge_members.options.push({label: key, value: res[key]});
        }
      });
    } else {
      entityForm.setDisabled('name', true);
      entityForm.setDisabled('type', true);
    }
    this.ws.call('notifier.choices', ['VLAN_PCP_CHOICES']).subscribe((res) => {
      this.vlan_pcp = _.find(this.fieldConfig, {'name' : 'vlan_pcp'});
      res.forEach((item) => {
        this.vlan_pcp.options.push({label : item[1], value : item[0]});
      });
    });
    this.ipformArray = entityForm.formGroup.controls['aliases'];
  }

  clean(data) {
    const aliases = [];
    const failover_aliases = [];
    const failover_virtual_aliases = [];
    for (let i = 0; i < data.aliases.length; i++) {
      if (!data.aliases[i]['delete'] &&
          !!data.aliases[i]['address']) {
        const strings = data.aliases[i]['address'].split('/');
        aliases.push({address:strings[0],
                      netmask:parseInt(strings[1],10)});
        if (!!data.aliases[i]['failover_address'] &&
            !!data.aliases[i]['failover_virtual_address']) {
          const f_strings = data.aliases[i]['failover_address'].split('/');
          failover_aliases.push({address:f_strings[0],
                        netmask:parseInt(f_strings[1],10)});
          const fv_strings = data.aliases[i]['failover_virtual_address'].split('/');
          failover_virtual_aliases.push({address:fv_strings[0],
                        netmask:parseInt(fv_strings[1],10)});
          }
      }
    }
  
    data.aliases = aliases;
    if (failover_aliases.length > 0) {
      data.failover_aliases = failover_aliases;
    }
    if (failover_virtual_aliases.length > 0) {
      data.failover_virtual_aliases = failover_virtual_aliases;
    }
    return data;
  }

  resourceTransformIncomingRestData(data) {
    const aliases = data['aliases'];
    const a = [];
    const failover_aliases = data['failover_aliases'];
    const failover_virtual_aliases = data['failover_virtual_aliases'];
    for (let i = 0; i < aliases.length; i++) {
      a[i] = {};
      a[i].address = aliases[i].address + '/' + aliases[i].netmask;
      if (failover_aliases && failover_aliases[i]) {
        a[i].failover_address = failover_aliases[i].address + '/' + failover_aliases[i].netmask;
      }
      if (failover_virtual_aliases && failover_virtual_aliases[i]) {
        a[i].failover_virtual_address = failover_virtual_aliases[i].address + '/' + failover_virtual_aliases[i].netmask
      }
    }
    data['aliases'] = a;

    const type = data['type'];
    const id = data['id'];
    this.setType(type);
    if (type === "LINK_AGGREGATION") {
      this.networkService.getLaggPortsChoices(id).subscribe((res) => {
        for (const key in res) {
          this.lag_ports.options.push({label: key, value: res[key]});
        }
      });
    } else if (type === "BRIDGE") {
      this.networkService.getBridgeMembersChoices(id).subscribe((res) => {
        for (const key in res) {
          this.bridge_members.options.push({label: key, value: res[key]});
        }
      });
    } else if (type === "VLAN") {
      this.entityForm.setDisabled('vlan_parent_interface', true);
    }

    return data;
  }

  ngOnDestroy() {
    if (this.type_subscription) {
      this.type_subscription.unsubscribe();
    }
  }
}<|MERGE_RESOLUTION|>--- conflicted
+++ resolved
@@ -170,7 +170,6 @@
         validation : [ regexValidator(this.networkService.ipv4_or_ipv6_cidr) ]
       },
       {
-<<<<<<< HEAD
         name: 'failover_address',
         placeholder: helptext.failover_alias_address_placeholder,
         tooltip: helptext.failover_alias_address_tooltip,
@@ -178,34 +177,6 @@
         isHidden: true,
         type: 'ipwithnetmask',
         validation : [ regexValidator(this.networkService.ipv4_or_ipv6_cidr) ]
-=======
-        name: 'alias_netmaskbit',
-        placeholder: helptext.alias_netmaskbit_placeholder,
-        tooltip : helptext.alias_netmaskbit_tooltip,
-        type: 'select',
-        options : this.networkService.getV4Netmasks(),
-        value: '',
-      },
-      {
-        type: 'checkbox',
-        name: 'delete',
-        placeholder: helptext.delete_placeholder,
-        tooltip: helptext.delete_tooltip,
-        isHidden: true,
-        disabled: true,
-      }]
-    },
-    {
-      type: 'array',
-      name : 'ipv6_aliases',
-      initialCount: 1,
-      formarray: [{
-        name: 'alias_address',
-        placeholder: helptext.alias_address6_placeholder,
-        tooltip: helptext.alias_address6_tooltip,
-        type: 'input',
-        validation : [ regexValidator(this.networkService.ipv6_regex) ]
->>>>>>> 191844f2
       },
       {
         name: 'failover_virtual_address',
@@ -219,15 +190,10 @@
       {
         type: 'checkbox',
         name: 'delete',
-<<<<<<< HEAD
         placeholder: helptext.delete_placeholder,
         tooltip: helptext.delete_tooltip,
-=======
-        placeholder: helptext.delete_placeholder6,
-        tooltip: helptext.delete_tooltip6,
         isHidden: true,
         disabled: true,
->>>>>>> 191844f2
       }]
     },
   ];
@@ -350,21 +316,11 @@
       if(!params['pk']) {
         this.type.type = 'select';
       } else {
-<<<<<<< HEAD
         this.iparrayControl.initialCount = this.initialCount['aliases']
           = this.initialCount_default['aliases'] = 0;
-=======
-        this.confirmSubmit = true;
-        this.ipv4arrayControl.initialCount = this.initialCount['ipv4_aliases']
-          = this.initialCount_default['ipv4_aliases'] = 0;
-        this.ipv6arrayControl.initialCount = this.initialCount['ipv6_aliases']
-          = this.initialCount_default['ipv6_aliases'] = 0;
-
-        this.ipv4arrayControl.formarray[2]['isHidden'] = false;
-        this.ipv4arrayControl.formarray[2].disabled = false;
-        this.ipv6arrayControl.formarray[2]['isHidden'] = false;
-        this.ipv6arrayControl.formarray[2].disabled = false;
->>>>>>> 191844f2
+
+        this.iparrayControl.formarray[3]['isHidden'] = false;
+        this.iparrayControl.formarray[3].disabled = false;
       }
     });
   }
