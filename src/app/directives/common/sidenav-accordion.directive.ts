--- conflicted
+++ resolved
@@ -1,77 +1,66 @@
-import { Directive, ElementRef, Input, Output, HostBinding, HostListener, EventEmitter, OnInit } from '@angular/core';
-import { Router, NavigationEnd } from '@angular/router';
-import * as domHelper from '../../helpers/dom.helper';
-
-@Directive({ selector: '[sideNavAccordion]' })
-export class SideNavAccordionDirective implements OnInit {
-  constructor(private el: ElementRef) {
-  }
-  ngOnInit() {
-    let self = this;
-    var subMenu = this.el.nativeElement.querySelector('.mat-list-item-content > mat-nav-list');
-    let isCollapsed = domHelper.hasClass(document.body, 'collapsed-menu');
-    if (!!subMenu)
-      this.el.nativeElement.className += ' has-submenu';
-
-    // remove open class that is added my router
-    if (isCollapsed) {
-      setTimeout(() => {
-        domHelper.removeClass(self.el.nativeElement, 'open');
-      })
-    }
-  }
-
-  @HostListener('click', ['$event'])
-  onClick($event) {
-    this.toggleTextDecor();
-    var parentLi = domHelper.findClosest($event.target, 'mat-list-item');
-    domHelper.addClass(parentLi, 'highlight')
-<<<<<<< HEAD
-    setTimeout(() => {domHelper.removeClass(parentLi, 'highlight')}, 125);
-=======
-    setTimeout(() => {domHelper.removeClass(parentLi, 'highlight')}, 100);
->>>>>>> e29bac38
-    if (!domHelper.hasClass(parentLi, 'has-submenu')) {
-      // PREVENTS CLOSING PARENT ITEM
-      return;
-    };
-    this.toggleOpen();
-  }
-
-  // For collapsed sidebar
-  @HostListener('mouseenter', ['$event'])
-  onMouseEnter($event) {
-    let elem = this.el.nativeElement;
-    let isCollapsed = domHelper.hasClass(document.body, 'collapsed-menu');
-    if (!isCollapsed)
-      return;
-    domHelper.addClass(elem, 'open');
-  }
-  @HostListener('mouseleave', ['$event'])
-  onMouseLeave($event) {
-    let elem = this.el.nativeElement;
-    let isCollapsed = domHelper.hasClass(document.body, 'collapsed-menu');
-    if (!isCollapsed)
-      return;
-    domHelper.removeClass(elem, 'open');
-  }
-
-  private toggleOpen() {
-    var elem = this.el.nativeElement;
-    var parenMenuItems = document.getElementsByClassName('has-submenu');
-
-    if (domHelper.hasClass(elem, 'open')) {
-      domHelper.removeClass(parenMenuItems, 'open');
-
-    } else {
-      domHelper.removeClass(parenMenuItems, 'open');
-      domHelper.addClass(elem, 'open');
-    }
-  }
-
-  private toggleTextDecor() {
-    let elem = this.el.nativeElement;
-    domHelper.addClass(elem, 'sidenav-clicked');
-    setTimeout(() => { domHelper.removeClass(elem, 'sidenav-clicked'); }, 200);
-  }
-}
+import { Directive, ElementRef, Input, Output, HostBinding, HostListener, EventEmitter, OnInit } from '@angular/core';
+import { Router, NavigationEnd } from '@angular/router';
+import * as domHelper from '../../helpers/dom.helper';
+
+@Directive({ selector: '[sideNavAccordion]' })
+export class SideNavAccordionDirective implements OnInit {
+  constructor(private el: ElementRef) {
+  }
+  ngOnInit() {
+    let self = this;
+    var subMenu = this.el.nativeElement.querySelector('.mat-list-item-content > mat-nav-list');
+    let isCollapsed = domHelper.hasClass(document.body, 'collapsed-menu');
+    if (!!subMenu)
+      this.el.nativeElement.className += ' has-submenu';
+
+    // remove open class that is added my router
+    if (isCollapsed) {
+      setTimeout(() => {
+        domHelper.removeClass(self.el.nativeElement, 'open');
+      })
+    }
+  }
+
+  @HostListener('click', ['$event'])
+  onClick($event) {
+    var parentLi = domHelper.findClosest($event.target, 'mat-list-item');
+    domHelper.addClass(parentLi, 'highlight')
+    setTimeout(() => {domHelper.removeClass(parentLi, 'highlight')}, 100);
+    if (!domHelper.hasClass(parentLi, 'has-submenu')) {
+      // PREVENTS CLOSING PARENT ITEM
+      return;
+    };
+    this.toggleOpen();
+  }
+
+  // For collapsed sidebar
+  @HostListener('mouseenter', ['$event'])
+  onMouseEnter($event) {
+    let elem = this.el.nativeElement;
+    let isCollapsed = domHelper.hasClass(document.body, 'collapsed-menu');
+    if (!isCollapsed)
+      return;
+    domHelper.addClass(elem, 'open');
+  }
+  @HostListener('mouseleave', ['$event'])
+  onMouseLeave($event) {
+    let elem = this.el.nativeElement;
+    let isCollapsed = domHelper.hasClass(document.body, 'collapsed-menu');
+    if (!isCollapsed)
+      return;
+    domHelper.removeClass(elem, 'open');
+  }
+
+  private toggleOpen() {
+    var elem = this.el.nativeElement;
+    var parenMenuItems = document.getElementsByClassName('has-submenu');
+
+    if (domHelper.hasClass(elem, 'open')) {
+      domHelper.removeClass(parenMenuItems, 'open');
+
+    } else {
+      domHelper.removeClass(parenMenuItems, 'open');
+      domHelper.addClass(elem, 'open');
+    }
+  }
+}