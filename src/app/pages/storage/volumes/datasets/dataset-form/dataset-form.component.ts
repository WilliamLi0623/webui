import { Component} from '@angular/core';
import { ActivatedRoute, Router } from '@angular/router';
<<<<<<< HEAD
import { FormArray, FormGroup, Validators } from '@angular/forms';
import { Subscription } from 'rxjs';
=======
import { Validators } from '@angular/forms';
import { Subscription } from 'rxjs/Subscription';
>>>>>>> b161d40a

import * as _ from 'lodash';
import { RestService, WebSocketService } from '../../../../../services/';
import { EntityUtils } from '../../../../common/entity/utils';
import { FieldConfig } from '../../../../common/entity/entity-form/models/field-config.interface';
import { AppLoaderService } from '../../../../../services/app-loader/app-loader.service';
import { Formconfiguration } from '../../../../common/entity/entity-form/entity-form.component';
import { EntityFormComponent } from '../../../../common/entity/entity-form';
import { DialogService } from 'app/services/dialog.service';
import { T } from '../../../../../translate-marker';


interface DatasetFormData {
  name: string;
  comments: string;
  sync: string;
  compression: string;
  atime: string;
  share_type: string;
  refquota: number;
  refquota_unit?: string;
  quota: number;
  quota_unit?: string;
  refreservation: number;
  refreservation_unit?: string;
  reservation: number;
  reservation_unit?: string;
  deduplication: string;
  exec: string;
  readonly: string;
  snapdir: string;
  copies: string;
  recordsize: string;
  casesensitivity: string;
  quota_warning: number;
  quota_critical: number;
  refquota_warning: number;
  refquota_critical: number;
};


@Component({
  selector: 'app-dataset-form',
  template: '<entity-form [conf]="this"></entity-form>'
})
export class DatasetFormComponent implements Formconfiguration{

  public volid: string;
  public sub: Subscription;
  public route_success: string[] = ['storage', 'pools'];
  public isBasicMode = true;
  public pk: any;
  public customFilter: any[] = [];
  public queryCall = "pool.dataset.query";
  public isEntity = true;
  public isNew = false;
  public parent_dataset: any;
  protected entityForm: any;
  public recommended_size: any;


  public parent: string;
  public data: any;
  public parent_data: any;


  public custActions: Array<any> = [
    {
      id: 'basic_mode',
      name: T('Basic Mode'),
      function: () => { this.isBasicMode = !this.isBasicMode; }
    },
    {
      id: 'advanced_mode',
      name: T('Advanced Mode'),
      function: () => { this.isBasicMode = !this.isBasicMode; }
    }
  ];


  public fieldConfig: FieldConfig[] = [
    {
      type: 'input',
      name: 'name',
      placeholder: T('Name'),
      tooltip: T('Enter a unique name for the dataset.'),
      readonly: true,
      required: true,
      validation: [Validators.required]
    },
    {
      type: 'input',
      name: 'comments',
      placeholder: T('Comments'),
      tooltip: T('Enter any notes about this dataset.'),
    },
    {
      type: 'select',
      name: 'sync',
      placeholder: T('Sync'),
      tooltip: T('Read about <a href="guide" target="_blank">sync</a>\
                  before making any changes.'),
      options: [
        { label: 'Standard', value: 'STANDARD' },
        { label: 'Always', value: 'ALWAYS' },
        { label: 'Disabled', value: 'DISABLED' }
      ],
    },
    {
      type: 'select',
      name: 'compression',
      placeholder: T('Compression level'),
      tooltip: T('For more information about the available compression\
                  algorithms, refer to the <a\
                  href="%%docurl%%/storage.html#compression%%webversion%%"\
                  target="_blank">Compression section</a> of the guide.'),
      options: [
        { label: 'off', value: 'OFF' },
        { label: 'lz4 (recommended)', value: 'LZ4' ,},
        { label: 'gzip (fastest)', value: 'GZIP-1' },
        { label: 'gzip (default level, 6)', value: 'GZIP-6' },
        { label: 'gzip (maximum, slow)', value: 'GZIP-9' },
        { label: 'zle (runs of zeros)', value: 'ZLE' },
        { label: 'lzjb (legacy, not recommended)', value: 'LZJB' }
      ],
    },
    {
      type: 'radio',
      name: 'share_type',
      placeholder: T('Share Type'),
      tooltip: T('Set the type of client that will most often use this dataset.'),
      options: [{label:'Unix', value: 'UNIX'},
                {label:'Windows', value: 'WINDOWS'},
                {label:'Mac', value: 'MAC'}],
      value: 'UNIX'
    },
    {
      type: 'select',
      name: 'atime',
      placeholder: T('Enable atime'),
      tooltip: T('Choose <i>ON</i> to update the access time for files\
                  when they are read. Choose <b>Off</b> to prevent\
                  producing log traffic when reading files. This can\
                  result in significant performance gains.'),
      options: [
        { label: 'on', value: 'ON' },
        { label: 'off', value: 'OFF' }
      ],
    },
    {
      type: 'input',
      inputType: 'number',
      name: 'refquota',
      placeholder: T('Quota for this dataset'),
      tooltip: T('<i>0</i> disables quotas. Specify a maximum allowed\
                  space for this dataset.'),
      class: 'inline',
      width: '70%',
      value: 0,
      min: 0,
      validation: [Validators.min(0)]
    },
    {
      type: 'select',
      name: 'refquota_unit',
      options: [
        {
          label: 'Bytes',
          value: 'B',
        },
      {
        label: 'KiB',
        value: 'K',
      }, {
        label: 'MiB',
        value: 'M',
      }, {
        label: 'GiB',
        value: 'G',
      }],
      value: 'M',
      class: 'inline',
      width: '30%',
    },
    {
      type: 'input',
      inputType: 'number',
      name: 'refquota_warning',
      placeholder: T('Quota warning alert at, %'),
      tooltip: T('0=Disabled, blank=inherit'),
      class: 'inline',
      width: '70%',
      value: 0,
      min: 0,
      validation: [Validators.min(0)]
    },
    {
      type: 'input',
      inputType: 'number',
      name: 'refquota_critical',
      placeholder: T('Quota critical alert at, %'),
      tooltip: T('0=Disabled, blank=inherit'),
      class: 'inline',
      width: '70%',
      value: 0,
      min: 0,
      validation: [Validators.min(0)]
    },
    {
      type: 'input',
      inputType: 'number',
      name: 'quota',
      placeholder: 'Quota for this dataset and all children',
      tooltip: 'Define a maximum size for both the dataset and any child\
                datasets. Enter <i>0</i> to remove the quota.',
      class: 'inline',
      width: '70%',
      value: 0,
      min: 0,
      validation: [Validators.min(0)]
    },
    {
      type: 'select',
      name: 'quota_unit',
      options: [
        {
          label: 'Bytes',
          value: 'B',
        },
        {
        label: 'KiB',
        value: 'K',
      }, {
        label: 'MiB',
        value: 'M',
      }, {
        label: 'GiB',
        value: 'G',
      }],
      value: 'M',
      class: 'inline',
      width: '30%',
    },
    {
      type: 'input',
      inputType: 'number',
      name: 'quota_warning',
      placeholder: T('Quota warning alert at, %'),
      tooltip: T('0=Disabled, blank=inherit'),
      class: 'inline',
      width: '70%',
      value: 0,
      min: 0,
      validation: [Validators.min(0)]
    },
    {
      type: 'input',
      inputType: 'number',
      name: 'quota_critical',
      placeholder: T('Quota critical alert at, %'),
      tooltip: T('0=Disabled, blank=inherit'),
      class: 'inline',
      width: '70%',
      value: 0,
      min: 0,
      validation: [Validators.min(0)]
    },
    {
      type: 'input',
      inputType: 'number',
      name: 'refreservation',
      placeholder: T('Reserved space for this dataset'),
      tooltip: T('<i>0</i> is unlimited. Reserve additional space for\
                  datasets containing logs which could take up all\
                  available free space.'),
      class: 'inline',
      width: '70%',
      value: 0,
      min: 0,
      validation: [Validators.min(0)]
    },
    {
      type: 'select',
      name: 'refreservation_unit',
      options: [
        {
          label: 'Bytes',
          value: 'B',
        },
        {
        label: 'KiB',
        value: 'K',
      }, {
        label: 'MiB',
        value: 'M',
      }, {
        label: 'GiB',
        value: 'G',
      }],
      value: 'M',
      class: 'inline',
      width: '30%',
    },
    {
      type: 'input',
      inputType: 'number',
      name: 'reservation',
      placeholder: T('Reserved space for this dataset and all children'),
      tooltip: T('<i>0</i> is unlimited. A specified value applies to\
                  both this dataset and any child datasets.'),
      class: 'inline',
      width: '70%',
      value: 0,
      min: 0,
      validation: [Validators.min(0)]
    },
    {
      type: 'select',
      name: 'reservation_unit',
      options: [
        {
          label: 'Bytes',
          value: 'B',
        },
        {
        label: 'KiB',
        value: 'K',
      }, {
        label: 'MiB',
        value: 'M',
      }, {
        label: 'GiB',
        value: 'G',
      }],
      value: 'M',
      class: 'inline',
      width: '30%',
    },
    {
      type: 'select',
      name: 'deduplication',
      label: T('ZFS deplication'),
      placeholder: T('ZFS Deduplication'),
      tooltip: T('Read about <a href="guide"\
                  target="_blank">Deduplication</a> before making\
                  changes to this setting.'),
      options: [
        { label: 'on', value: 'ON' },
        { label: 'verify', value: 'VERIFY' },
        { label: 'off', value: 'OFF' }
      ],
    },
    {
      type: 'select',
      name: 'readonly',
      placeholder: T('Read-only'),
      tooltip: T('Set to prevent the dataset from being modified.'),
      options: [
        { label: 'On', value: 'ON' },
        { label: 'Off', value: 'OFF' }
      ],
    },
    {
      type: 'select',
      name: 'exec',
      placeholder: T('Exec'),
      tooltip: T('Set whether processes can be executed from within this dataset.'),
      options: [
        { label: 'On', value: 'ON' },
        { label: 'Off', value: 'OFF' }
      ],
    },
    {
      type: 'select',
      name: 'snapdir',
      placeholder: T('Snapshot directory'),
      tooltip: T('Choose if the .zfs snapshot directory is <b>Visible</b>\
                  or <b>Invisible</b> on this dataset.'),
      options: [
        { label: 'Visible', value: 'VISIBLE' },
        { label: 'Invisible', value: 'HIDDEN' },
      ],
    },
    {
      type: 'select',
      name: 'copies',
      placeholder: T('Copies'),
      tooltip: T('Set the number of data copies on this dataset.'),
      options: [
        { label: '1', value: '1' },
        { label: '2', value: '2' },
        { label: '3', value: '3' }
      ],
      value: 1
    },
    {
      type: 'select',
      name: 'recordsize',
      placeholder: T('Record Size'),
      tooltip: T('Matching the fixed size of data, as in a database, may\
                  result in better performance.'),
      options: [
        { label: '512', value: '512', disable:true },
        { label: '1K', value: '1K', disable:true },
        { label: '2K', value: '2K', disable:true },
        { label: '4K', value: '4K' },
        { label: '8K', value: '8K' },
        { label: '16K', value: '16K' },
        { label: '32K', value: '32K' },
        { label: '64K', value: '64K' },
        { label: '128K', value: '128K' },
        { label: '256K', value: '256K' },
        { label: '512K', value: '512K' },
        { label: '1M', value: '1M' }
      ],
    },
    {
      type: 'select',
      name: 'casesensitivity',
      placeholder: T('Case Sensitivity'),
      tooltip: T('<i>Sensitive</i> assumes filenames are case sensitive.\
                  <i>Insensitive</i> assumes filenames are not case\
                  sensitive. <i>Mixed</b> understands both types of\
                  filenames.'),
      options: [
        { label: 'Sensitive', value: 'SENSITIVE' },
        { label: 'Insensitive', value: 'INSENSITIVE' },
        { label: 'Mixed', value: 'MIXED' }
      ],
      value: 'SENSITIVE'
    }

  ];

  public advanced_field: Array<any> = [
    'refquota',
    'refquota_unit',
    'quota',
    'quota_unit',
    'refreservation',
    'refreservation_unit',
    'reservation',
    'reservation_unit',
    'readonly',
    'snapdir',
    'copies',
    'recordsize',
    'exec',
    'quota_warning',
    'quota_critical',
    'refquota_warning',
    'refquota_critical'

  ];

  protected byteMap: Object= {
    'G': 1073741824,
    'M': 1048576,
    'K': 1024,
    'B': 1
  };
  protected recordSizeMap: Object= {
    '512': '512',
    '1024': '1K',
    '2048': '2K',
    '4096': '4K',
    '8192': '8K',
    '16384': '16K',
    '32768':'32K',
    '65536': '64K',
    '131072': '128K',
    '262144': '256K',
    '524288': '512K',
    '1048576': '1024K',
  };
  protected reverseRecordSizeMap: Object= {
    '512': '512',
    '1K' :'1024',
    '2K' : '2048',
    '4K': '4096',
    '8K': '8192',
    '16K':'16384',
    '32K': '32768',
    '64K': '65536',
    '128K': '131072',
    '256K': '262144',
    '512K': '524288',
    '1024K': '1048576',
    '1M':'1048576'
  };

  public sendAsBasicOrAdvanced(data: DatasetFormData): DatasetFormData {

    if( this.isNew === false ) {
        delete data.name;
    } else {
      data.name = this.parent + "/" + data.name;
    }

    if( this.isBasicMode === true ) {
      data.refquota = null;
      data.quota = null;
      data.refreservation = null;
      data.reservation = null;
      data.copies = ( data.copies !== undefined && data.copies !== null && data.name !== undefined) ? "1" : undefined;


    }
    // calculate and delete _unit
    data.refquota = data.refquota * this.byteMap[data.refquota_unit];
    data.quota = data.quota * this.byteMap[data.quota_unit];
    data.refreservation = data.refreservation * this.byteMap[data.refreservation_unit];
    data.reservation = data.reservation * this.byteMap[data.reservation_unit];
    delete data.refquota_unit;
    delete data.quota_unit;
    delete data.refreservation_unit;
    delete data.reservation_unit;

    return data;
  }




  isCustActionVisible(actionId: string) {
    if (actionId === 'advanced_mode' && this.isBasicMode === false) {
      return false;
    } else if (actionId === 'basic_mode' && this.isBasicMode === true) {
      return false;
    }
    return true;
  }

  constructor(protected router: Router, protected aroute: ActivatedRoute,
    protected rest: RestService, protected ws: WebSocketService,
    protected loader: AppLoaderService, protected dialogService: DialogService ) { }



  afterInit(entityForm: EntityFormComponent) {
    this.entityForm = entityForm;
    if(!entityForm.isNew){
      entityForm.setDisabled('casesensitivity',true);
      entityForm.setDisabled('name',true);
      _.find(this.fieldConfig, {name:'name'}).tooltip = "Dataset name (read-only)."
    }
    this.entityForm.formGroup.controls['recordsize'].valueChanges.subscribe((res)=>{
      const res_number = parseInt(this.reverseRecordSizeMap[res],10);
      if(this.recommended_size){
        const recommended_size_number = parseInt(this.reverseRecordSizeMap[this.recommended_size],0);
        if (res_number < recommended_size_number){
          _.find(this.fieldConfig, {name:'recordsize'}).warnings = `
          Recommended record size based on pool topology: ${this.recommended_size}.
          Other sizes could reduce sequential I/O performance and space efficiency.`
        } else {
          _.find(this.fieldConfig, {name:'recordsize'}).warnings = null;
        };
      };
    });
  }

  preInit(entityForm: EntityFormComponent) {

    const paramMap: any = (<any>this.aroute.params).getValue();
    this.volid = paramMap['volid'];

    if (paramMap['pk'] !== undefined) {
      this.pk = paramMap['pk'];

      const pk_parent = paramMap['pk'].split('/');
      this.parent = pk_parent.splice(0, pk_parent.length - 1).join('/');
      this.customFilter = [[['id', '=', this.pk]]];
    }
    // add new dataset
    if (paramMap['parent'] || paramMap['pk'] === undefined) {
      this.parent = paramMap['parent'];
      this.pk = this.parent;
      this.isNew = true;
      this.fieldConfig[0].readonly = false;
    }
    if(this.parent){
      const root = this.parent.match(/^[a-zA-Z]+/)[0];
      this.ws.call('pool.dataset.recommended_zvol_blocksize',[root]).subscribe(res=>{
        this.entityForm.formGroup.controls['recordsize'].setValue(res);
        this.recommended_size = res;
      });
      this.ws.call('pool.dataset.query', [[["id", "=", this.pk]]]).subscribe((pk_dataset)=>{
      if(this.isNew){
        const sync = _.find(this.fieldConfig, {name:'sync'});
        const compression = _.find(this.fieldConfig, {name:'compression'});
        const deduplication = _.find(this.fieldConfig, {name:'deduplication'});
        const exec = _.find(this.fieldConfig, {name:'exec'});
        const readonly = _.find(this.fieldConfig, {name:'readonly'});
        const atime = _.find(this.fieldConfig, {name:'atime'});
        const recordsize = _.find(this.fieldConfig, {name:'recordsize'});
        const sync_inherit = [{label:`Inherit (${pk_dataset[0].sync.rawvalue})`, value: 'INHERIT'}];
        const compression_inherit = [{label:`Inherit (${pk_dataset[0].compression.rawvalue})`, value: 'INHERIT'}];
        const deduplication_inherit = [{label:`Inherit (${pk_dataset[0].deduplication.rawvalue})`, value: 'INHERIT'}];
        const exec_inherit = [{label:`Inherit (${pk_dataset[0].exec.rawvalue})`, value: 'INHERIT'}];
        const readonly_inherit = [{label:`Inherit (${pk_dataset[0].readonly.rawvalue})`, value: 'INHERIT'}];
        const atime_inherit = [{label:`Inherit (${pk_dataset[0].atime.rawvalue})`, value: 'INHERIT'}];
        const recordsize_inherit = [{label:`Inherit (${pk_dataset[0].recordsize.value})`, value: 'INHERIT'}];


        sync.options = sync_inherit.concat(sync.options);
        compression.options = compression_inherit.concat(compression.options);        
        deduplication.options = deduplication_inherit.concat(deduplication.options);
        exec.options = exec_inherit.concat(exec.options);
        readonly.options = readonly_inherit.concat(readonly.options);
        atime.options = atime_inherit.concat(atime.options);
        recordsize.options = recordsize_inherit.concat(recordsize.options);


        entityForm.formGroup.controls['sync'].setValue('INHERIT');
        entityForm.formGroup.controls['compression'].setValue('INHERIT');
        entityForm.formGroup.controls['deduplication'].setValue('INHERIT');
        entityForm.formGroup.controls['exec'].setValue('INHERIT');
        entityForm.formGroup.controls['readonly'].setValue('INHERIT');
        entityForm.formGroup.controls['atime'].setValue('INHERIT');
        entityForm.formGroup.controls['recordsize'].setValue('INHERIT');
        }
        else {
          this.ws.call('pool.dataset.query', [[["id", "=", this.parent]]]).subscribe((parent_dataset)=>{
            this.parent_dataset = parent_dataset[0];
            if (parent_dataset[0].quota.rawvalue === '0') {
              entityForm.formGroup.controls['quota_unit'].setValue('B');
            }
            if (parent_dataset[0].refquota.rawvalue === '0') {
              entityForm.formGroup.controls['refquota_unit'].setValue('B');
            }
            if (parent_dataset[0].reservation.rawvalue === '0') {
              entityForm.formGroup.controls['reservation_unit'].setValue('B');
            }
            if (parent_dataset[0].refreservation.rawvalue === '0') {
              entityForm.formGroup.controls['refreservation_unit'].setValue('B');
            }
            const edit_sync = _.find(this.fieldConfig, {name:'sync'});
            const edit_compression = _.find(this.fieldConfig, {name:'compression'});
            const edit_deduplication = _.find(this.fieldConfig, {name:'deduplication'});
            const edit_exec = _.find(this.fieldConfig, {name:'exec'});
            const edit_readonly = _.find(this.fieldConfig, {name:'readonly'});
            const edit_atime = _.find(this.fieldConfig, {name:'atime'});
            const edit_recordsize = _.find(this.fieldConfig, {name:'recordsize'});
            let edit_sync_collection = [{label: pk_dataset[0].sync.value, value: pk_dataset[0].sync.value}];
            let edit_compression_collection = [{label:pk_dataset[0].compression.value, value: pk_dataset[0].compression.value}];
            let edit_deduplication_collection = [{label:pk_dataset[0].deduplication.value, value: pk_dataset[0].deduplication.value}];
            let edit_exec_collection = [{label:pk_dataset[0].exec.value, value: pk_dataset[0].exec.value}];
            let edit_readonly_collection = [{label:pk_dataset[0].readonly.value, value: pk_dataset[0].readonly.value}];
            let edit_atime_collection = [{label:pk_dataset[0].readonly.value, value: pk_dataset[0].readonly.value}];
            let edit_recordsize_collection = [{label: this.parent_dataset.recordsize.value, value:  this.parent_dataset.recordsize.value}];

            edit_sync_collection = [{label:`Inherit (${this.parent_dataset.sync.rawvalue})`, value: this.parent_dataset.sync.value}];
            edit_sync.options = edit_sync_collection.concat(edit_sync.options);

            edit_compression_collection = [{label:`Inherit (${this.parent_dataset.compression.rawvalue})`, value: this.parent_dataset.compression.value}];
            edit_compression.options = edit_compression_collection.concat(edit_compression.options);

            edit_deduplication_collection = [{label:`Inherit (${this.parent_dataset.deduplication.rawvalue})`, value: this.parent_dataset.deduplication.value}];
            edit_deduplication.options = edit_deduplication_collection.concat(edit_deduplication.options);

            edit_exec_collection = [{label:`Inherit (${this.parent_dataset.exec.rawvalue})`, value: this.parent_dataset.exec.value}];
            edit_exec.options = edit_exec_collection.concat(edit_exec.options);


            edit_readonly_collection = [{label:`Inherit (${this.parent_dataset.readonly.rawvalue})`, value: this.parent_dataset.readonly.value}];
            edit_readonly.options = edit_readonly_collection.concat(edit_readonly.options);

            edit_atime_collection = [{label:`Inherit (${this.parent_dataset.atime.rawvalue})`, value: this.parent_dataset.atime.value}];
            edit_atime.options = edit_atime_collection.concat(edit_atime.options);

            edit_recordsize_collection = [{label:`Inherit`, value: this.parent_dataset.recordsize.value}];
            edit_recordsize.options = edit_recordsize_collection.concat(edit_recordsize.options);
            entityForm.formGroup.controls['sync'].setValue(pk_dataset[0].sync.value);
            if (pk_dataset[0].compression.value === 'GZIP') {
              entityForm.formGroup.controls['compression'].setValue(pk_dataset[0].compression.value+'-6');
            }
            else{
              entityForm.formGroup.controls['compression'].setValue(pk_dataset[0].compression.value);

            }

            entityForm.formGroup.controls['deduplication'].setValue(pk_dataset[0].deduplication.value);
            entityForm.formGroup.controls['exec'].setValue(pk_dataset[0].exec.  value);
            entityForm.formGroup.controls['readonly'].setValue(pk_dataset[0].readonly.value);
            entityForm.formGroup.controls['atime'].setValue(pk_dataset[0].atime.value);
            entityForm.formGroup.controls['recordsize'].setValue(pk_dataset[0].recordsize.value);
            this.parent_dataset = parent_dataset[0];
          })

        }
      });

    }

  }

  getFieldValueOrRaw(field): any {
    if( field === undefined || field.value === undefined) {
      return field;
    }
    return field.value;
  }

  resourceTransformIncomingRestData(wsResponse): any {
     const refquota = this.getFieldValueOrRaw(wsResponse.refquota);
     const quota = this.getFieldValueOrRaw(wsResponse.quota);
     const refreservation = this.getFieldValueOrRaw(wsResponse.refreservation);
     const reservation = this.getFieldValueOrRaw(wsResponse.reservation);
     const quota_warning = this.getFieldValueOrRaw(wsResponse.quota_warning);
     const quota_critical = this.getFieldValueOrRaw(wsResponse.quota_critical);
     const refquota_warning = this.getFieldValueOrRaw(wsResponse.refquota_warning);
     const refquota_critical = this.getFieldValueOrRaw(wsResponse.refquota_critical);

     const returnValue: DatasetFormData = {
        name: this.getFieldValueOrRaw(wsResponse.name),
        atime: this.getFieldValueOrRaw(wsResponse.atime),
        share_type: this.getFieldValueOrRaw(wsResponse.share_type),
        casesensitivity: this.getFieldValueOrRaw(wsResponse.casesensitivity),
        comments: this.getFieldValueOrRaw(wsResponse.comments),
        compression: this.getFieldValueOrRaw(wsResponse.compression),
        copies: this.getFieldValueOrRaw(wsResponse.copies),
        deduplication: this.getFieldValueOrRaw(wsResponse.deduplication),
        quota: quota ? quota.substring(0, quota.length - 1) : 0,
        quota_warning: quota_warning,
        quota_critical: quota_critical,
        refquota_warning: refquota_warning,
        refquota_critical: refquota_critical,
        quota_unit: quota ? quota.substr(-1, 1) : quota,
        readonly: this.getFieldValueOrRaw(wsResponse.readonly),
        exec: this.getFieldValueOrRaw(wsResponse.exec),
        recordsize: this.getFieldValueOrRaw(wsResponse.recordsize),
        refquota: refquota ? refquota.substring(0, refquota.length - 1) : 0,
        refquota_unit: refquota ? refquota.substr(-1, 1) : refquota,
        refreservation: refreservation ? refreservation.substring(0, refreservation.length - 1) : 0,
        refreservation_unit: refreservation ? refreservation.substr(-1, 1) : refreservation,
        reservation: reservation ? reservation.substring(0, reservation.length - 1) : 0,
        reservation_unit: reservation ? reservation.substr(-1, 1) : reservation,
        snapdir: this.getFieldValueOrRaw(wsResponse.snapdir),
        sync: this.getFieldValueOrRaw(wsResponse.sync)
     };

     // If combacks as Megabytes... Re-convert it to K.  Oddly enough.. It only takes K as an input.
    //  if( returnValue.recordsize !== undefined && returnValue.recordsize.indexOf("M") !== -1) {
    //    const value = Number.parseInt(returnValue.recordsize.replace("M", ""));
    //    returnValue.recordsize = "" + ( 1024 * value ) + "K";
    //  }

     if (quota || refquota || refreservation || reservation || quota_warning ||quota_critical ||refquota_warning||refquota_critical) {
       this.isBasicMode = false;
     }

     return returnValue;
  }

  editSubmit(body: any) {
    const data: any = this.sendAsBasicOrAdvanced(body);
    if (data.quota === 0) {
      data.quota = null;
    }
    if (data.refquota === 0) {
      data.refquota = null;
    }
    // if (data.refreservation === 0) {
    //   data.refreservation = null;
    // }
    // if (data.reservation === 0) {
    //   data.reservation = null;
    // }
    if (data.recordsize === "1M") {
      data.recordsize = "1024K";
    }
    return this.ws.call('pool.dataset.update', [this.pk, data]);
  }

  addSubmit(body: any) {
    const data: any = this.sendAsBasicOrAdvanced(body);
    if (data.quota === 0) {
      delete data.quota;
    }
    if (data.refquota === 0) {
      delete data.refquota;
    }
    if (data.refreservation === 0) {
      delete data.refreservation;
    }
    if (data.reservation === 0) {
      delete data.reservation;
    }
    if (data.recordsize === 'INHERIT') {
      delete(data.recordsize);
    }
    if (data.sync === 'INHERIT') {
      delete(data.sync);
    }
    if (data.compression === 'INHERIT') {
      delete(data.compression);
    }
    if (data.atime === 'INHERIT') {
      delete(data.atime);
    }
    if (data.exec === 'INHERIT') {
      delete(data.exec);
    }
    if (data.readonly === 'INHERIT') {
      delete(data.readonly);
    }
    if (data.deduplication === 'INHERIT') {
      delete(data.deduplication);
    }
    return this.ws.call('pool.dataset.create', [ data ]);
  }

  customSubmit(body) {
    this.loader.open();

    return ((this.isNew === true ) ? this.addSubmit(body) : this.editSubmit(body)).subscribe((restPostResp) => {
      this.loader.close();

      this.router.navigate(new Array('/').concat(
        this.route_success));
    }, (res) => {
      this.loader.close();
      new EntityUtils().handleWSError(this.entityForm, res);
    });
  }

}<|MERGE_RESOLUTION|>--- conflicted
+++ resolved
@@ -1,12 +1,7 @@
 import { Component} from '@angular/core';
 import { ActivatedRoute, Router } from '@angular/router';
-<<<<<<< HEAD
 import { FormArray, FormGroup, Validators } from '@angular/forms';
 import { Subscription } from 'rxjs';
-=======
-import { Validators } from '@angular/forms';
-import { Subscription } from 'rxjs/Subscription';
->>>>>>> b161d40a
 
 import * as _ from 'lodash';
 import { RestService, WebSocketService } from '../../../../../services/';
