// @import "../../../../../assets/styles/themes/ix-blue.scss";

.padding_all {
    padding: 20px;
}

.padding_top {
    padding-top: 30px;
}

.custom_cell_styling {
    overflow: hidden; 
    height: 20px; 
    width: 100%; 
    padding-left: 5px;
}

.IconCell {
	margin-top: -8px;
}

.multiActionsButton {
	height: 40px;
}

<<<<<<< HEAD
#spinner {
    position: relative;
    margin: 300px auto;
=======
#footer {
    padding: 15px;
}

#footer-text {
    margin-left: 10px;
>>>>>>> 960e8333
}<|MERGE_RESOLUTION|>--- conflicted
+++ resolved
@@ -23,16 +23,13 @@
 	height: 40px;
 }
 
-<<<<<<< HEAD
 #spinner {
     position: relative;
     margin: 300px auto;
-=======
 #footer {
     padding: 15px;
 }
 
 #footer-text {
     margin-left: 10px;
->>>>>>> 960e8333
 }