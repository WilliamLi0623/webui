import {
  ApplicationRef,
  Component,
  Injector,
} from '@angular/core';

import { ActivatedRoute, Router } from '@angular/router';
import { EntityFormComponent } from 'app/pages/common/entity/entity-form';
import * as _ from 'lodash';

import { WebSocketService, StorageService } from '../../../../services';
import { EncryptionService } from '../../../../services/encryption.service';
import {
  FieldConfig,
} from '../../../common/entity/entity-form/models/field-config.interface';
import { DialogService } from 'app/services/dialog.service';
import { MatDialog } from '@angular/material/dialog';
import { FormConfiguration } from 'app/interfaces/entity-form.interface';
import { AppLoaderService } from '../../../../services/app-loader/app-loader.service';
import { T } from '../../../../translate-marker';
import helptext from '../../../../helptext/storage/volumes/volume-key';
import { UntilDestroy, untilDestroyed } from '@ngneat/until-destroy';

@UntilDestroy()
@Component({
  selector: 'app-addkey-form',
  template: '<entity-form [conf]="this"></entity-form>',
})
export class VolumeAddkeyFormComponent implements FormConfiguration {
  saveSubmitText = T('Add Recovery Key');

  queryCall: 'pool.query' = 'pool.query';
  queryKey = 'id';
  route_return: string[] = ['storage', 'pools'];
  isNew = false;
  isEntity = true;
  poolName: string;
  admin_pw = '';
  button_disabled = true;
  entityData = {
    name: '',
    passphrase: '',
  };

  fieldConfig: FieldConfig[] = [
    {
      type: 'paragraph',
      name: 'encrypt-headline',
      paraText: '<i class="material-icons">lock</i>' + helptext.add_key_headline,
    }, {
      type: 'paragraph',
      name: 'addkey-instructions',
      paraText: helptext.add_key_instructions,
    },
    {
      type: 'input',
      name: 'name',
      isHidden: true,
      validation: helptext.add_key_name_validation,
      required: true,
    }, {
      type: 'input',
      inputType: 'password',
      name: 'password',
      placeholder: helptext.add_key_password_placeholder,
      tooltip: helptext.add_key_password_tooltip,
      validation: helptext.add_key_password_validation,
      required: true,
    },
  ];

  custActions: any[] = [
    {
      id: 'delete_recovery_key',
      name: helptext.add_key_invalid_button,
      disabled: this.button_disabled,
      function: () => {
        this.ws.call('auth.check_user', ['root', this.admin_pw]).pipe(untilDestroyed(this)).subscribe((res) => {
          if (res) {
            this.encryptionService.deleteRecoveryKey(this.pk, this.admin_pw, this.poolName, this.route_return);
          } else {
            this.dialogService.Info('Error', 'The administrator password is incorrect.', '340px');
          }
        });
      },
    },
    {
      id: 'custom_cancel',
      name: helptext.add_key_custom_cancel,
      function: () => {
        this.router.navigate(new Array('/').concat(
          this.route_return,
        ));
      },
    }];

  resourceTransformIncomingRestData(data: any): any {
    this.poolName = data.name;
    _.find(this.fieldConfig, { name: 'encrypt-headline' }).paraText += ` <em>${this.poolName}</em>`;
    return data;
  }

  pk: any;
  constructor(
    protected router: Router,
    protected route: ActivatedRoute,
    protected ws: WebSocketService,
    protected _injector: Injector,
    protected _appRef: ApplicationRef,
    protected dialogService: DialogService,
    protected loader: AppLoaderService,
    protected storage: StorageService,
    protected mdDialog: MatDialog,
    protected encryptionService: EncryptionService,
  ) {}

  preInit(): void {
    this.route.params.pipe(untilDestroyed(this)).subscribe((params) => {
      this.pk = params['pk'];
    });
  }

<<<<<<< HEAD
  afterInit(entityForm: any): void {
    entityForm.formGroup.controls['password'].valueChanges.pipe(untilDestroyed(this)).subscribe((res: string) => {
=======
  afterInit(entityForm: EntityFormComponent): void {
    entityForm.formGroup.controls['password'].valueChanges.subscribe((res: string) => {
>>>>>>> ed7ade87
      this.admin_pw = res;
      const btn = <HTMLInputElement> document.getElementById('cust_button_Invalidate Existing Key');
      this.admin_pw !== '' ? btn.disabled = false : btn.disabled = true;
    });
  }

  customSubmit(value: any): void {
    this.ws.call('auth.check_user', ['root', value.password]).pipe(untilDestroyed(this)).subscribe((res) => {
      if (res) {
        this.encryptionService.makeRecoveryKey(this.pk, value.name, this.route_return);
      } else {
        this.dialogService.Info('Error', 'The administrator password is incorrect.', '340px');
      }
    });
  }
}<|MERGE_RESOLUTION|>--- conflicted
+++ resolved
@@ -120,13 +120,8 @@
     });
   }
 
-<<<<<<< HEAD
-  afterInit(entityForm: any): void {
+  afterInit(entityForm: EntityFormComponent): void {
     entityForm.formGroup.controls['password'].valueChanges.pipe(untilDestroyed(this)).subscribe((res: string) => {
-=======
-  afterInit(entityForm: EntityFormComponent): void {
-    entityForm.formGroup.controls['password'].valueChanges.subscribe((res: string) => {
->>>>>>> ed7ade87
       this.admin_pw = res;
       const btn = <HTMLInputElement> document.getElementById('cust_button_Invalidate Existing Key');
       this.admin_pw !== '' ? btn.disabled = false : btn.disabled = true;
