--- conflicted
+++ resolved
@@ -73,13 +73,8 @@
     this.stateButton(row);
   }
 
-<<<<<<< HEAD
   stateButton(row: any) {
-    if (row.state.state === 'ERROR') {
-=======
-  stateButton(row) {
     if (row.state.state === EntityJobState.Error) {
->>>>>>> c7c7702a
       this.dialogService.errorReport(row.state.state, row.state.error);
     }
   }
