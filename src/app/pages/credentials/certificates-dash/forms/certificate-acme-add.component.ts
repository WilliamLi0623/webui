import { Component } from '@angular/core';
import * as _ from 'lodash';
import { AppLoaderService } from '../../../../services/app-loader/app-loader.service';
import { MatDialog } from '@angular/material/dialog';
import { FormArray } from '@angular/forms';
import { Subscription } from 'rxjs';
import { WebSocketService, DialogService } from '../../../../services';
import { ModalService } from 'app/services/modal.service';
import { EntityFormService } from '../../../common/entity/entity-form/services/entity-form.service';
import { EntityUtils } from '../../../common/entity/utils';
import { FieldConfig } from '../../../common/entity/entity-form/models/field-config.interface';
import { FieldSet } from '../../../common/entity/entity-form/models/fieldset.interface';
import { helptext_system_certificates } from 'app/helptext/system/certificates';
import { EntityJobComponent } from '../../../common/entity/entity-job/entity-job.component';
import { EntityFormComponent } from 'app/pages/common/entity/entity-form';
import { FormConfiguration } from 'app/interfaces/entity-form.interface';

@Component({
  selector: 'app-certificate-acme-add',
  template: '<entity-form [conf]="this"></entity-form>',
  providers: [EntityFormService],
})
<<<<<<< HEAD
export class CertificateAcmeAddComponent implements FormConfiguration {
  addCall = 'certificate.create';
  queryCall = 'certificate.query';
  isEntity = true;
  isNew = true;
=======
export class CertificateAcmeAddComponent {
  protected addCall: 'certificate.create' = 'certificate.create';
  protected queryCall: 'certificate.query' = 'certificate.query';
  protected isEntity = true;
  protected isNew = true;
>>>>>>> 815f45ca
  private csrOrg: any;
  formArray: FormArray;
  commonName: string;
  protected arrayControl: any;
  private getRow = new Subscription();
  private rowNum: any;
  private dns_map: any;
  title = helptext_system_certificates.list.action_create_acme_certificate;
  protected isOneColumnForm = true;
  fieldConfig: FieldConfig[];
  fieldSets: FieldSet[] = [
    {
      name: helptext_system_certificates.acme.fieldset_acme,
      label: false,
      class: 'acme',
      width: '100%',
      config: [
        {
          type: 'input',
          name: 'identifier',
          placeholder: helptext_system_certificates.acme.identifier.placeholder,
          tooltip: helptext_system_certificates.acme.identifier.tooltip,
          required: true,
          validation: helptext_system_certificates.add.name.validation,
          hasErrors: false,
          errors: 'Allowed characters: letters, numbers, underscore (_), and dash (-).',
        },
        {
          type: 'checkbox',
          name: 'tos',
          placeholder: helptext_system_certificates.acme.tos.placeholder,
          tooltip: helptext_system_certificates.acme.tos.tooltip,
          required: true,
        },
        {
          type: 'input',
          name: 'renew_days',
          placeholder: helptext_system_certificates.acme.renew_day.placeholder,
          tooltip: helptext_system_certificates.acme.renew_day.tooltip,
          inputType: 'number',
          required: true,
          value: 10,
          validation: helptext_system_certificates.acme.renew_day.validation,
        },
        {
          type: 'select',
          name: 'acme_directory_uri',
          placeholder: helptext_system_certificates.acme.dir_uri.placeholder,
          tooltip: helptext_system_certificates.acme.dir_uri.tooltip,
          required: true,
          options: [
          ],
        },
      ],
    },
    {
      name: 'mid_divider',
      divider: true,
    },
    {
      name: 'Domains',
      width: '100%',
      label: true,
      class: 'domain_list',
      config: [
        {
          type: 'list',
          name: 'domains',
          placeholder: '',
          hideButton: true,
          width: '100%',
          templateListField: [
            {
              type: 'paragraph',
              name: 'name_text',
              paraText: '',
              width: '100%',
            },
            {
              type: 'select',
              name: 'authenticators',
              placeholder: helptext_system_certificates.acme.authenticator.placeholder,
              tooltip: helptext_system_certificates.acme.authenticator.tooltip,
              required: true,
              options: [],
            },
          ],
          listFields: [],
        },
      ],
    },
  ];

  protected entityForm: any;
  protected dialogRef: any;
  queryCallOption: any[];
  initialCount = 1;
  private domainList: any;
  private domainList_fc: any;

  constructor(
    protected ws: WebSocketService,
    protected loader: AppLoaderService, private dialog: MatDialog,
    protected entityFormService: EntityFormService, protected dialogService: DialogService,
    private modalService: ModalService,
  ) {
    this.getRow = this.modalService.getRow$.subscribe((rowId) => {
      this.rowNum = rowId;
      this.queryCallOption = [['id', '=', rowId]];
      this.getRow.unsubscribe();
    });
  }

  preInit(entityForm: EntityFormComponent) {
    this.ws.call('acme.dns.authenticator.query').subscribe((authenticators: any[]) => {
      this.dns_map = _.find(this.fieldSets[2].config[0].templateListField, { name: 'authenticators' });
      authenticators.forEach((item) => {
        this.dns_map.options.push({ label: item.name, value: item.id });
      });
    });

    this.ws.call('certificate.acme_server_choices').subscribe((choices) => {
      const acme_directory_uri = _.find(this.fieldSets[0].config, { name: 'acme_directory_uri' });
      for (const key in choices) {
        acme_directory_uri.options.push({ label: choices[key], value: key });
      }
      entityForm.formGroup.controls['acme_directory_uri'].setValue(Object.keys(choices)[0]);
    });
  }

  afterInit(entityEdit: any) {
    this.entityForm = entityEdit;
    this.fieldConfig = entityEdit.fieldConfig;

    this.domainList = entityEdit.formGroup.controls['domains'];
    this.domainList_fc = _.find(this.fieldConfig, { name: 'domains' });
    const listFields = this.domainList_fc.listFields;

    this.ws.call(this.queryCall, [this.queryCallOption]).subscribe((res) => {
      this.commonName = res[0].common;
      this.csrOrg = res[0];

      this.ws.call('certificate.get_domain_names', [this.rowNum]).subscribe((domains) => {
        if (domains && domains.length > 0) {
          for (let i = 0; i < domains.length; i++) {
            if (this.domainList.controls[i] === undefined) {
              const templateListField = _.cloneDeep(this.domainList_fc.templateListField);
              const newfg = entityEdit.entityFormService.createFormGroup(templateListField);
              newfg.setParent(this.domainList);
              this.domainList.controls.push(newfg);
              this.domainList_fc.listFields.push(templateListField);
            }

            const controls = listFields[i];
            const name_text_fc = _.find(controls, { name: 'name_text' });
            const auth_fc = _.find(controls, { name: 'authenticators' });
            this.domainList.controls[i].controls['name_text'].setValue(domains[i]);
            name_text_fc.paraText = '<b>' + domains[i] + '</b>';
            auth_fc.options = this.dns_map.options;
          }
        }
      });
    });
  }

  customSubmit(value: any) {
    const dns_mapping: any = { };
    value.domains.forEach((domain: any) => {
      dns_mapping[domain.name_text] = domain.authenticators;
    });

    const payload = value;
    payload['name'] = value.identifier;
    delete payload['identifier'];
    payload['csr_id'] = this.csrOrg.id;
    payload['create_type'] = 'CERTIFICATE_CREATE_ACME';
    payload['dns_mapping'] = dns_mapping;
    delete payload['domains'];
    this.dialogRef = this.dialog.open(EntityJobComponent, {
      data: {
        title: (
          helptext_system_certificates.acme.job_dialog_title),
      },
      disableClose: true,
    });
    this.dialogRef.componentInstance.setCall(this.addCall, [payload]);
    this.dialogRef.componentInstance.submit();
    this.dialogRef.componentInstance.success.subscribe(() => {
      this.dialog.closeAll();
      this.modalService.close('slide-in-form');
      this.modalService.refreshTable();
    });
    this.dialogRef.componentInstance.failure.subscribe((err: any) => {
      this.dialog.closeAll();
      // Dialog needed b/c handleWSError doesn't open a dialog when rejection comes back from provider
      if (err.error.includes('[EFAULT')) {
        new EntityUtils().handleWSError(this.entityForm, err);
      } else {
        this.dialogService.errorReport(helptext_system_certificates.acme.error_dialog.title,
          err.exc_info.type, err.exception);
      }
    });
  }
}<|MERGE_RESOLUTION|>--- conflicted
+++ resolved
@@ -20,19 +20,11 @@
   template: '<entity-form [conf]="this"></entity-form>',
   providers: [EntityFormService],
 })
-<<<<<<< HEAD
 export class CertificateAcmeAddComponent implements FormConfiguration {
-  addCall = 'certificate.create';
-  queryCall = 'certificate.query';
+  addCall: 'certificate.create' = 'certificate.create';
+  queryCall: 'certificate.query' = 'certificate.query';
   isEntity = true;
   isNew = true;
-=======
-export class CertificateAcmeAddComponent {
-  protected addCall: 'certificate.create' = 'certificate.create';
-  protected queryCall: 'certificate.query' = 'certificate.query';
-  protected isEntity = true;
-  protected isNew = true;
->>>>>>> 815f45ca
   private csrOrg: any;
   formArray: FormArray;
   commonName: string;
