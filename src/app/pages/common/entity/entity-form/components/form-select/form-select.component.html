<div
  id="{{ config.name }}"
  class="form-element dynamic-field form-select {{ config.inlineLabel ? 'inline-label' : 'not' }}"
  [formGroup]="group"
  [ngClass]="fieldShow"
  [class.has-tooltip]="config.tooltip"
  [hidden]="config.isHidden"
>
  <div class="label-container" *ngIf="config.placeholder || config.tooltip">
    <ng-container *ngIf="config.inlineLabel">
      <div class="label half-width"></div>
    </ng-container>
    <label class="label input-select">
      {{ config.placeholder | translate }}
      <span *ngIf="config.required">*</span>
    </label>
<<<<<<< HEAD
    <tooltip *ngIf="config.tooltip" [header]="config.placeholder" [message]="config.tooltip"></tooltip>
=======
    <tooltip
      *ngIf="config.tooltip"
      [header]="config.placeholder"
      [message]="config.tooltip"
      [position]="config.tooltipPosition ? config.tooltipPosition : null"
    ></tooltip>
>>>>>>> df4e5e16
  </div>

  <ng-container *ngIf="config.inlineLabel">
    <div class="label half-width">{{ config.inlineLabel }}</div>
  </ng-container>
  <mat-form-field
    [ngClass]="{ 'full-width': !config.inlineLabel, 'half-width': config.inlineLabel }"
    value="fromFormField"
    #field
  >
    <mat-spinner
      diameter="40"
      class="form-select-spinner"
      id="{{ config.name }}_form-select-spinner"
      *ngIf="config.isLoading"
    >
    </mat-spinner>
    <mat-select
      #selectTrigger
      [value]="formValue"
      [formControlName]="config.name"
      [multiple]="config.multiple"
      [required]="config.required"
      (selectionChange)="onChangeOption($event)"
      ix-auto
      ix-auto-type="select"
      ix-auto-identifier="{{ config.placeholder }}"
    >
      <mat-select-trigger *ngIf="config.multiple">
        <span *ngFor="let value of customTriggerValue; last as isLast"> {{ value }}{{ isLast ? '' : ', ' }} </span>
      </mat-select-trigger>

      <div *ngIf="formReady">
        <mat-selection-list>
          <ng-container *ngFor="let option of config.options; let i = index">
            <!-- if disabled -->
            <mat-option
              *ngIf="option.disable && !option.hiddenFromDisplay"
              [value]="option.value"
              disabled
              style="opacity: 0.5"
              ix-auto
              ix-auto-type="option"
              ix-auto-identifier="{{ config.placeholder }}_{{ option.label }}"
            >
              <span *ngIf="config.multiple">
                <mat-icon *ngIf="selectStates[i]" class="fn-checked">check_circle</mat-icon>
                <mat-icon *ngIf="!selectStates[i]" class="fn-unchecked">remove</mat-icon>
              </span>
              {{ option.label | translate }}
              <span *ngIf="shouldAlertOnOption(option)" class="alert-icon">
                <mat-icon role="img" fontSet="mdi-set" fontIcon="mdi-alert"></mat-icon>
              </span>
            </mat-option>

            <!-- else -->
            <mat-option
              *ngIf="!option?.disable"
              [value]="option.value"
              (click)="onToggleSelect(option)"
              ix-auto
              ix-auto-type="option"
              ix-auto-identifier="{{ config.placeholder }}_{{ option.label }}"
              [class.text-wrap]="config.enableTextWrapForOptions"
            >
              <span *ngIf="config.multiple">
                <mat-icon *ngIf="selectStates[i]" class="fn-checked">check_circle</mat-icon>
                <mat-icon *ngIf="!selectStates[i]" class="fn-unchecked">remove</mat-icon>
              </span>
              {{ option.label | translate }}
              <span *ngIf="shouldAlertOnOption(option)" class="alert-icon">
                <mat-icon role="img" fontSet="mdi-set" fontIcon="mdi-alert"></mat-icon>
              </span>
            </mat-option>
          </ng-container>
        </mat-selection-list>
      </div>

      <div *ngIf="!formReady || config.options.length == 0">
        <ng-container>
          <mat-option
            disabled
            style="opacity: 0.5"
            ix-auto
            ix-auto-type="option"
            ix-auto-identifier="{{ config.placeholder }}_zeroState"
            [class.text-wrap]="config.enableTextWrapForOptions"
          >
            {{ config.zeroStateMessage ? config.zeroStateMessage : '--' }}
          </mat-option>
        </ng-container>
      </div>
    </mat-select>
  </mat-form-field>
  <div class="margin-for-error">
    <form-errors [control]="group.controls[config.name]" [config]="config"></form-errors>
    <mat-error *ngIf="config['hasErrors']"><div [innerHTML]="config['errors']"></div></mat-error>
    <mat-error *ngIf="config.warnings"><div [innerHTML]="config.warnings | translate"></div></mat-error>
  </div>
</div><|MERGE_RESOLUTION|>--- conflicted
+++ resolved
@@ -14,16 +14,11 @@
       {{ config.placeholder | translate }}
       <span *ngIf="config.required">*</span>
     </label>
-<<<<<<< HEAD
-    <tooltip *ngIf="config.tooltip" [header]="config.placeholder" [message]="config.tooltip"></tooltip>
-=======
     <tooltip
       *ngIf="config.tooltip"
       [header]="config.placeholder"
       [message]="config.tooltip"
-      [position]="config.tooltipPosition ? config.tooltipPosition : null"
     ></tooltip>
->>>>>>> df4e5e16
   </div>
 
   <ng-container *ngIf="config.inlineLabel">
