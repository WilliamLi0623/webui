import { ApplicationRef, Component, OnInit, ViewContainerRef } from '@angular/core';
import { FormGroup, Validators } from '@angular/forms';
import {ActivatedRoute, Router} from '@angular/router';
import { Subscription } from 'rxjs/Subscription';
import * as _ from 'lodash';

import { RestService, WebSocketService } from '../../../../../services/';
import { AppLoaderService } from '../../../../../services/app-loader/app-loader.service';
import { DialogService } from 'app/services/dialog.service';
import { T } from '../../../../../translate-marker';

import { FieldConfig } from '../../../../common/entity/entity-form/models/field-config.interface';
import { EntityFormComponent } from '../../../../common/entity/entity-form';
import { EntityUtils } from '../../../../common/entity/utils';



interface ZvolFormData {
  name: string;
  comments: string;
  volsize: number;
  volsize_unit: string;
  force_size: boolean;
  sync: string;
  compression: string;
  deduplication: string;
  sparse: boolean;
  volblocksize: string;
  type: string;
};


@Component({
  selector : 'app-zvol-add',
  template : `<entity-form [conf]="this"></entity-form>`
})
export class ZvolFormComponent {

  protected pk: any;
  protected path: string;
  public sub: Subscription;
  protected route_success: string[] = [ 'storage', 'pools' ];
  public queryCall = "pool.dataset.query";
  protected compression: any;
  protected advanced_field: Array<any> = [ 'volblocksize' ];
  protected isBasicMode = true;
  protected isNew = true;
  protected isEntity = true;
  public parent: string;
  public data: any;
  public parent_data: any;
  public volid: string;
  public customFilter: any[] = [];
  public pk_dataset: any[] = [];
  public edit_data: any;
  protected entityForm: any;

  public custActions: Array<any> = [
    {
      id: 'basic_mode',
      name: T('Basic Mode'),
      function: () => { this.isBasicMode = !this.isBasicMode; }
    },
    {
      id: 'advanced_mode',
      name: T('Advanced Mode'),
      function: () => { this.isBasicMode = !this.isBasicMode; }
    }
  ];


  protected byteMap: Object= {
    'G': 1073741824,
    'M': 1048576,
    'K': 1024,
  };

  public fieldConfig: FieldConfig[] = [
    {
      type: 'input',
      name: 'name',
      placeholder: T('zvol name:'),
      tooltip: T('Keep the zvol name short. Using a zvol name longer \
                  than 63 characters can prevent accessing the zvol as \
                  a device.'),
      validation: [Validators.required],
      required: true,
      isHidden: false
    },
    {
      type: 'input',
      name: 'comments',
      placeholder: T('Comments'),
      tooltip: T('Add any notes about this zvol.'),
    },
    {
      type: 'input',
      name: 'volsize',
      inputType: 'number',
      placeholder: T('Size for this zvol'),
      tooltip : T('Specify a size and value such as <i>10 GiB</i>.'),
      validation: [Validators.required, Validators.min(0)],
      required: true,
      class: 'inline',
      width: '70%',
      value: 0,
      min: 0,
    },
    {
      type: 'select',
      name: 'volsize_unit',
      options: [ {
        label: 'KiB',
        value: 'K',
      }, {
        label: 'MiB',
        value: 'M',
      }, {
        label: 'GiB',
        value: 'G',
      }],
      value: 'G',
      class: 'inline',
      width: '30%',
    },
    {
      type: 'checkbox',
      name : 'force_size',
      placeholder: T('Force size'),
      tooltip : T('The system restricts creating a zvol that brings the\
                   pool to over 80% capacity. Set to force creation of\
                   the zvol (<b>NOT Recommended</b>).'),
    },
    {
      type: 'select',
      name: 'sync',
      placeholder: T('Sync'),
      tooltip: T('Sets the data write synchronization. <i>Inherit</i>\
                  takes the sync settings from the parent dataset,\
                  <i>Standard</i> uses the settings that have been\
                  requested by the client software, <i>Always</i> waits\
                  for data writes to complete, and <i>Disabled</i> never\
                  waits for writes to complete.'),
      options: [
        { label: 'Standard', value: 'STANDARD' },
        { label: 'Always', value: 'ALWAYS' },
        { label: 'Disabled', value: 'DISABLED' }
      ],
    },
    {
      type: 'select',
      name: 'compression',
      placeholder: T('Compression level'),
      tooltip: T('Automatically compress data written to the zvol.\
                  Choose a <a href="..//docs/storage.html#compression"\
                  target="_blank">compression algorithm</a>.'),
      options: [
        {label : 'Off', value : "OFF"},
        {label : 'lz4 (recommended)', value : "LZ4"},
        {label : 'gzip (default level, 6)', value : "GZIP-6"},
        {label : 'gzip (fastest)', value : "GZIP-1"},
        {label : 'gzip (maximum, slow)', value : "GZIP-9"},
        {label : 'zle (runs of zeros)', value : "ZLE"},
        {label : 'lzjb (legacy, not recommended)', value : "LZJB"},
      ],
      validation: [Validators.required],
      required: true,
    },
    {
      type: 'select',
      name: 'deduplication',
      placeholder: T('ZFS Deduplication'),
      tooltip : T('Activates the process for ZFS to transparently reuse\
                   a single copy of duplicated data to save space. The\
                   <a href="..//docs/storage.html#deduplication"\
                   target="_blank">Deduplication section</a> of the Guide\
                   describes each option.'),
      options: [
        {label : 'On', value : "ON"},
        {label : 'Verify', value : "VERIFY"},
        {label : 'Off', value : "OFF"},
      ],
      validation: [Validators.required],
      required: true,
    },
    {
      type: 'checkbox',
      name : 'sparse',
      placeholder: T('Sparse'),
      tooltip : T('Set to provide <a\
                   href="https://searchstorage.techtarget.com/definition/thin-provisioning"\
                   target="_blank">thin provisioning</a>.\
                   <b>Caution:</b> writes can fail when the pool is low\
                   on space.'),
      isHidden: false
    },
    {
      type: 'select',
      name: 'volblocksize',
      placeholder: T('Block size'),
      tooltip: T('The zvol default block size is automatically chosen\
                  based on the number of the disks in the pool for a\
                  general use case.'),
      options: [
        { label: '512', value: '512' },
        { label: '1K', value: '1K' },
        { label: '2K', value: '2K' },
        { label: '4K', value: '4K' },
        { label: '8K', value: '8K' },
        { label: '16K', value: '16K' },
        { label: '32K', value: '32K' },
        { label: '64K', value: '64K' },
        { label: '128K', value: '128K' },
        // { label: '256K', value: '256K' },
        // { label: '512K', value: '512K' },
        // { label: '1024K', value: '1024K' }
      ],
      isHidden: false
    },
  ];

  isCustActionVisible(actionId: string) {
    if (actionId === 'advanced_mode' && this.isBasicMode === false) {
      return false;
    } else if (actionId === 'basic_mode' && this.isBasicMode === true) {
      return false;
    }
    return true;
  }



  public sendAsBasicOrAdvanced(data: ZvolFormData): ZvolFormData {
    data.type = "VOLUME"

    if( this.isNew === false ) {
        delete data.name;
        delete data.volblocksize;
        delete data.type;
        delete data.sparse;
    } else {
      data.name = this.parent + "/" + data.name;
    }

    if( this.isBasicMode === true ) {

    }
    data.volsize = data.volsize * this.byteMap[data.volsize_unit];
    delete data.volsize_unit;
    return data;
  }


  constructor(protected router: Router, protected aroute: ActivatedRoute,
              protected rest: RestService, protected ws: WebSocketService,
              protected loader: AppLoaderService, protected dialogService: DialogService
              ) {}


  async preInit(entityForm: EntityFormComponent){
    const paramMap: any = (<any>this.aroute.params).getValue();
    this.parent = paramMap['path']


    const name = _.find(this.fieldConfig, {name:'name'});
    const sparse =   _.find(this.fieldConfig, {name:'sparse'});
    const sync = _.find(this.fieldConfig, {name:'sync'});
    const compression = _.find(this.fieldConfig, {name:'compression'});
    const deduplication = _.find(this.fieldConfig, {name:'deduplication'});
    const volblocksize = _.find(this.fieldConfig, {name:'volblocksize'});


    await this.ws.call('pool.dataset.query', [[["id", "=", this.parent]]]).toPromise().then((pk_dataset)=>{

      if(pk_dataset && pk_dataset[0].type ==="FILESYSTEM"){


        const sync_inherit = [{label:`Inherit (${pk_dataset[0].sync.rawvalue})`, value: 'INHERIT'}];
        const compression_inherit = [{label:`Inherit (${pk_dataset[0].compression.rawvalue})`, value: 'INHERIT'}];
        const deduplication_inherit = [{label:`Inherit (${pk_dataset[0].deduplication.rawvalue})`, value: 'INHERIT'}];
        const volblocksize_inherit = [{label:`Inherit`, value: 'INHERIT'}];

        sync.options = sync_inherit.concat(sync.options);
        compression.options = compression_inherit.concat(compression.options);        
        deduplication.options = deduplication_inherit.concat(deduplication.options);
        volblocksize.options = volblocksize_inherit.concat(volblocksize.options);

        entityForm.formGroup.controls['sync'].setValue('INHERIT');
        entityForm.formGroup.controls['compression'].setValue('INHERIT');
        entityForm.formGroup.controls['deduplication'].setValue('INHERIT');
        entityForm.formGroup.controls['volblocksize'].setValue('16K');

      } else {
        let parent_dataset = pk_dataset[0].name.split('/')
        parent_dataset.pop()
        parent_dataset = parent_dataset.join('/')

        this.ws.call('pool.dataset.query', [[["id","=",parent_dataset]]]).subscribe((parent_dataset_res)=>{
          this.custActions = null;
          entityForm.setDisabled('name',true);
          sparse.isHidden =true;
          volblocksize.isHidden =true;
          _.find(this.fieldConfig, {name:'sparse'}).isHidden=true;
          this.customFilter = [[["id", "=", this.parent]]]
          this.isNew =false;
          let sync_collection = [{label:pk_dataset[0].sync.value, value: pk_dataset[0].sync.value}];
          let compression_collection = [{label:pk_dataset[0].compression.value, value: pk_dataset[0].compression.value}];
          let deduplication_collection = [{label:pk_dataset[0].deduplication.value, value: pk_dataset[0].deduplication.value}];

          let volumesize = pk_dataset[0].volsize.parsed;
          const volumeunit =  pk_dataset[0].volsize.value.match(/[a-zA-Z]+|[+-]?([0-9]+([.][0-9]*)?|[.][0-9]+)+/g)[1];
          volumesize = volumesize/this.byteMap[volumeunit];
          volumesize = volumesize.toFixed(3)

          entityForm.formGroup.controls['name'].setValue(pk_dataset[0].name);
          if(pk_dataset[0].comments){
            entityForm.formGroup.controls['comments'].setValue(pk_dataset[0].comments.value);
          }
          else {
            entityForm.formGroup.controls['comments'].setValue('');
          }

          entityForm.formGroup.controls['volsize'].setValue(volumesize);

          entityForm.formGroup.controls['volsize_unit'].setValue(volumeunit);


          if (pk_dataset[0].sync.source === "INHERITED" || pk_dataset[0].sync.source === "DEFAULT" ){
            sync_collection = [{label:`Inherit (${parent_dataset_res[0].sync.rawvalue})`, value: parent_dataset_res[0].sync.value}];


          } else {
            sync_collection = [{label:`Inherit (${parent_dataset_res[0].sync.rawvalue})`, value: 'INHERIT'}];
            entityForm.formGroup.controls['sync'].setValue(pk_dataset[0].sync.value);
          }

          sync.options = sync_collection.concat(sync.options);

          if (pk_dataset[0].compression.source === "INHERITED" || pk_dataset[0].compression.source === "DEFAULT" ){
            compression_collection = [{label:`Inherit (${parent_dataset_res[0].compression.rawvalue})`, value: parent_dataset_res[0].compression.value}];

          } else {
            compression_collection = [{label:`Inherit (${parent_dataset_res[0].compression.rawvalue})`, value: 'INHERIT'}];
            entityForm.formGroup.controls['compression'].setValue(pk_dataset[0].compression.value);
          }

          compression.options = compression_collection.concat(compression.options);


          if (pk_dataset[0].deduplication.source === "INHERITED" || pk_dataset[0].deduplication.source === "DEFAULT" ){
            deduplication_collection = [{label:`Inherit (${parent_dataset_res[0].deduplication.rawvalue})`, value: parent_dataset_res[0].deduplication.value}];

          } else {
            deduplication_collection = [{label:`Inherit (${parent_dataset_res[0].deduplication.rawvalue})`, value: 'INHERIT'}];
            entityForm.formGroup.controls['deduplication'].setValue(pk_dataset[0].deduplication.value);
          }

          deduplication.options = deduplication_collection.concat(deduplication.options);


          entityForm.formGroup.controls['sync'].setValue(pk_dataset[0].sync.value);
          if (pk_dataset[0].compression.value === 'GZIP') {
            entityForm.formGroup.controls['compression'].setValue(pk_dataset[0].compression.value+'-6');
          }
          else{
            entityForm.formGroup.controls['compression'].setValue(pk_dataset[0].compression.value);

          }
          entityForm.formGroup.controls['deduplication'].setValue(pk_dataset[0].deduplication.value);

        })

      }
    })



  }

  afterInit(entityForm: EntityFormComponent) {
    this.entityForm = entityForm;
    if(!entityForm.isNew){
    }
  }

  addSubmit(body: any) {
    const data: any = this.sendAsBasicOrAdvanced(body);

    if (data.sync === 'INHERIT') {
      delete(data.sync);
    }
    if (data.compression === 'INHERIT') {
      delete(data.compression);
    }
    if (data.deduplication === 'INHERIT') {
      delete(data.deduplication);
    }
    if (data.volblocksize !== 'INHERIT') {
      let volblocksize_integer_value = data.volblocksize.match(/[a-zA-Z]+|[+-]?([0-9]+([.][0-9]*)?|[.][0-9]+)+/g)[0];
      volblocksize_integer_value = parseInt(volblocksize_integer_value,10)


      if (volblocksize_integer_value === 512){
        volblocksize_integer_value = 512
      } else {
        volblocksize_integer_value = volblocksize_integer_value * 1024
      }


      data.volsize = data.volsize + (volblocksize_integer_value - data.volsize%volblocksize_integer_value)


    } else{
      delete(data.volblocksize);
    }


    return this.ws.call('pool.dataset.create', [ data ]);
  }
  editSubmit(body: any) {
     this.ws.call('pool.dataset.query', [[["id", "=", this.parent]]]).subscribe((res)=>{
      this.edit_data = this.sendAsBasicOrAdvanced(body);
      let volblocksize_integer_value = res[0].volblocksize.value.match(/[a-zA-Z]+|[+-]?([0-9]+([.][0-9]*)?|[.][0-9]+)+/g)[0];
      volblocksize_integer_value = parseInt(volblocksize_integer_value,10)
      if (volblocksize_integer_value === 512){
        volblocksize_integer_value = 512
      } else {
        volblocksize_integer_value = volblocksize_integer_value * 1024
      }
      if(this.edit_data.volsize%volblocksize_integer_value !== 0){
        this.edit_data.volsize = this.edit_data.volsize + (volblocksize_integer_value - this.edit_data.volsize%volblocksize_integer_value)
      }
      let rounded_vol_size  = res[0].volsize.parsed

      if(res[0].volsize.parsed%volblocksize_integer_value !== 0){
        rounded_vol_size  = res[0].volsize.parsed + (volblocksize_integer_value - res[0].volsize.parsed%volblocksize_integer_value)
      }

      if(this.edit_data.volsize >= rounded_vol_size){
        this.ws.call('pool.dataset.update', [this.parent, this.edit_data]).subscribe((restPostResp) => {
          this.loader.close();
          this.router.navigate(new Array('/').concat(
            this.route_success));
        }, (eres) => {
          this.loader.close();
<<<<<<< HEAD
          this.dialogService.errorReport(T("Error saving ZVOL."), eres.reason, eres.trace.formatted);
=======
          new EntityUtils().handleWSError(this.entityForm, eres);
>>>>>>> a8e1c622
        });
      } else{
        this.loader.close();
        this.dialogService.Info(T("Error saving ZVOL."), "Shrinking a ZVOL is not allowed in the User Interface. This can lead to data loss.")
      }
    })
  }

  customSubmit(body: any) {


    this.loader.open();

    if(this.isNew === true){
      this.addSubmit(body).subscribe((restPostResp) => {
        this.loader.close();

        this.router.navigate(new Array('/').concat(
          this.route_success));
      }, (res) => {
        this.loader.close();
<<<<<<< HEAD
        this.dialogService.errorReport(T("Error saving ZVOL."), res.reason, res.trace.formatted);
=======
        new EntityUtils().handleWSError(this.entityForm, res);
>>>>>>> a8e1c622
      });
    } else{
      this.editSubmit(body);
    }
  }

}<|MERGE_RESOLUTION|>--- conflicted
+++ resolved
@@ -443,11 +443,7 @@
             this.route_success));
         }, (eres) => {
           this.loader.close();
-<<<<<<< HEAD
-          this.dialogService.errorReport(T("Error saving ZVOL."), eres.reason, eres.trace.formatted);
-=======
           new EntityUtils().handleWSError(this.entityForm, eres);
->>>>>>> a8e1c622
         });
       } else{
         this.loader.close();
@@ -469,11 +465,7 @@
           this.route_success));
       }, (res) => {
         this.loader.close();
-<<<<<<< HEAD
-        this.dialogService.errorReport(T("Error saving ZVOL."), res.reason, res.trace.formatted);
-=======
         new EntityUtils().handleWSError(this.entityForm, res);
->>>>>>> a8e1c622
       });
     } else{
       this.editSubmit(body);
