import {Component, Input, OnInit} from '@angular/core';
import {Router} from '@angular/router';
import {Subscription} from 'rxjs';

import {RestService} from '../../../../services/rest.service';

import {EntityTableComponent} from './entity-table.component';

@Component({
  selector : 'app-entity-table-add-actions',
  template : `
	<div *ngIf="this.entity.conf.route_add || this.actions.length > 0">
		<smd-fab-speed-dial id="myFab" #myFab [direction]="direction" [animationMode]="animationMode"
				(mouseenter)="myFab.open = true" (mouseleave)="myFab.open = false">
			<smd-fab-trigger [spin]="spin">
				<button mat-fab><mat-icon>list</mat-icon></button>
			</smd-fab-trigger>

			<smd-fab-actions>
<<<<<<< HEAD
				<button *ngIf="this.entity.conf.route_add" mat-mini-fab (click)="this.entity.doAdd()" matTooltip="{{this.entity.conf.route_add_tooltip}}">
					<mat-icon>add</mat-icon>
				</button>
				<button *ngFor="let action of actions" mat-mini-fab (click)="action.onClick()" matTooltip="{{action.label}}">
					<mat-icon>{{action.icon}}</mat-icon>
=======
				<button  id="add_action_button" *ngIf="this.entity.conf.route_add" md-mini-fab (click)="this.entity.doAdd()" mdTooltip="{{this.entity.conf.route_add_tooltip}}">
					<md-icon>add</md-icon>
				</button>
				<button id="add_action_button_{{action?.label}}" *ngFor="let action of actions" md-mini-fab (click)="action.onClick()" mdTooltip="{{action.label}}">
					<md-icon>{{action.icon}}</md-icon>
>>>>>>> d2588388
				</button>
			</smd-fab-actions>
		</smd-fab-speed-dial>
	</div>
  `
})
export class EntityTableAddActionsComponent implements OnInit {

  @Input('entity') entity: any;

  public actions: any[];

  public spin: boolean = true;
  public direction: string = 'right';
  public animationMode: string = 'fling';

  ngOnInit() { 
		this.actions = this.entity.getAddActions(); 
	}
}<|MERGE_RESOLUTION|>--- conflicted
+++ resolved
@@ -17,19 +17,11 @@
 			</smd-fab-trigger>
 
 			<smd-fab-actions>
-<<<<<<< HEAD
-				<button *ngIf="this.entity.conf.route_add" mat-mini-fab (click)="this.entity.doAdd()" matTooltip="{{this.entity.conf.route_add_tooltip}}">
+				<button id="add_action_button" *ngIf="this.entity.conf.route_add" mat-mini-fab (click)="this.entity.doAdd()" matTooltip="{{this.entity.conf.route_add_tooltip}}">
 					<mat-icon>add</mat-icon>
 				</button>
-				<button *ngFor="let action of actions" mat-mini-fab (click)="action.onClick()" matTooltip="{{action.label}}">
+				<button id="add_action_button_{{action?.label}}" *ngFor="let action of actions" mat-mini-fab (click)="action.onClick()" matTooltip="{{action.label}}">
 					<mat-icon>{{action.icon}}</mat-icon>
-=======
-				<button  id="add_action_button" *ngIf="this.entity.conf.route_add" md-mini-fab (click)="this.entity.doAdd()" mdTooltip="{{this.entity.conf.route_add_tooltip}}">
-					<md-icon>add</md-icon>
-				</button>
-				<button id="add_action_button_{{action?.label}}" *ngFor="let action of actions" md-mini-fab (click)="action.onClick()" mdTooltip="{{action.label}}">
-					<md-icon>{{action.icon}}</md-icon>
->>>>>>> d2588388
 				</button>
 			</smd-fab-actions>
 		</smd-fab-speed-dial>
