--- conflicted
+++ resolved
@@ -283,7 +283,6 @@
     }
   }
 
-<<<<<<< HEAD
   openModal(id: string) {
     console.log(id);
     this.modalService.open(id);
@@ -291,7 +290,8 @@
 
   closeModal(id: string) {
     this.modalService.close(id);
-=======
+  }
+  
   // For the slide-in menu
   toggleMenu(menuInfo?) {
     if (this.isOpen && !menuInfo || this.isOpen && menuInfo[0] === this.menuName) {
@@ -301,6 +301,5 @@
         this.subs = menuInfo[1];
         this.isOpen = true;
     }
->>>>>>> 660d538a
   }
 }