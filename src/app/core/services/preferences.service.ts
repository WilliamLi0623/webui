--- conflicted
+++ resolved
@@ -19,11 +19,7 @@
 @Injectable()
 export class PreferencesService {
   //public coreEvents: Subject<CoreEvent>;
-<<<<<<< HEAD
   private debug = false;
-=======
-  private debug: boolean = false;
->>>>>>> 20e3c584
   public preferences: UserPreferences = {
     "platform":"freenas",
     "timestamp":new Date(),
@@ -51,7 +47,6 @@
         const data = evt.data[0].attributes.preferences;
 
         const preferencesFromUI = Object.keys(this.preferences);
-<<<<<<< HEAD
         if(!data){
           // If preferences do not exist return after saving Preferences so that UI can retry.
           if(this.debug)console.log('Preferences not returned');
@@ -59,8 +54,7 @@
           console.warn("No Preferences Found in Middleware");
           return;
         }
-=======
->>>>>>> 20e3c584
+
         const preferencesFromMiddleware = Object.keys(data);
         const keysMatch:boolean = (preferencesFromUI.join() == preferencesFromMiddleware.join());// evaluates as false negative, wth?!
         if(data && keysMatch){
