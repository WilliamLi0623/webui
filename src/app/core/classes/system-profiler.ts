interface Enclosure {
  model: string;
  disks?: any[];
  diskKeys?: any;
  poolKeys?: any;
  enclosureKey?: number;
}

interface VDev {
  pool: string;
  type: string;
  disks?: any; // {devname: index} Only for mirrors and RAIDZ
  diskEnclosures?: any; // {devname: index} Only for mirrors and RAIDZ
  poolIndex: number;
  vdevIndex: number;
  topology: string;
}

export class SystemProfiler {
  // public systemDisks:any[] = [];
  platform: string; // Model Unit
  profile: Enclosure[] = [];
  headIndex: number;
  rearIndex: number;

  private _diskData: any[];
  get diskData() {
    return this._diskData;
  }
<<<<<<< HEAD
  set diskData(obj){
    this._diskData = null;
    console.log(obj);
    this._diskData = this._diskData;
    this.parseDiskData(obj);
    this.parseEnclosures(this._enclosures);
=======
  set diskData(obj) {
    this._diskData = obj;
    this.parseDiskData(this._diskData);
    this.parseEnclosures();
>>>>>>> 1193daa1
  }

  private _enclosures: any[];
  get enclosures() {
    return this._enclosures;
  }
  set enclosures(obj) {
    this._enclosures = obj;
  }

  private _pools: any[];
  get pools() {
    return this._pools;
  }
  set pools(obj) {
    this._pools = obj;
    this.parsePoolsData(this._pools);
  }

  private _sensorData: any;
  get sensorData() {
    return this._sensorData;
  }
  set sensorData(obj) {
    this._sensorData = obj;
    this.parseSensorData(this._sensorData);
  }

<<<<<<< HEAD
  constructor(model, enclosures) {
=======
  constructor(model: string, data: any) {
>>>>>>> 1193daa1
    this.platform = model;
    this.enclosures = enclosures;
    this.createProfile();
  }

  createProfile() {
    // with the enclosure info we set up basic data structure
    for (let i = 0; i < this.enclosures.length; i++) {
      // Detect rear drive bays
      if (this.enclosures[i].controller == true) {
        if (this.enclosures[i].id.includes('plx_enclosure')) {
          this.enclosures[i].model = this.enclosures[this.headIndex].model + ' Rear Bays';
          this.rearIndex = i;
        } else {
          this.headIndex = i;
        }
      }

      const series = this.getSeriesFromModel(this.platform);
      const enclosure = {
        model: this.headIndex == i ? series : this.enclosures[i].model,
        disks: [] as any,
        diskKeys: {},
        poolKeys: {},
      };

      this.profile.push(enclosure);
    }

    if (typeof this.headIndex !== 'number') {
      console.warn('No Head Unit Detected! Defaulting to enclosure 0...');
      this.headIndex = 0;
    }
  }

  getSeriesFromModel(model: string): string {
    if (model.startsWith('Z')) {
      return 'Z Series';
    } if (model.startsWith('X')) {
      return 'X Series';
    } if (model.startsWith('M')) {
      return 'M Series';
    }
    return model;
  }

<<<<<<< HEAD
  private parseDiskData(disks){
    // Clean the slate before we start
    this.profile.forEach(enc => enc.disks = []);

    let data = disks; // DEBUG
=======
  private parseDiskData(disks: any[]) {
    const data = disks; // DEBUG
>>>>>>> 1193daa1
    data.forEach((item, index) => {
      if (!item.enclosure) { return; }

<<<<<<< HEAD
      if(!item.enclosure){return} // Ignore boot disks

      let enclosure = this.profile[item.enclosure.number];
      if(!enclosure){return} 
=======
      const enclosure = this.profile[item.enclosure.number];
      if (!enclosure) { return; }
>>>>>>> 1193daa1
      item.status = 'AVAILABLE'; // Label it as available. If it is assigned to a vdev/pool then this will be overridden later.
      enclosure.diskKeys[item.devname] = enclosure.disks.length; // index to enclosure.disks
      enclosure.disks.push(item);
    });
  }

  private parseEnclosures() {
    // Provide a shortcut to the enclosures object
    this.profile.forEach((profileItem, index) => {
      profileItem.enclosureKey = Number(index); // Make sure index 0 is not treated as boolean
    });
  }

  private parseSensorData(obj: any[]) {
    const powerStatus = obj.filter((v) => v.name.startsWith('PS'));
    if (this.enclosures[this.headIndex] && this.enclosures[this.headIndex].model == 'M Series') {
      const elements = powerStatus.map((item, index) => {
        item.descriptor = item.name;
        item.status = item.value == 1 ? 'OK' : 'FAILED';
        item.value = 'NONE';
        item.data = { Descriptor: item.descriptor, Value: item.value, Status: item.status };
        item.name = 'Power Supply';
        return item;
      });
      const powerSupply = { name: 'Power Supply', elements, header: ['Descriptor', 'Status', 'Value'] };
      this.enclosures[this.headIndex].elements.push(powerSupply);
    }
  }

  private parsePoolsData(obj: any[]) {
    obj.forEach((pool, pIndex) => {
      if (!pool.topology) {
        return;
      }

      this.parseByTopology('data', pool, pIndex);
      this.parseByTopology('spare', pool, pIndex);
      this.parseByTopology('cache', pool, pIndex);
      this.parseByTopology('log', pool, pIndex);
    });
  }

  private parseByTopology(role: any, pool: any, pIndex: any) {
    pool.topology[role].forEach((vdev: any, vIndex: number) => {
      const v: VDev = {
        pool: pool.name,
        type: vdev.type,
        topology: role,
        poolIndex: pIndex,
        vdevIndex: vIndex,
        disks: {},
      };

      const stats: any = {}; // Store stats from pool.query disk info

      if (vdev.children.length == 0 && vdev.device) {
        const spl = vdev.device.split('p');
        const name = spl[0];
        v.disks[name] = -1; // no children so we use this as placeholder
      } else if (vdev.children.length > 0) {
        vdev.children.forEach((disk: any, dIndex: number) => {
          if (!disk.device && disk.status == 'REMOVED') {

          } else {
            const spl = disk.disk.split('p'); // was disk.device
            const name = spl[0];
            v.disks[name] = dIndex;
            stats[name] = disk.stats;
          }
        });
      }
      this.storeVdevInfo(v, stats);
    });
  }

  getVdev(alias: VDev) {
    return this.pools[alias.poolIndex].topology.data[alias.vdevIndex];
  }

  storeVdevInfo(vdev: VDev, stats: any) {
    for (const diskName in vdev.disks) {
      this.addVDevToDiskInfo(diskName, vdev, stats[diskName]);
    }
  }

  addVDevToDiskInfo(diskName: string, vdev: VDev, stats?: any): void {
    const keys = Object.keys(vdev.disks);

    const enclosureIndex = this.getEnclosureNumber(diskName);
    const enclosure = this.profile[enclosureIndex];
    if (!enclosure) {
      console.warn('Enclosure number is undefined!');
      return;
    }

    const diskKey = enclosure.diskKeys[diskName];
    enclosure.disks[diskKey].vdev = vdev;
    enclosure.disks[diskKey].stats = stats;
    enclosure.disks[diskKey].status = this.getDiskStatus(diskName, enclosure, vdev);
    if (!enclosure.poolKeys[vdev.pool]) {
      enclosure.poolKeys[vdev.pool] = vdev.poolIndex;
    }
  }

  getDiskStatus(diskName: string, enclosure: any, vdev?: VDev): string {
    if (!vdev) {
      const diskIndex = enclosure.diskKeys[diskName];
      vdev = enclosure.disks[diskIndex].vdev;
    }

    let poolDisk;
    if (vdev.disks[diskName] == -1) {
      poolDisk = this.pools[vdev.poolIndex].topology[vdev.topology][vdev.vdevIndex];
    } else {
      poolDisk = this.pools[vdev.poolIndex].topology[vdev.topology][vdev.vdevIndex].children[vdev.disks[diskName]];
    }

    return poolDisk.status;
  }

  getVdevInfo(diskName: string) {
    // Returns vdev with slot info
    const enclosure = this.profile[this.getEnclosureNumber(diskName)];

    const disk = enclosure.disks[enclosure.diskKeys[diskName]];

    if (!disk.vdev) {
      return {
        pool: 'None',
        type: 'None',
        poolIndex: -1,
        vdevIndex: -1,
      };
    }

    const slots: any = { ...disk.vdev.disks };

    const vdev = { ...disk.vdev };
    vdev.diskEnclosures = {};
    const keys = Object.keys(slots);
    keys.forEach((d, index) => {
      const e = this.getEnclosureNumber(d);

      // is the disk on the current enclosure?
      const diskObj = enclosure.disks[enclosure.diskKeys[d]];
      if (!diskObj) {
        delete slots[d];
      } else {
        const s = diskObj.enclosure.slot;
        slots[d] = s;
      }
      vdev.diskEnclosures[d] = e;
    });

    vdev.selectedDisk = diskName;
    vdev.slots = slots;
    return vdev;
  }

  getEnclosureNumber(diskName: string) {
    // To be deprecated when middleware includes enclosure number with disk info
    let result;
    this.profile.forEach((enclosure, index) => {
      if (typeof enclosure.diskKeys[diskName] !== 'undefined') {
        result = index;
      }
    });
    return typeof result == 'undefined' ? -1 : result;
  }

  getEnclosureExpanders(index: number) {
    if (this.rearIndex && index == this.rearIndex) { index = this.headIndex; }
    const raw = this.enclosures[index].elements.filter((item: any) => item.name == 'SAS Expander');
    return raw[0].elements;
  }

  rawCapacity() {
    if (!this.diskData || this.diskData.length == 0) { return; }
    let capacity = 0;
    this.diskData.forEach((disk) => {
      if (disk.vdev && disk.vdev.topology == 'data') {
        capacity += disk.size;
      }
    });
    return capacity;
  }

  getEnclosureLabel(key: number) {
    return this.enclosures[key].label == this.enclosures[key].name ? this.enclosures[key].label : this.enclosures[key].model;
  }
}<|MERGE_RESOLUTION|>--- conflicted
+++ resolved
@@ -1,25 +1,37 @@
-interface Enclosure {
+import {
+  Disk, Enclosure, EnclosureSlot, VDev, VDevStats,
+} from 'app/interfaces/storage.interface';
+
+interface EnclosureDisk extends Disk {
+  vdev: VDevMetadata;
+  stats: VDevStats;
+  status: string;
+}
+
+interface EnclosureMetadata {
   model: string;
-  disks?: any[];
+  disks?: EnclosureDisk[];
   diskKeys?: any;
   poolKeys?: any;
   enclosureKey?: number;
 }
 
-interface VDev {
+interface VDevMetadata {
   pool: string;
   type: string;
   disks?: any; // {devname: index} Only for mirrors and RAIDZ
   diskEnclosures?: any; // {devname: index} Only for mirrors and RAIDZ
   poolIndex: number;
   vdevIndex: number;
-  topology: string;
+  topology?: string;
+  selectedDisk?: string;
+  slots?: any;
 }
 
 export class SystemProfiler {
   // public systemDisks:any[] = [];
   platform: string; // Model Unit
-  profile: Enclosure[] = [];
+  profile: EnclosureMetadata[] = [];
   headIndex: number;
   rearIndex: number;
 
@@ -27,22 +39,14 @@
   get diskData() {
     return this._diskData;
   }
-<<<<<<< HEAD
-  set diskData(obj){
+  set diskData(obj) {
     this._diskData = null;
-    console.log(obj);
-    this._diskData = this._diskData;
+    this._diskData = obj;
     this.parseDiskData(obj);
     this.parseEnclosures(this._enclosures);
-=======
-  set diskData(obj) {
-    this._diskData = obj;
-    this.parseDiskData(this._diskData);
-    this.parseEnclosures();
->>>>>>> 1193daa1
-  }
-
-  private _enclosures: any[];
+  }
+
+  private _enclosures: any;
   get enclosures() {
     return this._enclosures;
   }
@@ -50,7 +54,7 @@
     this._enclosures = obj;
   }
 
-  private _pools: any[];
+  private _pools: any;
   get pools() {
     return this._pools;
   }
@@ -68,17 +72,15 @@
     this.parseSensorData(this._sensorData);
   }
 
-<<<<<<< HEAD
-  constructor(model, enclosures) {
-=======
-  constructor(model: string, data: any) {
->>>>>>> 1193daa1
+  constructor(model: string, enclosures: any) {
     this.platform = model;
     this.enclosures = enclosures;
     this.createProfile();
   }
 
   createProfile() {
+    let rearEnclosure;
+
     // with the enclosure info we set up basic data structure
     for (let i = 0; i < this.enclosures.length; i++) {
       // Detect rear drive bays
@@ -92,9 +94,9 @@
       }
 
       const series = this.getSeriesFromModel(this.platform);
-      const enclosure = {
+      const enclosure: EnclosureMetadata = {
         model: this.headIndex == i ? series : this.enclosures[i].model,
-        disks: [] as any,
+        disks: [],
         diskKeys: {},
         poolKeys: {},
       };
@@ -103,7 +105,7 @@
     }
 
     if (typeof this.headIndex !== 'number') {
-      console.warn('No Head Unit Detected! Defaulting to enclosure 0...');
+      // No Head Unit Detected! Defaulting to enclosure 0...
       this.headIndex = 0;
     }
   }
@@ -119,45 +121,34 @@
     return model;
   }
 
-<<<<<<< HEAD
-  private parseDiskData(disks){
+  private parseDiskData(disks: Disk[]) {
     // Clean the slate before we start
-    this.profile.forEach(enc => enc.disks = []);
-
-    let data = disks; // DEBUG
-=======
-  private parseDiskData(disks: any[]) {
+    this.profile.forEach((enc) => enc.disks = []);
+
     const data = disks; // DEBUG
->>>>>>> 1193daa1
-    data.forEach((item, index) => {
-      if (!item.enclosure) { return; }
-
-<<<<<<< HEAD
-      if(!item.enclosure){return} // Ignore boot disks
-
-      let enclosure = this.profile[item.enclosure.number];
-      if(!enclosure){return} 
-=======
-      const enclosure = this.profile[item.enclosure.number];
+    data.forEach((item: EnclosureDisk, index: number) => {
+      if (!item.enclosure) { return; } // Ignore boot disks
+
+      const enclosure = this.profile[item.enclosure['number']];
       if (!enclosure) { return; }
->>>>>>> 1193daa1
+
       item.status = 'AVAILABLE'; // Label it as available. If it is assigned to a vdev/pool then this will be overridden later.
       enclosure.diskKeys[item.devname] = enclosure.disks.length; // index to enclosure.disks
       enclosure.disks.push(item);
     });
   }
 
-  private parseEnclosures() {
+  private parseEnclosures(obj: Enclosure[]) {
     // Provide a shortcut to the enclosures object
-    this.profile.forEach((profileItem, index) => {
+    this.profile.forEach((profileItem: EnclosureMetadata, index: number) => {
       profileItem.enclosureKey = Number(index); // Make sure index 0 is not treated as boolean
     });
   }
 
-  private parseSensorData(obj: any[]) {
-    const powerStatus = obj.filter((v) => v.name.startsWith('PS'));
+  private parseSensorData(obj: any) {
+    const powerStatus = obj.filter((v: any) => v.name.startsWith('PS'));
     if (this.enclosures[this.headIndex] && this.enclosures[this.headIndex].model == 'M Series') {
-      const elements = powerStatus.map((item, index) => {
+      const elements = powerStatus.map((item: any, index: number) => {
         item.descriptor = item.name;
         item.status = item.value == 1 ? 'OK' : 'FAILED';
         item.value = 'NONE';
@@ -165,31 +156,31 @@
         item.name = 'Power Supply';
         return item;
       });
-      const powerSupply = { name: 'Power Supply', elements, header: ['Descriptor', 'Status', 'Value'] };
+      const powerSupply: any = { name: 'Power Supply', elements, header: ['Descriptor', 'Status', 'Value'] };
       this.enclosures[this.headIndex].elements.push(powerSupply);
     }
   }
 
-  private parsePoolsData(obj: any[]) {
-    obj.forEach((pool, pIndex) => {
+  private parsePoolsData(obj: any) {
+    obj.forEach((pool: any, poolIndex: number) => {
       if (!pool.topology) {
         return;
       }
 
-      this.parseByTopology('data', pool, pIndex);
-      this.parseByTopology('spare', pool, pIndex);
-      this.parseByTopology('cache', pool, pIndex);
-      this.parseByTopology('log', pool, pIndex);
-    });
-  }
-
-  private parseByTopology(role: any, pool: any, pIndex: any) {
-    pool.topology[role].forEach((vdev: any, vIndex: number) => {
-      const v: VDev = {
+      this.parseByTopology('data', pool, poolIndex);
+      this.parseByTopology('spare', pool, poolIndex);
+      this.parseByTopology('cache', pool, poolIndex);
+      this.parseByTopology('log', pool, poolIndex);
+    });
+  }
+
+  private parseByTopology(role: string, pool: any, poolIndex: number) {
+    pool.topology[role].forEach((vdev: VDev, vIndex: number) => {
+      const v: VDevMetadata = {
         pool: pool.name,
         type: vdev.type,
         topology: role,
-        poolIndex: pIndex,
+        poolIndex,
         vdevIndex: vIndex,
         disks: {},
       };
@@ -201,7 +192,7 @@
         const name = spl[0];
         v.disks[name] = -1; // no children so we use this as placeholder
       } else if (vdev.children.length > 0) {
-        vdev.children.forEach((disk: any, dIndex: number) => {
+        vdev.children.forEach((disk, dIndex) => {
           if (!disk.device && disk.status == 'REMOVED') {
 
           } else {
@@ -216,17 +207,18 @@
     });
   }
 
-  getVdev(alias: VDev) {
+  getVdev(alias: VDevMetadata) {
     return this.pools[alias.poolIndex].topology.data[alias.vdevIndex];
   }
 
-  storeVdevInfo(vdev: VDev, stats: any) {
+  storeVdevInfo(vdev: VDevMetadata, stats: any) {
     for (const diskName in vdev.disks) {
       this.addVDevToDiskInfo(diskName, vdev, stats[diskName]);
     }
   }
 
-  addVDevToDiskInfo(diskName: string, vdev: VDev, stats?: any): void {
+  addVDevToDiskInfo(diskName: string, vdev: VDevMetadata, stats?: any): void {
+    if (diskName == 'da13') console.log(vdev);
     const keys = Object.keys(vdev.disks);
 
     const enclosureIndex = this.getEnclosureNumber(diskName);
@@ -236,7 +228,7 @@
       return;
     }
 
-    const diskKey = enclosure.diskKeys[diskName];
+    const diskKey: number = enclosure.diskKeys[diskName];
     enclosure.disks[diskKey].vdev = vdev;
     enclosure.disks[diskKey].stats = stats;
     enclosure.disks[diskKey].status = this.getDiskStatus(diskName, enclosure, vdev);
@@ -245,7 +237,7 @@
     }
   }
 
-  getDiskStatus(diskName: string, enclosure: any, vdev?: VDev): string {
+  getDiskStatus(diskName: string, enclosure: EnclosureMetadata, vdev?: VDevMetadata): string {
     if (!vdev) {
       const diskIndex = enclosure.diskKeys[diskName];
       vdev = enclosure.disks[diskIndex].vdev;
@@ -261,7 +253,7 @@
     return poolDisk.status;
   }
 
-  getVdevInfo(diskName: string) {
+  getVdevInfo(diskName: string): VDevMetadata {
     // Returns vdev with slot info
     const enclosure = this.profile[this.getEnclosureNumber(diskName)];
 
@@ -281,7 +273,7 @@
     const vdev = { ...disk.vdev };
     vdev.diskEnclosures = {};
     const keys = Object.keys(slots);
-    keys.forEach((d, index) => {
+    keys.forEach((d: any, index: number) => {
       const e = this.getEnclosureNumber(d);
 
       // is the disk on the current enclosure?
@@ -303,7 +295,7 @@
   getEnclosureNumber(diskName: string) {
     // To be deprecated when middleware includes enclosure number with disk info
     let result;
-    this.profile.forEach((enclosure, index) => {
+    this.profile.forEach((enclosure: EnclosureMetadata, index: number) => {
       if (typeof enclosure.diskKeys[diskName] !== 'undefined') {
         result = index;
       }
@@ -313,14 +305,14 @@
 
   getEnclosureExpanders(index: number) {
     if (this.rearIndex && index == this.rearIndex) { index = this.headIndex; }
-    const raw = this.enclosures[index].elements.filter((item: any) => item.name == 'SAS Expander');
+    const raw: any = this.enclosures[index].elements.filter((item: any) => item.name == 'SAS Expander');
     return raw[0].elements;
   }
 
   rawCapacity() {
     if (!this.diskData || this.diskData.length == 0) { return; }
     let capacity = 0;
-    this.diskData.forEach((disk) => {
+    this.diskData.forEach((disk: EnclosureDisk) => {
       if (disk.vdev && disk.vdev.topology == 'data') {
         capacity += disk.size;
       }
@@ -331,4 +323,8 @@
   getEnclosureLabel(key: number) {
     return this.enclosures[key].label == this.enclosures[key].name ? this.enclosures[key].label : this.enclosures[key].model;
   }
+
+  getDiskByID(id: string) {
+    return this.diskData ? this.diskData.find((disk) => disk.identifier == id) : null;
+  }
 }