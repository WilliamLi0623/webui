import { Component, OnInit, ViewChild, ElementRef, Input } from '@angular/core';
import { Subscription } from 'rxjs';
import { MatButtonToggleGroup, MatSlideToggle } from '@angular/material';
import { Router } from '@angular/router';

import { environment } from '../../../environments/environment';
import { RestService, WebSocketService, IscsiService} from '../../services/';
import { DialogService } from '../../services/dialog.service';

import * as _ from 'lodash';
import { T } from '../../translate-marker';


@Component({
  selector: 'services',
  styleUrls: [ './services.component.css'],
  templateUrl: './services.component.html',
  providers: [IscsiService]
})
export class Services implements OnInit {

  @ViewChild('filter', { static: true}) filter: ElementRef;
  @Input() searchTerm: string = '';
  @Input() cards = []; // Display List
  @ViewChild('viewMode', { static: true}) viewMode: MatButtonToggleGroup;
  @ViewChild('serviceStatus', { static: true}) serviceStatus: MatSlideToggle;
  focusedVM: string;

  public services: any[];
  public busy: Subscription;

  public name_MAP: Object = {
    'afp': 'AFP',
    'dynamicdns': 'Dynamic DNS',
    'ftp': 'FTP',
    'iscsitarget': 'iSCSI',
    'lldp': 'LLDP',
    'netdata': 'Netdata',
    'nfs': 'NFS',
    'rsync': 'Rsync',
    's3': 'S3',
    'smartd': 'S.M.A.R.T.',
    'snmp': 'SNMP',
    'ssh': 'SSH',
    'cifs': 'SMB',
    'tftp': 'TFTP',
    'ups': 'UPS',
    'webdav': 'WebDAV',
  }

  public cache = [];
  public showSpinner: boolean = true;
  // public viewValue: any;

  constructor(protected rest: RestService, protected ws: WebSocketService, protected router: Router,
    private dialog: DialogService, private iscsiService: IscsiService) {}

  parseResponse(data) {
    const card = {
      id: data.id,
      label: data.label,
      title: data.service,
      enable: data.enable,
      state: data.state,
      lazyLoaded: false,
      template: 'none',
      isNew: false,
      onChanging: false,
    }
    return card;
  }

  ngOnInit() {
    // window.localStorage.getItem('viewValue') ? this.viewMode.value = window.localStorage.getItem('viewValue') : this.viewMode.value = 'cards';
    this.viewMode.value = 'table';
    this.busy =
      this.ws.call('service.query', [
        [], { "order_by": ["service"] }
      ])
      .subscribe((res) => {
        this.services = res;
        this.services.forEach((item) => {
          if (this.name_MAP[item.service]) {
            item.label = this.name_MAP[item.service];
          } else {
            item.label = item.service;
          }
          const card = this.parseResponse(item);
          this.cards.push(card);
          this.cache.push(card);
        });
        this.cards = _.sortBy(this.cards, [function(i) {return i.label.toLowerCase()}]);
        this.cache = _.sortBy(this.cache, [function(i) {return i.label.toLowerCase()}]);
        this.showSpinner = false;
      });
  }

  displayFilter(key, query ? ) {
    if (query == '' || !query) {
      this.displayAll();
    } else {
      this.cards = this.cache.filter((card) => {
        const result = card[key].toLowerCase().indexOf(query.toLowerCase()) > -1;
        return result;
      });
    }
  }

  displayAll() {
    this.cards = this.cache;
  }

  // cardStyles() {
  //   let cardStyles = {
  //     'width': this.viewMode.value == 'slim' ? '285px' : '380px',
  //     'height': '250px',
  //     'margin': '25px auto'
  //   }
  //   return cardStyles;
  // }

  toggle(service: any) {
    let rpc: string;
    if (service.state != 'RUNNING') {
      rpc = 'service.start';
    } else {
      rpc = 'service.stop';
    }

    if (rpc === 'service.stop') {
      if (service.title == 'iscsitarget') {
        this.iscsiService.getGlobalSessions().subscribe(
          (res) => {
            const msg = res.length == 0 ? '' : T('<font color="red"> There are ') + res.length +
              T(' active iSCSI connections.</font><br>Stop the ' + service.label + ' service and close these connections?');
            this.dialog.confirm(T('Alert'),  msg == '' ? T('Stop ') + service.label + '?' : msg, true, T('Stop')).subscribe(dialogRes => {
              if (dialogRes) {
                this.updateService(rpc, service);
              }
            });
          }
        )
      } else {
        this.dialog.confirm(T('Alert'), T('Stop ') + service.label + '?', true, T('Stop')).subscribe(res => {
          if (res) {
            this.updateService(rpc, service);
          }
        });
      }
    } else {
      this.updateService(rpc, service);
    }

  }

  updateService(rpc, service) {
    service['onChanging'] = true;
    this.busy = this.ws.call(rpc, [service.title]).subscribe((res) => {
      if (res) {
        if (service.state === "RUNNING" && rpc === 'service.stop') {
          this.dialog.Info(T("Service failed to stop"),
              this.name_MAP[service.title] + " " +  T("service failed to stop."));
        }
        service.state = 'RUNNING';
        service['onChanging'] = false;
      } else {
        if (service.state === 'STOPPED' && rpc === 'service.start') {
          this.dialog.Info(T("Service failed to start"),
              this.name_MAP[service.title] + " " +  T("service failed to start."));
        }
        service.state = 'STOPPED';
        service['onChanging'] = false;
      }
    }, (res) => {
      let message = T("Error starting service ");
      if (rpc === 'service.stop') {
        message = T("Error stopping service ");
      }
      this.dialog.errorReport(message + this.name_MAP[service.title], res.message, res.stack);
      service['onChanging'] = false;
    });
  }

  enableToggle($event: any, service: any) {
    this.busy = this.ws
      .call('service.update', [service.id, { enable: service.enable }])
      .subscribe((res) => {
        if (!res) {
          service.enable = !service.enable;
        }
      });
  }

  editService(service: any) {
    if (service === 'iscsitarget') {
      // iscsi target global config route
      const route = ['sharing', 'iscsi'];
      this.router.navigate(new Array('').concat(route));
    } 
    // else if (service === 'netdata') {
      // launch netdata
<<<<<<< HEAD
    //   window.open("http://" + environment.remote + "/netdata/");
    // } 
    else if (service === 'cifs') {
=======
      window.open("/netdata/");
    } else if (service === 'cifs') {
>>>>>>> 1f4d02a1
      this.router.navigate(new Array('').concat(['services', 'smb']));
    } else {
      // Determines the route path
      this.router.navigate(new Array('').concat(['services', service]));
    }
  }
}<|MERGE_RESOLUTION|>--- conflicted
+++ resolved
@@ -196,17 +196,7 @@
       // iscsi target global config route
       const route = ['sharing', 'iscsi'];
       this.router.navigate(new Array('').concat(route));
-    } 
-    // else if (service === 'netdata') {
-      // launch netdata
-<<<<<<< HEAD
-    //   window.open("http://" + environment.remote + "/netdata/");
-    // } 
-    else if (service === 'cifs') {
-=======
-      window.open("/netdata/");
     } else if (service === 'cifs') {
->>>>>>> 1f4d02a1
       this.router.navigate(new Array('').concat(['services', 'smb']));
     } else {
       // Determines the route path
