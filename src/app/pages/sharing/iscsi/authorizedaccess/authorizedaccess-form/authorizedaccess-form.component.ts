--- conflicted
+++ resolved
@@ -43,55 +43,6 @@
       ]
     },
     {
-<<<<<<< HEAD
-      type : 'input',
-      name : 'user',
-      placeholder : helptext_sharing_iscsi.authaccess_placeholder_user,
-      tooltip: helptext_sharing_iscsi.authaccess_tooltip_user,
-      validation : [Validators.required],
-      required: true,
-    },
-    {
-      type : 'input',
-      name : 'secret',
-      placeholder : helptext_sharing_iscsi.authaccess_placeholder_secret,
-      tooltip: helptext_sharing_iscsi.authaccess_tooltip_secret,
-      inputType : 'password',
-      togglePw: true,
-      required: true,
-      validation : [
-        Validators.minLength(12),
-        Validators.maxLength(16),
-        Validators.required,
-        matchOtherValidator("secret_confirm")
-      ],
-    },
-    {
-      type : 'input',
-      name : 'secret_confirm',
-      placeholder : helptext_sharing_iscsi.authaccess_placeholder_secret_confirm,
-      inputType : 'password'
-    },
-    {
-      type : 'input',
-      name : 'peeruser',
-      placeholder : helptext_sharing_iscsi.authaccess_placeholder_peeruser,
-      tooltip: helptext_sharing_iscsi.authaccess_tooltip_peeruser,
-    },
-    {
-      type : 'input',
-      name : 'peersecret',
-      placeholder : helptext_sharing_iscsi.authaccess_placeholder_peersecret,
-      tooltip: helptext_sharing_iscsi.authaccess_tooltip_peersecret,
-      inputType : 'password',
-      togglePw: true,
-      validation : [
-        Validators.minLength(12),
-        Validators.maxLength(16),
-        doesNotEqual("secret"),
-        matchOtherValidator("peersecret_confirm")
-      ],
-=======
       name: helptext_sharing_iscsi.fieldset_user,
       label: true,
       class: 'user',
@@ -125,7 +76,6 @@
         placeholder : helptext_sharing_iscsi.authaccess_placeholder_secret_confirm,
         inputType : 'password'
       },]
->>>>>>> 2e843538
     },
     { name: 'spacer', label: false, width: '2%' },
     {
@@ -152,9 +102,7 @@
             Validators.maxLength(16),
             doesNotEqual("secret"),
             matchOtherValidator("peersecret_confirm")
-          ],
-          blurStatus: true,
-          errors: helptext_sharing_iscsi.authaccess_error_peersecret
+          ]
         },
         {
           type : 'input',
