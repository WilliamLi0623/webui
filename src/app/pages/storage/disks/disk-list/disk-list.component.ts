--- conflicted
+++ resolved
@@ -5,13 +5,8 @@
 import { UntilDestroy, untilDestroyed } from '@ngneat/until-destroy';
 import { TranslateService } from '@ngx-translate/core';
 import * as filesize from 'filesize';
-<<<<<<< HEAD
-import { filter } from 'rxjs/operators';
-=======
 import { forkJoin, of } from 'rxjs';
 import { catchError, filter, map } from 'rxjs/operators';
-import { CoreService } from 'app/core/services/core-service/core.service';
->>>>>>> 89d7aa05
 import { DiskPowerLevel } from 'app/enums/disk-power-level.enum';
 import { DiskStandby } from 'app/enums/disk-standby.enum';
 import { DiskWipeMethod } from 'app/enums/disk-wipe-method.enum';
