--- conflicted
+++ resolved
@@ -21,11 +21,7 @@
           <tooltip class="volumeTooltip" [message]=encryption_tooltip></tooltip>
           <div *ngIf="poolError" [style.color]="'red'" [innerHTML]="poolError"></div>
           <div>
-<<<<<<< HEAD
-            <button *ngIf="suggestable_disks.length <= 8" [disabled]="dirty" mat-button class="btn btn-accent mat-basic" (click)="suggestLayout()">{{"Suggest Layout" | translate}}</button>
-=======
             <button id="pool-manager__suggest-layout-button" *ngIf="suggestable_disks.length <= 8" [disabled]="dirty" mat-button class="btn btn-accent" (click)="suggestLayout()">{{"Suggest Layout" | translate}}</button>
->>>>>>> 76f86a39
             <tooltip class="volumeTooltip" [message]=suggested_layout_tooltip></tooltip>
           </div>
         </div>
@@ -124,23 +120,13 @@
       <div *ngIf="disknumError" [style.color]="'red'" [innerHTML]="disknumError"></div>
       <div *ngIf="vdevtypeError" [style.color]="'red'" [innerHTML]="vdevtypeError"></div>
       <div *ngIf="error" [style.color]="'red'" [innerHTML]="error"></div>
-<<<<<<< HEAD
-      <div class="buttons">
-        <button mat-button name="create-button" class="btn btn-primary" (click)="checkSubmit()" color="primary" [disabled]="!canSave()">{{submitTitle | translate }}</button>
-        <button mat-button class="btn  btn-block btn-lg btn-primary" type="button" (click)="goBack()" color="accent">{{"Cancel" | translate}}</button>
-        <button mat-button class="btn btn-accent mat-basic" (click)="addVdev('data')">{{"Add Data" | translate}}</button>
-        <button [disabled]="vdevs.cache.length > 0" mat-button class="btn btn-accent mat-basic" (click)="addVdev('cache')">{{"Add Cache" | translate}}</button>
-        <button [disabled]="vdevs.log.length > 0" mat-button class="btn btn-accent mat-basic" (click)="addVdev('log')">{{"Add Log" | translate}}</button>
-        <button [disabled]="vdevs.spare.length > 0" mat-button class="btn btn-accent mat-basic" (click)="addVdev('spare')">{{"Add Spare" | translate}}</button>
-=======
       <div class="buttons" id="pool-manager__button-group">
         <button id="pool-manager__create-button" mat-button name="create-button" class="btn btn-primary" (click)="checkSubmit()" color="primary" [disabled]="!canSave()">{{submitTitle | translate }}</button>
         <button id="pool-manager__cancel-button" mat-button class="btn  btn-block btn-lg btn-primary" type="button" (click)="goBack()" color="accent">{{"Cancel" | translate}}</button>
-        <button id="pool-manager__add-data-button" mat-button class="btn btn-accent" (click)="addVdev('data')">{{"Add Data" | translate}}</button>
-        <button id="pool-manager__add-cache-button" [disabled]="vdevs.cache.length > 0" mat-button class="btn btn-accent" (click)="addVdev('cache')">{{"Add Cache" | translate}}</button>
-        <button id="pool-manager__add-log-button"[disabled]="vdevs.log.length > 0" mat-button class="btn btn-accent" (click)="addVdev('log')">{{"Add Log" | translate}}</button>
-        <button id="pool-manager__add-spare-button" [disabled]="vdevs.spare.length > 0" mat-button class="btn btn-accent" (click)="addVdev('spare')">{{"Add Spare" | translate}}</button>
->>>>>>> 76f86a39
+        <button id="pool-manager__add-data-button" mat-button class="btn btn-accent mat-basic" (click)="addVdev('data')">{{"Add Data" | translate}}</button>
+        <button id="pool-manager__add-cache-button" [disabled]="vdevs.cache.length > 0" mat-button class="btn btn-accent mat-basic" (click)="addVdev('cache')">{{"Add Cache" | translate}}</button>
+        <button id="pool-manager__add-log-button"[disabled]="vdevs.log.length > 0" mat-button class="btn btn-accent mat-basic" (click)="addVdev('log')">{{"Add Log" | translate}}</button>
+        <button id="pool-manager__add-spare-button" [disabled]="vdevs.spare.length > 0" mat-button class="btn btn-accent mat-basic" (click)="addVdev('spare')">{{"Add Spare" | translate}}</button>
       </div>
     </div>
   </div>
