--- conflicted
+++ resolved
@@ -4,11 +4,6 @@
         <h3>Misc</h3>
         <mat-divider></mat-divider>
         <ul>
-<<<<<<< HEAD
-            <li (click)="systemNav('email')">Email</li>
-=======
-            <li (click)="navExternal('https://www.truenas.com/docs/')">Guide</li>
->>>>>>> 8c35c9fa
             <li (click)="systemNav('ntpservers')">NTP Servers</li>
             <li (click)="systemNav('dataset')">System Dataset</li>
             <li (click)="systemNav('tunable')" *ngIf="!isScale">Tunables</li>
