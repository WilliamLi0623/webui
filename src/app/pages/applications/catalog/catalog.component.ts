import {
  Component, OnInit, Output, EventEmitter,
} from '@angular/core';
import { MatDialog } from '@angular/material/dialog';
import { TranslateService } from '@ngx-translate/core';
import { Router } from '@angular/router';
import {
  chartsTrain, ixChartApp, officialCatalog, appImagePlaceholder,
} from 'app/constants/catalog.constants';
import { CoreEvent } from 'app/interfaces/events';
import { Option } from 'app/interfaces/option.interface';
import { EntityDialogComponent } from 'app/pages/common/entity/entity-dialog/entity-dialog.component';
import { Subject } from 'rxjs';
import { CoreService } from 'app/core/services/core.service';

import { EntityJobComponent } from '../../common/entity/entity-job/entity-job.component';
import { EntityUtils } from '../../common/entity/utils';
import { DialogFormConfiguration } from '../../common/entity/entity-dialog/dialog-form-configuration.interface';
import { DialogService, WebSocketService } from '../../../services/index';
import { ModalService } from '../../../services/modal.service';
import { ApplicationsService } from '../applications.service';
import { AppLoaderService } from '../../../services/app-loader/app-loader.service';
import { KubernetesSettingsComponent } from '../forms/kubernetes-settings.component';
import { ChartReleaseAddComponent } from '../forms/chart-release-add.component';
import { ChartWizardComponent } from '../forms/chart-wizard.component';
import { CommonUtils } from 'app/core/classes/common-utils';
import helptext from '../../../helptext/apps/apps';
import { CatalogSummaryDialog } from '../dialogs/catalog-summary/catalog-summary-dialog.component';
import { UntilDestroy, untilDestroyed } from '@ngneat/until-destroy';
import { EmptyConfig, EmptyType } from '../../common/entity/entity-empty/entity-empty.component';

@UntilDestroy()
@Component({
  selector: 'app-catalog',
  templateUrl: './catalog.component.html',
  styleUrls: ['../applications.component.scss', 'catalog.component.scss'],
})
export class CatalogComponent implements OnInit {
  @Output() updateTab = new EventEmitter();

  catalogApps: any[] = [];
  catalogNames: string[] = [];
  filteredCatalogNames: string[] = [];
  filteredCatalogApps: any[] = [];
  filterString = '';
  private poolList: Option[] = [];
  private selectedPool = '';
  settingsEvent: Subject<CoreEvent>;
  private kubernetesForm: KubernetesSettingsComponent;
  private chartReleaseForm: ChartReleaseAddComponent;
<<<<<<< HEAD
  private chartWizardComponent: ChartWizardComponent;
  private refreshForm: Subscription;
=======
>>>>>>> 8bac27cb
  protected utils: CommonUtils;
  imagePlaceholder = appImagePlaceholder;
  private noAvailableCatalog = true;
  isLoading = false;
  emptyPageConf: EmptyConfig = {
    type: EmptyType.loading,
    large: true,
    title: helptext.catalogMessage.loading,
  };

  choosePool: DialogFormConfiguration = {
    title: helptext.choosePool.title,
    fieldConfig: [{
      type: 'select',
      name: 'pools',
      placeholder: helptext.choosePool.placeholder,
      required: true,
      options: this.poolList,
    }],
    method_ws: 'kubernetes.update',
    saveButtonText: helptext.choosePool.action,
    customSubmit: this.doPoolSelect,
    parent: this,
  };

  constructor(
    private dialogService: DialogService,
    private appLoaderService: AppLoaderService,
    private mdDialog: MatDialog,
    private translate: TranslateService,
    private ws: WebSocketService,
    private router: Router,
    private core: CoreService,
    private modalService: ModalService,
    private appService: ApplicationsService,
  ) {
    this.utils = new CommonUtils();
  }

  ngOnInit(): void {
    this.loadCatalogs();
    this.checkForConfiguredPool();
    this.refreshForms();
    this.modalService.refreshForm$.pipe(untilDestroyed(this)).subscribe(() => {
      this.refreshForms();
    });
  }

  loadCatalogs(): void {
    this.catalogNames = [];
    this.catalogApps = [];
    this.isLoading = true;
    this.showLoadStatus(EmptyType.loading);

    this.appService.getAllCatalogItems().pipe(untilDestroyed(this)).subscribe((catalogs) => {
      this.noAvailableCatalog = true;
      for (let i = 0; i < catalogs.length; i++) {
        const catalog = catalogs[i];

        if (!catalog.error) {
          this.noAvailableCatalog = false;
          this.catalogNames.push(catalog.label);
          catalog.preferred_trains.forEach((train) => {
            for (const i in catalog.trains[train]) {
              const item = catalog.trains[train][i];
              const versions = item.versions;
              const versionKeys = Object.keys(versions).filter((versionKey) => versions[versionKey].healthy);

              const latest = versionKeys.sort(this.utils.versionCompare)[0];
              const latestDetails = versions[latest];

              const catalogItem = {
                name: item.name,
                catalog: {
                  id: catalog.id,
                  label: catalog.label,
                  train,
                },
                icon_url: item.icon_url ? item.icon_url : '/assets/images/ix-original.png',
                latest_version: latestDetails?.human_version,
                info: latestDetails?.app_readme,
                categories: item.categories,
                healthy: item.healthy,
                healthy_error: item.healthy_error,
                versions: item.versions,
                schema: latestDetails?.schema,
              };
              this.catalogApps.push(catalogItem);
            }
          });
        }
      }

      this.refreshToolbarMenus();
      this.filterApps();
      this.isLoading = false;
    });
  }

  showLoadStatus(type: EmptyType): void {
    let title = '';
    let message;

    if (this.isLoading) {
      type = EmptyType.loading;
    }

    switch (type) {
      case EmptyType.loading:
        title = helptext.catalogMessage.loading;
        break;
      case EmptyType.no_page_data:
        if (this.noAvailableCatalog) {
          title = helptext.catalogMessage.no_catalog;
        } else {
          title = helptext.catalogMessage.no_application;
        }
        break;
      case EmptyType.no_search_results:
        title = helptext.catalogMessage.no_search_result;
        break;
    }

    this.emptyPageConf.type = type;
    this.emptyPageConf.title = title;
    this.emptyPageConf.message = message;
  }

  onToolbarAction(evt: CoreEvent): void {
    if (evt.data.event_control == 'settings' && evt.data.settings) {
      switch (evt.data.settings.value) {
        case 'select_pool':
          return this.selectPool();
        case 'advanced_settings':
          this.modalService.open('slide-in-form', this.kubernetesForm);
          break;
        case 'unset_pool':
          this.doUnsetPool();
          break;
      }
    } else if (evt.data.event_control == 'launch') {
      this.doInstall(ixChartApp);
    } else if (evt.data.event_control == 'filter') {
      this.filterString = evt.data.filter;
      this.filterApps();
    } else if (evt.data.event_control == 'refresh_all') {
      this.syncAll();
    } else if (evt.data.event_control == 'catalogs') {
      this.filteredCatalogNames = evt.data.catalogs.map((catalog: any) => catalog.value);

      this.filterApps();
    }
  }

  refreshToolbarMenus(): void {
    this.updateTab.emit({ name: 'catalogToolbarChanged', value: Boolean(this.selectedPool), catalogNames: this.catalogNames });
  }

  refreshForms(): void {
    this.kubernetesForm = new KubernetesSettingsComponent(this.ws, this.appLoaderService, this.dialogService, this.modalService, this.appService);
    this.chartReleaseForm = new ChartReleaseAddComponent(this.mdDialog, this.dialogService, this.modalService, this.appService);
    this.chartWizardComponent = new ChartWizardComponent(this.mdDialog, this.dialogService, this.modalService, this.appService);
  }

  checkForConfiguredPool(): void {
    this.appService.getKubernetesConfig().pipe(untilDestroyed(this)).subscribe((config) => {
      if (!config.pool) {
        this.selectPool();
      } else {
        this.selectedPool = config.pool;
      }
      this.refreshToolbarMenus();
    });
  }

  selectPool(): void {
    this.appService.getPoolList().pipe(untilDestroyed(this)).subscribe((pools) => {
      if (pools.length === 0) {
        this.dialogService.confirm({
          title: helptext.noPool.title,
          message: helptext.noPool.message,
          hideCheckBox: true,
          buttonMsg: helptext.noPool.action,
        }).pipe(untilDestroyed(this)).subscribe((confirmed) => {
          if (!confirmed) {
            return;
          }
          this.router.navigate(['storage', 'manager']);
        });
      } else {
        this.poolList.length = 0;
        pools.forEach((pool) => {
          this.poolList.push({ label: pool.name, value: pool.name });
        });
        if (this.selectedPool) {
          this.choosePool.fieldConfig[0].value = this.selectedPool;
        } else {
          delete this.choosePool.fieldConfig[0].value;
        }

        this.dialogService.dialogForm(this.choosePool, true);
      }
    });
  }

  doUnsetPool(): void {
    this.dialogService.confirm({
      title: helptext.choosePool.unsetPool.confirm.title,
      message: helptext.choosePool.unsetPool.confirm.message,
      hideCheckBox: true,
      buttonMsg: helptext.choosePool.unsetPool.confirm.button,
    }).pipe(untilDestroyed(this)).subscribe((confirmed) => {
      if (!confirmed) {
        return;
      }

      const dialogRef = this.mdDialog.open(EntityJobComponent, {
        data: {
          title: helptext.choosePool.jobTitle,
        },
        disableClose: true,
      });
      dialogRef.componentInstance.setCall('kubernetes.update', [{ pool: null }]);
      dialogRef.componentInstance.submit();
      dialogRef.componentInstance.success.pipe(untilDestroyed(this)).subscribe(() => {
        this.dialogService.closeAllDialogs();
        this.selectedPool = null;
        this.refreshToolbarMenus();
        this.translate.get(helptext.choosePool.unsetPool.label).pipe(untilDestroyed(this)).subscribe((msg) => {
          this.dialogService.Info(helptext.choosePool.success, msg,
            '500px', 'info', true);
        });
      });

      dialogRef.componentInstance.failure.pipe(untilDestroyed(this)).subscribe((err: any) => {
        new EntityUtils().handleWSError(self, err, this.dialogService);
      });
    });
  }

  doPoolSelect(entityDialog: EntityDialogComponent<this>): void {
    const self = entityDialog.parent;
    const pool = entityDialog.formGroup.controls['pools'].value;
    const dialogRef = self.mdDialog.open(EntityJobComponent, {
      data: {
        title: (
          helptext.choosePool.jobTitle),
      },
      disableClose: true,
    });
    dialogRef.componentInstance.setCall('kubernetes.update', [{ pool }]);
    dialogRef.componentInstance.submit();
    dialogRef.componentInstance.success.pipe(untilDestroyed(this)).subscribe((res: any) => {
      self.selectedPool = pool;
      self.refreshToolbarMenus();
      self.dialogService.closeAllDialogs();
      self.translate.get(helptext.choosePool.message).pipe(untilDestroyed(this)).subscribe((msg: string) => {
        self.dialogService.Info(helptext.choosePool.success, msg + res.result.pool,
          '500px', 'info', true);
      });
    });
    dialogRef.componentInstance.failure.pipe(untilDestroyed(this)).subscribe((err: string) => {
      new EntityUtils().handleWSError(self, err, self.dialogService);
    });
  }

  doInstall(name: string, catalog = officialCatalog, train = chartsTrain): void {
    const catalogApp = this.catalogApps.find((app) => {
      return app.name == name && app.catalog.id == catalog && app.catalog.train == train;
    });

    if (catalogApp && catalogApp.name != ixChartApp) {
      this.chartWizardComponent.setCatalogApp(catalogApp);
      this.modalService.open('slide-in-form', this.chartWizardComponent);
    } else {
      this.chartReleaseForm.setGpuConfiguration(catalogApp);
      this.modalService.open('slide-in-form', this.chartReleaseForm);
    }
  }

  filterApps(): void {
    if (this.filterString) {
      this.filteredCatalogApps = this.catalogApps.filter((app) => app.name.toLowerCase().indexOf(this.filterString.toLocaleLowerCase()) > -1);
    } else {
      this.filteredCatalogApps = this.catalogApps;
    }

    this.filteredCatalogApps = this.filteredCatalogApps.filter((app) =>
      this.filteredCatalogNames.includes(app.catalog.label) && app.name !== ixChartApp);

    if (this.filteredCatalogApps.length == 0) {
      if (this.filterString) {
        this.showLoadStatus(EmptyType.no_search_results);
      } else {
        this.showLoadStatus(EmptyType.no_page_data);
      }
    }
  }

  showSummaryDialog(name: string, catalog = officialCatalog, train = chartsTrain): void {
    const catalogApp = this.catalogApps.find((app) => app.name == name && app.catalog.id == catalog && app.catalog.train == train);
    if (!catalogApp) {
      return;
    }

    this.mdDialog.open(CatalogSummaryDialog, {
      width: '470px',
      data: catalogApp,
      disableClose: false,
    });
  }

  syncAll(): void {
    const dialogRef = this.mdDialog.open(EntityJobComponent, {
      data: {
        title: helptext.installing,
      },
      disableClose: true,
    });
    dialogRef.componentInstance.setCall('catalog.sync_all');
    dialogRef.componentInstance.submit();
    dialogRef.componentInstance.success.pipe(untilDestroyed(this)).subscribe(() => {
      this.dialogService.closeAllDialogs();
      this.loadCatalogs();
    });
  }
}<|MERGE_RESOLUTION|>--- conflicted
+++ resolved
@@ -48,11 +48,8 @@
   settingsEvent: Subject<CoreEvent>;
   private kubernetesForm: KubernetesSettingsComponent;
   private chartReleaseForm: ChartReleaseAddComponent;
-<<<<<<< HEAD
   private chartWizardComponent: ChartWizardComponent;
-  private refreshForm: Subscription;
-=======
->>>>>>> 8bac27cb
+
   protected utils: CommonUtils;
   imagePlaceholder = appImagePlaceholder;
   private noAvailableCatalog = true;
