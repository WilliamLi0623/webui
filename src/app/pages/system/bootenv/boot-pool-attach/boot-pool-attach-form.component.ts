import {
  ChangeDetectionStrategy,
  ChangeDetectorRef, Component,
} from '@angular/core';
import { Validators } from '@angular/forms';
import { Router } from '@angular/router';
import { FormBuilder } from '@ngneat/reactive-forms';
import { UntilDestroy, untilDestroyed } from '@ngneat/until-destroy';
import { TranslateService } from '@ngx-translate/core';
import filesize from 'filesize';
import { map } from 'rxjs/operators';
import { JobState } from 'app/enums/job-state.enum';
import { helptextSystemBootenv } from 'app/helptext/system/boot-env';
import { FormErrorHandlerService } from 'app/pages/common/ix-forms/services/form-error-handler.service';
import { DialogService, WebSocketService } from 'app/services';

@UntilDestroy()
@Component({
  templateUrl: './boot-pool-attach-form.component.html',
  styleUrls: ['./boot-pool-attach-form.component.scss'],
  changeDetection: ChangeDetectionStrategy.OnPush,
})
export class BootPoolAttachFormComponent {
  isFormLoading = false;

  form = this.fb.group({
    dev: ['', Validators.required],
    expand: [false],
  });

  dev = {
    fcName: 'dev',
    label: this.translate.instant(helptextSystemBootenv.dev_placeholder),
    tooltip: this.translate.instant(helptextSystemBootenv.dev_tooltip),
    options: this.ws.call('disk.get_unused').pipe(
      map((disks) => {
        const options = disks.map((disk) => ({
          label: `${disk.name} (${filesize(disk['size'], { standard: 'iec' })})`,
          value: disk.name,
        }));

        return [
          { label: '-', value: null },
          ...options,
        ];
      }),
    ),
  };

  expand = {
    fcName: 'expand',
    label: this.translate.instant(helptextSystemBootenv.expand_placeholder),
    tooltip: this.translate.instant(helptextSystemBootenv.expand_tooltip),
  };

  constructor(
    private fb: FormBuilder,
    protected router: Router,
    private dialogService: DialogService,
    private translate: TranslateService,
    protected ws: WebSocketService,
    private cdr: ChangeDetectorRef,
    private errorHandler: FormErrorHandlerService,
  ) {}

  onSubmit(): void {
    this.isFormLoading = true;

    const { dev, expand } = this.form.value;
    this.ws.job('boot.attach', [dev, { expand }]).pipe(untilDestroyed(this)).subscribe((job) => {
      if (job.state === JobState.Success) {
        this.isFormLoading = false;
<<<<<<< HEAD
        this.cdr.markForCheck();
        this.dialogService.info(helptext_system_bootenv.attach_dialog.title,
          `<i>${dev}</i> ${helptext_system_bootenv.attach_dialog.message}`, '300px', 'info', true)
=======
        this.dialogService.info(helptextSystemBootenv.attach_dialog.title,
          `<i>${dev}</i> ${helptextSystemBootenv.attach_dialog.message}`, '300px', 'info', true)
>>>>>>> 53c64db2
          .pipe(untilDestroyed(this)).subscribe(() => {
            this.router.navigate(['system', 'boot']);
          });
      }
    }, (error) => {
      this.isFormLoading = false;
      this.errorHandler.handleWsFormError(error, this.form);
      this.cdr.markForCheck();
    });
  }

  cancel(): void {
    this.router.navigate(['system', 'boot', 'status']);
  }
}<|MERGE_RESOLUTION|>--- conflicted
+++ resolved
@@ -70,14 +70,9 @@
     this.ws.job('boot.attach', [dev, { expand }]).pipe(untilDestroyed(this)).subscribe((job) => {
       if (job.state === JobState.Success) {
         this.isFormLoading = false;
-<<<<<<< HEAD
         this.cdr.markForCheck();
-        this.dialogService.info(helptext_system_bootenv.attach_dialog.title,
-          `<i>${dev}</i> ${helptext_system_bootenv.attach_dialog.message}`, '300px', 'info', true)
-=======
         this.dialogService.info(helptextSystemBootenv.attach_dialog.title,
           `<i>${dev}</i> ${helptextSystemBootenv.attach_dialog.message}`, '300px', 'info', true)
->>>>>>> 53c64db2
           .pipe(untilDestroyed(this)).subscribe(() => {
             this.router.navigate(['system', 'boot']);
           });
