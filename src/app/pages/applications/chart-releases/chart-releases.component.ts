--- conflicted
+++ resolved
@@ -594,16 +594,10 @@
   }
 
   afterShellDialogInit(entityDialog: EntityDialogComponent<this>): void {
-<<<<<<< HEAD
-    const self = entityDialog.parent;
-    entityDialog.formGroup.controls['pods'].valueChanges.pipe(untilDestroyed(self)).subscribe((value) => {
-      const containers = self.podDetails[value];
-      const containerFC = _.find(entityDialog.fieldConfig, { name: 'containers' }) as FormSelectConfig;
-=======
     entityDialog.formGroup.controls['pods'].valueChanges.pipe(untilDestroyed(this)).subscribe((value) => {
       const containers = this.podDetails[value];
-      const containerFC: FormSelectConfig = _.find(entityDialog.fieldConfig, { name: 'containers' });
->>>>>>> d3aa4b35
+      const containerFC = _.find(entityDialog.fieldConfig, { name: 'containers' }) as FormSelectConfig;
+
       containerFC.options = containers.map((item) => ({
         label: item,
         value: item,
@@ -613,16 +607,9 @@
   }
 
   afterLogsDialogInit(entityDialog: EntityDialogComponent<this>): void {
-<<<<<<< HEAD
-    const self = entityDialog.parent;
-    entityDialog.formGroup.controls['pods'].valueChanges.pipe(untilDestroyed(self)).subscribe((value) => {
-      const containers = self.podDetails[value];
-      const containerFC = _.find(entityDialog.fieldConfig, { name: 'containers' }) as FormSelectConfig;
-=======
     entityDialog.formGroup.controls['pods'].valueChanges.pipe(untilDestroyed(this)).subscribe((value) => {
       const containers = this.podDetails[value];
-      const containerFC: FormSelectConfig = _.find(entityDialog.fieldConfig, { name: 'containers' });
->>>>>>> d3aa4b35
+      const containerFC = _.find(entityDialog.fieldConfig, { name: 'containers' }) as FormSelectConfig;
       containerFC.options = containers.map((item) => ({
         label: item,
         value: item,
