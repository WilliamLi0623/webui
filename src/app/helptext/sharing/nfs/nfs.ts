import { Validators } from '@angular/forms';
import { marker as T } from '@biesbjerg/ngx-translate-extract-marker';
import { getManPageLink } from 'app/helpers/man-page.utils';

export const helptextSharingNfs = {
  // NFSListComponent
  column_name: T('Name'),
  column_path: T('Path'),
  column_comment: T('Description'),
  column_enabled: T('Enabled'),

  // NFSFormComponent
  title: T('Add NFS'),
  editTitle: T('Edit NFS'),
  fieldset_paths: T('Paths'),
  fieldset_general: T('General Options'),
  fieldset_access: T('Access'),
  fieldset_networks: T('Networks'),
  fieldset_hosts: T('Hosts'),

  placeholder_path: T('Path'),
  tooltip_path: T(
    'Full path to the pool or dataset to share. Mandatory.\
 Click <b>ADD ADDITIONAL PATH</b> to configure\
 multiple paths.',
  ),
  validators_path: [Validators.required],

  error_alias: T('The <i>Alias</i> field can either be left empty or \
 have an alias defined for each path in the share.'),

  placeholder_delete: T('Delete Path'),
  tooltip_delete: T('Delete this path.'),

  placeholder_comment: T('Description'),
  tooltip_comment: T(
    'Set the share name. If left empty, share name is the\
 list of selected <b>Path</b> entries.',
  ),

  placeholder_alldirs: T('All dirs'),
  tooltip_alldirs: T(
    'Set to allow the client to mount any\
 subdirectory within the <b>Path</b>.',
  ),

  placeholder_ro: T('Read Only'),
  tooltip_ro: T('Set to prohibit writing to the share.'),

  placeholder_quiet: T('Quiet'),
<<<<<<< HEAD
  tooltip_quiet: T(`Set to inhibit some syslog diagnostics
 to avoid error messages. See ${getManPageLink('exports(5)')} for examples.`),
=======
  tooltip_quiet: T(
    'Set to inhibit some syslog diagnostics\
 to avoid error messages. See\
 <a href="https://man7.org/linux/man-pages/man5/exports.5.html"\
 target="_blank">exports(5)</a> for examples.',
  ),
>>>>>>> 10de6024

  placeholder_enabled: T('Enabled'),
  tooltip_enabled: T('Enable this NFS share. Unset to disable this NFS share \
 without deleting it.'),

  placeholder_network: T('Authorized Networks'),
  tooltip_network: T(
    'Space-delimited list of allowed networks in\
 network/mask CIDR notation.\
 Example: <i>1.2.3.0/24</i>. Leave empty\
 to allow all.',
  ),

  placeholder_hosts: T('Authorized Hosts and IP addresses'),
  tooltip_hosts: T(
    'Space-delimited list of allowed IP addresses\
 <i>(192.168.1.10)</i> or hostnames\
 <i>(www.freenas.com)</i>. Leave empty to allow all.',
  ),

  placeholder_maproot_user: T('Maproot User'),
  tooltip_maproot_user: T(
    'When a user is selected, the <i>root</i> user is\
 limited to the permissions of that user.',
  ),

  placeholder_maproot_group: T('Maproot Group'),
  tooltip_maproot_group: T(
    'When a group is selected, the <i>root</i> user is also\
 limited to the permissions of that group.',
  ),

  placeholder_mapall_user: T('Mapall User'),
  tooltip_mapall_user: T(
    'The specified permissions of that user are used\
 by all clients.',
  ),

  placeholder_mapall_group: T('Mapall Group'),
  tooltip_mapall_group: T(
    'The specified permissions of that group are used\
 by all clients.',
  ),

  placeholder_security: T('Security'),

  actions_add_path: T('Add Additional Path'),
  actions_remove_path: T('Remove Additional Path'),

};<|MERGE_RESOLUTION|>--- conflicted
+++ resolved
@@ -1,6 +1,5 @@
 import { Validators } from '@angular/forms';
 import { marker as T } from '@biesbjerg/ngx-translate-extract-marker';
-import { getManPageLink } from 'app/helpers/man-page.utils';
 
 export const helptextSharingNfs = {
   // NFSListComponent
@@ -48,17 +47,12 @@
   tooltip_ro: T('Set to prohibit writing to the share.'),
 
   placeholder_quiet: T('Quiet'),
-<<<<<<< HEAD
-  tooltip_quiet: T(`Set to inhibit some syslog diagnostics
- to avoid error messages. See ${getManPageLink('exports(5)')} for examples.`),
-=======
   tooltip_quiet: T(
     'Set to inhibit some syslog diagnostics\
  to avoid error messages. See\
  <a href="https://man7.org/linux/man-pages/man5/exports.5.html"\
  target="_blank">exports(5)</a> for examples.',
   ),
->>>>>>> 10de6024
 
   placeholder_enabled: T('Enabled'),
   tooltip_enabled: T('Enable this NFS share. Unset to disable this NFS share \
