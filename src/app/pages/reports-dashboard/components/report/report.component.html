--- conflicted
+++ resolved
@@ -1,12 +1,18 @@
 <div class="report" ngClass.xs="double-height xs">
-  <div class="card-container  front" (mouseenter)="setChartInteractive(true)" (mouseleave)="setChartInteractive(false)" >
+  <div class="card-container front" (mouseenter)="setChartInteractive(true)" (mouseleave)="setChartInteractive(false)">
     <mat-card *ngIf="ready" class="front" fxLayout="row wrap" fxlayoutGap="16px" fxLayoutAlign="space-between stretch">
-      <mat-toolbar-row fxLayout="row" fxLayoutWrap fxLayoutAlign="space-between start" fxFlex="100" class="mat-card-toolbar">
+      <mat-toolbar-row
+        fxLayout="row"
+        fxLayoutWrap
+        fxLayoutAlign="space-between start"
+        fxFlex="100"
+        class="mat-card-toolbar"
+      >
         <mat-card-title fxFlex="65%">
           <h3 class="mat-card-title-text">
-            {{reportTitle}}
+            {{ reportTitle }}
             <span *ngIf="multipathTitle">
-              {{multipathTitle}}
+              {{ multipathTitle }}
               <mat-icon class="multipath-icon" role="img" svgIcon="multipath"></mat-icon>
             </span>
           </h3>
@@ -17,11 +23,13 @@
             <button
               class="tool-icon"
               mat-icon-button
-              [disabled]="timeZoomIndex >= (zoomLevels.length - 1)"
+              [disabled]="timeZoomIndex >= zoomLevels.length - 1"
               (click)="timeZoomIn()"
-              ix-auto ix-auto-type="button" ix-auto-identifier="{{reportTitle}}_zoomIn"
-            >
-              <mat-icon role="img" fontSet="mdi-set" fontIcon="mdi-magnify-plus" ></mat-icon>
+              ix-auto
+              ix-auto-type="button"
+              ix-auto-identifier="{{ reportTitle }}_zoomIn"
+            >
+              <mat-icon role="img" fontSet="mdi-set" fontIcon="mdi-magnify-plus"></mat-icon>
             </button>
 
             <button
@@ -29,7 +37,9 @@
               mat-icon-button
               [disabled]="timeZoomIndex <= 0"
               (click)="timeZoomOut()"
-              ix-auto ix-auto-type="button" ix-auto-identifier="{{reportTitle}}_zoomOut"
+              ix-auto
+              ix-auto-type="button"
+              ix-auto-identifier="{{ reportTitle }}_zoomOut"
             >
               <mat-icon role="img" fontSet="mdi-set" fontIcon="mdi-magnify-minus"></mat-icon>
             </button>
@@ -38,16 +48,21 @@
               class="tool-icon"
               mat-icon-button
               (click)="stepBack()"
-              ix-auto ix-auto-type="button" ix-auto-identifier="{{reportTitle}}_stepBack"
-            >
-              <mat-icon role="img" fontSet="mdi-set" fontIcon="mdi-rewind" ></mat-icon>
-            </button>
-
-            <button
-              class="tool-icon"
-              mat-icon-button
-              (click)="stepForward()" [disabled]="stepForwardDisabled"
-              ix-auto ix-auto-type="button" ix-auto-identifier="{{reportTitle}}_stepForward"
+              ix-auto
+              ix-auto-type="button"
+              ix-auto-identifier="{{ reportTitle }}_stepBack"
+            >
+              <mat-icon role="img" fontSet="mdi-set" fontIcon="mdi-rewind"></mat-icon>
+            </button>
+
+            <button
+              class="tool-icon"
+              mat-icon-button
+              (click)="stepForward()"
+              [disabled]="stepForwardDisabled"
+              ix-auto
+              ix-auto-type="button"
+              ix-auto-identifier="{{ reportTitle }}_stepForward"
             >
               <mat-icon role="img" fontSet="mdi-set" fontIcon="mdi-fast-forward"></mat-icon>
             </button>
@@ -55,33 +70,10 @@
         </div>
       </mat-toolbar-row>
 
-<<<<<<< HEAD
-        <mat-card-content fxLayout="row wrap" fxLayout.gt-xs="row wrap" fxLayoutAlign="space-between start" fxFlex="100">
-
-          <!-- Chart -->
-          <div class="chart-wrapper-outer" fxFlex="calc(100% - 400px)">
-            <div class="chart-wrapper" >
-              <linechart
-                *ngIf="report && data && chartColors"
-                [chartId]="chartId"
-                [chartColors]="chartColors"
-                [data]="data"
-                [stacked]="report.stacked"
-                [title]="report.title"
-                [timezone]="timezone"
-                [labelY]="report.vertical_label"
-                type="line"
-                interactive="false">
-              </linechart>
-            </div>
-
-=======
       <mat-card-content fxLayout="row wrap" fxLayout.gt-xs="row wrap" fxLayoutAlign="space-between start" fxFlex="100">
-
-        <!--<viewchartline fxFlex="100" fxFlexAlign="end" #chartCpu width="600" height="160" [style.display]="isFlipped ? 'none': 'block'"></viewchartline>-->
         <!-- Chart -->
         <div class="chart-wrapper-outer" fxFlex="calc(100% - 400px)">
-          <div class="chart-wrapper" >
+          <div class="chart-wrapper">
             <linechart
               *ngIf="report && data && chartColors"
               [chartId]="chartId"
@@ -95,44 +87,41 @@
               interactive="false"
             ></linechart>
           </div>
->>>>>>> 744a0f95
 
           <!-- Legend Section -->
           <div class="legend-wrapper timestamps">
             <!-- Time Stamps -->
             <div class="legend-timestamp">
-              <div >
+              <div>
                 <span *ngIf="data && legendData">
                   <h4>
                     <strong>{{ 'Start' | translate }}:</strong>
-                    <span style="font-weight: normal;">&nbsp;&nbsp;{{startTime}}</span>
-                    <br ngClass.gt-sm="hidden">
-                    <span style="margin-left: 0;" class="text-small"> ({{timezone}})</span>
+                    <span style="font-weight: normal;">&nbsp;&nbsp;{{ startTime }}</span>
+                    <br ngClass.gt-sm="hidden" />
+                    <span style="margin-left: 0;" class="text-small"> ({{ timezone }})</span>
                   </h4>
                 </span>
               </div>
             </div>
             <!-- <div class="legend-timestamp" fxFlex="calc(50% - 32px)"> -->
             <div class="legend-timestamp">
-              <div >
+              <div>
                 <span *ngIf="data && legendData">
                   <h4>
                     <strong>{{ 'End' | translate }}:</strong>
                     <span style="font-weight: normal;">&nbsp;&nbsp;{{ endTime }}</span>
-                    <br ngClass.gt-sm="hidden">
+                    <br ngClass.gt-sm="hidden" />
                     <span style="opacity: 0;" class="text-small"> ({{ timezone }})</span>
                   </h4>
                 </span>
               </div>
             </div>
           </div>
-
         </div>
 
-        <section class="legend" #legendElement fxFlex="400px" fxLayout="column" fxLayoutAlign="start"  >
-
+        <section class="legend" #legendElement fxFlex="400px" fxLayout="column" fxLayoutAlign="start">
           <div *ngIf="report && data && data.legend" class="legend-timestamp" fxFlex="32px">
-            <div >
+            <div>
               <span *ngIf="data && legendData && legendData.xHTML">
                 <h4>
                   <strong>{{ 'Time' | translate }}:</strong>
@@ -145,11 +134,13 @@
             </div>
           </div>
 
-          <div *ngIf="report && data && data.legend" class="legend-group-wrapper" fxFlex="calc(100% - 64px)" >
+          <div *ngIf="report && data && data.legend" class="legend-group-wrapper" fxFlex="calc(100% - 64px)">
             <table class="legend-table">
               <!-- Table Header-->
               <tr class="legend-group header">
-                <th class="legend-label"><strong>{{ 'Key' | translate }}</strong></th>
+                <th class="legend-label">
+                  <strong>{{ 'Key' | translate }}</strong>
+                </th>
                 <ng-container *ngIf="data && data.aggregations">
                   <th class="legend-label" *ngFor="let key of aggregationKeys">
                     <strong>{{ key }}</strong>
@@ -158,53 +149,24 @@
               </tr>
 
               <!-- Table Rows -->
-<<<<<<< HEAD
-              <tr class="legend-group"
-                *ngFor="let legendItem of data.legend; let i=index">
-
-                  <td class="legend-label" >
-                    <!--Legend Label-->
-                    <div *ngIf="chartColors && legendItem"
-                      class="swatch"
-                      [style.background-color]="chartColors[i]" >
-                      </div>
-                    <span class="legend-item"><strong>{{legendItem}}</strong></span>
-
-                    <span *ngIf="legendData && legendData.series">
-                      <span  class="tooltip-value" >
-                         <span style="font-weight: normal;"> : {{legendData.series[i].yHTML}}</span>
-                      </span>
-=======
-              <tr class="legend-group" *ngFor="let legendItem of data.legend; let i=index">
-
-                <td class="legend-label" >
+              <tr class="legend-group" *ngFor="let legendItem of data.legend; let i = index">
+                <td class="legend-label">
                   <!--Legend Label-->
-                  <div
-                    *ngIf="chartColors && legendItem"
-                    class="swatch"
-                    [style.background-color]="chartColors[i]"
-                  ></div>
-                  <span class="legend-item"><strong>{{legendItem}}</strong></span>
+                  <div *ngIf="chartColors && legendItem" class="swatch" [style.background-color]="chartColors[i]"></div>
+                  <span class="legend-item"
+                    ><strong>{{ legendItem }}</strong></span
+                  >
 
                   <span *ngIf="legendData && legendData.series">
-                    <span  class="tooltip-value" >
-                      <span style="font-weight:normal;"> : {{legendData.series[i].yHTML}}</span>
->>>>>>> 744a0f95
+                    <span class="tooltip-value">
+                      <span style="font-weight: normal;"> : {{ legendData.series[i].yHTML }}</span>
                     </span>
                   </span>
                 </td>
 
                 <!-- Aggregations -->
                 <ng-container *ngIf="data && data.aggregations">
-<<<<<<< HEAD
-                  <td style="border: var(--red);opacity: 0.75;"
-=======
-                  <td
->>>>>>> 744a0f95
-                    *ngFor="let key of aggregationKeys"
-                    style="opacity:0.75; border:red;"
-                    class="report-analytics"
-                  >
+                  <td *ngFor="let key of aggregationKeys" class="report-analytics">
                     <span>
                       {{ data.aggregations[key][i] ? data.aggregations[key][i] : 'null' }}
                     </span>
@@ -212,49 +174,52 @@
                 </ng-container>
               </tr>
             </table>
-
-<<<<<<< HEAD
-            </div>
-            <ng-container *ngIf="report?.stacked_show_total && legendData?.stackedTotalHTML">
-              <div class="legend-timestamp" fxFlex="32px">
-                <h4>
-                  <strong>{{ 'Total' | translate }}:</strong>
-                  <span>
-                    &nbsp;&nbsp;
-=======
           </div>
           <ng-container *ngIf="report?.stacked_show_total && legendData?.stackedTotalHTML">
             <div class="legend-timestamp" fxFlex="32px">
               <h4>
-                <strong>Total:</strong>
-                <span>
-                  &nbsp;&nbsp;
->>>>>>> 744a0f95
-                    {{legendData.stackedTotalHTML}}
-                </span>
+                <strong>{{ 'Total' | translate }}:</strong>
+                <span>&nbsp;&nbsp;{{ legendData.stackedTotalHTML }}</span>
               </h4>
             </div>
           </ng-container>
         </section>
-
       </mat-card-content>
-
     </mat-card>
 
-    <mat-card *ngIf="!ready && retroLogo" class="front zero-state" fxLayout="row wrap" fxlayoutGap="16px" fxLayoutAlign="center center">
+    <mat-card
+      *ngIf="!ready && retroLogo"
+      class="front zero-state"
+      fxLayout="row wrap"
+      fxlayoutGap="16px"
+      fxLayoutAlign="center center"
+    >
       <mat-icon *ngIf="retroLogo == 1" class="generic" svgIcon="freenas_logo_full"></mat-icon>
-      <mat-icon *ngIf="retroLogo == 0 && product_type == ProductType.Core" class="generic" svgIcon="truenas_core_logo_full"></mat-icon>
-      <mat-icon *ngIf="retroLogo == 0 && product_type == ProductType.Enterprise" class="generic" svgIcon="truenas_enterprise_logo_full"></mat-icon>
-      <mat-icon *ngIf="retroLogo == 0 && product_type == ProductType.Scale || product_type == ProductType.ScaleEnterprise" class="generic" svgIcon="truenas_scale_logo_full"></mat-icon>
+      <mat-icon
+        *ngIf="retroLogo == 0 && product_type == ProductType.Core"
+        class="generic"
+        svgIcon="truenas_core_logo_full"
+      ></mat-icon>
+      <mat-icon
+        *ngIf="retroLogo == 0 && product_type == ProductType.Enterprise"
+        class="generic"
+        svgIcon="truenas_enterprise_logo_full"
+      ></mat-icon>
+      <mat-icon
+        *ngIf="(retroLogo == 0 && product_type == ProductType.Scale) || product_type == ProductType.ScaleEnterprise"
+        class="generic"
+        svgIcon="truenas_scale_logo_full"
+      ></mat-icon>
     </mat-card>
 
     <ng-template *ngIf="configurable">
       <mat-card class="back">
-        <mat-card-content fxLayout="column" fxLayoutAlign="start stretch" fxFlex="100">
-        </mat-card-content>
+        <mat-card-content fxLayout="column" fxLayoutAlign="start stretch" fxFlex="100"> </mat-card-content>
         <div class="widget-footer">
-          <button mat-button color="accent" (click)="toggleConfig()">{{"Cancel" | translate}}</button>
-          <button mat-button color="primary" type="submit" form="preferences" (click)="toggleConfig()">{{"Save" | translate}}</button>
+          <button mat-button color="accent" (click)="toggleConfig()">{{ 'Cancel' | translate }}</button>
+          <button mat-button color="primary" type="submit" form="preferences" (click)="toggleConfig()">
+            {{ 'Save' | translate }}
+          </button>
         </div>
       </mat-card>
     </ng-template>
