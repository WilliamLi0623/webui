--- conflicted
+++ resolved
@@ -160,12 +160,10 @@
     VolumeStatusComponent,
     ZvolFormComponent,
     ZvolWizardComponent,
-<<<<<<< HEAD
-    EditNfsAceComponent,
-=======
     DiskWipeDialogComponent,
     ManualTestDialogComponent,
->>>>>>> 9e241dbf
+    EditNfsAceComponent,
+    EditPosixAceComponent,
   ],
   exports: [VolumesListControlsComponent],
   providers: [
