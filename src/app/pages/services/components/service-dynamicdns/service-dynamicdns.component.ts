--- conflicted
+++ resolved
@@ -128,13 +128,8 @@
     protected _injector: Injector, protected _appRef: ApplicationRef,
     protected validationService: ValidationService) {}
 
-<<<<<<< HEAD
-  afterInit(entityForm: any): void {
-    entityForm.ws.call('dyndns.config').pipe(untilDestroyed(this)).subscribe((res: any) => {
-=======
   afterInit(entityForm: EntityFormComponent): void {
-    this.ws.call('dyndns.config').subscribe((res: any) => {
->>>>>>> ed7ade87
+    this.ws.call('dyndns.config').pipe(untilDestroyed(this)).subscribe((res: any) => {
       entityForm.formGroup.controls['provider'].setValue(res.provider);
       entityForm.formGroup.controls['checkip_ssl'].setValue(res.checkip_ssl);
       entityForm.formGroup.controls['checkip_server'].setValue(res.checkip_server);
