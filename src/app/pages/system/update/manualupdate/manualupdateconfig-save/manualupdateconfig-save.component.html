--- conflicted
+++ resolved
@@ -4,12 +4,7 @@
     <mat-checkbox [(ngModel)]="secretseed">Export Password Secret Seed</mat-checkbox>
   </mat-card-content>
   <mat-card-actions>
-<<<<<<< HEAD
-    <button id="save_button" class="btn btn-block btn-warning" type="submit" mat-button color="primary" (click)="doSubmit()">Save</button>
-    <button id="goback_button" class="btn  btn-block btn-raised btn-lg btn-primary" type="button" (click)="goBack()" mat-button color="accent">Cancel</button>
-=======
     <button mat-button color="primary" (click)="doSubmit()">Save</button>
     <button mat-button color="accent" (click)="goBack()">Cancel</button>
->>>>>>> f357de84
   </mat-card-actions>
 </mat-card>