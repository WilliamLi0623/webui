import { Component, Output, EventEmitter, OnInit } from '@angular/core';
import { MatDialog } from '@angular/material/dialog';
import { TranslateService } from '@ngx-translate/core';
import { Subscription } from 'rxjs';
import * as _ from 'lodash';

import { DialogService, SystemGeneralService } from '../../../services/index';
import { ApplicationsService } from '../applications.service';
import { ModalService } from '../../../services/modal.service';
import { EntityJobComponent } from '../../common/entity/entity-job/entity-job.component';
import { EntityUtils } from '../../common/entity/utils';
import { DialogFormConfiguration } from '../../common/entity/entity-dialog/dialog-form-configuration.interface';
import { ChartReleaseEditComponent } from '../forms/chart-release-edit.component';
<<<<<<< HEAD
import { PlexFormComponent } from '../forms/plex-form.component';
import { NextCloudFormComponent } from '../forms/nextcloud-form.component';
import { MinioFormComponent } from '../forms/minio-form.component';
import { WebSocketService } from '../../../services/';

=======
import { CommonUtils } from 'app/core/classes/common-utils';
import { ChartFormComponent } from '../forms/chart-form.component';
import { EmptyConfig, EmptyType } from '../../common/entity/entity-empty/entity-empty.component';
>>>>>>> d0c4b86c
import  helptext  from '../../../helptext/apps/apps';

@Component({
  selector: 'app-charts',
  templateUrl: './chart-releases.component.html',
  styleUrls: ['../applications.component.scss']
})
export class ChartReleasesComponent implements OnInit {
<<<<<<< HEAD
  public chartItems = {};
=======
  @Output() switchTab = new EventEmitter<string>();

  public chartItems = [];
>>>>>>> d0c4b86c
  private dialogRef: any;
  public ixIcon = 'assets/images/ix-original.png';
  private rollbackChartName: string;
  private refreshTable: Subscription;

  protected utils: CommonUtils;
  private refreshForm: Subscription;
<<<<<<< HEAD
  private chartReleaseChangedListener: any;
=======
  
  public emptyPageConf: EmptyConfig = {
    type: EmptyType.loading,
    large: true,
    title: helptext.message.loading,
    button: {
      label: "View Catalog",
      action: this.viewCatalog.bind(this),
    }
  };
>>>>>>> d0c4b86c

  public rollBackChart: DialogFormConfiguration = {
    title: helptext.charts.rollback_dialog.title,
    fieldConfig: [{
      type: 'input',
      name: 'item_version',
      placeholder: helptext.charts.rollback_dialog.version.placeholder,
      tooltip: helptext.charts.rollback_dialog.version.tooltip,
      required: true
    },{
      type: 'checkbox',
      name: 'rollback_snapshot',
      placeholder: helptext.charts.rollback_dialog.snapshot.placeholder,
      tooltip: helptext.charts.rollback_dialog.snapshot.tooltip
    },{
      type: 'checkbox',
      name: 'force',
      placeholder: helptext.charts.rollback_dialog.force.placeholder,
      tooltip: helptext.charts.rollback_dialog.force.tooltip
    }],
    method_ws: 'chart.release.rollback',
    saveButtonText: helptext.charts.rollback_dialog.action,
    customSubmit: this.doRollback,
    parent: this,
  }

  constructor(private mdDialog: MatDialog,
    private dialogService: DialogService, private translate: TranslateService,
    private appService: ApplicationsService, private modalService: ModalService,
    private sysGeneralService: SystemGeneralService, protected ws: WebSocketService) { }

  ngOnInit(): void {
    this.utils = new CommonUtils();

    this.refreshTable = this.modalService.refreshTable$.subscribe(() => {
      this.refreshChartReleases();
    });

    this.addChartReleaseChangedEventListner();
  }

  ngOnDestroy() {
    if (this.chartReleaseChangedListener) {
      this.ws.unsubscribe(this.chartReleaseChangedListener);
    }
  }

  viewCatalog() {
    this.switchTab.emit('0');
  }

  showLoadStatus(type: EmptyType) {
    let title = "";
    let message = undefined;

    switch (type) {
      case EmptyType.loading:
        title = helptext.message.loading;
        break;
      case EmptyType.first_use:
        title = helptext.message.not_configured;
        break;
      case EmptyType.no_page_data :
        title = helptext.message.no_installed;
        message = helptext.message.no_installed_message;
        break;
      case EmptyType.errors:
        title = helptext.message.not_running;
        break;
    }

    this.emptyPageConf.type = type;
    this.emptyPageConf.title = title;
    this.emptyPageConf.message = message;
  }

  getChartItems() {
    return Object.values(this.chartItems);
  }
  
  addChartReleaseChangedEventListner() {
    this.chartReleaseChangedListener = this.ws.subscribe("chart.release.query").subscribe((evt) => {
      const app = this.chartItems[evt.id];
      if (app) {
        app.status = evt.fields.status;
      }
    });
  }

  refreshChartReleases() {
<<<<<<< HEAD
    this.appService.getChartReleases().subscribe(charts => {
      this.chartItems = {};
      let repos = [];
      charts.forEach(chart => {
        let chartObj = {
          name: chart.name,
          catalog: chart.catalog,
          status: chart.status,
          version: chart.chart_metadata.version,
          latest_version: chart.chart_metadata.latest_chart_version,
          description: chart.chart_metadata.description,
          update: chart.update_available,
          chart_name: chart.chart_metadata.name,
          repository: chart.config.image.repository,
          tag: chart.config.image.tag,
          portal: chart.portals && chart.portals.web_portal ? chart.portals.web_portal[0] : '',
          id: chart.chart_metadata.name,
          icon: chart.chart_metadata.icon ? chart.chart_metadata.icon : this.ixIcon,
          count: `${chart.pod_status.available}/${chart.pod_status.desired}`,
          desired: chart.pod_status.desired,
          history: !(_.isEmpty(chart.history))
        };
        repos.push(chartObj.repository);
        let ports = [];
        if (chart.used_ports) {
          chart.used_ports.forEach(item => {
            ports.push(`${item.port}\\${item.protocol}`)
          })
          chartObj['used_ports'] = ports.join(', ');
          this.chartItems[chartObj.name] = chartObj;
        }  
      })
=======
    this.showLoadStatus(EmptyType.loading);
    this.chartItems = [];
    const checkTitle = setTimeout(() => {
        this.updateChartReleases();
    }, 1000);
  }

  updateChartReleases() {
    this.appService.getKubernetesConfig().subscribe(res => {
      if (!res.pool) {
        this.chartItems = [];
        this.showLoadStatus(EmptyType.first_use);
      } else {
        this.appService.getKubernetesServiceStarted().subscribe(res => {
          if (!res) {
            this.chartItems = [];
            this.showLoadStatus(EmptyType.errors);
          } else {
            this.appService.getChartReleases().subscribe(charts => {
              this.chartItems = [];
              
              charts.forEach(chart => {
                let chartObj = {
                  name: chart.name,
                  catalog: chart.catalog,
                  status: chart.status,
                  version: chart.chart_metadata.version,
                  latest_version: chart.chart_metadata.latest_chart_version,
                  description: chart.chart_metadata.description,
                  update: chart.update_available,
                  chart_name: chart.chart_metadata.name,
                  repository: chart.config.image.repository,
                  tag: chart.config.image.tag,
                  portal: chart.portals && chart.portals.web_portal ? chart.portals.web_portal[0] : '',
                  id: chart.chart_metadata.name,
                  icon: chart.chart_metadata.icon ? chart.chart_metadata.icon : this.ixIcon,
                  count: `${chart.pod_status.available}/${chart.pod_status.desired}`,
                  desired: chart.pod_status.desired,
                  history: !(_.isEmpty(chart.history)),
                };
        
                let ports = [];
                if (chart.used_ports) {
                  chart.used_ports.forEach(item => {
                    ports.push(`${item.port}\\${item.protocol}`)
                  })
                  chartObj['used_ports'] = ports.join(', ');
                  this.chartItems.push(chartObj);
                }  
              })
              
              if (this.chartItems.length == 0) {
                this.showLoadStatus(EmptyType.no_page_data );
              }
            })
          }
        })
      }
>>>>>>> d0c4b86c
    })
  }

  refreshStatus(name: string) {
    this.appService.getChartReleases(name).subscribe(res => {
      let item = this.chartItems[name];
      if (item) {
        item.status = res[0].status;
        if (item.status === 'DEPLOYING') {
          setTimeout(() => {
            this.refreshStatus(name);
          }, 3000);
        }
      }
    })
  }

  start(name: string) {
    this.appService.setReplicaCount(name, 1).subscribe(() => {
      this.refreshStatus(name);
    })
  }

  stop(name: string) {
    this.appService.setReplicaCount(name, 0).subscribe(() => {
      this.refreshStatus(name);
    })
  }

  portal(portal: string) {
    window.open(portal);
  }

  update(name: string) {
    this.translate.get(helptext.charts.upgrade_dialog.msg).subscribe(msg => {
      this.dialogService.confirm(helptext.charts.upgrade_dialog.title, msg + name + '?')
      .subscribe(res => {
        if (res) {
          this.dialogRef = this.mdDialog.open(EntityJobComponent, { data: { 'title': (
            helptext.charts.upgrade_dialog.job) }, disableClose: true});
          this.dialogRef.componentInstance.setCall('chart.release.upgrade', [name]);
          this.dialogRef.componentInstance.submit();
          this.dialogRef.componentInstance.success.subscribe((res) => {
            this.dialogService.closeAllDialogs();
          });
          this.dialogRef.componentInstance.failure.subscribe((err) => {
            // new EntityUtils().handleWSError(this, err, this.dialogService);
          })
        }
      })
    })
  }

  rollback(name: string) {
    this.rollbackChartName = name;
    this.dialogService.dialogForm(this.rollBackChart, true);
  }

  doRollback(entityDialog: any) {
    const self = entityDialog.parent;
    const form = entityDialog.formGroup.controls;
    const payload = {
      item_version: form['item_version'].value,
      rollback_snapshot: form['rollback_snapshot'].value,
      force: form['force'].value
    }
    self.dialogRef = self.mdDialog.open(EntityJobComponent, { data: { 'title': (
      helptext.charts.rollback_dialog.job) }, disableClose: true});
    self.dialogRef.componentInstance.setCall('chart.release.rollback', [self.rollbackChartName, payload]);
    self.dialogRef.componentInstance.submit();
    self.dialogRef.componentInstance.success.subscribe((res) => {
      self.dialogService.closeAllDialogs();
    });
    self.dialogRef.componentInstance.failure.subscribe((err) => {
      // new EntityUtils().handleWSError(self, err, self.dialogService);
    })

  }

  edit(name: string, id: string) {
    const catalogApp = this.chartItems.find(app => app.name==name && app.chart_name != 'ix-chart')
    if (catalogApp) {
      const chartFormComponent = new ChartFormComponent(this.mdDialog,this.dialogService,this.modalService,this.appService);
      chartFormComponent.setTitle(catalogApp.chart_name);
      this.modalService.open('slide-in-form', chartFormComponent, name);
    } else {
      const chartReleaseForm = new ChartReleaseEditComponent(this.mdDialog,this.dialogService,this.modalService,this.appService);
      this.modalService.open('slide-in-form', chartReleaseForm, name);
    }
  }

  delete(name: string) {
    this.translate.get(helptext.charts.delete_dialog.msg).subscribe(msg => {
      this.dialogService.confirm(helptext.charts.delete_dialog.title, msg + name + '?')
      .subscribe(res => {
        if (res) {
          this.dialogRef = this.mdDialog.open(EntityJobComponent, { data: { 'title': (
            helptext.charts.delete_dialog.job) }, disableClose: true});
          this.dialogRef.componentInstance.setCall('chart.release.delete', [name]);
          this.dialogRef.componentInstance.submit();
          this.dialogRef.componentInstance.success.subscribe((res) => {
            this.dialogService.closeAllDialogs();
            this.refreshChartReleases();
          });
          this.dialogRef.componentInstance.failure.subscribe((err) => {
            // new EntityUtils().handleWSError(this, err, this.dialogService);
          })
        }
      })
    })
  }

  updateImage(image: string, tag: string) {
    this.translate.get(helptext.updateImageDialog.message).subscribe(msg => {
      this.dialogService.confirm(helptext.updateImageDialog.title, msg + image + '?', true).subscribe(res => {
        if (res) {
          this.dialogRef = this.mdDialog.open(EntityJobComponent, { data: { 'title': (
            helptext.charts.update_dialog.job) }, disableClose: true});
          this.dialogRef.componentInstance.setCall('container.image.pull', [{from_image: image,tag:tag}]);
          this.dialogRef.componentInstance.submit();
          this.dialogRef.componentInstance.success.subscribe(() => {
            this.dialogService.closeAllDialogs();
            this.dialogService.Info(helptext.updateImageDialog.success, helptext.updateImageDialog.successMsg,
               '300px', 'info', true);
            this.refreshChartReleases();
          });
          this.dialogRef.componentInstance.failure.subscribe((err) => {
            // new EntityUtils().handleWSError(this, err, this.dialogService);
          })
        }
      })
    })
  }
}<|MERGE_RESOLUTION|>--- conflicted
+++ resolved
@@ -11,17 +11,11 @@
 import { EntityUtils } from '../../common/entity/utils';
 import { DialogFormConfiguration } from '../../common/entity/entity-dialog/dialog-form-configuration.interface';
 import { ChartReleaseEditComponent } from '../forms/chart-release-edit.component';
-<<<<<<< HEAD
-import { PlexFormComponent } from '../forms/plex-form.component';
-import { NextCloudFormComponent } from '../forms/nextcloud-form.component';
-import { MinioFormComponent } from '../forms/minio-form.component';
 import { WebSocketService } from '../../../services/';
-
-=======
 import { CommonUtils } from 'app/core/classes/common-utils';
 import { ChartFormComponent } from '../forms/chart-form.component';
 import { EmptyConfig, EmptyType } from '../../common/entity/entity-empty/entity-empty.component';
->>>>>>> d0c4b86c
+
 import  helptext  from '../../../helptext/apps/apps';
 
 @Component({
@@ -30,13 +24,9 @@
   styleUrls: ['../applications.component.scss']
 })
 export class ChartReleasesComponent implements OnInit {
-<<<<<<< HEAD
   public chartItems = {};
-=======
   @Output() switchTab = new EventEmitter<string>();
 
-  public chartItems = [];
->>>>>>> d0c4b86c
   private dialogRef: any;
   public ixIcon = 'assets/images/ix-original.png';
   private rollbackChartName: string;
@@ -44,9 +34,7 @@
 
   protected utils: CommonUtils;
   private refreshForm: Subscription;
-<<<<<<< HEAD
   private chartReleaseChangedListener: any;
-=======
   
   public emptyPageConf: EmptyConfig = {
     type: EmptyType.loading,
@@ -57,7 +45,6 @@
       action: this.viewCatalog.bind(this),
     }
   };
->>>>>>> d0c4b86c
 
   public rollBackChart: DialogFormConfiguration = {
     title: helptext.charts.rollback_dialog.title,
@@ -148,42 +135,8 @@
   }
 
   refreshChartReleases() {
-<<<<<<< HEAD
-    this.appService.getChartReleases().subscribe(charts => {
-      this.chartItems = {};
-      let repos = [];
-      charts.forEach(chart => {
-        let chartObj = {
-          name: chart.name,
-          catalog: chart.catalog,
-          status: chart.status,
-          version: chart.chart_metadata.version,
-          latest_version: chart.chart_metadata.latest_chart_version,
-          description: chart.chart_metadata.description,
-          update: chart.update_available,
-          chart_name: chart.chart_metadata.name,
-          repository: chart.config.image.repository,
-          tag: chart.config.image.tag,
-          portal: chart.portals && chart.portals.web_portal ? chart.portals.web_portal[0] : '',
-          id: chart.chart_metadata.name,
-          icon: chart.chart_metadata.icon ? chart.chart_metadata.icon : this.ixIcon,
-          count: `${chart.pod_status.available}/${chart.pod_status.desired}`,
-          desired: chart.pod_status.desired,
-          history: !(_.isEmpty(chart.history))
-        };
-        repos.push(chartObj.repository);
-        let ports = [];
-        if (chart.used_ports) {
-          chart.used_ports.forEach(item => {
-            ports.push(`${item.port}\\${item.protocol}`)
-          })
-          chartObj['used_ports'] = ports.join(', ');
-          this.chartItems[chartObj.name] = chartObj;
-        }  
-      })
-=======
     this.showLoadStatus(EmptyType.loading);
-    this.chartItems = [];
+    this.chartItems = {};
     const checkTitle = setTimeout(() => {
         this.updateChartReleases();
     }, 1000);
@@ -192,16 +145,16 @@
   updateChartReleases() {
     this.appService.getKubernetesConfig().subscribe(res => {
       if (!res.pool) {
-        this.chartItems = [];
+        this.chartItems = {};
         this.showLoadStatus(EmptyType.first_use);
       } else {
         this.appService.getKubernetesServiceStarted().subscribe(res => {
           if (!res) {
-            this.chartItems = [];
+            this.chartItems = {};
             this.showLoadStatus(EmptyType.errors);
           } else {
             this.appService.getChartReleases().subscribe(charts => {
-              this.chartItems = [];
+              this.chartItems = {};
               
               charts.forEach(chart => {
                 let chartObj = {
@@ -229,18 +182,17 @@
                     ports.push(`${item.port}\\${item.protocol}`)
                   })
                   chartObj['used_ports'] = ports.join(', ');
-                  this.chartItems.push(chartObj);
+                  this.chartItems[chartObj.name] = chartObj;
                 }  
               })
               
-              if (this.chartItems.length == 0) {
+              if (this.getChartItems().length == 0) {
                 this.showLoadStatus(EmptyType.no_page_data );
               }
             })
           }
         })
       }
->>>>>>> d0c4b86c
     })
   }
 
@@ -321,8 +273,8 @@
   }
 
   edit(name: string, id: string) {
-    const catalogApp = this.chartItems.find(app => app.name==name && app.chart_name != 'ix-chart')
-    if (catalogApp) {
+    const catalogApp = this.chartItems[name];
+    if (catalogApp && catalogApp.chart_name != 'ix-chart') {
       const chartFormComponent = new ChartFormComponent(this.mdDialog,this.dialogService,this.modalService,this.appService);
       chartFormComponent.setTitle(catalogApp.chart_name);
       this.modalService.open('slide-in-form', chartFormComponent, name);
