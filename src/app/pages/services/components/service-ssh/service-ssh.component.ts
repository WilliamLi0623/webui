import { ApplicationRef, Component, Injector, OnInit } from '@angular/core';
import { ActivatedRoute, Router } from '@angular/router';
import globalHelptext from 'app/helptext/global-helptext';
import { EntityFormComponent } from 'app/pages/common/entity/entity-form';
import { FieldSet } from 'app/pages/common/entity/entity-form/models/fieldset.interface';
import helptext from '../../../../helptext/services/components/service-ssh';
<<<<<<< HEAD
import { NetworkService, RestService, WebSocketService } from '../../../../services/';
=======
import { TranslateService } from '@ngx-translate/core';
import { T } from '../../../../translate-marker';
>>>>>>> 32c6301f

@Component({
  selector : 'ssh-edit',
  template : `<entity-form [conf]="this"></entity-form>`,
  providers : [ NetworkService ],
})
export class ServiceSSHComponent implements OnInit {
  // Form Layout
  protected isBasicMode: boolean = true;
  protected queryCall = 'ssh.config';
  protected route_success: string[] = [ 'services' ];

  public fieldSets: FieldSet[] = [
    {
      name: globalHelptext.fieldset_general_options,
      label: true,
      config: [
        {
          type : 'input',
          name : 'tcpport',
          placeholder : helptext.ssh_tcpport_placeholder,
          tooltip: helptext.ssh_tcpport_tooltip,
        },
        {
          type : 'checkbox',
          name : 'rootlogin',
          placeholder : helptext.ssh_rootlogin_placeholder,
          tooltip: helptext.ssh_rootlogin_tooltip,
        },
        {
          type : 'checkbox',
          name : 'passwordauth',
          placeholder : helptext.ssh_passwordauth_placeholder,
          tooltip: helptext.ssh_passwordauth_tooltip,
        },
        {
          type : 'checkbox',
          name : 'kerberosauth',
          placeholder : helptext.ssh_kerberosauth_placeholder,
          tooltip: helptext.ssh_kerberosauth_tooltip,
        },
        {
          type : 'checkbox',
          name : 'tcpfwd',
          placeholder : helptext.ssh_tcpfwd_placeholder,
          tooltip: helptext.ssh_tcpfwd_tooltip,
        }
      ]
    },
    { name: 'divider', divider: false },
    {
      name: globalHelptext.fieldset_other_options,
      label: false,
      config: [
        {
          type : 'select',
          name : 'bindiface',
          placeholder : helptext.ssh_bindiface_placeholder,
          tooltip: helptext.ssh_bindiface_tooltip,
          multiple : true,
          options : []
        },
        {
          type : 'checkbox',
          name : 'compression',
          placeholder : helptext.ssh_compression_placeholder,
          tooltip: helptext.ssh_compression_tooltip,
        },
        {
          type : 'select',
          name : 'sftp_log_level',
          placeholder : helptext.ssh_sftp_log_level_placeholder,
          tooltip: helptext.ssh_sftp_log_level_tooltip,
          options : helptext.ssh_sftp_log_level_options,
        },
        {
          type : 'select',
          name : 'sftp_log_facility',
          placeholder : helptext.ssh_sftp_log_facility_placeholder,
          tooltip: helptext.ssh_sftp_log_facility_tooltip,
          options : helptext.ssh_sftp_log_facility_options,
        },
        {
          type : 'textarea',
          name : 'options',
          placeholder : helptext.ssh_options_placeholder,
          tooltip: helptext.ssh_options_tooltip,
        }
      ]
    },
    { name: 'divider', divider: true }
  ];
  
  protected advanced_field: Array<string> = [
    'bindiface',
    'compression',
    'sftp_log_level',
    'sftp_log_facility',
    'options',
  ];

  public custActions: Array<any> = [
    {
      id : 'basic_mode',
      name : 'Basic Mode',
      function : () => {
        this.fieldSets.find(set => set.name === globalHelptext.fieldset_other_options).label = false;
        this.fieldSets.find(set => set.name === 'divider').divider = false;
        this.isBasicMode = !this.isBasicMode;
      }
    },
    {
      'id' : 'advanced_mode',
      name : 'Advanced Mode',
      function : () => {
        this.fieldSets.find(set => set.name === globalHelptext.fieldset_other_options).label = true;
        this.fieldSets.find(set => set.name === 'divider').divider = true;
        this.isBasicMode = !this.isBasicMode;
      }
    }
  ];

  protected ssh_bindiface: any;

  isCustActionVisible(actionId: string) {
    if (actionId == 'advanced_mode' && this.isBasicMode == false) {
      return false;
    } else if (actionId == 'basic_mode' && this.isBasicMode == true) {
      return false;
    }
    return true;
  }

<<<<<<< HEAD
=======
  public custActions: Array<any> = [
    {
      id : 'basic_mode',
      name : T('Basic Mode'),
      function : () => { this.isBasicMode = !this.isBasicMode; }
    },
    {
      'id' : 'advanced_mode',
      name : T('Advanced Mode'),
      function : () => { this.isBasicMode = !this.isBasicMode; }
    }
  ];
>>>>>>> 32c6301f
  constructor(
      protected router: Router,
      protected route: ActivatedRoute,
      protected rest: RestService,
      protected ws: WebSocketService,
      protected _injector: Injector,
      protected _appRef: ApplicationRef,
      protected networkService: NetworkService,
  ) {}

  afterInit(entityEdit: EntityFormComponent) {
    entityEdit.submitFunction = body => this.ws.call('ssh.update', [body]);
  }

  ngOnInit() {
    this.ws.call('ssh.bindiface_choices').subscribe((res) => {
      this.ssh_bindiface = this.fieldSets
          .find(set => set.name === globalHelptext.fieldset_other_options)
          .config.find(config => config.name === 'bindiface');
      for (const k in res) {
        this.ssh_bindiface.options.push({label : res[k], value : k});
      }
    });
  }
}<|MERGE_RESOLUTION|>--- conflicted
+++ resolved
@@ -4,12 +4,9 @@
 import { EntityFormComponent } from 'app/pages/common/entity/entity-form';
 import { FieldSet } from 'app/pages/common/entity/entity-form/models/fieldset.interface';
 import helptext from '../../../../helptext/services/components/service-ssh';
-<<<<<<< HEAD
 import { NetworkService, RestService, WebSocketService } from '../../../../services/';
-=======
 import { TranslateService } from '@ngx-translate/core';
 import { T } from '../../../../translate-marker';
->>>>>>> 32c6301f
 
 @Component({
   selector : 'ssh-edit',
@@ -114,7 +111,7 @@
   public custActions: Array<any> = [
     {
       id : 'basic_mode',
-      name : 'Basic Mode',
+      name : T('Basic Mode'),
       function : () => {
         this.fieldSets.find(set => set.name === globalHelptext.fieldset_other_options).label = false;
         this.fieldSets.find(set => set.name === 'divider').divider = false;
@@ -123,7 +120,7 @@
     },
     {
       'id' : 'advanced_mode',
-      name : 'Advanced Mode',
+      name : T('Advanced Mode'),
       function : () => {
         this.fieldSets.find(set => set.name === globalHelptext.fieldset_other_options).label = true;
         this.fieldSets.find(set => set.name === 'divider').divider = true;
@@ -143,21 +140,6 @@
     return true;
   }
 
-<<<<<<< HEAD
-=======
-  public custActions: Array<any> = [
-    {
-      id : 'basic_mode',
-      name : T('Basic Mode'),
-      function : () => { this.isBasicMode = !this.isBasicMode; }
-    },
-    {
-      'id' : 'advanced_mode',
-      name : T('Advanced Mode'),
-      function : () => { this.isBasicMode = !this.isBasicMode; }
-    }
-  ];
->>>>>>> 32c6301f
   constructor(
       protected router: Router,
       protected route: ActivatedRoute,
