import { CdkVirtualScrollViewport } from '@angular/cdk/scrolling';
import {
  Component, ElementRef, OnInit, OnDestroy, AfterViewInit, ViewChild,
} from '@angular/core';
import {
  Router, ActivatedRoute,
} from '@angular/router';
import { UntilDestroy, untilDestroyed } from '@ngneat/until-destroy';
import { TranslateService } from '@ngx-translate/core';
<<<<<<< HEAD
import { Subject, BehaviorSubject, forkJoin } from 'rxjs';
import { CoreService } from 'app/core/services/core-service/core.service';
=======
import { Subject, BehaviorSubject } from 'rxjs';
>>>>>>> 7c31e5a8
import { ReportTab } from 'app/enums/report-tab.enum';
import { CoreEvent } from 'app/interfaces/events';
import {
  UserPreferencesChangedEvent, UserPreferencesEvent,
  UserPreferencesReadyEvent,
} from 'app/interfaces/events/user-preferences-event.interface';
import { Option } from 'app/interfaces/option.interface';
import { Disk } from 'app/interfaces/storage.interface';
import { FieldConfig } from 'app/modules/entity/entity-form/models/field-config.interface';
import { FieldSet } from 'app/modules/entity/entity-form/models/fieldset.interface';
import { ToolbarConfig } from 'app/modules/entity/entity-toolbar/models/control-config.interface';
import {
  SystemGeneralService,
  WebSocketService,
} from 'app/services';
import { CoreService } from 'app/services/core-service/core.service';
import { ErdService } from 'app/services/erd.service';
import { ModalService } from 'app/services/modal.service';
import { Report } from './components/report/report.component';
import { ReportsConfigComponent } from './components/reports-config/reports-config.component';
import { ReportsGlobalControlsComponent } from './components/reports-global-controls/reports-global-controls.component';

interface Tab {
  label: string;
  value: ReportTab;
}

@UntilDestroy()
@Component({
  selector: 'reportsdashboard',
  styleUrls: ['./reports-dashboard.scss'],
  templateUrl: './reports-dashboard.component.html',
  providers: [SystemGeneralService],
})
export class ReportsDashboardComponent implements OnInit, OnDestroy, /* HandleChartConfigDataFunc, */ AfterViewInit {
  @ViewChild(CdkVirtualScrollViewport, { static: false }) viewport: CdkVirtualScrollViewport;
  @ViewChild('container', { static: true }) container: ElementRef;
  scrollContainer: HTMLElement;
  scrolledIndex = 0;

  retroLogo: string;

  diskReports: Report[];
  otherReports: Report[];
  activeReports: Report[] = [];

  activeTab = { label: this.translate.instant('CPU'), value: ReportTab.Cpu } as Tab;
  activeTabVerified = false;
  allTabs: Tab[] = [];
  loadingReports = false;

  displayList: number[] = [];
  visibleReports: number[] = [];

  totalVisibleReports = 4;
  viewportEnd = false;
  viewportOffset = new BehaviorSubject(null);

  // Report Builder Options (entity-form-embedded)
  target: Subject<CoreEvent> = new Subject();
  values: any[] = [];
  toolbarConfig: ToolbarConfig;
  protected isEntity = true;
  diskDevices: Option[] = [];
  diskMetrics: Option[] = [];
  saveSubmitText = this.translate.instant('Generate Reports');
  actionButtonsAlign = 'left';
  fieldConfig: FieldConfig[] = [];
  fieldSets: FieldSet[];
  diskReportConfigReady = false;
  actionsConfig: any;

  constructor(
    private erdService: ErdService,
    public modalService: ModalService,
    private router: Router,
    private core: CoreService,
    private route: ActivatedRoute,
    protected ws: WebSocketService,
    protected translate: TranslateService,
  ) {}

  ngOnInit(): void {
    this.scrollContainer = document.querySelector('.rightside-content-hold ');
    this.scrollContainer.style.overflow = 'hidden';

    this.core.register({ observerClass: this, eventName: 'UserPreferencesReady' }).pipe(untilDestroyed(this)).subscribe((evt: UserPreferencesReadyEvent) => {
      this.retroLogo = evt.data.retroLogo ? '1' : '0';
    });

    this.core.register({ observerClass: this, eventName: 'UserPreferencesChanged' }).pipe(untilDestroyed(this)).subscribe((evt: UserPreferencesChangedEvent) => {
      this.retroLogo = evt.data.retroLogo ? '1' : '0';
    });

    this.core.register({ observerClass: this, eventName: 'UserPreferences' }).pipe(untilDestroyed(this)).subscribe((evt: UserPreferencesEvent) => {
      this.retroLogo = evt.data.retroLogo ? '1' : '0';
    });

    this.core.emit({ name: 'UserPreferencesRequest' });

    forkJoin([
      this.ws.call('disk.query'),
      this.ws.call('reporting.graphs'),
    ]).pipe(untilDestroyed(this)).subscribe(([disks, reports]) => {
      this.parseDisks(disks);
      const allReports = reports.map((report) => {
        const list = [];
        if (report.identifiers) {
          report.identifiers.forEach(() => list.push(true));
        } else {
          list.push(true);
        }
        return {
          ...report,
          isRendered: list,
        };
      });

      this.diskReports = allReports.filter((report) => report.name.startsWith('disk'));
      this.otherReports = allReports.filter((report) => !report.name.startsWith('disk'));

      this.allTabs = this.getAllTabs();

      this.activateTabFromUrl();
    });
  }

  ngOnDestroy(): void {
    this.scrollContainer.style.overflow = 'auto';
    this.core.unregister({ observerClass: this });
  }

  ngAfterViewInit(): void {
    this.erdService.attachResizeEventToElement('dashboardcontainerdiv');

    this.setupSubscriptions();

    this.actionsConfig = { actionType: ReportsGlobalControlsComponent, actionConfig: this };
    this.core.emit({ name: 'GlobalActions', data: this.actionsConfig, sender: this });
  }

  getVisibility(key: number): boolean {
    const test = this.visibleReports.indexOf(key);
    return test != -1;
  }

  getBatch(): number[] {
    return this.visibleReports;
  }

  nextBatch(evt: number): void {
    this.scrolledIndex = evt;
  }

  getAllTabs(): Tab[] {
    const hasUps = this.otherReports.find((report) => report.title.startsWith('UPS'));
    return [
      { label: this.translate.instant('CPU'), value: ReportTab.Cpu },
      { label: this.translate.instant('Disk'), value: ReportTab.Disk },
      { label: this.translate.instant('Memory'), value: ReportTab.Memory },
      { label: this.translate.instant('Network'), value: ReportTab.Network },
      { label: this.translate.instant('NFS'), value: ReportTab.Nfs },
      { label: this.translate.instant('Partition'), value: ReportTab.Partition },
      { label: this.translate.instant('System'), value: ReportTab.System },
      ...(hasUps ? [{ label: this.translate.instant('UPS'), value: ReportTab.Ups }] : []),
      { label: this.translate.instant('Target'), value: ReportTab.Target },
      { label: this.translate.instant('ZFS'), value: ReportTab.Zfs },
    ] as Tab[];
  }

  activateTabFromUrl(): void {
    const subpath = this.route.snapshot.url[0] && this.route.snapshot.url[0].path;
    const tabFound = this.allTabs.find((tab) => tab.value === subpath);
    this.updateActiveTab(tabFound || this.allTabs[0]);
  }

  updateActiveTab(tab: Tab): void {
    // Change the URL without reloading page/component
    // the old fashioned way
    window.history.replaceState({}, '', '/reportsdashboard/' + tab.value);

    const pseudoRouteEvent = [
      {
        url: '/reportsdashboard/' + tab.value,
        title: 'Reporting',
        breadcrumb: 'Reporting',
        disabled: true,
      },
      {
        url: '',
        title: tab.label,
        breadcrumb: tab.label,
        disabled: true,
      },
    ];

    this.core.emit({ name: 'PseudoRouteChange', data: pseudoRouteEvent });

    this.activateTab(tab);

    if (tab.value === ReportTab.Disk) {
      const selectedDisks = this.route.snapshot.queryParams.disks;
      this.diskReportBuilderSetup(selectedDisks);
    }
  }

  navigateToTab(tab: Tab): void {
    const link = '/reportsdashboard/' + tab.value;
    this.router.navigate([link]);
  }

  activateTab(activeTab: Tab): void {
    this.activeTab = activeTab;
    this.activeTabVerified = true;

    const reportCategories = activeTab.value === ReportTab.Disk ? this.diskReports : this.otherReports.filter(
      (report) => {
        let condition;
        switch (activeTab.value) {
          case ReportTab.Cpu:
            condition = (report.name == 'cpu' || report.name == 'load' || report.name == 'cputemp');
            break;
          case ReportTab.Memory:
            condition = (report.name == 'memory' || report.name == 'swap');
            break;
          case ReportTab.Network:
            condition = (report.name == 'interface');
            break;
          case ReportTab.Nfs:
            condition = (report.name == 'nfsstat' || report.name == 'nfsstatbytes');
            break;
          case ReportTab.Partition:
            condition = (report.name == 'df');
            break;
          case ReportTab.System:
            condition = (report.name == 'processes' || report.name == 'uptime');
            break;
          case ReportTab.Target:
            condition = (report.name == 'ctl');
            break;
          case ReportTab.Ups:
            condition = report.name.startsWith('ups');
            break;
          case ReportTab.Zfs:
            condition = report.name.startsWith('arc');
            break;
          default:
            condition = true;
        }

        return condition;
      },
    );

    this.activeReports = this.flattenReports(reportCategories);

    if (activeTab.value !== ReportTab.Disk) {
      const keys = Object.keys(this.activeReports);
      this.visibleReports = keys.map((v) => parseInt(v));
    }
  }

  flattenReports(list: Report[]): Report[] {
    // Based on identifiers, create a single dimensional array of reports to render
    const result: Report[] = [];
    list.forEach((report) => {
      // Without identifiers

      // With identifiers
      if (report.identifiers) {
        report.identifiers.forEach((item, index) => {
          const r = { ...report };
          r.title = r.title.replace(/{identifier}/, item);

          r.identifiers = [item];
          if (report.isRendered[index]) {
            r.isRendered = [true];
            result.push(r);
          }
        });
      } else if (!report.identifiers && report.isRendered[0]) {
        const r = { ...report };
        r.identifiers = [];
        result.push(r);
      }
    });

    return result;
  }

  // Disk Report Filtering

  diskReportBuilderSetup(selectedDisks: string[]): void {
    this.generateValues();

    // Entity-Toolbar Config
    this.toolbarConfig = {
      target: this.target,
      controls: [
        {
          // type: 'multimenu',
          type: 'multiselect',
          name: 'devices',
          label: this.translate.instant('Devices'),
          placeholder: this.translate.instant('Devices'),
          disabled: false,
          multiple: true,
          options: this.diskDevices, // eg. [{label:'ada0',value:'ada0'},{label:'ada1', value:'ada1'}],
          customTriggerValue: this.translate.instant('Select Disks'),
          value: this.diskDevices?.length && selectedDisks
            ? this.diskDevices.filter((device) => selectedDisks.includes(device.value as string))
            : null,
        },
        {
          type: 'multiselect',
          name: 'metrics',
          label: this.translate.instant('Metrics'),
          placeholder: this.translate.instant('Metrics'),
          customTriggerValue: this.translate.instant('Select Reports'),
          disabled: false,
          multiple: true,
          options: this.diskMetrics ? this.diskMetrics : [this.translate.instant('Not Available')], // eg. [{label:'temperature',value:'temperature'},{label:'operations', value:'disk_ops'}],
          value: selectedDisks ? this.diskMetrics : undefined,
        },
      ],
    };

    // Entity-Form Config
    this.fieldSets = [
      {
        name: 'Report Options',
        class: 'preferences',
        label: false,
        width: '600px',
        config: [
          {
            type: 'select',
            name: 'devices',
            width: 'calc(50% - 16px)',
            placeholder: this.translate.instant('Choose a Device'),
            options: this.diskDevices, // eg. [{label:'ada0',value:'ada0'},{label:'ada1', value:'ada1'}],
            required: true,
            multiple: true,
            tooltip: this.translate.instant('Choose a device for your report.'),
            class: 'inline',
          },
          {
            type: 'select',
            name: 'metrics',
            width: 'calc(50% - 16px)',
            placeholder: this.translate.instant('Choose a metric'),

            // eg. [{label:'temperature',value:'temperature'},{label:'operations', value:'disk_ops'}],
            options: this.diskMetrics ? this.diskMetrics : [{ label: 'None available', value: 'negative' }],
            required: true,
            multiple: true,
            tooltip: this.translate.instant('Choose a metric to display.'),
            class: 'inline',
          },
        ],
      },
    ];

    this.generateFieldConfig();
  }

  generateValues(): void {
    const metrics: Option[] = [];

    this.diskReports.forEach((item) => {
      let formatted = item.title.replace(/ \(.*\)/, '');// remove placeholders for identifiers eg. '({identifier})'
      formatted = formatted.replace(/identifier/, '');
      formatted = formatted.replace(/[{][}]/, '');
      formatted = formatted.replace(/requests on/, '');
      metrics.push({ label: formatted, value: item.name });
    });

    this.diskMetrics = metrics;
  }

  generateFieldConfig(): void {
    this.fieldSets.forEach((fieldSet) => {
      fieldSet.config.forEach((config) => {
        this.fieldConfig.push(config);
      });
    });
    this.diskReportConfigReady = true;
  }

  setupSubscriptions(): void {
    this.target.pipe(untilDestroyed(this)).subscribe((evt: CoreEvent) => {
      switch (evt.name) {
        case 'FormSubmitted':
          this.buildDiskReport(evt.data.devices, evt.data.metrics);
          break;
        case 'ToolbarChanged':
          if (evt.data.devices && evt.data.metrics) {
            this.buildDiskReport(evt.data.devices, evt.data.metrics);
          }
          break;
      }
    });

    this.target.next({ name: 'Refresh' });
  }

  buildDiskReport(device: string | any[], metric: string | any[]): void {
    // Convert strings to arrays
    if (typeof device == 'string') {
      device = [device];
    } else {
      device = device.map((v) => v.value);
    }

    if (typeof metric == 'string') {
      metric = [metric];
    } else {
      metric = metric.map((v) => v.value);
    }

    const visible: number[] = [];
    this.activeReports.forEach((item, index) => {
      const deviceMatch = device.includes(item.identifiers[0]);
      const metricMatch = metric.includes(item.name);
      const condition = (deviceMatch && metricMatch);
      if (condition) {
        visible.push(index);
      }
    });

    this.visibleReports = visible;
  }

  parseDisks(disks: Disk[]): void {
    const uniqueNames = disks
      .filter((disk) => !disk.devname.includes('multipath'))
      .map((disk) => disk.devname);

    this.diskDevices = uniqueNames.map((devname) => {
      const spl = devname.split(' ');
      return { label: devname, value: spl[0] };
    });
  }

  showConfigForm(): void {
    const formComponent = this.modalService.openInSlideIn(ReportsConfigComponent);
    formComponent.title = this.translate.instant('Reports Configuration');
    formComponent.isOneColumnForm = true;
    formComponent.afterModalFormSaved = () => {
      this.modalService.closeSlideIn();
    };
  }
}<|MERGE_RESOLUTION|>--- conflicted
+++ resolved
@@ -7,12 +7,7 @@
 } from '@angular/router';
 import { UntilDestroy, untilDestroyed } from '@ngneat/until-destroy';
 import { TranslateService } from '@ngx-translate/core';
-<<<<<<< HEAD
 import { Subject, BehaviorSubject, forkJoin } from 'rxjs';
-import { CoreService } from 'app/core/services/core-service/core.service';
-=======
-import { Subject, BehaviorSubject } from 'rxjs';
->>>>>>> 7c31e5a8
 import { ReportTab } from 'app/enums/report-tab.enum';
 import { CoreEvent } from 'app/interfaces/events';
 import {
