import { Component, OnInit } from '@angular/core';
import { FormGroup } from '@angular/forms';
import { TranslateService } from '@ngx-translate/core';
import {
  TREE_ACTIONS, KEYS, IActionMapping, TreeNode, ITreeOptions,
} from 'angular-tree-component';
import { ListdirChild } from 'app/interfaces/listdir-child.interface';
import { FormExplorerConfig } from 'app/pages/common/entity/entity-form/models/field-config.interface';
import { Field } from 'app/pages/common/entity/entity-form/models/field.interface';
import { EntityFormService } from 'app/pages/common/entity/entity-form/services/entity-form.service';
import { T } from 'app/translate-marker';

@Component({
  selector: 'form-explorer',
  templateUrl: './form-explorer.component.html',
  styleUrls: [
    '../dynamic-field/dynamic-field.scss',
    './form-explorer.component.scss',
  ],
})
export class FormExplorerComponent implements Field, OnInit {
  config: FormExplorerConfig;
  group: FormGroup;
  fieldShow: string;
  nodes: any[];

  treeVisible = true;
  private displayFieldName: string;
  private rootSelectable: boolean;

  private actionMapping: IActionMapping = {
    mouse: {
      contextMenu: (tree, node, $event) => {
        $event.preventDefault();
      },
      dblClick: (tree, node, $event) => {
        TREE_ACTIONS.TOGGLE_EXPANDED(tree, node, $event);
      },
      click: (tree, node, $event) => {
        if (node.isRoot && !this.rootSelectable) {
          this.config.warnings = T('Root node is not a valid value');
          return;
        }
        this.config.warnings = null;
        if (this.config.multiple) {
          TREE_ACTIONS.TOGGLE_SELECTED(tree, node, $event);
        } else {
          this.setPath(node);
        }
        TREE_ACTIONS.FOCUS(tree, node, $event);
      },
    },
    keys: {
      [KEYS.ENTER]: (tree, node, $event) => {
        this.setPath(node);
        TREE_ACTIONS.FOCUS(tree, node, $event);
      },
    },
  };

  customTemplateStringOptions: ITreeOptions = {
    useCheckbox: false,
    displayField: '',
    isExpandedField: 'expanded',
    idField: 'uuid',
    getChildren: this.getChildren.bind(this),
    actionMapping: this.actionMapping,
    nodeHeight: 23,
    allowDrag: true,
    useVirtualScroll: false,
    useTriState: true,
  };

  constructor(private entityFormService: EntityFormService,
    public translate: TranslateService) {}

  ngOnInit(): void {
    this.rootSelectable = this.config.rootSelectable === undefined ? true : this.config.rootSelectable;

    if (this.config.multiple) {
      this.customTemplateStringOptions.useCheckbox = this.config.multiple;
      this.customTemplateStringOptions.useTriState = this.config.tristate;
    }

    if (this.config.customTemplateStringOptions) {
      if (!this.config.customTemplateStringOptions.actionMapping) {
        this.config.customTemplateStringOptions.actionMapping = this.actionMapping;
      }
      this.config.customTemplateStringOptions.explorerComponent = this;
      this.customTemplateStringOptions = this.config.customTemplateStringOptions;
      this.config.customTemplateStringOptions.explorer = this;
    }
    if (this.config.explorerType === 'zvol') {
      this.displayFieldName = 'name';
      this.nodes = [{
        mountpoint: this.config.initial,
        name: this.config.initial,
        hasChildren: true,
        expanded: !this.rootSelectable,
      }];
    } else {
      this.displayFieldName = 'subTitle';
      this.nodes = [{
        name: this.config.initial,
        subTitle: this.config.initial,
        hasChildren: true,
        expanded: !this.rootSelectable,
      }];
    }

    this.customTemplateStringOptions.displayField = this.displayFieldName;
  }

  getChildren(node: TreeNode): Promise<ListdirChild[]> {
    return new Promise((resolve) => {
      switch (this.config.explorerType) {
        case 'zvol':
          resolve(this.entityFormService.getDatasetsAndZvolsListChildren() as any);
          break;
        case 'directory':
          resolve(
            this.entityFormService.getFilesystemListdirChildren(node, this.config.explorerType, this.config.hideDirs),
          );
          break;
        case 'file':
          resolve(this.entityFormService.getFilesystemListdirChildren(node));
          break;
        case 'dataset':
          resolve(this.entityFormService.getPoolDatasets(this.config.explorerParam ? this.config.explorerParam : []));
          break;
        default:
          resolve(this.entityFormService.getFilesystemListdirChildren(node));
      }
    });
  }

  toggleTree(): void {
    this.treeVisible = !this.treeVisible;
  }

  setPath(node: TreeNode): void {
    if (this.config.explorerType === 'zvol') {
      if (!node.data.mountpoint) {
        node.data.mountpoint = this.config.initial + '/' + node.data.path;
      }
      this.group.controls[this.config.name].setValue(node.data.mountpoint);
    } else {
      this.group.controls[this.config.name].setValue(node.data.name);
    }
  }

  onClick(event: any): void {
    const selectedTreeNodes = Object.entries(event.treeModel.selectedLeafNodeIds)
      .filter(([, value]) => (value === true)).map((node) => event.treeModel.getNodeById(node[0]));
    // this is to mark selected node, but not update form value
    if (event.eventName === 'select' && this.group.controls[this.config.name].value && this.group.controls[this.config.name].value.indexOf(event.node.data.name) > -1) {
      return;
    }
    this.valueHandler(selectedTreeNodes);
  }

  valueHandler(selectedTreeNodes: TreeNode[]): void {
    const res: string[] = [];
<<<<<<< HEAD
    for (let i = 0; i < selectedTreeNodes.length; i++) {
      if (selectedTreeNodes[i] == undefined) {
        continue;
=======
    selectedTreeNodes.forEach((node) => {
      if (node == undefined) {
        return;
>>>>>>> 958b3356
      }
      if (node.parent.isAllSelected && this.config.tristate) {
        let parent = node;
        while (
          parent && !parent.isRoot
          && parent.parent && !parent.parent.isRoot && parent.parent.isAllSelected
        ) {
          parent = parent.parent;
        }
        if (!res.includes(parent.data.name)) {
          res.push(parent.data.name);
        }
      } else if (node.isAllSelected) {
        if (node.data.name !== '') {
          res.push(node.data.name);
        }
      }
    });
    this.group.controls[this.config.name].setValue(res);
  }

  loadNodeChildren(event: any): void {
    if (this.customTemplateStringOptions.useCheckbox && this.group.controls[this.config.name].value) {
      for (const item of (event.node.data.children || [])) {
        if (this.group.controls[this.config.name].value.indexOf(item.name) > -1) {
          const target = event.treeModel.getNodeById(item.uuid);
          target.setIsSelected(true);
        }
      }
    }
  }

  onToggle(event: any): void {
    if (
      event.isExpanded
      && this.customTemplateStringOptions.useCheckbox
      && this.group.controls[this.config.name].value
    ) {
      for (const item of (event.node.data.children || [])) {
        if (this.group.controls[this.config.name].value.indexOf(item.name) > -1) {
          const target = event.treeModel.getNodeById(item.uuid);
          target.setIsSelected(true);
        }
      }
    }
  }
}<|MERGE_RESOLUTION|>--- conflicted
+++ resolved
@@ -161,15 +161,9 @@
 
   valueHandler(selectedTreeNodes: TreeNode[]): void {
     const res: string[] = [];
-<<<<<<< HEAD
-    for (let i = 0; i < selectedTreeNodes.length; i++) {
-      if (selectedTreeNodes[i] == undefined) {
-        continue;
-=======
     selectedTreeNodes.forEach((node) => {
       if (node == undefined) {
         return;
->>>>>>> 958b3356
       }
       if (node.parent.isAllSelected && this.config.tristate) {
         let parent = node;
