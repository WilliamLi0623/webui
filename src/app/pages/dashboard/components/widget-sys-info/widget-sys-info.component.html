--- conflicted
+++ resolved
@@ -157,7 +157,6 @@
                     <span>{{ data.system_serial }}</span>
                   </mat-list-item>
 
-<<<<<<< HEAD
                   <mat-list-item>
                     <strong>{{ 'HostName' | translate }}:</strong>
                     <span>{{ data.hostname }}</span>
@@ -166,12 +165,7 @@
                   <mat-list-item *ngIf="uptimeString">
                     <strong>{{ 'Uptime' | translate }}:</strong>
                     <span>{{ '{uptimeString} as of {dateTime}' | translate: { uptimeString, dateTime } }}</span>
-                  </mat-list-item>
-=======
-                  <mat-list-item><strong>{{"HostName" | translate}}:</strong> &nbsp;&nbsp;{{data.hostname}}</mat-list-item>
-                  <mat-list-item *ngIf="uptimeString"><strong>{{"Uptime" | translate}}:</strong> &nbsp;&nbsp;{{uptimeString}} as of {{ dateTime }}  </mat-list-item>
-                  <mat-list-item class="time-warning" *ngIf="showTimeDiffWarning"><mat-icon>warning</mat-icon>{{ timeDiffWarning }}</mat-list-item>
->>>>>>> e7bfb7a4
+                  </mat-list-item><mat-list-item class="time-warning" *ngIf="showTimeDiffWarning"><mat-icon>warning</mat-icon>{{ timeDiffWarning }}</mat-list-item>
 
                 </mat-list>
 
