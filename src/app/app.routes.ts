--- conflicted
+++ resolved
@@ -99,19 +99,6 @@
     data: { title: 'Storage', breadcrumb: 'Storage', toplevel: true },
   },
   {
-<<<<<<< HEAD
-=======
-    path: 'plugins',
-    loadChildren: () => import('./pages/plugins/plugins.module').then((module) => module.PluginsModule),
-    data: { title: 'Plugins', breadcrumb: 'Plugins', toplevel: true },
-  },
-  {
-    path: 'virtualization',
-    loadChildren: () => import('./pages/jails/jails.module').then((module) => module.JailsModule),
-    data: { title: 'Jails', breadcrumb: 'Jails', toplevel: true },
-  },
-  {
->>>>>>> 09a71e00
     path: 'reportsdashboard',
     loadChildren: () => import('./pages/reportsdashboard/reportsdashboard.module').then((module) => module.ReportsDashboardModule),
     data: { title: 'Reporting', breadcrumb: 'Reporting' },
