--- conflicted
+++ resolved
@@ -140,8 +140,7 @@
     this.clearPreviousErrors();
     const elements = document.getElementsByTagName('mat-error');
     while (elements[0]) elements[0].parentNode.removeChild(elements[0]);
-<<<<<<< HEAD
-    this.ws.call('keychaincredential.generate_ssh_key_pair').subscribe((keyPair) => {
+    this.ws.call('keychaincredential.generate_ssh_key_pair').pipe(untilDestroyed(this)).subscribe((keyPair) => {
       this.loader.close();
       this.entityForm.formGroup.controls['private_key'].setValue(keyPair.private_key);
       this.entityForm.formGroup.controls['public_key'].setValue(keyPair.public_key);
@@ -150,19 +149,6 @@
       this.loader.close();
       new EntityUtils().handleWSError(this, err, this.dialogService);
     });
-=======
-    this.ws.call('keychaincredential.generate_ssh_key_pair').pipe(untilDestroyed(this)).subscribe(
-      (res) => {
-        this.loader.close();
-        this.entityForm.formGroup.controls['private_key'].setValue(res.private_key);
-        this.entityForm.formGroup.controls['public_key'].setValue(res.public_key);
-      },
-      (err) => {
-        this.loader.close();
-        new EntityUtils().handleWSError(this, err, this.dialogService);
-      },
-    );
->>>>>>> 5bfe61dc
   }
 
   downloadKey(key_type: any): void {
