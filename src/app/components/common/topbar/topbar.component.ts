--- conflicted
+++ resolved
@@ -554,19 +554,10 @@
     if (this.ha_disabled_reasons.length > 0) {
       ha_status = helptext.ha_status_text_disabled;
       ha_icon = 'warning';
-<<<<<<< HEAD
-      for (let i = 0; i < this.ha_disabled_reasons.length; i++) {
-        const reason_text = helptext.ha_disabled_reasons[this.ha_disabled_reasons[i]];
-        reasons = reasons + '<li>' + this.translate.instant(reason_text) + '</li>\n';
-      }
-=======
       this.ha_disabled_reasons.forEach((reason) => {
         const reason_text = helptext.ha_disabled_reasons[reason];
-        this.translate.get(reason_text).pipe(untilDestroyed(this)).subscribe(() => {
-          reasons = reasons + '<li>' + reason_text + '</li>\n';
-        });
-      });
->>>>>>> 7a78d186
+        reasons = reasons + '<li>' + this.translate.instant(reason_text) + '</li>\n';
+      });
     } else {
       ha_status = helptext.ha_status_text_enabled;
       reasons = reasons + '<li>' + this.translate.instant(helptext.ha_is_enabled) + '</li>\n';
