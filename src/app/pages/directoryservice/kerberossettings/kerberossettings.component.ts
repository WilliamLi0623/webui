--- conflicted
+++ resolved
@@ -37,11 +37,7 @@
     }
   ];
 
-<<<<<<< HEAD
   resourceTransformIncomingRestData(data: any) {
-=======
-  resourceTransformIncomingRestData(data) {
->>>>>>> b66531c8
     return data;
   }
 }