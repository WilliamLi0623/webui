--- conflicted
+++ resolved
@@ -234,12 +234,8 @@
   refreshChartReleases(): void {
     this.chartItems = {};
     this.filerChartItems();
-<<<<<<< HEAD
     this.showLoadStatus(EmptyType.loading);
-    const checkTitle = setTimeout(() => {
-=======
     setTimeout(() => {
->>>>>>> 97545731
       this.updateChartReleases();
     }, 1000);
   }
