/*
 *
 *   EGRET - Angular Material Design Admin Template
 *   version 1.0.0
 *
*/

/*
# Table of contents
## Globals
## Common
## Loader
## Third pirty adjust 
    Scroll Bar 
    Data table
## Top Bar
## Main Sidenav
## Collapsed Sidenav
## Pages 
    Sign in
    sign up
    forgot
    lockscreen
## Forms
## Inbox
## Calendar
## Chats
## Gallery
## Plans & Pricings
## Users
## Media queries
*/


/*---- Globals -----*/
html {
    font-size: 16px;
}
html, body {
    width: 100%;
    height: 100%;
    position: relative;
    -webkit-tap-highlight-color: transparent;
    -webkit-touch-callout: none;
    min-height: 100%;
    -webkit-text-size-adjust: 100%;
    -ms-text-size-adjust: 100%;
    -webkit-font-smoothing: antialiased;
    -moz-osx-font-smoothing: grayscale;
}

body {
    position: relative;
    width: 100%;
    height: 100%;
    margin: 0;
    padding: 0;
    font-weight: 400;
    font-size: .875rem;
    color: rgba(0,0,0,.87);
    line-height: 1.5;
    font-family: "Roboto",Helvetica Neue,sans-serif;
}
div {
    box-sizing: border-box;
}
.mat-card {
    font-size: .875rem;
}

a, a:focus, a:hover {
    text-decoration: none;
}
a {
    color: inherit;
}
.h1, 
.h2, 
.h3, 
.h4, 
.h5, 
.h6, 
h1, 
h2, 
h3, 
h4, 
h5, 
h6 {
    margin-bottom: .5rem;
    font-weight: 400;
    line-height: 1.1;
    color: inherit;
}
.h1,
h1 {
    font-size: 2rem;
}
.h2, 
h2 {
    font-size: 1.75rem;
}
.h3, 
h3 {
    font-size: 1.5rem;
}
.h4, 
h4 {
    font-size: 1.25rem;
}
.h5, 
h5 {
    font-size: 1rem;
}
.h6, 
h6 {
    font-size: .875rem;
}
code {
    padding: 8px;
    background: rgba(0, 0, 0, .08);
}
/*---- Common -----*/
.bg-none {
    background: transparent !important;
}
.bg-white {
    background: #ffffff !important;
}
.m-0 {
    margin: 0 !important;
}
.m-1 {
    margin: 1rem !important;
}
.m-2 {
    margin: 2rem !important;
}
.m-3 {
    margin: 3rem !important;
}
.mt-1 {
    margin-top: 1rem !important;
}
.mr-1 {
    margin-right: 1rem !important;
}
.mb-1 {
    margin-bottom: 1rem !important;
}
.ml-1 {
    margin-left: 1rem !important;
}
.mb-05 {
    margin-bottom: .5rem !important;
}
.margin-333 {
    margin: .333333rem !important;
}
.pt-1 {
    padding-top: 1rem !important;
}
.pr-1 {
    padding-right: 1rem !important;
}
.pb-1 {
    padding-bottom: 1rem !important;
}
.pl-1 {
    padding-left: 1rem !important;
}
.p-0 {
    padding: 0 !important;
}
.p-1 {
    padding: 1rem !important;
}
.p-05 {
    padding: .5rem !important;
}
.height-100 {
    min-height: 100vh;
}
.mat-box-shadow {
    box-shadow: 0 3px 1px -2px rgba(0,0,0,.2), 0 2px 2px 0 rgba(0,0,0,.14), 0 1px 5px 0 rgba(0,0,0,.12);
}

.light-gray {
    background: rgba(0, 0, 0, .024);
}
.mat-blue {
    background: #247ba0;
    color: #FEFEFE;
}
.mat-indigo {
    background-color: #3f51b5 !important;
}
.mat-brown {
    background-color: #785548 !important;
    color: #FEFEFE;
}
.fz-1 {
    font-size: 1rem !important;
}
.fz-2 {
    font-size: 2rem !important;
}
.text-center {
    text-align: center;
}
.font-normal {
    font-weight: normal !important;
}
.text-muted {
    color: rgba(0, 0, 0, .54) !important;
}
.text-muted-white {
    color: rgba(255, 255, 255, .54) !important;
}
.text-gray {
    color: rgba(0, 0, 0, .7) !important;
}
.text-sm {
    font-size: .813rem;
}
.material-icons.icon-sm {
    font-size: 18px !important;
    line-height: 18px !important;
    height: 18px;
    width: 18px;
}
.material-icons.icon-xs {
    font-size: 13px !important;
    line-height: 13px;
    height: 13px;
    width: 13px;
}

.mat-card.default {
    padding: 0;
}
.mat-card.default .mat-card-title {
    padding: 1rem;
    line-height: 1;
    font-weight: 600;
}
.mat-card.default>:first-child {
    border-radius: 2px 2px 0 0;
}
.mat-card.default .mat-card-subtitle:first-child {
    padding-top: 1rem;
}
.mat-card.default .mat-card-subtitle {
    padding-left: 1rem;
    padding-right: 1rem;
    line-height: 1;
}
.mat-card.default .mat-card-content {
    padding: 1rem;
    margin-bottom: 0;
    position: relative;
}
.mat-card.default .mat-card-actions,
.mat-card.default .mat-card-actions:last-child {
    padding: .5rem;
    margin: 0;
}
.mat-card.default>:last-child {
    border-radius: 0 0 2px 2px;
}

.mat-card {
    margin: .333333rem;
<<<<<<< HEAD
    /*overflow: hidden;*/ /* remove by Daisuke */
=======
    /*overflow: hidden;*/ /* Removed by Daisuke */
>>>>>>> aa80a136
}
.mat-card .mat-card-title .mat-divider, .mat-divider.full-width {
    margin-left: -24px;
    margin-right: -24px;
}

.mat-card.p-0 .mat-card-title .card-title-text {
    padding: 1rem 1.5rem;
}
.mat-card.p-0 .mat-card-title .card-title-text .card-control {
    height: 24px;
    width: 24px;
    line-height: 24px;
}
.mat-card.p-0 .mat-card-title .card-title-text .mat-card-subtitle {
    margin: 0;
}
.mat-card.p-0 .mat-card-title .mat-divider {
    margin-left: 0;
    margin-right: 0;
    border-top-color: rgba(0, 0, 0, 0.04);
}
.mat-card.p-0 .mat-card-image {
    margin: 0 0 1rem !important;
}
.mat-card.p-0 .mat-card-content {
    padding:  0 1.5rem 1.5rem;
}

.mat-button,
.mat-raised-button {
    font-weight: 400 !important;
} 
.toolbar-avatar {
    display: inline-block;
    position: relative;
    width: 40px;
    height: 40px;
    line-height: 24px;
}
.toolbar-avatar > img {
    width: 40px !important;
    border-radius: 50%;
}
.toolbar-avatar.md,
.toolbar-avatar.md > img {
    width: 48px !important;
    height: 48px;
}
.toolbar-avatar > .status-dot {
    position: absolute;
    width: 10px;
    height: 10px;
    border-radius: 50%;
    top: 25px;
    right: -2px;
    border: 2px solid #ffffff;
    background: #ccc;
}
.full-width {
    width: 100%;
}
.dnd-item {
    cursor: move;
    cursor: grab;
    cursor: -webkit-grab;
}
.icon-circle {
    color: rgb(255, 255, 255);
    font-size: 1.2rem;
    text-align: center;
    line-height: 1.6rem;
    border-radius: 50%;
}
.mat-sidenav .mat-list-item:hover {
    background: rgba(0, 0, 0, .035) !important;
}

.rightside-content-hold {
    padding: .333333rem;
    overflow-x: hidden;
}
.text-small {
    font-size: .813rem;
}
.text-small .mat-icon {
    font-size: 1rem;
    vertical-align: sub;
    margin: 0 2px;
}
.mat-card-title {
    font-size: 1rem !important;
}
.icon-chip {
    font-size: 11px !important;
    padding: 4px 8px !important;
    display: flex !important;
    flex-direction: row;
    align-items: center;
    justify-content: center;
}
.icon-chip .mat-icon {
    font-size: 16px;
    height: 16px;
    width: 16px;
    margin-right: 4px;
}
.mat-chip:not(.mat-basic-chip) {
    display: inline-block;
    padding: 8px 12px 8px 12px;
    border-radius: 24px;
    font-size: 13px;
    line-height: 16px;
}
.ql-container .ql-editor {
    min-height: 200px;
}
.chart {
    display: block; 
    width: 100%;
}
.form-error-msg {
    color: #f44336;
    display: block;
    padding: 5px 0;
}
.accordion-handle {
    cursor: pointer;
}
.app-accordion {
    max-height: 200px;
    transition: max-height .3s ease;
}
.app-accordion.open {
    max-height: 1000px;
}
.app-accordion .accordion-content {
    max-height: 0;
    overflow: hidden;
    transition: max-height .3s ease;
}
.app-accordion.open .accordion-content {
    max-height: 800px;
}

.app-accordion.open .hidden-on-open {
    display: none !important;
}
.app-accordion:not(.open) .show-on-open {
    display: none !important;
}

/*---- Loader ----*/
.app-loader {
    height: 100%;
    width: 100%;
    position: absolute;
    top: 0;
    left: 0;
    right: 0;
    bottom: 0;
    display: flex;
    align-items: center;
    margin: auto;
    background: #3f51b5;
}
.loading-logo {
    width: 66.6%;
    height: 66.6%;
    position: relative;
    margin: auto;
    fill: #000000;
}

@-webkit-keyframes sk-bounce {
    0%, 100% { -webkit-transform: scale(0.0) }
    50% { -webkit-transform: scale(1.0) }
}
@keyframes sk-bounce {
    0%, 100% { 
        transform: scale(0.0);
        -webkit-transform: scale(0.0);
    } 
    50% { 
        transform: scale(1.0);
        -webkit-transform: scale(1.0);
    }
}
.ct-legend {
  position: relative;
  z-index: 10;
  list-style-type: none;
  top: -2.3em !important;
}
.ct-legend li {
    padding-left: 22px !important;
    margin-left: 5px !important;
    margin-bottom: 4px !important;
}
/*---- Third pirty adjust -----*/
/*--------- Material ---------*/
md-list a[md-list-item] .mat-list-item-content, 
md-list md-list-item .mat-list-item-content, 
md-nav-list a[md-list-item] .mat-list-item-content, 
md-nav-list md-list-item .mat-list-item-content,
[md-menu-item],
.mat-option, 
body .mat-select-trigger {
    font-size: .875rem !important;
}
/*------- quill rich text editor ----------*/
.p-0.mat-card-content .ql-container {
    border: 0 !important;
}
.p-0.mat-card-content .ql-toolbar.ql-snow {
    border: 0;
    border-bottom: 1px solid rgba(0, 0, 0, .12);
}
/*--- Scroll Bar ---*/
.ps__scrollbar-y-rail {
    z-index: 999;
}
.collapsed-menu .ps__scrollbar-y-rail {
    z-index: auto;
}

.ngx-datatable.fullscreen {
    height: calc(100vh - 90px);
}
.ngx-datatable.fullscreen .datatable-header {
    position: fixed;
    overflow: hidden;
    background: blue;
    z-index: 999;
}
.ngx-datatable.material {
    background: rgba(255,255,255, 0.42);
}
.ngx-datatable.material .datatable-header {
    border-bottom: 1px solid rgba(0, 0, 0, .12);
    background: rgba(255,255,255, 0.66);
}
.ngx-datatable.material .datatable-header .datatable-header-cell {
    padding: .5rem;
    font-weight: 500;
}
.ngx-datatable.material .datatable-header .datatable-header-cell:hover {
    border-right: 1px solid rgba(0, 0, 0, .12);
}
.ngx-datatable.material:not(.cell-selection) .datatable-body-row:hover, 
.ngx-datatable.material:not(.cell-selection) .datatable-body-row:hover .datatable-row-group {
    background: rgba(0, 0, 0, .04);
}
.ngx-datatable.material:not(.cell-selection) .datatable-body-row:hover, 
.ngx-datatable.material:not(.cell-selection) .datatable-body-row:hover .datatable-row-group {
    transition-property: background;
    transition-duration: .3s;
    transition-timing-function: linear;
}
.ngx-datatable.material .datatable-body .datatable-body-row .datatable-body-cell {
    padding: .9rem .6rem;
    line-height: 0rem;
    border-bottom: 1px solid rgba(0,0,0, 0.08);
}
.ngx-datatable.material .datatable-body .datatable-body-row:last-child {
    border-bottom: 0px solid black;
}
.ngx-datatable.material .datatable-footer {
    border-top: 1px solid rgba(255,255,255, 0);
}
.ngx-datatable.material .datatable-footer .page-count {
    line-height: 50px;
    height: 50px;
    padding: 0 1.2rem;
}
.ngx-datatable .datatable-footer .datatable-pager .pager {
    padding: 0 1.2rem !important;
}
.ngx-datatable .datatable-footer .datatable-pager .pager .pages {
    margin: 0 .5rem;
}
.ngx-datatable .datatable-footer .datatable-pager .pager .pages a {
    text-align: center;
    text-decoration: none;
    height: 22px;
    min-width: 24px;
    line-height: 22px;
    padding: 0 6px;
    border-radius: 3px;
}
.ngx-datatable .datatable-footer .datatable-pager .pager .pages.active a {
    box-shadow: 0 3px 1px -2px rgba(0,0,0,.2), 0 2px 2px 0 rgba(0,0,0,.14), 0 1px 5px 0 rgba(0,0,0,.12);
}
/*------ Map ------*/
.agm-info-window-content {
    color: rgba(0, 0, 0, .87);
}
/*-------- Chart js ---------*/
.chart {
    margin-left: -10px;
}

/*-------- Hopscotch Tour ---------*/
div.hopscotch-bubble,
div.hopscotch-bubble .hopscotch-title,
div.hopscotch-bubble .hopscotch-content,
div.hopscotch-bubble .hopscotch-nav-button {
    font-family: "Roboto",Helvetica Neue,sans-serif !important;
}
div.hopscotch-bubble {
    border: 1px solid; 
    border-radius: 2px;
}
div.hopscotch-bubble .hopscotch-bubble-number {
    border-radius: 50%;
    box-sizing: border-box;
    padding: 0;
    font-weight: 500;
    height: 32px;
    width: 32px;
    line-height: 32px;
    background: transparent;
    color: rgba(0, 0, 0, 0.87);
}
div.hopscotch-bubble .hopscotch-title {
    font-size: 17px;
    font-weight: 400;
    color: #ffffff;
    letter-spacing: .1px;
}
div.hopscotch-bubble .hopscotch-content {
    margin: -5px 0 16px;
}
div.hopscotch-bubble .hopscotch-bubble-close {
    background: url('../images/cancel.png');
    background-size: 8px;
    background-position: 8px 8px;
    background-repeat: no-repeat;
    cursor: pointer;
}
div.hopscotch-bubble .hopscotch-bubble-close:active {
    outline: 0;
}
/* up arrow  */
div.hopscotch-bubble .hopscotch-bubble-arrow-container.up {
    top: -17px;
}
/* right arrow */
div.hopscotch-bubble .hopscotch-bubble-arrow-container.right {
    right: -34px;
}
/* bottom arrow */
div.hopscotch-bubble .hopscotch-bubble-arrow-container.down {
    bottom: -34px;
}
/* Left Arrow */
div.hopscotch-bubble .hopscotch-bubble-arrow-container.left {
    left: -17px;
}

div.hopscotch-bubble .hopscotch-nav-button {
    border: 0;
    border-radius: 2px;
    font-weight: normal;
    text-shadow: none !important;
    padding: 0 18px;
    height: 30px;
    line-height: 30px;
    font-size: 13px;
    background-image: none !important;
    box-shadow: 0 3px 1px -2px rgba(0,0,0,.2), 0 2px 2px 0 rgba(0,0,0,.14), 0 1px 5px 0 rgba(0,0,0,.12);
    transform: translate3d(0,0,0);
    transition: background .4s cubic-bezier(.25,.8,.25,1),box-shadow 280ms cubic-bezier(.4,0,.2,1);
}

div.hopscotch-bubble .hopscotch-nav-button:hover,
div.hopscotch-bubble .hopscotch-nav-button:active,
div.hopscotch-bubble .hopscotch-nav-button:focus {
    box-shadow: 0 5px 5px -3px rgba(0,0,0,.2), 0 8px 10px 1px rgba(0,0,0,.14), 0 3px 14px 2px rgba(0,0,0,.12);;
    outline: none;
}
div.hopscotch-bubble .hopscotch-nav-button.prev,
div.hopscotch-bubble .hopscotch-nav-button.prev:hover {
    background-color: #ffffff;
    color: rgba(0, 0, 0, .87);
}

/*---- Top Bar -----*/
.topbar.mat-toolbar {
    box-shadow: 0 3px 1px -2px rgba(0,0,0,.2), 0 2px 2px 0 rgba(0,0,0,.14), 0 1px 5px 0 rgba(0,0,0,.12);
}
.topbar .mat-select-value {
    font-weight: 400;
    color: #ffffff;
}
.notification-number {
    position: absolute;
    top: 0;
    left: 50%;
    width: 20px;
    height: 20px;
    font-size: 12px;
    font-weight: 700;
    line-height: 20px;
    color: #fff;
    text-align: center;
    border-radius: 50%;
}
.toggle-collapsed {
    transform: rotate(0deg);
    -webkit-transition: transform .3s cubic-bezier(.35,0,.25,1);
    transition: transform .3s cubic-bezier(.35,0,.25,1);
}
.collapsed-menu .toggle-collapsed {
    transform: rotate(180deg);
}
.search-bar .top-search-form {
    position: relative;
    background: #fff;
    border-radius: 2px;
    margin-right: 1rem;
    display: block;
    max-width: 800px;
    margin-left: 20px;
}
.search-bar .top-search-form .material-icons {
    position: absolute;
    top: 50%;
    left: 10px;
    margin-top: -12px;
    color: rgba(0,0,0,.87);
}
.search-bar .top-search-form input {
    font-size: 1rem;
    padding: .95rem .75rem;
    z-index: 2;
    cursor: text;
    text-indent: 30px;
    border: none;
    background: transparent;
    width: 100%;
    outline: 0;
}
.theme-list .mat-menu-item {
    width: 48px;
    height: 48px;
    padding: 5px;
}
.theme-list .mat-menu-item .egret-swatch {
    height: 100%;
    width: 100%;
    border-radius: 50%;
}
.theme-list .mat-menu-item .active-icon {
    position: absolute;
    top: 0;
    left: 0;
    right: 0;
    bottom: 0;
    margin: auto;
    color: #ffffff;
}

.topbar-button-right {
    margin-left: .5rem !important;
}
.notification-list {
    min-width: 240px;
}
.notification-list .notific-item .mat-list-item-content {
    height: 72px !important;
}
.notification-list .notific-item a {
    outline: 0;
    width: 100%;
    display: flex;
    flex-direction: column;
}
.notification-list .notific-item .message {
    font-size: .875rem !important;
}
.notification-list .notific-item .time {
    font-size: .75rem !important;
}

/*---- Main Sidenav -----*/
.branding {
    display: flex;
    align-items: center;
    justify-content: center;
    text-align: center;
    position: fixed;
    width: 100%;
    max-width: 15rem;
    height: 64px;
    line-height: 64px;
    top: 0;
    left: 0;
    z-index: 9999;
    color: #444;
}
.branding .app-logo {
    width: auto;
    height: 40px;
    margin-right: 8px;
}
.branding .app-logo-text {
    width: auto;
    height: 40px;
}
.app-user {
    text-align: center;
    width: 100%;
    padding: 1rem 0 .4rem;
}
.app-user .app-user-photo {
    width: 64px;
    margin: 0 auto 8px;
    height: 64px;
}
.app-user img {
    width: 100%;
    height: auto;
    border-radius: 50%;
}
.app-user .app-user-name {
    font-size: .875rem;
    font-weight: 300;
    color: rgba(0, 0, 0, .96);
    margin-left: -2px;
}
.sidebar-band {
    position: fixed;
    top: 64px;
    left: 0;
    display: block;
    width: 100%;
    z-index: 100;
}
.icon-menu {
    padding: 0 24px;
}
.icon-menu .icon-menu-item {
    display: inline-block;
}
.icon-menu .icon-menu-item button {
    min-width: auto;
    margin: 4px;
}
.icon-menu > .mat-divider {
    margin: 1rem 0;
}
.app-side-nav-container {
    height: 100vh;
    height: 100%;
}
.sidebar-panel.mat-sidenav {
    width: 15rem;
    min-width: 15rem;
    box-shadow: 0 3px 1px -2px rgba(0,0,0,.2), 0 2px 2px 0 rgba(0,0,0,.14), 0 1px 5px 0 rgba(0,0,0,.12);
    -webkit-transition: all .3s cubic-bezier(.35,0,.25,1);
    transition: all .3s cubic-bezier(.35,0,.25,1);
}
.sidebar-panel.mat-sidenav .navigation-hold {
    position: relative;
    padding-top: 64px;
    background: rgba(255, 255, 255, .95);
    height: 100%;
    -webkit-transition: all .3s cubic-bezier(.35, 0, .25, 1);
    transition: all .3s cubic-bezier(.35, 0, .25, 1);
}
.nav-section-title {
    padding: 16px 0 0 16px;
    display: block;
    font-size: 12px;
}
.sidebar-panel.mat-sidenav .mat-nav-list .sidebar-list-item .mat-list-item-content {
    font-size: .875rem !important;
    display: block;
    overflow: hidden;
    height: auto;
    padding: 0;
    width: 100%;
    -webkit-transition: max-height .3s cubic-bezier(.35, 0, .25, 1);
    transition: max-height .3s cubic-bezier(.35, 0, .25, 1);
}
.mat-nav-list .mat-list-item-content.mat-list-item-focus, .mat-nav-list .mat-list-item-content:hover {
    background: transparent;
}
.sidebar-list-item.open > .mat-list-item-content {
    background: rgba(0, 0, 0, .03);
}
.sidebar-panel .mat-nav-list a {
    position: relative;
    display: -webkit-box;
    display: -ms-flexbox;
    display: flex;
    -webkit-box-orient: horizontal;
    -webkit-box-direction: normal;
    -ms-flex-direction: row;
    flex-direction: row;
    -webkit-box-align: center;
    -ms-flex-align: center;
    align-items: center;
    height: 48px;
    padding: 0 16px 0 0;
    z-index: 99;
}
.sidebar-panel.mat-sidenav .sidebar-list-item md-icon:not(.menu-caret) {
    text-align: center;
    margin-right: 8px;
    height: 48px;
    width: 48px;
    line-height: 48px;
}
.sidebar-panel.mat-sidenav .sidebar-list-item md-icon.menu-caret {
    float: right;
    -webkit-transform: rotate(0deg);
    transform: rotate(0deg);
    -webkit-transition: all .3s cubic-bezier(.35,0,.25,1);
    transition: all .3s cubic-bezier(.35,0,.25,1);
}
.sidebar-panel.mat-sidenav .sidebar-list-item.open md-icon.menu-caret {
    float: right;
    -webkit-transform: rotate(180deg);
    transform: rotate(180deg);
}
.sidebar-panel.mat-sidenav .mat-list-item-content > a {
    width: 100%;
    display: flex;
    box-sizing: border-box;
    flex-direction: row;
    -webkit-box-orient: horizontal;
    -webkit-box-direction: normal;
}
.sidebar-panel.mat-sidenav .sidebar-list-item {
    max-height: 48px;
    overflow: hidden;
    -webkit-transition: all .3s cubic-bezier(.35,0,.25,1);
    transition: all .3s cubic-bezier(.35,0,.25,1);
}
.sidebar-panel.mat-sidenav .sidebar-list-item.open {
    max-height: 1000px;
    overflow: visible;
}
.sidebar-panel.mat-sidenav .sidebar-list-item.open > .mat-list-item-content > .sub-menu {
    max-height: 1000px;
}
.sidebar-panel.mat-sidenav .sidebar-list-item .sub-menu {
    padding: 0;
    -webkit-transition: max-height .3s cubic-bezier(.35,0,.25,1);
    transition: max-height .3s cubic-bezier(.35,0,.25,1);
}
.sidebar-panel.mat-sidenav .sidebar-list-item .sub-menu .mat-list-item {
    -webkit-transition: height .3s cubic-bezier(.35,0,.25,1);
    transition: height .3s cubic-bezier(.35,0,.25,1);
}
.sidebar-panel.mat-sidenav .sidebar-list-item .sub-menu .mat-list-item.selected {
    background: rgba(0, 0, 0, .05);
}

.sidebar-panel.mat-sidenav .sub-menu a {
    padding-left: 54px;
}
.app-side-nav-container .mat-sidenav-content {
    padding: 0;
}

/*------- Collapsed Sidenav -------*/
.collapsed-menu .sidebar-panel {
    width: 48px;
    min-width: 48px;
    overflow: visible !important;
}
.collapsed-menu .sidebar-panel .navigation-hold,
.collapsed-menu .sidebar-panel .sidebar-list-item > .mat-list-item-content {
    overflow: visible !important;
}
.collapsed-menu .sidebar-panel .icon-menu {
    padding: 0;
}
.collapsed-menu .icon-menu .icon-menu-item button {
    margin: 0 0 4px 0;
    padding: 0 12px;
}
.collapsed-menu .sidebar-panel .sidebar-list-item > .mat-list-item-content > a {
    position: relative;
    padding: 0;
}
.collapsed-menu .sidebar-panel .sidebar-list-item > .mat-list-item-content > a .menu-item-tooltip {
    position: absolute;
    display: block;
    top: 0;
    left: 0;
    height: 48px;
    width: 48px;
    background: transparent;
}
.collapsed-menu .sidebar-panel .branding {
    max-width: 48px;
}
.collapsed-menu .sidebar-panel .branding .app-logo-text {
    display: none;
}
.collapsed-menu .sidebar-panel .branding .app-logo {
    margin: 0;
}
.collapsed-menu .sidebar-panel .sidebar-list-item.open .sub-menu {
    position: absolute;
    left: 47px;
    top: 0;
    width: 200px;
    z-index: 9999;
    display: block;
    background: #fff;
    max-height: 200px !important;
    overflow-y: scroll;
    box-shadow: 0 2px 1px -1px rgba(0,0,0,.2), 0 1px 1px 0 rgba(0,0,0,.14), 0 1px 3px 0 rgba(0,0,0,.12);
}
.collapsed-menu .sidebar-panel .sidebar-list-item.open .sub-menu .mat-list-item a {
    padding-left: 1rem;
}
.collapsed-menu .sidebar-panel .mat-nav-list > div > .sidebar-list-item a .mat-icon {
    margin: 0;
}
.collapsed-menu .sidebar-panel .mat-nav-list > div > .sidebar-list-item a span:not(.menu-item-tooltip),
.collapsed-menu .sidebar-panel .mat-nav-list > div >  .sidebar-list-item a .menu-caret,
.collapsed-menu .sidebar-panel .nav-section-title, 
.collapsed-menu .sidebar-panel .icon-menu-separator,
.collapsed-menu .sidebar-panel .app-user,
.collapsed-menu .sidebar-panel .sub-menu {
    display: none;
}

/*---- Pages (Sign in, sign up, forgot, lockscreen) -----*/
.page-wrap {
    display: flex;
    align-items: center;
    padding: 40px 1rem;
    height: 100%;
}
.session-progress {
    position: relative;
    bottom: -5px;
    z-index: 9999;
}
.session-form-hold {
    width: 100%;
    max-width: 400px;
    margin: 0 auto;
}
.session-form-hold > .mat-card {
    margin: 0;    
}
.session-lockscreen {
    max-width: 320px;
}
.lockscreen-user {
    margin-bottom: 1rem;
    display: flow-root;
    overflow: hidden;
}
.lockscreen-face {
    max-width: 72px;
    max-height: 72px;
    float: left;
    margin-right: 1rem;
}


/*---- Forms -----*/
.fileupload-drop-zone {
    text-align: center;
    border: 1px dashed rgba(0, 0, 0, .15);
    padding: 48px;
    height: 120px;
}
.default-table {
    text-align: left;
}
.default-table > thead  tr th {
    font-weight: 400;
    padding: .9rem 1.2rem;
    border-bottom: 1px solid rgba(0, 0, 0, .12);
}
.default-table tbody tr td {
    padding: .9rem 1.2rem;
}

/*---- Inbox -----*/
.inbox-sidenav {
    width: 15rem;
    padding-right: .333rem;
    background: transparent !important;
}
.inbox-sidenav .inbox-nav-list .mat-list-item-content > a > span {
    font-size: .875rem;
}

.inbox-sidenav .primary-imenu-item .mat-icon {
    
}
.inbox-sidenav .mat-list-item-content .mat-icon {
    margin-right: 8px; 
}
.inbox-toolbar {
    min-height: 56px !important;
    margin-bottom: .333rem; 
}
.inbox-toolbar .mat-toolbar-row {
    height: 56px !important;
}
.inbox-toolbar .mat-toolbar-row .inbox-toggle-all {
    display: flex;
    align-items: center;
}
.inbox-toolbar .mat-toolbar-row .mat-checkbox-frame {
    border-color: #ffffff;
}
.messages-wrap {
    min-height: 800px;
}
.messages.mat-list,
.messages .mat-list-item-content {
    padding: 0 !important;
    font-size: .875rem !important;
}
.messages-wrap .inbox-hold {
    border: 1px solid rgba(0, 0, 0, .12);
    margin-right: 1px;
    background: #ffffff;
}
.messages-wrap .inbox-hold .message-item {
    border-bottom: 1px solid rgba(0, 0, 0, .12);
}
.messages-wrap .inbox-hold .message-item:last-child {
    border: 0;
}
.message-item .message-head {
    padding: .5rem .54rem;
}
.message-item.open .message-head {
    padding: .5rem 1.5rem;
}
.message-item.open .message-head {
    background: rgb(250, 250, 250);
}
.message-item .mat-list-item-content {
    display: block !important;
    height: auto !important;
}
.message-item .mat-list-item-content .mail-check {
    padding: 0 .5rem;
}
.message-item .mat-list-item-content p.accordion-handle {
    margin: 0;
}
.inbox-face {
    height: 48px;
    width: 48px;
    border-radius: 50%;
}
.message-item .message-text {
    padding: 1.5rem;
    overflow: hidden;
}

/*---- Calendar -----*/
.card-title-text.calendar-title {
    padding: .5rem 1.5rem !important;
}
.cal-top-col {
    width: 33.3333%;
    float: left;
}
.cal-event-action .material-icons {
    vertical-align: sub;
    margin: 6px;
}
.cal-open-day-events {
    box-shadow: none !important;
}

/*---- Chats -----*/
.chat-sidenav {
    width: 15rem;
    border-right: 1px solid rgba(0, 0, 0, .12)
}
.chat-sidebar-toolbar,
.chat-toolbar,
.chat-sidebar-toolbar .mat-toolbar-row,
.chat-toolbar .mat-toolbar-row {
    min-height: 56px !important;
    height: 56px !important;
}
.chats-wrap .conversations-hold .single-conversation {
    overflow: hidden;
    padding: 0 2rem;
    margin-bottom: 2rem;
}
.chats-wrap .conversations-hold .single-conversation .toolbar-avatar {
    vertical-align: bottom;
    margin-right: 1rem;
}
.chats-wrap .conversations-hold .single-conversation .chat-username {
    margin: 0 0 .625rem;
    font-size: .875rem;
}
.chats-wrap .conversations-hold .single-conversation .conversation-msg {
    padding: .48rem .94rem;
    display: inline-block;
    border-radius: 4px;
}
.chats-wrap .conversations-hold .single-conversation.sender .conversation-msg {
    background: #ffffff;
}

.chats-wrap .conversations-hold .single-conversation .chat-date {
    font-size: 11px;
    padding: 2px;
    margin: 0;
    clear: both;
}
.chats-wrap .chat-input-actions {
    padding: .6rem;
}
.mat-grid-tile .mat-figure {
    display: flex;
    position: absolute;
    align-items: left  !important;
    justify-content: left !important;
    height: 100%;
    top: 0;
    right: 0;
    bottom: 0;
    left: 0;
    padding: 0;
    margin: 0;
    line-height: 25px  !important;
}
.theme-list .mat-menu-item .active-icon {
    top: 12px;
    left: 7px;
    font-size: .7rem;
}
.mat-menu-panel.mat-menu-after.mat-menu-below {
    min-width: 140px !important;
    }

.theme-list .mat-menu-item {
    width: 25px;
    height: 25px;
    padding: 4px;
    font-size: .6rem;
}
/*---- Gallery -----*/
.app-gallery .mat-figure .gallery-control-wrap {
    position: absolute;
    width: 100%;
    height: 40px;
    top: 0;
    left: 0;
    background: rgba(0, 0, 0, .35);
    opacity: 0;
    transition: opacity .3s ease-in;
    -webkit-transition: opacity .3s ease-in;
}
.app-gallery .mat-figure:hover .gallery-control-wrap {
    opacity: 1;
}
.app-gallery .mat-figure .gallery-control-wrap .gallery-control {
    padding: 0 0 0 1rem;
}
.app-gallery .mat-figure .gallery-control-wrap .gallery-control .photo-detail {
    margin: 0;
    color: #FEFEFE;
    line-height: 40px;
}
.app-gallery .mat-figure .gallery-control-wrap .gallery-control .mat-icon {
    color: #fff;
}

/*---- Plans & Pricings -----*/
.plan-pricing .mat-list-item .mat-list-item-content {
    display: inline-flex !important;
    text-align: center;
    font-size: .875rem !important;
}

/*---- Users -----*/
.user-card .card-title-text {
    padding: .5rem 1.5rem !important;
    align-items: center;
}
.user-card .user-details > p:last-child {
    margin-bottom: 0;
}
.user-card .user-details .mat-icon {
    vertical-align: top;
    margin-right: .5rem; 
}

/*---- Media queries -----*/
@media (max-width: 767px) {
    .mat-card-title .mat-divider {
        margin-left: 0;
        margin-right: 0;
    }
    .cal-top-col {
        width: 100%;
    }
    .accordion-handle {
        flex-direction: column !important;
    }
}

@media (max-width: 959px) {
    .inbox-sidenav {
        background: inherit !important;
    }
}

/*---- Modal Dialog ----*/
.overflow-hide {
    overflow: hidden !important;
}

.system-info .mat-list .mat-list-item-content {
    height: 40px !important;
}

@media (max-width: 415px) {
    .system-info .mat-list .mat-list-item-content {
        height: 50px !important;
    }
}

.system-info .mat-list .mat-list-item-content label, .system-info .mat-list .mat-list-item-content p {
    overflow: visible;
    word-break: keep-all;
    white-space: normal;
}<|MERGE_RESOLUTION|>--- conflicted
+++ resolved
@@ -270,11 +270,7 @@
 
 .mat-card {
     margin: .333333rem;
-<<<<<<< HEAD
-    /*overflow: hidden;*/ /* remove by Daisuke */
-=======
     /*overflow: hidden;*/ /* Removed by Daisuke */
->>>>>>> aa80a136
 }
 .mat-card .mat-card-title .mat-divider, .mat-divider.full-width {
     margin-left: -24px;
