--- conflicted
+++ resolved
@@ -4,13 +4,9 @@
       <mat-checkbox [(ngModel)]="autoCheck" id="autocheck" [ngModelOptions]="{standalone: true}"
         (change)="toggleAutoCheck()">{{"UPDATE.AUTO_CHECK" | translate}}</mat-checkbox>
     </div>
-<<<<<<< HEAD
     <div class="row">
-      <mat-select [placeholder]="'Train' | translate" class="form-control full-width" [(ngModel)]="train">
-=======
-    <div>
-      <mat-select class="form-control full-width" [(ngModel)]="train"  (change)="onTrainChanged($event)">
->>>>>>> f55af5e1
+      <mat-select [placeholder]="'Train' | translate" class="form-control full-width" [(ngModel)]="train"  (change)="onTrainChanged($event)">
+
         <mat-option *ngFor="let train of trains" [value]="train.name">{{ train.name }}</mat-option>
       </mat-select>
     </div>
