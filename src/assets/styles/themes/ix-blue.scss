--- conflicted
+++ resolved
@@ -1,1016 +1,1014 @@
-@import '~@angular/material/theming';
-@include mat-core();
-
-// Use CSS custom properties for palette colors
-// via this mixin.
-@mixin variable($property, $variable, $fallback, $important:null) {
-  #{$property}: $fallback $important;
-  #{$property}: var($variable) $important;
-}
-
-// Solarized Color Palette - don't forget to add accents to theme.service!
-$bg1:    #dddddd; // Canvas like behind the cards
-$bg2:    #ffffff; // Main elements like cards
-$fg1:    #222222; // brighter fonts
-$fg2:    #333333; // normal fonts
-$alt-bg1:     #f8f8f2; // Tables
-$alt-bg2:     #fafaf5; // Menus
-$alt-fg1:     #181a26; // Tables
-$alt-fg2:     #282a36; // Menus
-$yellow:'#f0cb00';
-$orange:'#eec302';
-$red:'#ff0013';
-$magenta:'#d238ff';
-$violet:'#c17ecc';
-$blue:'#00a2ff';
-$cyan:'#00d0d6';
-$green:'#59d600';
-
-// Generated txt colors
-$yellow-txt:'#333';
-$orange-txt:'#eee';
-$red-txt:'#fff';
-$magenta-txt:'#fff';
-$violet-txt:'#fff';
-$blue-txt:'#fff';
-$cyan-txt:'#333';
-$green-txt:'#fff';
-$primary-txt:'#fff';
-$accent-txt:'#333';
-
-$primary: $blue;
-$accent: $yellow;
-$warn: $red;
-$tooltip:'inline';//display property
-$toggle_pw_display_prop: inline;
-
-// Logo images
-$logo: url('assets/images/light-logo.svg');
-$logo-text: url('assets/images/light-logo-text.svg');
-
-$md-primary: (
-    50 : #e0f2fa,
-    100 : #b3dff2,
-    200 : #80caea,
-    300 : #4db5e2,
-    400 : #26a5db,
-    500 : #0095d5,
-    600 : #008dd0,
-    700 : #0082ca,
-    800 : #0078c4,
-    900 : #0067ba,
-    A100 : #e3f1ff,
-    A200 : #b0d7ff,
-    A400 : #7dbdff,
-    A700 : #63b0ff,
-    contrast: (
-        50 : #000000,
-        100 : #000000,
-        200 : #000000,
-        300 : #000000,
-        400 : #000000,
-        500 : #ffffff,
-        600 : #ffffff,
-        700 : #ffffff,
-        800 : #ffffff,
-        900 : #ffffff,
-        A100 : #000000,
-        A200 : #000000,
-        A400 : #000000,
-        A700 : #000000,
-    )
-);
-
-$md-accent: (
-    50 : #fff8e1,
-    100 : #ffecb5,
-    200 : #ffe083,
-    300 : #ffd451,
-    400 : #ffca2c,
-    500 : #ffc107,
-    600 : #ffbb06,
-    700 : #ffb305,
-    800 : #ffab04,
-    900 : #ff9e02,
-    A100 : #ffffff,
-    A200 : #fffaf2,
-    A400 : #ffe4bf,
-    A700 : #ffd9a6,
-    contrast: (
-        50 : #000000,
-        100 : #000000,
-        200 : #000000,
-        300 : #000000,
-        400 : #000000,
-        500 : #000000,
-        600 : #000000,
-        700 : #000000,
-        800 : #000000,
-        900 : #000000,
-        A100 : #000000,
-        A200 : #000000,
-        A400 : #000000,
-        A700 : #000000,
-    )
-);
-
-// mandatory stuff for theming
-$freenas-primary: mat-palette($md-primary);
-$freenas-accent:  mat-palette($md-accent);
-
-// include the custom theme components into a theme object
-$freenas-theme: mat-light-theme($freenas-primary, $freenas-accent);
-
-$primary-dark: darken( map-get($md-primary, 500), 8% );
-
-// Bring theme colors to various ripple effects
-@mixin mat-ripple-theme($theme) {
-  .mat-checkbox .mat-ripple-element, .mat-radio-button .mat-ripple-element {
-    @include variable(background, --accent, $accent, !important);
-    opacity: 0.4;
-  }
-  .mat-button.mat-primary .mat-ripple-element, 
-  .mat-icon-button.mat-primary .mat-ripple-element,
-  .mat-tab-label .mat-ripple-element {
-    @include variable(background, --primary, $primary, !important);
-    opacity: 0.2;
-  }
-  .mat-button.mat-accent .mat-ripple-element,
-  .mat-icon-button.mat-accent .mat-ripple-element,
-  .mat-slide-toggle .mat-ripple-element {
-    @include variable(background, --accent, $accent, !important);
-    opacity: 0.2;
-  }
-  .mat-button .mat-ripple-element, .mat-raised-button .mat-ripple-element {
-    background: rgba(0, 0, 0, .12);
-  }
-}
-
-// include the custom theme object into the angular material theme
-.ix-blue {
-  @include angular-material-theme($freenas-theme);
-
-  .mat-bg-primary,
-  .topbar,
-  .sidebar-panel.mat-sidenav .sidebar-list-item.open md-icon:not(.menu-caret),
-  .chats-wrap .conversations-hold .single-conversation.me .conversation-msg,
-  .ngx-datatable .datatable-footer .datatable-pager .pager .pages.active a,
-  .fileupload-drop-zone.dz-file-over,
-  .toolbar-avatar.online > .status-dot,
-  .cal-open-day-events,
-  div.hopscotch-bubble {
-      background: map-get($md-primary, 500) !important;
-      color: #ffffff !important;
-  }
-  .mat-color-primary,
-  .sidebar-panel.mat-sidenav .sidebar-list-item.open > .mat-list-item-content > a > span,
-  .sidebar-panel.mat-sidenav .sidebar-list-item.open .sub-menu .mat-list-item.selected a {
-      color: map-get($md-primary, 500) !important;
-  }
-  .sidebar-panel .mat-nav-list .mat-list-item {
-      color: rgba(0, 0, 0, 0.94)
-  }
-  .sidebar-panel.mat-sidenav .sidebar-list-item.open > .mat-list-item-content > .sub-menu {
-      //border-left: 2px solid map-get($md-primary, 500);
-      @include variable(border-left, --primary, $primary, !important);
-  }
-  .sidebar-panel.mat-sidenav {
-      background: url('/assets/images/sidebar-bg.jpg') no-repeat;
-  }
-  .breadcrumb-bar {
-      //background: #ffffff !important;
-      @include variable(background, --bg2, $bg2, !important);
-      @include variable(color, --fg1, $fg1, !important);
-  }
-  /* Hopscotch Tour */ 
-  div.hopscotch-bubble {
-      border-color: $primary-dark;
-      @include variable(border-color, --primary, $primary);
-  }
-  /* up arrow  */
-  div.hopscotch-bubble .hopscotch-bubble-arrow-container.up .hopscotch-bubble-arrow-border {
-      border-bottom: 17px solid $primary-dark;
-      @include variable(border-bottom-color, --primary, $primary);
-  }
-  div.hopscotch-bubble .hopscotch-bubble-arrow-container.up .hopscotch-bubble-arrow {
-      border-bottom: 17px solid map-get($md-primary, 500);
-      @include variable(border-bottom-color, --primary, $primary);
-      top: -16px;
-  }
-  /* right arrow */
-  div.hopscotch-bubble .hopscotch-bubble-arrow-container.right .hopscotch-bubble-arrow-border {
-      border-left: 17px solid $primary-dark;
-      @include variable(border-left-color, --primary, $primary);
-  }
-  div.hopscotch-bubble .hopscotch-bubble-arrow-container.right .hopscotch-bubble-arrow {
-      border-left: 17px solid map-get($md-primary, 500);
-      @include variable(border-left-color, --primary, $primary);
-      left: -1px;
-  }
-  /* bottom arrow */
-  div.hopscotch-bubble .hopscotch-bubble-arrow-container.down .hopscotch-bubble-arrow-border {
-      border-top: 17px solid $primary-dark;
-      @include variable(border-top-color, --primary, $primary);
-  }
-  div.hopscotch-bubble .hopscotch-bubble-arrow-container.down .hopscotch-bubble-arrow {
-      border-top: 17px solid map-get($md-primary, 500);
-      @include variable(border-top-color, --primary, $primary);
-      top: -18px;
-  }
-  /* Left Arrow */
-  div.hopscotch-bubble .hopscotch-bubble-arrow-container.left .hopscotch-bubble-arrow-border {
-      border-right: 17px solid $primary-dark;
-      @include variable(border-right-color, --primary, $primary);
-  }
-  div.hopscotch-bubble .hopscotch-bubble-arrow-container.left .hopscotch-bubble-arrow {
-      left: 1px;
-      border-right: 17px solid map-get($md-primary, 500);
-      @include variable(border-right-color, --primary, $primary);
-  }
-  .mat-slide-toggle.mat-checked:not(.mat-disabled) .mat-slide-toggle-thumb {
-    background-color: map-get($md-accent, 400);
-    @include variable(background, --accent, $accent, !important);
-
-  }
-  .mat-slide-toggle.mat-checked:not(.mat-disabled) .mat-slide-toggle-bar {
-    @include variable(background, --accent, $accent, !important);
-
-  }
-  .mat-bg-accent,
-  div.hopscotch-bubble .hopscotch-bubble-number,
-  div.hopscotch-bubble .hopscotch-nav-button.next:hover,
-  div.hopscotch-bubble .hopscotch-nav-button.next {
-      background-color: map-get($md-accent, 500);
-      color: black;
-  }
-  .mat-bg-warn {
-      //background-color: #f44336;
-      @include variable(background-color, --red, $red);
-      color: white;
-  }
-  .mat-color-accent {
-      //color: map-get($md-accent, 500);
-      @include variable(color, --accent, $accent);
-  }
-  .mat-color-warn {
-      //color: #f44336;
-      @include variable(color, --warn, $warn);
-  }
-  .mat-sidenav-container{
-    //background-color:#ddd;
-    @include variable(background, --bg1, $bg1);
-  }
-
-  /////////////////// Typography (egret overrides)
-
-  html,body{
-    font-size:13px;
-    /* Experimental thin fonts */
-    font-weight:250;
-  }
-
-  h1,h2,h3,h4,h5,h6{
-    font-weight:500;
-  }
-
-  h4{
-    font-size:15px;
-  }
-
-  /////////////////// SpecSelectors: Selectors not originally in ix-blue theme
-  .mat-tab-label, .mat-tab-link{
-    @include variable(color, --fg1, $fg1);
-  }
-  .mat-menu-item .mat-icon:not([color]),
-  .mat-menu-item-submenu-trigger::after{
-    @include variable(color, --fg1, $fg1, !important);
-  }
-  .mat-toolbar,
-  .mat-raised-button{
-    background-color:rgba(0,0,0,0.1);
-    @include variable(color, --fg1, $fg1);
-  }
-
-  .mat-bg-primary,
-  .mat-raised-button.mat-primary, .mat-fab.mat-primary, .mat-mini-fab.mat-primary,
-  .topbar, 
-  .sidebar-panel.mat-sidenav .sidebar-list-item.open md-icon:not(.menu-caret), 
-  .chats-wrap .conversations-hold .single-conversation.me .conversation-msg, 
-  .ngx-datatable .datatable-footer .datatable-pager .pager .pages.active a, 
-  .fileupload-drop-zone.dz-file-over, 
-  .toolbar-avatar.online > .status-dot, 
-  .cal-open-day-events, 
-  .datatable-header,.datatable-footer,
-  .mat-step-header .mat-step-icon,
-  div.hopscotch-bubble{
-        @include variable(background, --primary, $primary, !important);
-        //@include variable(color, #fff, #fff, !important);
-        @include variable(color, --primary-txt, $primary-txt, !important);
-
-  }
-
-  .mat-bg-accent,
-  .mat-raised-button.mat-accent, .mat-fab.mat-accent, .mat-mini-fab.mat-accent,
-  div.hopscotch-bubble .hopscotch-bubble-number,
-  div.hopscotch-bubble .hopscotch-nav-button.next:hover,
-  div.hopscotch-bubble .hopscotch-nav-button.next,
-  .ngx-datatable .datatable-footer .datatable-pager .pager .pages.active a,
-  .mat-checkbox-indeterminate.mat-accent .mat-checkbox-background, 
-  .mat-checkbox-checked.mat-accent .mat-checkbox-background{
-      background-color: map-get($md-accent, 500);
-      color: black;
-      @include variable(background, --accent, $accent, !important);
-      @include variable(color, #000, #000, !important);
-  }
-
-  .mat-drawer,
-  .sidebar-panel.mat-sidenav .navigation-hold#scroll-area,
-  .mat-card,.mat-paginator,
-  .mat-button-toggle,
-  .mat-select-content, 
-  .mat-select-panel-done-animating,
-  .mat-expansion-panel,
-  .mat-dialog-container,
-  .mat-stepper-horizontal, .mat-stepper-vertical,
-  .dx-treelist-container{
-    @include variable(background, --bg2, $bg2);
-    @include variable(color, --fg2, $fg2);
-  }
-  .mat-button-toggle-checked{
-    background-color:rgba(0,0,0,0.1);
-    @include variable(color, --fg2, $fg2); 
-  }
-  .ngx-datatable .datatable-body .datatable-row-wrapper{
-    @include variable(background, --alt-bg1, $alt-bg1);
-    @include variable(color, --alt-fg1, $alt-fg1);
-  }
-
-  .sidebar-panel .mat-nav-list .mat-list-item,
-  .app-user .app-user-name, .text-muted,
-  .mat-expansion-panel-header-title,
-  .mat-expansion-panel-header-description, 
-
-  .mat-list .mat-list-item,
-  .mat-menu-panel button,
-  .mat-paginator-navigation-next, .mat-paginator-navigation-previous,
-
-  .mat-nav-list .mat-list-item, 
-  .mat-form-field-label,
-  .mat-selection-list .mat-list-item,.mat-option,
-  .mat-select-arrow, .mat-select-value {
-    @include variable(color, --fg2, $fg2, !important);
-  }
-
-  .mat-form-field .mat-select.mat-select-disabled .mat-select-arrow {
-    opacity: 0.38;
-  }
-
-  .mat-menu-panel,
-  .mat-option.mat-active,
-  .mat-nav-list a{
-    @include variable(background, --bg2, $bg2);
-    @include variable(color, --fg2, $fg2, !important);
-  }
-
-  .mat-form-field-underline{
-    @include variable(background-color, --fg2, $fg2);
-  }
-
-  .mat-color-primary, 
-  .mat-button.mat-primary,
-  .sidebar-panel.mat-sidenav .sidebar-list-item.open > .mat-list-item-content > a > span, 
-  .sidebar-panel.mat-sidenav .sidebar-list-item.open .sub-menu .mat-list-item.selected a,
-  .mat-form-field.mat-focused.mat-primary
-  .mat-focused .mat-form-field-label{
-    @include variable(color, --primary, $primary, !important);
-  }
-
-  .mat-button.mat-accent {
-    @include variable(color, --accent, $accent, !important);
-  }
-
-  .mat-button:disabled {
-    opacity: .38;
-  }
-
-  .mat-form-field-ripple{
-    @include variable(background-color, --primary, $primary);
-  }
-
-  .mat-input-element:disabled{
-    opacity:0.38;
-    @include variable(color, --fg2, $fg2);
-  }
-
-  .mat-calendar-table,
-  .mat-calendar-body-cell-content,
-  .mat-calendar-body-label{
-    @include variable(color, --fg2, $fg2);
-  }
-
-  .mat-calendar-table-header,
-  .mat-calendar-body-cell,
-  .mat-calendar-body-cell-content{
-    cursor:default;
-  }
-
-  .mat-raised-button.mat-primary[disabled],
-  .mat-raised-button.mat-accent[disabled],
-  .mat-raised-button.mat-warn[disabled],
-  .mat-raised-button[disabled][disabled],
-  .mat-fab.mat-primary[disabled],
-  .mat-fab.mat-accent[disabled],
-  .mat-fab.mat-warn[disabled],
-  .mat-fab[disabled][disabled],
-  .mat-mini-fab.mat-primary[disabled],
-  .mat-mini-fab.mat-accent[disabled],
-  .mat-mini-fab.mat-warn[disabled],
-  .mat-mini-fab[disabled][disabled]{
-    @include variable(background-color, #999, #999);
-    opacity:0.38;
-  }
-
-  .egret-swatch, .mat-checkbox-frame, .mat-radio-outer-circle { 
-    @include variable(border-color, --fg1, $fg1);
-    // border-color: gray;
-  }
-
-  .headerCheckBox .mat-checkbox-frame {
-    @include variable(border-color, --primary-txt, $primary-txt);
-  }
-
-  .ngx-datatable .datatable-body .mat-checkbox-frame {
-    @include variable(border-color, --alt-fg1, $alt-fg1, !important);
-  }
-
-  .mat-expansion-indicator::after, button.card-close, .mat-pseudo-checkbox {
-    @include variable(color, --fg1, $fg1);
-  }
-
-  .toggle-children {
-    filter: invert(50%);
-  }
-
-  .mat-menu-item[disabled] {
-    @include variable(color, --primary-txt, $primary-txt);
-    opacity: 0.38;
-  }
-
-  .spacer{
-    flex: 1 1 auto;
-  }
-
-  .dynamic-field tooltip{
-    @include variable(display, --tooltip, $tooltip);
-  }
-
-  // Treelists in storage/volumes
-  .mat-expansion-panel-header{
-    background-color:rgba(0,0,0,0.1);
-  }
-  .mat-expansion-panel-body{
-    //background-color:rgba(0,0,0,0.15);
-    position:relative;
-    //padding:0;// ask pete
-  }
-  .dx-treelist-container{
-    background:transparent;
-  }
-  .dx-treelist-headers{
-    border-bottom:none;
-  }
-
-  .dx-treelist-rowsview{
-    border:0;
-  }
-
-  .dx-treelist .dx-column-lines> td{
-    border-left:solid 1px rgba(128,128,128,0.1);
-    border-right:none;
-  }
-
-  .dx-treelist .dx-row-lines > td{
-    border-color: rgba(128,128,128,0.1);
-  }
-
-  tr.dx-row:nth-child(odd){
-    background-color:rgba(0,0,0,0.05)
-  }
-
-  // END Treelist styles
-
-  //Entity Module Overrides
-
-  entity-task .form-card.mat-card,
-  device-edit .form-card.mat-card,
-  entity-form .form-card.mat-card{
-    max-width:960px;
-    margin:0 auto;
-  }
-
-  .form-card.mat-card{
-    font-size:12px;
-  }
-
-  .fieldset-label{
-    min-width:100%;
-    margin-bottom:16px;
-  }
-
-  .combo-box-menu.mat-menu-panel {
-      max-height: 256px;
-  }
-
-  .mat-checkbox-inner-container{
-    width:16px;
-    height:16px;
-    margin:4px;
-    overflow: visible;
-  }
-  .mat-checkbox-ripple{
-    left:-17px;
-    top:-17px;
-  }
-  /////////////////// END SpecSelectors
-
-  .mat-dialog-title {
-    .warning-icon {
-      color: #ffc107;
-      position: relative;
-      top: 8px;
-      font-size: 35px;
-      margin-right: 10px;
-    }
-  }
-  
-  .mat-dialog-content {
-    max-width: 600px;
-    padding-bottom: -3px;
-    overflow: hidden;
-  
-    .info-panel {
-      max-height: 100px;
-      padding: 0px;
-      border: 0px;
-      overflow: hidden;
-      -webkit-transition: max-height 0.3s linear;
-      -moz-transition: max-height 0.3s linear;
-      -o-transition: max-height 0.3s linear;
-      -ms-transition: max-height 0.3s linear;
-      transition: max-height 0.5s linear;
-  
-      &.open {
-        max-height: calc( 100px + 2rem + 4px );
-        padding: 2px;
-      }
-  
-      textarea {
-        overflow: auto;
-        background: white;
-        color: black;
-        border: 1px solid #ddd;
-        min-height: 100px;
-        padding: 1rem;
-        width: calc( 100% - 2rem );
-      }
-    }
-
-    .backtrace-panel {
-      max-height: 0;
-      padding: 0px;
-      border: 0px;
-      overflow: hidden;
-      -webkit-transition: max-height 0.3s linear;
-      -moz-transition: max-height 0.3s linear;
-      -o-transition: max-height 0.3s linear;
-      -ms-transition: max-height 0.3s linear;
-      transition: max-height 0.5s linear;
-  
-      &.open {
-        max-height: calc( 100px + 2rem + 4px );
-        padding: 2px;
-      }
-  
-      textarea {
-        overflow: auto;
-        background: white;
-        color: black;
-        border: 1px solid #ddd;
-        min-height: 100px;
-        padding: 1rem;
-        width: calc( 100% - 2rem );
-      }
-    }
-  }
-
-  // To move tooltips up when they appear too low on viewport
-  #raised-tooltip {
-    top: -90px;
-  }
-
-  // To fix alignment issues w/checkboxes on Create Pool page
-  .headerCheckBox {
-    position: relative;
-    left: 2px;
-    margin-top: 9px;
-  }
-
-  // For Detach Pools functions on volumes-list.component.ts
-  #pool_detach_warning {
-    margin-bottom: 15px;
-  }
-
-  #cust_button_download_key {
-    @include variable(background-color, --red, $red);
-    color: white;
-    margin-right: 7px;
-  }
-  // ------------------------
-
-  // For some items on VM Wizard Hard Disks page
-  #disk_radio {
-    max-width: 220px;
-  }
-
-  #disk_radio tooltip {
-    float: right;
-    margin-top: 23px;
-  }
-  // ---------------
-
-  // Vertically align header-footer items on datatables  
-  .datatable-header-cell {
-    position: relative;
-    top: -5px;
-    left: 14px;
-  }
-
-  // Put header labels directly over cells
-  .datatable-header-cell-label {
-    margin-left: -7px;
-    text-align: center;
-    position: relative;
-    top: 10px;
-  }
-
-  // Resizes loader dialog which appears on update, wipe disk, etc.
-  .entity-job-dialog {
-    min-width: 200px;
-    max-width: 500px;
-    max-height: 300px; 
-  }
-
-  // Fix bug where ngx-datatable rows get stuck at original window width
-  .datatable-scroll {
-    min-width: 100%;
-  }
-
-  // Style the ix logo with the primary theme color
-  .ix-logo {
-    @include variable(fill, --primary, $primary);
-  }
-
-  // Color the small lock icon with theme colors
-  .app-user-name .icon-xs {
-    @include variable(color, --fg2, $fg2, !important);
-  }
-
-  .mat-spinner circle {
-      @include variable(stroke, --primary, $primary, !important);
-  }
-
-  // Add a visual effect when any sidenav menu item is clicked
-  .highlight  {
-    opacity: 0.5;
-  }
-
-  // Add rule for entity wizards to make text light on dark themes
-  .mat-step-header .mat-step-label.mat-step-label-active, {
-    @include variable(color, --fg2, $fg2);
-    opacity: 1;
-  }
-
-  .mat-step-header .mat-step-label {
-    @include variable(color, --fg2, $fg2);
-    opacity: .38;
-  }
-
-  // Style file trees to be highlighted with a theme color
-  .node-content-wrapper:hover,
-  .node-content-wrapper-focused{
-      @include variable(background, --bg1, $bg1);
-  }
-
-  // Give vdev arrow buttons theme colors
-  .vdev-action-btn {
-    @include variable(background, --bg1, $bg1);
-  }
-
-  .vdev-action-btn .arrow {
-    @include variable(color, --primary, $primary);
-  }
-
-  .vdev-action-btn:disabled {
-    opacity: 0.38;
-  }
-
-  // style nav chevrons on datatable pager w/regard to theme
-  .mat-button-wrapper .mat-paginator-decrement,
-  .mat-button-wrapper .mat-paginator-increment {
-    @include variable(border-color, --fg1, $fg1);
-  } 
-
-  .mat-icon-button:disabled .mat-button-wrapper .mat-paginator-decrement,
-  .mat-icon-button:disabled .mat-button-wrapper .mat-paginator-increment {
-    @include variable(border-color, --fg1, $fg1);
-    opacity: .38;
-  } 
-
-  // style to make sure all radio buttons catch the theme color
-  .mat-radio-button.mat-accent .mat-radio-inner-circle {
-    @include variable(background-color, --accent, $accent !important);
-  }
-
-  .mat-radio-button.mat-accent.mat-radio-checked .mat-radio-outer-circle {
-    @include variable(border-color, --accent, $accent !important);
-  }
-
-  // Fix icon color in notification area
-  .notific-icon {
-    @include variable(color, --primary, $primary !important);
-  }
-
-  .mat-spinner circle {
-    @include variable(stroke, --primary, $primary, !important);
-  } 
-
-  // Align button and tooltip on Add Replication form
-  #repl_remote_hostkey button {
-    left: 17px;
-  }
-
-  #repl_remote_hostkey .tooltip {
-    left: 135px;
-    top: -55px
-  }
-
-  // Theme color for slider (Shell page and elsewhere)
-  .mat-slider {
-    @include variable(color, --accent, $accent, !important);
-  }
-
-  .mat-slider-track-fill, .mat-slider-thumb {
-    @include variable(background-color, --accent, $accent, !important);
-  }
-
-  // Fix a layout problem on Sharing/ISCSI page with ink-bar under active link...
-  iscsi .mat-tab-label-active {
-    border-bottom: 2px solid;
-    @include variable(border-color, --primary, $primary);
-  }
-
-  //...by hiding ink bar, replacing it with a bottom border, above.
-  iscsi .mat-ink-bar {
-    opacity: 0;
-  }
-
-  // Properly align buttons on Dir Services / Idmap
-  #idmap-actions {
-    margin-left: 0;
-  }
-
-  // Adjustment of highlight over page number on pager in footer
-  .ngx-datatable .datatable-footer .datatable-pager .pager .pages.active a {
-    padding-top: 1px;
-  }
-
-  // Background visually links the items in the form-explorer 
-  .form-ex-flex-container {
-    @include variable(background, --bg1, $bg1);
-  }
-
-  // Fill in space above horz scrollbar on entity tables
-  .datatable-body {
-    @include variable(background-color, --alt-bg1, $alt-bg1);
-
-  }
-
-  // Align buttons on UI Prefs form
-  .prefs-form .mat-card-actions {
-    text-align: left !important;
-    padding-left: 10px;
-  }
-
-  // Keeps buttons on UI prefs form from overflowing page
-  @media (min-width: 600px) and (max-width:740px) {
-    .prefs-form button {
-      display: block;
-      margin-bottom: 10px !important;
-    }
-  }
-
-  // Adds space above Manage Themes section in 1 col view on UI Pref
-  @media (max-width: 599px) {
-    custom-theme-manager-form {
-      margin-top: 30px !important;
-    }
-  }
-
-  // Helper styles for red,blue,green,cyan,orange,magenta,violet,yellow
-  // The --color-txt css vars are generated by theme service
-  .fn-theme-red{
-    @include variable(background-color, --red, $red);
-    @include variable(color, --red-txt, $red-txt);
-  }
-  .fn-theme-blue{
-    @include variable(background-color, --blue, $blue);
-    @include variable(color, --blue-txt, $blue-txt);
-  }
-  .fn-theme-green{
-    @include variable(background-color, --green, $green);
-    @include variable(color, --green-txt, $green-txt);
-  }
-  .fn-theme-cyan{
-    @include variable(background-color, --cyan, $cyan);
-    @include variable(color, --cyan-txt, $cyan-txt);
-  }
-  .fn-theme-orange{
-    @include variable(background-color, --orange, $orange);
-    @include variable(color, --orange-txt, $orange-txt);
-  }
-  .fn-theme-magenta{
-    @include variable(background-color, --magenta, $magenta);
-    @include variable(color, --magenta-txt, $magenta-txt);
-  }
-  .fn-theme-violet{
-    @include variable(background-color, --violet, $violet);
-    @include variable(color, --violet-txt, $violet-txt);
-  }
-  .fn-theme-yellow{
-    @include variable(background-color, --yellow, $yellow);
-    @include variable(color, --yellow-txt, $yellow-txt);
-  }
-
-  // Fixes color on Reports page tabs
-  #dashboardcontainerdiv .mat-ink-bar {
-    @include variable(background-color, --primary, $primary);
-  }
-
-  .mat-dialog-container .mat-button, .mat-button {
-    text-transform: uppercase !important;
-    font-weight: 500 !important;
-  }
-
-  .mat-dialog-container .mat-button.mat-primary {
-    @include variable(background-color, --primary, $primary);
-    color: white !important;
-  }
-
-  // Gets checkboxes in SMART tests to pick up theme color
-  .mat-primary .mat-pseudo-checkbox-checked, .mat-primary .mat-pseudo-checkbox-indeterminate {
-    @include variable(background, --accent, $accent !important);
-  }
-
-  // Bring tooltips to the front in dialogs
-  .mat-dialog-container, .mat-dialog-content {
-      overflow: visible !important;
-  }
-
-  // Fix for overscrolling problem with sidenav
-  .sidebar-panel.mat-sidenav .navigation-hold {
-    position: static !important;
-  }
-
-  .mat-drawer {
-    overflow-y: hidden !important;
-  }
-
-  // Bring theme colors to rollover effect for standard primary buttons
-  .mat-button.mat-primary:hover .mat-button-focus-overlay {
-    @include variable(background-color, --primary, $primary);
-    opacity: .12;
-  }
-
-  // Bring theme colors to rollover effect for standard accent buttons
-  .mat-button.mat-accent:hover .mat-button-focus-overlay {
-    @include variable(background-color, --accent, $accent);
-    opacity: .12;
-  }
-
-  // Bring theme color to tab underline on Theme Preview
-  #theme-preview .mat-ink-bar {
-    @include variable(background-color, --primary, $primary !important);
-  }
-
-  // Bring theme color to small icon buttons
-  .mat-icon-button.mat-primary {
-    @include variable(color, --primary, $primary !important);  
-  }
-
-  .mat-icon-button.mat-accent {
-    @include variable(color, --accent, $accent !important);  
-  }
-
-  // Make room for checkbox ripple effect in datatables
-  .datatable-header-cell .mat-checkbox, .datatable-body-cell .mat-checkbox {
-    margin-left: 5px;
-  }
-
-  // Adjustments to checkboxes and header labels on unique tables
-  services .datatable-body-cell .mat-checkbox {
-    bottom: 7px !important;
-  }
-
-  services .datatable-header-cell, app-vm-list .datatable-header-cell {
-    top: 6px;
-  }
-
-
-<<<<<<< HEAD
-  .red-warning-button {
-    @include variable(background-color, --red, $red !important);
-    color: white;
-  }
-
-  // // Define logo via CSS properties
-  // .logo{
-  //  /*   @include variable(background-image, --logo, $logo !important); //url(assets/images/logo.svg);
-  //     background-size: contain;
-  //     width: 52px;
-  //     height: 48px;
-  //     background-repeat: no-repeat;
-  //     background-position: 0 4px;
-  //     left: -6px;
-  //     position: relative;*/
-  // }
-  // .logo-text{
-  //    /* @include variable(background-image, --logo-text, $logo-text !important); //url(assets/images/logo-text.svg);
-  //     width: 112px;
-  //     height: 40px;
-  //     position: relative;
-  //     top: 0;
-  //     background-size: contain;
-  //     background-repeat: no-repeat;
-  //     background-position: 2px 0;*/
-  // }
-
-  #password, #sed_passwd, #em_pass1, #bsdusr_passwd_currnt,
-    #Passphrase, #passphrase, #disk_passwd, #ldap_bindpw, #iscsi_target_auth_secret,
-      #iscsi_target_auth_peersecret, #dc_passwd, #secret_key, #ad_bindpw, #v3_password,
-      #secret_access_key-S3, #v3_privpassphrase, #secret_access_key-S3, #pass-FTP, 
-      #pass-MEGA, #pass-SFTP, #pass-WEBDAV, #aws_secret_access_key {
-    max-width: 640px;
-    min-width: 225px;
-  }
-
-  #password_conf, #bsdusr_password_conf, #sed_passwd2, #em_pass2,
-    #Passphrase2, #passphrase2, #disk_passwd2, #iscsi_target_auth_secret_confirm,
-      #iscsi_target_auth_peersecret_confirm, #password2, #dc_passwd2, #secret_key2, #v3_password2,
-      #v3_privpassphrase2 {
-    width: 70%;
-    max-width: 450px;
-  }
-
-  #bsdusr_password {
-    width: 70%;
-    max-width: 475px;
-    min-width: 225px;
-  }
-
-  app-createpassphrase-form .has-tooltip {
-    width: 100% !important;
-    max-width: 450px !important;
-  }
-
-  .has-pwtoggle > mat-input-container {
-    width: 70% !important;
-  }
-
-  app-entity-dialog .has-pwtoggle  {
-    padding: 0 0 10px 0 !important;
-    width: 385px !important;
-    background: rgba(0, 0, 0, 0) !important;
-
-    mat-input-container {
-      width: 86.3% !important;
-    }
-  }
-
-  #secret_key2 {
-    margin-bottom: 5px;
-  }
-
-  #toggle_pw {
-    @include variable(display, --toggle_pw_display_prop, $toggle_pw_display_prop);
-  }
-} // end of ix theme
-=======
-datatable-selection > .empty-row {
-  color: var(--alt-fg1);
-}
-
-#toggle_pw {
-  @include variable(display, --toggle_pw_display_prop, $toggle_pw_display_prop);
-}
-
->>>>>>> 9ede733a
+@import '~@angular/material/theming';
+@include mat-core();
+
+// Use CSS custom properties for palette colors
+// via this mixin.
+@mixin variable($property, $variable, $fallback, $important:null) {
+  #{$property}: $fallback $important;
+  #{$property}: var($variable) $important;
+}
+
+// Solarized Color Palette - don't forget to add accents to theme.service!
+$bg1:    #dddddd; // Canvas like behind the cards
+$bg2:    #ffffff; // Main elements like cards
+$fg1:    #222222; // brighter fonts
+$fg2:    #333333; // normal fonts
+$alt-bg1:     #f8f8f2; // Tables
+$alt-bg2:     #fafaf5; // Menus
+$alt-fg1:     #181a26; // Tables
+$alt-fg2:     #282a36; // Menus
+$yellow:'#f0cb00';
+$orange:'#eec302';
+$red:'#ff0013';
+$magenta:'#d238ff';
+$violet:'#c17ecc';
+$blue:'#00a2ff';
+$cyan:'#00d0d6';
+$green:'#59d600';
+
+// Generated txt colors
+$yellow-txt:'#333';
+$orange-txt:'#eee';
+$red-txt:'#fff';
+$magenta-txt:'#fff';
+$violet-txt:'#fff';
+$blue-txt:'#fff';
+$cyan-txt:'#333';
+$green-txt:'#fff';
+$primary-txt:'#fff';
+$accent-txt:'#333';
+
+$primary: $blue;
+$accent: $yellow;
+$warn: $red;
+$tooltip:'inline';//display property
+$toggle_pw_display_prop: inline;
+
+// Logo images
+$logo: url('assets/images/light-logo.svg');
+$logo-text: url('assets/images/light-logo-text.svg');
+
+$md-primary: (
+    50 : #e0f2fa,
+    100 : #b3dff2,
+    200 : #80caea,
+    300 : #4db5e2,
+    400 : #26a5db,
+    500 : #0095d5,
+    600 : #008dd0,
+    700 : #0082ca,
+    800 : #0078c4,
+    900 : #0067ba,
+    A100 : #e3f1ff,
+    A200 : #b0d7ff,
+    A400 : #7dbdff,
+    A700 : #63b0ff,
+    contrast: (
+        50 : #000000,
+        100 : #000000,
+        200 : #000000,
+        300 : #000000,
+        400 : #000000,
+        500 : #ffffff,
+        600 : #ffffff,
+        700 : #ffffff,
+        800 : #ffffff,
+        900 : #ffffff,
+        A100 : #000000,
+        A200 : #000000,
+        A400 : #000000,
+        A700 : #000000,
+    )
+);
+
+$md-accent: (
+    50 : #fff8e1,
+    100 : #ffecb5,
+    200 : #ffe083,
+    300 : #ffd451,
+    400 : #ffca2c,
+    500 : #ffc107,
+    600 : #ffbb06,
+    700 : #ffb305,
+    800 : #ffab04,
+    900 : #ff9e02,
+    A100 : #ffffff,
+    A200 : #fffaf2,
+    A400 : #ffe4bf,
+    A700 : #ffd9a6,
+    contrast: (
+        50 : #000000,
+        100 : #000000,
+        200 : #000000,
+        300 : #000000,
+        400 : #000000,
+        500 : #000000,
+        600 : #000000,
+        700 : #000000,
+        800 : #000000,
+        900 : #000000,
+        A100 : #000000,
+        A200 : #000000,
+        A400 : #000000,
+        A700 : #000000,
+    )
+);
+
+// mandatory stuff for theming
+$freenas-primary: mat-palette($md-primary);
+$freenas-accent:  mat-palette($md-accent);
+
+// include the custom theme components into a theme object
+$freenas-theme: mat-light-theme($freenas-primary, $freenas-accent);
+
+$primary-dark: darken( map-get($md-primary, 500), 8% );
+
+// Bring theme colors to various ripple effects
+@mixin mat-ripple-theme($theme) {
+  .mat-checkbox .mat-ripple-element, .mat-radio-button .mat-ripple-element {
+    @include variable(background, --accent, $accent, !important);
+    opacity: 0.4;
+  }
+  .mat-button.mat-primary .mat-ripple-element, 
+  .mat-icon-button.mat-primary .mat-ripple-element,
+  .mat-tab-label .mat-ripple-element {
+    @include variable(background, --primary, $primary, !important);
+    opacity: 0.2;
+  }
+  .mat-button.mat-accent .mat-ripple-element,
+  .mat-icon-button.mat-accent .mat-ripple-element,
+  .mat-slide-toggle .mat-ripple-element {
+    @include variable(background, --accent, $accent, !important);
+    opacity: 0.2;
+  }
+  .mat-button .mat-ripple-element, .mat-raised-button .mat-ripple-element {
+    background: rgba(0, 0, 0, .12);
+  }
+}
+
+// include the custom theme object into the angular material theme
+.ix-blue {
+  @include angular-material-theme($freenas-theme);
+
+  .mat-bg-primary,
+  .topbar,
+  .sidebar-panel.mat-sidenav .sidebar-list-item.open md-icon:not(.menu-caret),
+  .chats-wrap .conversations-hold .single-conversation.me .conversation-msg,
+  .ngx-datatable .datatable-footer .datatable-pager .pager .pages.active a,
+  .fileupload-drop-zone.dz-file-over,
+  .toolbar-avatar.online > .status-dot,
+  .cal-open-day-events,
+  div.hopscotch-bubble {
+      background: map-get($md-primary, 500) !important;
+      color: #ffffff !important;
+  }
+  .mat-color-primary,
+  .sidebar-panel.mat-sidenav .sidebar-list-item.open > .mat-list-item-content > a > span,
+  .sidebar-panel.mat-sidenav .sidebar-list-item.open .sub-menu .mat-list-item.selected a {
+      color: map-get($md-primary, 500) !important;
+  }
+  .sidebar-panel .mat-nav-list .mat-list-item {
+      color: rgba(0, 0, 0, 0.94)
+  }
+  .sidebar-panel.mat-sidenav .sidebar-list-item.open > .mat-list-item-content > .sub-menu {
+      //border-left: 2px solid map-get($md-primary, 500);
+      @include variable(border-left, --primary, $primary, !important);
+  }
+  .sidebar-panel.mat-sidenav {
+      background: url('/assets/images/sidebar-bg.jpg') no-repeat;
+  }
+  .breadcrumb-bar {
+      //background: #ffffff !important;
+      @include variable(background, --bg2, $bg2, !important);
+      @include variable(color, --fg1, $fg1, !important);
+  }
+  /* Hopscotch Tour */ 
+  div.hopscotch-bubble {
+      border-color: $primary-dark;
+      @include variable(border-color, --primary, $primary);
+  }
+  /* up arrow  */
+  div.hopscotch-bubble .hopscotch-bubble-arrow-container.up .hopscotch-bubble-arrow-border {
+      border-bottom: 17px solid $primary-dark;
+      @include variable(border-bottom-color, --primary, $primary);
+  }
+  div.hopscotch-bubble .hopscotch-bubble-arrow-container.up .hopscotch-bubble-arrow {
+      border-bottom: 17px solid map-get($md-primary, 500);
+      @include variable(border-bottom-color, --primary, $primary);
+      top: -16px;
+  }
+  /* right arrow */
+  div.hopscotch-bubble .hopscotch-bubble-arrow-container.right .hopscotch-bubble-arrow-border {
+      border-left: 17px solid $primary-dark;
+      @include variable(border-left-color, --primary, $primary);
+  }
+  div.hopscotch-bubble .hopscotch-bubble-arrow-container.right .hopscotch-bubble-arrow {
+      border-left: 17px solid map-get($md-primary, 500);
+      @include variable(border-left-color, --primary, $primary);
+      left: -1px;
+  }
+  /* bottom arrow */
+  div.hopscotch-bubble .hopscotch-bubble-arrow-container.down .hopscotch-bubble-arrow-border {
+      border-top: 17px solid $primary-dark;
+      @include variable(border-top-color, --primary, $primary);
+  }
+  div.hopscotch-bubble .hopscotch-bubble-arrow-container.down .hopscotch-bubble-arrow {
+      border-top: 17px solid map-get($md-primary, 500);
+      @include variable(border-top-color, --primary, $primary);
+      top: -18px;
+  }
+  /* Left Arrow */
+  div.hopscotch-bubble .hopscotch-bubble-arrow-container.left .hopscotch-bubble-arrow-border {
+      border-right: 17px solid $primary-dark;
+      @include variable(border-right-color, --primary, $primary);
+  }
+  div.hopscotch-bubble .hopscotch-bubble-arrow-container.left .hopscotch-bubble-arrow {
+      left: 1px;
+      border-right: 17px solid map-get($md-primary, 500);
+      @include variable(border-right-color, --primary, $primary);
+  }
+  .mat-slide-toggle.mat-checked:not(.mat-disabled) .mat-slide-toggle-thumb {
+    background-color: map-get($md-accent, 400);
+    @include variable(background, --accent, $accent, !important);
+
+  }
+  .mat-slide-toggle.mat-checked:not(.mat-disabled) .mat-slide-toggle-bar {
+    @include variable(background, --accent, $accent, !important);
+
+  }
+  .mat-bg-accent,
+  div.hopscotch-bubble .hopscotch-bubble-number,
+  div.hopscotch-bubble .hopscotch-nav-button.next:hover,
+  div.hopscotch-bubble .hopscotch-nav-button.next {
+      background-color: map-get($md-accent, 500);
+      color: black;
+  }
+  .mat-bg-warn {
+      //background-color: #f44336;
+      @include variable(background-color, --red, $red);
+      color: white;
+  }
+  .mat-color-accent {
+      //color: map-get($md-accent, 500);
+      @include variable(color, --accent, $accent);
+  }
+  .mat-color-warn {
+      //color: #f44336;
+      @include variable(color, --warn, $warn);
+  }
+  .mat-sidenav-container{
+    //background-color:#ddd;
+    @include variable(background, --bg1, $bg1);
+  }
+
+  /////////////////// Typography (egret overrides)
+
+  html,body{
+    font-size:13px;
+    /* Experimental thin fonts */
+    font-weight:250;
+  }
+
+  h1,h2,h3,h4,h5,h6{
+    font-weight:500;
+  }
+
+  h4{
+    font-size:15px;
+  }
+
+  /////////////////// SpecSelectors: Selectors not originally in ix-blue theme
+  .mat-tab-label, .mat-tab-link{
+    @include variable(color, --fg1, $fg1);
+  }
+  .mat-menu-item .mat-icon:not([color]),
+  .mat-menu-item-submenu-trigger::after{
+    @include variable(color, --fg1, $fg1, !important);
+  }
+  .mat-toolbar,
+  .mat-raised-button{
+    background-color:rgba(0,0,0,0.1);
+    @include variable(color, --fg1, $fg1);
+  }
+
+  .mat-bg-primary,
+  .mat-raised-button.mat-primary, .mat-fab.mat-primary, .mat-mini-fab.mat-primary,
+  .topbar, 
+  .sidebar-panel.mat-sidenav .sidebar-list-item.open md-icon:not(.menu-caret), 
+  .chats-wrap .conversations-hold .single-conversation.me .conversation-msg, 
+  .ngx-datatable .datatable-footer .datatable-pager .pager .pages.active a, 
+  .fileupload-drop-zone.dz-file-over, 
+  .toolbar-avatar.online > .status-dot, 
+  .cal-open-day-events, 
+  .datatable-header,.datatable-footer,
+  .mat-step-header .mat-step-icon,
+  div.hopscotch-bubble{
+        @include variable(background, --primary, $primary, !important);
+        //@include variable(color, #fff, #fff, !important);
+        @include variable(color, --primary-txt, $primary-txt, !important);
+
+  }
+
+  .mat-bg-accent,
+  .mat-raised-button.mat-accent, .mat-fab.mat-accent, .mat-mini-fab.mat-accent,
+  div.hopscotch-bubble .hopscotch-bubble-number,
+  div.hopscotch-bubble .hopscotch-nav-button.next:hover,
+  div.hopscotch-bubble .hopscotch-nav-button.next,
+  .ngx-datatable .datatable-footer .datatable-pager .pager .pages.active a,
+  .mat-checkbox-indeterminate.mat-accent .mat-checkbox-background, 
+  .mat-checkbox-checked.mat-accent .mat-checkbox-background{
+      background-color: map-get($md-accent, 500);
+      color: black;
+      @include variable(background, --accent, $accent, !important);
+      @include variable(color, #000, #000, !important);
+  }
+
+  .mat-drawer,
+  .sidebar-panel.mat-sidenav .navigation-hold#scroll-area,
+  .mat-card,.mat-paginator,
+  .mat-button-toggle,
+  .mat-select-content, 
+  .mat-select-panel-done-animating,
+  .mat-expansion-panel,
+  .mat-dialog-container,
+  .mat-stepper-horizontal, .mat-stepper-vertical,
+  .dx-treelist-container{
+    @include variable(background, --bg2, $bg2);
+    @include variable(color, --fg2, $fg2);
+  }
+  .mat-button-toggle-checked{
+    background-color:rgba(0,0,0,0.1);
+    @include variable(color, --fg2, $fg2); 
+  }
+  .ngx-datatable .datatable-body .datatable-row-wrapper{
+    @include variable(background, --alt-bg1, $alt-bg1);
+    @include variable(color, --alt-fg1, $alt-fg1);
+  }
+
+  .sidebar-panel .mat-nav-list .mat-list-item,
+  .app-user .app-user-name, .text-muted,
+  .mat-expansion-panel-header-title,
+  .mat-expansion-panel-header-description, 
+
+  .mat-list .mat-list-item,
+  .mat-menu-panel button,
+  .mat-paginator-navigation-next, .mat-paginator-navigation-previous,
+
+  .mat-nav-list .mat-list-item, 
+  .mat-form-field-label,
+  .mat-selection-list .mat-list-item,.mat-option,
+  .mat-select-arrow, .mat-select-value {
+    @include variable(color, --fg2, $fg2, !important);
+  }
+
+  .mat-form-field .mat-select.mat-select-disabled .mat-select-arrow {
+    opacity: 0.38;
+  }
+
+  .mat-menu-panel,
+  .mat-option.mat-active,
+  .mat-nav-list a{
+    @include variable(background, --bg2, $bg2);
+    @include variable(color, --fg2, $fg2, !important);
+  }
+
+  .mat-form-field-underline{
+    @include variable(background-color, --fg2, $fg2);
+  }
+
+  .mat-color-primary, 
+  .mat-button.mat-primary,
+  .sidebar-panel.mat-sidenav .sidebar-list-item.open > .mat-list-item-content > a > span, 
+  .sidebar-panel.mat-sidenav .sidebar-list-item.open .sub-menu .mat-list-item.selected a,
+  .mat-form-field.mat-focused.mat-primary
+  .mat-focused .mat-form-field-label{
+    @include variable(color, --primary, $primary, !important);
+  }
+
+  .mat-button.mat-accent {
+    @include variable(color, --accent, $accent, !important);
+  }
+
+  .mat-button:disabled {
+    opacity: .38;
+  }
+
+  .mat-form-field-ripple{
+    @include variable(background-color, --primary, $primary);
+  }
+
+  .mat-input-element:disabled{
+    opacity:0.38;
+    @include variable(color, --fg2, $fg2);
+  }
+
+  .mat-calendar-table,
+  .mat-calendar-body-cell-content,
+  .mat-calendar-body-label{
+    @include variable(color, --fg2, $fg2);
+  }
+
+  .mat-calendar-table-header,
+  .mat-calendar-body-cell,
+  .mat-calendar-body-cell-content{
+    cursor:default;
+  }
+
+  .mat-raised-button.mat-primary[disabled],
+  .mat-raised-button.mat-accent[disabled],
+  .mat-raised-button.mat-warn[disabled],
+  .mat-raised-button[disabled][disabled],
+  .mat-fab.mat-primary[disabled],
+  .mat-fab.mat-accent[disabled],
+  .mat-fab.mat-warn[disabled],
+  .mat-fab[disabled][disabled],
+  .mat-mini-fab.mat-primary[disabled],
+  .mat-mini-fab.mat-accent[disabled],
+  .mat-mini-fab.mat-warn[disabled],
+  .mat-mini-fab[disabled][disabled]{
+    @include variable(background-color, #999, #999);
+    opacity:0.38;
+  }
+
+  .egret-swatch, .mat-checkbox-frame, .mat-radio-outer-circle { 
+    @include variable(border-color, --fg1, $fg1);
+    // border-color: gray;
+  }
+
+  .headerCheckBox .mat-checkbox-frame {
+    @include variable(border-color, --primary-txt, $primary-txt);
+  }
+
+  .ngx-datatable .datatable-body .mat-checkbox-frame {
+    @include variable(border-color, --alt-fg1, $alt-fg1, !important);
+  }
+
+  .mat-expansion-indicator::after, button.card-close, .mat-pseudo-checkbox {
+    @include variable(color, --fg1, $fg1);
+  }
+
+  .toggle-children {
+    filter: invert(50%);
+  }
+
+  .mat-menu-item[disabled] {
+    @include variable(color, --primary-txt, $primary-txt);
+    opacity: 0.38;
+  }
+
+  .spacer{
+    flex: 1 1 auto;
+  }
+
+  .dynamic-field tooltip{
+    @include variable(display, --tooltip, $tooltip);
+  }
+
+  // Treelists in storage/volumes
+  .mat-expansion-panel-header{
+    background-color:rgba(0,0,0,0.1);
+  }
+  .mat-expansion-panel-body{
+    //background-color:rgba(0,0,0,0.15);
+    position:relative;
+    //padding:0;// ask pete
+  }
+  .dx-treelist-container{
+    background:transparent;
+  }
+  .dx-treelist-headers{
+    border-bottom:none;
+  }
+
+  .dx-treelist-rowsview{
+    border:0;
+  }
+
+  .dx-treelist .dx-column-lines> td{
+    border-left:solid 1px rgba(128,128,128,0.1);
+    border-right:none;
+  }
+
+  .dx-treelist .dx-row-lines > td{
+    border-color: rgba(128,128,128,0.1);
+  }
+
+  tr.dx-row:nth-child(odd){
+    background-color:rgba(0,0,0,0.05)
+  }
+
+  // END Treelist styles
+
+  //Entity Module Overrides
+
+  entity-task .form-card.mat-card,
+  device-edit .form-card.mat-card,
+  entity-form .form-card.mat-card{
+    max-width:960px;
+    margin:0 auto;
+  }
+
+  .form-card.mat-card{
+    font-size:12px;
+  }
+
+  .fieldset-label{
+    min-width:100%;
+    margin-bottom:16px;
+  }
+
+  .combo-box-menu.mat-menu-panel {
+      max-height: 256px;
+  }
+
+  .mat-checkbox-inner-container{
+    width:16px;
+    height:16px;
+    margin:4px;
+    overflow: visible;
+  }
+  .mat-checkbox-ripple{
+    left:-17px;
+    top:-17px;
+  }
+  /////////////////// END SpecSelectors
+
+  .mat-dialog-title {
+    .warning-icon {
+      color: #ffc107;
+      position: relative;
+      top: 8px;
+      font-size: 35px;
+      margin-right: 10px;
+    }
+  }
+  
+  .mat-dialog-content {
+    max-width: 600px;
+    padding-bottom: -3px;
+    overflow: hidden;
+  
+    .info-panel {
+      max-height: 100px;
+      padding: 0px;
+      border: 0px;
+      overflow: hidden;
+      -webkit-transition: max-height 0.3s linear;
+      -moz-transition: max-height 0.3s linear;
+      -o-transition: max-height 0.3s linear;
+      -ms-transition: max-height 0.3s linear;
+      transition: max-height 0.5s linear;
+  
+      &.open {
+        max-height: calc( 100px + 2rem + 4px );
+        padding: 2px;
+      }
+  
+      textarea {
+        overflow: auto;
+        background: white;
+        color: black;
+        border: 1px solid #ddd;
+        min-height: 100px;
+        padding: 1rem;
+        width: calc( 100% - 2rem );
+      }
+    }
+
+    .backtrace-panel {
+      max-height: 0;
+      padding: 0px;
+      border: 0px;
+      overflow: hidden;
+      -webkit-transition: max-height 0.3s linear;
+      -moz-transition: max-height 0.3s linear;
+      -o-transition: max-height 0.3s linear;
+      -ms-transition: max-height 0.3s linear;
+      transition: max-height 0.5s linear;
+  
+      &.open {
+        max-height: calc( 100px + 2rem + 4px );
+        padding: 2px;
+      }
+  
+      textarea {
+        overflow: auto;
+        background: white;
+        color: black;
+        border: 1px solid #ddd;
+        min-height: 100px;
+        padding: 1rem;
+        width: calc( 100% - 2rem );
+      }
+    }
+  }
+
+  // To move tooltips up when they appear too low on viewport
+  #raised-tooltip {
+    top: -90px;
+  }
+
+  // To fix alignment issues w/checkboxes on Create Pool page
+  .headerCheckBox {
+    position: relative;
+    left: 2px;
+    margin-top: 9px;
+  }
+
+  // For Detach Pools functions on volumes-list.component.ts
+  #pool_detach_warning {
+    margin-bottom: 15px;
+  }
+
+  #cust_button_download_key {
+    @include variable(background-color, --red, $red);
+    color: white;
+    margin-right: 7px;
+  }
+  // ------------------------
+
+  // For some items on VM Wizard Hard Disks page
+  #disk_radio {
+    max-width: 220px;
+  }
+
+  #disk_radio tooltip {
+    float: right;
+    margin-top: 23px;
+  }
+  // ---------------
+
+  // Vertically align header-footer items on datatables  
+  .datatable-header-cell {
+    position: relative;
+    top: -5px;
+    left: 14px;
+  }
+
+  // Put header labels directly over cells
+  .datatable-header-cell-label {
+    margin-left: -7px;
+    text-align: center;
+    position: relative;
+    top: 10px;
+  }
+
+  // Resizes loader dialog which appears on update, wipe disk, etc.
+  .entity-job-dialog {
+    min-width: 200px;
+    max-width: 500px;
+    max-height: 300px; 
+  }
+
+  // Fix bug where ngx-datatable rows get stuck at original window width
+  .datatable-scroll {
+    min-width: 100%;
+  }
+
+  // Style the ix logo with the primary theme color
+  .ix-logo {
+    @include variable(fill, --primary, $primary);
+  }
+
+  // Color the small lock icon with theme colors
+  .app-user-name .icon-xs {
+    @include variable(color, --fg2, $fg2, !important);
+  }
+
+  .mat-spinner circle {
+      @include variable(stroke, --primary, $primary, !important);
+  }
+
+  // Add a visual effect when any sidenav menu item is clicked
+  .highlight  {
+    opacity: 0.5;
+  }
+
+  // Add rule for entity wizards to make text light on dark themes
+  .mat-step-header .mat-step-label.mat-step-label-active, {
+    @include variable(color, --fg2, $fg2);
+    opacity: 1;
+  }
+
+  .mat-step-header .mat-step-label {
+    @include variable(color, --fg2, $fg2);
+    opacity: .38;
+  }
+
+  // Style file trees to be highlighted with a theme color
+  .node-content-wrapper:hover,
+  .node-content-wrapper-focused{
+      @include variable(background, --bg1, $bg1);
+  }
+
+  // Give vdev arrow buttons theme colors
+  .vdev-action-btn {
+    @include variable(background, --bg1, $bg1);
+  }
+
+  .vdev-action-btn .arrow {
+    @include variable(color, --primary, $primary);
+  }
+
+  .vdev-action-btn:disabled {
+    opacity: 0.38;
+  }
+
+  // style nav chevrons on datatable pager w/regard to theme
+  .mat-button-wrapper .mat-paginator-decrement,
+  .mat-button-wrapper .mat-paginator-increment {
+    @include variable(border-color, --fg1, $fg1);
+  } 
+
+  .mat-icon-button:disabled .mat-button-wrapper .mat-paginator-decrement,
+  .mat-icon-button:disabled .mat-button-wrapper .mat-paginator-increment {
+    @include variable(border-color, --fg1, $fg1);
+    opacity: .38;
+  } 
+
+  // style to make sure all radio buttons catch the theme color
+  .mat-radio-button.mat-accent .mat-radio-inner-circle {
+    @include variable(background-color, --accent, $accent !important);
+  }
+
+  .mat-radio-button.mat-accent.mat-radio-checked .mat-radio-outer-circle {
+    @include variable(border-color, --accent, $accent !important);
+  }
+
+  // Fix icon color in notification area
+  .notific-icon {
+    @include variable(color, --primary, $primary !important);
+  }
+
+  .mat-spinner circle {
+    @include variable(stroke, --primary, $primary, !important);
+  } 
+
+  // Align button and tooltip on Add Replication form
+  #repl_remote_hostkey button {
+    left: 17px;
+  }
+
+  #repl_remote_hostkey .tooltip {
+    left: 135px;
+    top: -55px
+  }
+
+  // Theme color for slider (Shell page and elsewhere)
+  .mat-slider {
+    @include variable(color, --accent, $accent, !important);
+  }
+
+  .mat-slider-track-fill, .mat-slider-thumb {
+    @include variable(background-color, --accent, $accent, !important);
+  }
+
+  // Fix a layout problem on Sharing/ISCSI page with ink-bar under active link...
+  iscsi .mat-tab-label-active {
+    border-bottom: 2px solid;
+    @include variable(border-color, --primary, $primary);
+  }
+
+  //...by hiding ink bar, replacing it with a bottom border, above.
+  iscsi .mat-ink-bar {
+    opacity: 0;
+  }
+
+  // Properly align buttons on Dir Services / Idmap
+  #idmap-actions {
+    margin-left: 0;
+  }
+
+  // Adjustment of highlight over page number on pager in footer
+  .ngx-datatable .datatable-footer .datatable-pager .pager .pages.active a {
+    padding-top: 1px;
+  }
+
+  // Background visually links the items in the form-explorer 
+  .form-ex-flex-container {
+    @include variable(background, --bg1, $bg1);
+  }
+
+  // Fill in space above horz scrollbar on entity tables
+  .datatable-body {
+    @include variable(background-color, --alt-bg1, $alt-bg1);
+
+  }
+
+  // Align buttons on UI Prefs form
+  .prefs-form .mat-card-actions {
+    text-align: left !important;
+    padding-left: 10px;
+  }
+
+  // Keeps buttons on UI prefs form from overflowing page
+  @media (min-width: 600px) and (max-width:740px) {
+    .prefs-form button {
+      display: block;
+      margin-bottom: 10px !important;
+    }
+  }
+
+  // Adds space above Manage Themes section in 1 col view on UI Pref
+  @media (max-width: 599px) {
+    custom-theme-manager-form {
+      margin-top: 30px !important;
+    }
+  }
+
+  // Helper styles for red,blue,green,cyan,orange,magenta,violet,yellow
+  // The --color-txt css vars are generated by theme service
+  .fn-theme-red{
+    @include variable(background-color, --red, $red);
+    @include variable(color, --red-txt, $red-txt);
+  }
+  .fn-theme-blue{
+    @include variable(background-color, --blue, $blue);
+    @include variable(color, --blue-txt, $blue-txt);
+  }
+  .fn-theme-green{
+    @include variable(background-color, --green, $green);
+    @include variable(color, --green-txt, $green-txt);
+  }
+  .fn-theme-cyan{
+    @include variable(background-color, --cyan, $cyan);
+    @include variable(color, --cyan-txt, $cyan-txt);
+  }
+  .fn-theme-orange{
+    @include variable(background-color, --orange, $orange);
+    @include variable(color, --orange-txt, $orange-txt);
+  }
+  .fn-theme-magenta{
+    @include variable(background-color, --magenta, $magenta);
+    @include variable(color, --magenta-txt, $magenta-txt);
+  }
+  .fn-theme-violet{
+    @include variable(background-color, --violet, $violet);
+    @include variable(color, --violet-txt, $violet-txt);
+  }
+  .fn-theme-yellow{
+    @include variable(background-color, --yellow, $yellow);
+    @include variable(color, --yellow-txt, $yellow-txt);
+  }
+
+  // Fixes color on Reports page tabs
+  #dashboardcontainerdiv .mat-ink-bar {
+    @include variable(background-color, --primary, $primary);
+  }
+
+  .mat-dialog-container .mat-button, .mat-button {
+    text-transform: uppercase !important;
+    font-weight: 500 !important;
+  }
+
+  .mat-dialog-container .mat-button.mat-primary {
+    @include variable(background-color, --primary, $primary);
+    color: white !important;
+  }
+
+  // Gets checkboxes in SMART tests to pick up theme color
+  .mat-primary .mat-pseudo-checkbox-checked, .mat-primary .mat-pseudo-checkbox-indeterminate {
+    @include variable(background, --accent, $accent !important);
+  }
+
+  // Bring tooltips to the front in dialogs
+  .mat-dialog-container, .mat-dialog-content {
+      overflow: visible !important;
+  }
+
+  // Fix for overscrolling problem with sidenav
+  .sidebar-panel.mat-sidenav .navigation-hold {
+    position: static !important;
+  }
+
+  .mat-drawer {
+    overflow-y: hidden !important;
+  }
+
+  // Bring theme colors to rollover effect for standard primary buttons
+  .mat-button.mat-primary:hover .mat-button-focus-overlay {
+    @include variable(background-color, --primary, $primary);
+    opacity: .12;
+  }
+
+  // Bring theme colors to rollover effect for standard accent buttons
+  .mat-button.mat-accent:hover .mat-button-focus-overlay {
+    @include variable(background-color, --accent, $accent);
+    opacity: .12;
+  }
+
+  // Bring theme color to tab underline on Theme Preview
+  #theme-preview .mat-ink-bar {
+    @include variable(background-color, --primary, $primary !important);
+  }
+
+  // Bring theme color to small icon buttons
+  .mat-icon-button.mat-primary {
+    @include variable(color, --primary, $primary !important);  
+  }
+
+  .mat-icon-button.mat-accent {
+    @include variable(color, --accent, $accent !important);  
+  }
+
+  // Make room for checkbox ripple effect in datatables
+  .datatable-header-cell .mat-checkbox, .datatable-body-cell .mat-checkbox {
+    margin-left: 5px;
+  }
+
+  // Adjustments to checkboxes and header labels on unique tables
+  services .datatable-body-cell .mat-checkbox {
+    bottom: 7px !important;
+  }
+
+  services .datatable-header-cell, app-vm-list .datatable-header-cell {
+    top: 6px;
+  }
+
+
+  .red-warning-button {
+    @include variable(background-color, --red, $red !important);
+    color: white;
+  }
+
+  // // Define logo via CSS properties
+  // .logo{
+  //  /*   @include variable(background-image, --logo, $logo !important); //url(assets/images/logo.svg);
+  //     background-size: contain;
+  //     width: 52px;
+  //     height: 48px;
+  //     background-repeat: no-repeat;
+  //     background-position: 0 4px;
+  //     left: -6px;
+  //     position: relative;*/
+  // }
+  // .logo-text{
+  //    /* @include variable(background-image, --logo-text, $logo-text !important); //url(assets/images/logo-text.svg);
+  //     width: 112px;
+  //     height: 40px;
+  //     position: relative;
+  //     top: 0;
+  //     background-size: contain;
+  //     background-repeat: no-repeat;
+  //     background-position: 2px 0;*/
+  // }
+
+  #password, #sed_passwd, #em_pass1, #bsdusr_passwd_currnt,
+    #Passphrase, #passphrase, #disk_passwd, #ldap_bindpw, #iscsi_target_auth_secret,
+      #iscsi_target_auth_peersecret, #dc_passwd, #secret_key, #ad_bindpw, #v3_password,
+      #secret_access_key-S3, #v3_privpassphrase, #secret_access_key-S3, #pass-FTP, 
+      #pass-MEGA, #pass-SFTP, #pass-WEBDAV, #aws_secret_access_key {
+    max-width: 640px;
+    min-width: 225px;
+  }
+
+  #password_conf, #bsdusr_password_conf, #sed_passwd2, #em_pass2,
+    #Passphrase2, #passphrase2, #disk_passwd2, #iscsi_target_auth_secret_confirm,
+      #iscsi_target_auth_peersecret_confirm, #password2, #dc_passwd2, #secret_key2, #v3_password2,
+      #v3_privpassphrase2 {
+    width: 70%;
+    max-width: 450px;
+  }
+
+  #bsdusr_password {
+    width: 70%;
+    max-width: 475px;
+    min-width: 225px;
+  }
+
+  app-createpassphrase-form .has-tooltip {
+    width: 100% !important;
+    max-width: 450px !important;
+  }
+
+  .has-pwtoggle > mat-input-container {
+    width: 70% !important;
+  }
+
+  app-entity-dialog .has-pwtoggle  {
+    padding: 0 0 10px 0 !important;
+    width: 385px !important;
+    background: rgba(0, 0, 0, 0) !important;
+
+    mat-input-container {
+      width: 86.3% !important;
+    }
+  }
+
+  #secret_key2 {
+    margin-bottom: 5px;
+  }
+
+  #toggle_pw {
+    @include variable(display, --toggle_pw_display_prop, $toggle_pw_display_prop);
+  }
+
+  datatable-selection > .empty-row {
+    color: var(--alt-fg1);
+  }
+
+  #toggle_pw {
+    @include variable(display, --toggle_pw_display_prop, $toggle_pw_display_prop);
+  }
+
+} // end of ix theme