--- conflicted
+++ resolved
@@ -18,15 +18,12 @@
 import { SMBFormComponent } from 'app/pages/sharing/smb/smb-form';
 import { WebdavFormComponent } from 'app/pages/sharing/webdav/webdav-form';
 import { TargetFormComponent } from 'app/pages/sharing/iscsi/target/target-form';
-<<<<<<< HEAD
 import { ApiDirectory } from 'app/interfaces/api-directory.interface';
 import { EntityUtils } from 'app/pages/common/entity/utils';
-=======
 import { Service } from 'app/interfaces/service.interface';
 import { ServiceName, serviceNames } from 'app/enums/service-name.enum';
 import { ServiceStatus } from 'app/enums/service-status.enum';
 import { AppTableHeaderExtraAction } from 'app/pages/common/entity/table/table.component';
->>>>>>> aa159dcc
 
 enum ShareType {
   SMB = 'smb',
@@ -343,7 +340,6 @@
     }
   }
 
-<<<<<<< HEAD
   onCheckboxStateToggle(card: ShareType, row: any): void {
     let updateCall: keyof ApiDirectory;
     switch (card) {
@@ -373,7 +369,8 @@
         new EntityUtils().handleWSError(this, err, this.dialog);
       },
     );
-=======
+  }
+  
   updateTableServiceStatus(service: Service): void {
     switch (service.service) {
       case ServiceName.Cifs:
@@ -452,6 +449,5 @@
   ngOnDestroy(): void {
     this.onDestroy$.next();
     this.onDestroy$.complete();
->>>>>>> aa159dcc
   }
 }