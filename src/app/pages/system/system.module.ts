--- conflicted
+++ resolved
@@ -44,11 +44,8 @@
 import { EmailComponent } from './email';
 import { AlertServiceComponent } from './alertservice/alert-service/alert-service.component';
 import { AlertConfigComponent } from './alert/alert.component';
-<<<<<<< HEAD
 import { ProactiveSupportComponent } from './proactive-support/proactive-support.component';
-=======
 import { ReportingComponent } from './reporting/reporting.component';
->>>>>>> 2dcbcbf4
 
 @NgModule({
   imports: [
@@ -90,11 +87,8 @@
     EmailComponent,
     AlertServiceComponent,
     AlertConfigComponent,
-<<<<<<< HEAD
     ProactiveSupportComponent,
-=======
     ReportingComponent,
->>>>>>> 2dcbcbf4
   ],
   providers: []
 })
