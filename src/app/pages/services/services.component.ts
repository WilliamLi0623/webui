--- conflicted
+++ resolved
@@ -27,16 +27,9 @@
 export class Services implements EntityTableConfig, OnInit {
   title = 'Services';
   isFooterConsoleOpen: boolean;
-<<<<<<< HEAD
-  protected queryCall = 'service.query';
-  protected queryCallOption: QueryParams<Service> = [[], { order_by: ['service'] }];
-  protected rowIdentifier = 'name';
-=======
-  private getAdvancedConfig: Subscription;
   queryCall: 'service.query' = 'service.query';
   queryCallOption: QueryParams<Service> = [[], { order_by: ['service'] }];
   rowIdentifier = 'name';
->>>>>>> ed7ade87
   protected inlineActions = true;
 
   columns = [
