--- conflicted
+++ resolved
@@ -306,16 +306,13 @@
     this.app.destroy(true, true); 
   }
 
-<<<<<<< HEAD
   loadEnclosure(enclosure, view?:string, update?:boolean){
-=======
-  loadEnclosure(enclosure, view?:string){
+
       if(this.selectedDisk){
         this.selectedDisk = null;
         this.clearDisk();
       }
 
->>>>>>> 51a2a7e4
       this.destroyEnclosure();
 
       if(view){
