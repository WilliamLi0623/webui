import {
  Component, EventEmitter, Input, OnDestroy, OnInit, Output,
} from '@angular/core';
import { MatDialog, MatDialogRef } from '@angular/material/dialog';
import { MatSidenav } from '@angular/material/sidenav';
import { Router } from '@angular/router';
import { TranslateService } from '@ngx-translate/core';
import { ViewControllerComponent } from 'app/core/components/viewcontroller/viewcontroller.component';
import { CoreEvent } from 'app/core/services/core.service';
import { LayoutService } from 'app/core/services/layout.service';
import { TranslatedMessages } from 'app/interfaces/translated-messages.interface';
import { EntityDialogComponent } from 'app/pages/common/entity/entity-dialog/entity-dialog.component';
import { Subscription, interval, Subject } from 'rxjs';
import { FailoverDisabledReason } from '../../../enums/failover-disabled-reason.enum';
import { ProductType } from '../../../enums/product-type.enum';
import network_interfaces_helptext from '../../../helptext/network/interfaces/interfaces-list';
import helptext from '../../../helptext/topbar';
import { EntityJobComponent } from '../../../pages/common/entity/entity-job/entity-job.component';
import { EntityUtils } from '../../../pages/common/entity/utils';
import { AppLoaderService } from '../../../services/app-loader/app-loader.service';
import { DialogService } from '../../../services/dialog.service';
import { NotificationAlert, NotificationsService } from '../../../services/notifications.service';
import { RestService } from '../../../services/rest.service';
import { PreferencesService } from 'app/core/services/preferences.service';
import { SystemGeneralService } from '../../../services/system-general.service';
import { Theme, ThemeService } from '../../../services/theme/theme.service';
import { WebSocketService } from '../../../services/ws.service';
import { ModalService } from '../../../services/modal.service';
import { T } from '../../../translate-marker';
import { AboutModalDialog } from '../dialog/about/about-dialog.component';
import { DirectoryServicesMonitorComponent } from '../dialog/directory-services-monitor/directory-services-monitor.component';
import { TaskManagerComponent } from '../dialog/task-manager/task-manager.component';
import { FlexLayoutModule, MediaObserver } from '@angular/flex-layout';
import { DialogFormConfiguration } from '../../../pages/common/entity/entity-dialog/dialog-form-configuration.interface';
import { TruecommandComponent } from '../dialog/truecommand/truecommand.component';
import { ResilverProgressDialogComponent } from '../dialog/resilver-progress/resilver-progress.component';
import { matchOtherValidator } from 'app/pages/common/entity/entity-form/validators/password-validation';
import { EntityJobState } from 'app/enums/entity-job-state.enum';

@Component({
  selector: 'topbar',
  styleUrls: ['./topbar.component.css'],
  templateUrl: './topbar.component.html',
})
export class TopbarComponent extends ViewControllerComponent implements OnInit, OnDestroy {
  @Input() sidenav: MatSidenav;
  @Input() notificPanel: MatSidenav;

  notifications: NotificationAlert[] = [];

  interval: any;
  updateIsDone: Subscription;
  getProductType: Subscription;
  getAdvancedConfig: Subscription;
  webSocketOnClose: Subscription;

  showResilvering = false;
  pendingNetworkChanges = false;
  waitingNetworkCheckin = false;
  resilveringDetails: any;
  themesMenu: Theme[] = this.themeService.themesMenu;
  currentTheme = 'ix-blue';
  isTaskMangerOpened = false;
  isDirServicesMonitorOpened = false;
  taskDialogRef: MatDialogRef<TaskManagerComponent>;
  dirServicesMonitor: MatDialogRef<DirectoryServicesMonitorComponent>;
  dirServicesStatus: any[] = [];
  showDirServicesIcon = false;
  exposeLegacyUI = false;
  ha_status_text: string;
  ha_disabled_reasons: FailoverDisabledReason[] = [];
  is_ha = false;
  upgradeWaitingToFinish = false;
  pendingUpgradeChecked = false;
  sysName = 'TrueNAS CORE';
  hostname: string;
  showWelcome: boolean;
  checkin_remaining: any;
  checkin_interval: any;
  updateIsRunning = false;
  systemWillRestart = false;
  updateNotificationSent = false;
  private user_check_in_prompted = false;
  mat_tooltips = helptext.mat_tooltips;
  systemType: string;
  isWaiting = false;
  target: Subject<CoreEvent> = new Subject();
  screenSize = 'waiting';

  protected dialogRef: any;
  protected tcConnected = false;
  protected tc_queryCall = 'truecommand.config';
  protected tc_updateCall = 'truecommand.update';
  protected isTcStatusOpened = false;
  protected tcStatusDialogRef: MatDialogRef<TruecommandComponent>;
  tcStatus: any;

  readonly FailoverDisabledReason = FailoverDisabledReason;

  constructor(
    public themeService: ThemeService,
    private router: Router,
    private notificationsService: NotificationsService,
    private ws: WebSocketService,
    private dialogService: DialogService,
    public sysGenService: SystemGeneralService,
    public dialog: MatDialog,
    public translate: TranslateService,
    private prefServices: PreferencesService,
    private modalService: ModalService,
    protected loader: AppLoaderService,
    public mediaObserver: MediaObserver,
    private layoutService: LayoutService,
  ) {
    super();
    this.sysGenService.updateRunningNoticeSent.subscribe(() => {
      this.updateNotificationSent = true;
    });

    mediaObserver.media$.subscribe((evt) => {
      this.screenSize = evt.mqAlias;
    });
  }

  ngOnInit(): void {
    if (window.localStorage.getItem('product_type').includes(ProductType.Enterprise)) {
      this.checkEULA();

      this.ws.call('failover.licensed').subscribe((is_ha) => {
        this.is_ha = is_ha;
        this.is_ha ? window.localStorage.setItem('alias_ips', 'show') : window.localStorage.setItem('alias_ips', '0');
        this.getHAStatus();
      });
      this.sysName = 'TrueNAS ENTERPRISE';
    } else {
      window.localStorage.setItem('alias_ips', '0');
      this.checkLegacyUISetting();
    }
    this.ws.subscribe('core.get_jobs').subscribe((res) => {
      if (res && res.fields.method === 'update.update' || res.fields.method === 'failover.upgrade') {
        this.updateIsRunning = true;
        if (res.fields.state === EntityJobState.Failed || res.fields.state === EntityJobState.Aborted) {
          this.updateIsRunning = false;
          this.systemWillRestart = false;
        }

        // When update starts on HA system, listen for 'finish', then quit listening
        if (this.is_ha) {
          this.updateIsDone = this.sysGenService.updateIsDone$.subscribe(() => {
            this.updateIsRunning = false;
            this.updateIsDone.unsubscribe();
          });
        }
        if (!this.is_ha) {
          if (res && res.fields && res.fields.arguments[0] && res.fields.arguments[0].reboot) {
            this.systemWillRestart = true;
            if (res.fields.state === EntityJobState.Success) {
              this.router.navigate(['/others/reboot']);
            }
          }
        }

        if (!this.updateNotificationSent) {
          this.updateInProgress();
          this.updateNotificationSent = true;
        }
      }
    });
    const theme = this.themeService.currentTheme();
    this.currentTheme = theme.name;
    this.core.register({ observerClass: this, eventName: 'ThemeListsChanged' }).subscribe(() => {
      this.themesMenu = this.themeService.themesMenu;
    });

    this.ws.call(this.tc_queryCall).subscribe((res) => {
      this.tcStatus = res;
      this.tcConnected = !!res.api_key;
    });
    this.ws.subscribe(this.tc_queryCall).subscribe((res) => {
      this.tcStatus = res.fields;
      this.tcConnected = !!res.fields.api_key;
      if (this.isTcStatusOpened && this.tcStatusDialogRef) {
        this.tcStatusDialogRef.componentInstance.update(this.tcStatus);
      }
    });

    const notifications = this.notificationsService.getNotificationList();

    notifications.forEach((notificationAlert: NotificationAlert) => {
      if (notificationAlert.dismissed === false && notificationAlert.level !== 'INFO') {
        this.notifications.push(notificationAlert);
      }
    });
    this.notificationsService.getNotifications().subscribe((notifications1) => {
      this.notifications = [];
      notifications1.forEach((notificationAlert: NotificationAlert) => {
        if (notificationAlert.dismissed === false && notificationAlert.level !== 'INFO') {
          this.notifications.push(notificationAlert);
        }
      });
    });
    this.checkNetworkChangesPending();
    this.checkNetworkCheckinWaiting();
    this.getDirServicesStatus();
    this.core.register({ observerClass: this, eventName: 'NetworkInterfacesChanged' }).subscribe((evt: CoreEvent) => {
      if (evt && evt.data.commit) {
        this.pendingNetworkChanges = false;
        this.checkNetworkCheckinWaiting();
      } else {
        this.checkNetworkChangesPending();
      }
      if (evt && evt.data.checkin) {
        if (this.checkin_interval) {
          clearInterval(this.checkin_interval);
        }
      }
    });

    this.ws.subscribe('zfs.pool.scan').subscribe((res) => {
      if (res && res.fields.scan.function.indexOf('RESILVER') > -1) {
        this.resilveringDetails = res.fields;
        this.showResilvering = true;
      }
    });

    setInterval(() => {
      if (this.resilveringDetails && this.resilveringDetails.scan.state == EntityJobState.Finished) {
        this.showResilvering = false;
        this.resilveringDetails = '';
      }
    }, 2500);

    this.core.register({
      observerClass: this,
      eventName: 'SysInfo',
    }).subscribe((evt: CoreEvent) => {
      this.hostname = evt.data.hostname;
    });

    this.getProductType = this.sysGenService.getProductType.subscribe((res) => {
      this.systemType = res;
    });

    this.core.emit({ name: 'SysInfoRequest', sender: this });

    this.core.register({ observerClass: this, eventName: 'UserPreferences' }).subscribe((evt: CoreEvent) => {
      this.preferencesHandler(evt);
    });
    this.core.register({ observerClass: this, eventName: 'UserPreferencesReady' }).subscribe((evt: CoreEvent) => {
      this.preferencesHandler(evt);
    });
    this.core.emit({ name: 'UserPreferencesRequest', sender: this });

    this.webSocketOnClose = this.ws.onCloseSubject.subscribe(() => {
      this.modalService.close('slide-in-form');
    });
  }

  preferencesHandler(evt: CoreEvent): void {
    if (this.isWaiting) {
      this.target.next({ name: 'SubmitComplete', sender: this });
      this.isWaiting = false;
    }
    this.showWelcome = evt.data.showWelcomeDialog;
    if (this.showWelcome) {
      this.onShowAbout();
    }
  }

  checkLegacyUISetting(): void {
    this.getAdvancedConfig = this.sysGenService.getAdvancedConfig.subscribe((res) => {
      if (res.legacy_ui) {
        this.exposeLegacyUI = res.legacy_ui;
        window.localStorage.setItem('exposeLegacyUI', res.legacy_ui);
      }
    });
  }

  ngOnDestroy(): void {
    if (typeof (this.interval) !== 'undefined') {
      clearInterval(this.interval);
    }

    this.ws.unsubscribe('failover.disabled_reasons');

    this.core.unregister({ observerClass: this });

    this.getProductType.unsubscribe();

    if (this.getAdvancedConfig) {
      this.getAdvancedConfig.unsubscribe();
    }
    this.webSocketOnClose.unsubscribe();
  }

<<<<<<< HEAD
  toggleNotific(): void {
=======
  setLang(lang: string): void {
    this.language.currentLang = lang;
    this.onLangChange.emit(this.language.currentLang);
  }

  toggleNotificationPanel(): void {
>>>>>>> 45d519e7
    this.notificPanel.toggle();
  }

  toggleCollapse(): void {
    if (this.layoutService.isMobile) {
      this.sidenav.toggle();
    } else {
      this.sidenav.open();
      this.layoutService.isMenuCollapsed = !this.layoutService.isMenuCollapsed;
    }

    this.core.emit({
      name: 'SidenavStatus',
      data: {
        isOpen: this.sidenav.opened,
        mode: this.sidenav.mode,
        isCollapsed: this.layoutService.isMenuCollapsed,
      },
      sender: this,
    });
  }

  onShowAbout(): void {
    this.dialog.open(AboutModalDialog, {
      maxWidth: '600px',
      data: {
        extraMsg: this.showWelcome,
        systemType: this.systemType,
      },
      disableClose: true,
    });
  }

  signOut(): void {
    this.ws.logout();
  }

  onShutdown(): void {
<<<<<<< HEAD
    this.dialogService.confirm(
      this.translate.instant('Shut down'),
      this.translate.instant('Shut down the system?'),
      false,
      this.translate.instant('Shut Down'),
    ).subscribe((res: boolean) => {
      if (!res) {
        return;
      }

      this.router.navigate(['/others/shutdown']);
=======
    const shutDownMessage = T('Shut down');
    const shutDownPrompt = T('Shut down the system?');
    this.translate.get([shutDownMessage, shutDownPrompt]).subscribe((translated: TranslatedMessages) => {
      this.dialogService.confirm(
        translated[shutDownMessage],
        translated[shutDownPrompt],
        false,
        T('Shut Down'),
      ).subscribe((res: boolean) => {
        if (!res) {
          return;
        }

        this.router.navigate(['/others/shutdown']);
      });
>>>>>>> 45d519e7
    });
  }

  onReboot(): void {
<<<<<<< HEAD
    this.dialogService.confirm(
      this.translate.instant('Restart'),
      this.translate.instant('Restart the system?'),
      false,
      this.translate.instant('Restart'),
    ).subscribe((res: any) => {
      if (!res) {
        return;
      }

      this.router.navigate(['/others/reboot']);
=======
    const restartMessage = T('Restart');
    const restartPrompt = T('Restart the system?');
    this.translate.get([restartMessage, restartPrompt]).subscribe((translated: TranslatedMessages) => {
      this.dialogService.confirm(
        translated[restartMessage], translated[restartPrompt],
        false,
        T('Restart'),
      ).subscribe((res: boolean) => {
        if (!res) {
          return;
        }

        this.router.navigate(['/others/reboot']);
      });
>>>>>>> 45d519e7
    });
  }

  checkEULA(): void {
    this.ws.call('truenas.is_eula_accepted').subscribe((eula_accepted) => {
      if (!eula_accepted || window.localStorage.getItem('upgrading_status') === 'upgrading') {
        this.ws.call('truenas.get_eula').subscribe((eula) => {
          this.dialogService.confirm(T('End User License Agreement - TrueNAS'), eula, true,
            T('I Agree'), false, null, '', null, null, true).subscribe((accept_eula: boolean) => {
            if (accept_eula) {
              window.localStorage.removeItem('upgrading_status');
              this.ws.call('truenas.accept_eula')
                .subscribe(),
              (err: any) => { console.error(err); };
            }
          });
        });
      }
    });
  }

  checkNetworkChangesPending(): void {
    this.ws.call('interface.has_pending_changes').subscribe((res) => {
      this.pendingNetworkChanges = res;
    });
  }

  checkNetworkCheckinWaiting(): void {
    this.ws.call('interface.checkin_waiting').subscribe((res) => {
      if (res != null) {
        const seconds = res;
        if (seconds > 0 && this.checkin_remaining == null) {
          this.checkin_remaining = seconds;
          this.checkin_interval = setInterval(() => {
            if (this.checkin_remaining > 0) {
              this.checkin_remaining -= 1;
            } else {
              this.checkin_remaining = null;
              clearInterval(this.checkin_interval);
              window.location.reload(); // should just refresh after the timer goes off
            }
          }, 1000);
        }
        this.waitingNetworkCheckin = true;
        if (!this.user_check_in_prompted) {
          this.user_check_in_prompted = true;
          this.showNetworkCheckinWaiting();
        }
      } else {
        this.waitingNetworkCheckin = false;
        if (this.checkin_interval) {
          clearInterval(this.checkin_interval);
        }
      }
    });
  }

  showNetworkCheckinWaiting(): void {
    // only popup dialog if not in network page
    if (this.router.url !== '/network') {
      this.dialogService.confirm(
        network_interfaces_helptext.checkin_title,
        network_interfaces_helptext.pending_checkin_dialog_text,
        true, network_interfaces_helptext.checkin_button,
      ).subscribe((res: boolean) => {
        if (res) {
          this.user_check_in_prompted = false;
          this.loader.open();
          this.ws.call('interface.checkin').subscribe(() => {
            this.core.emit({ name: 'NetworkInterfacesChanged', data: { commit: true, checkin: true }, sender: this });
            this.loader.close();
            this.dialogService.Info(
              network_interfaces_helptext.checkin_complete_title,
              network_interfaces_helptext.checkin_complete_message,
            );
            this.waitingNetworkCheckin = false;
          }, (err) => {
            this.loader.close();
            new EntityUtils().handleWSError(null, err, this.dialogService);
          });
        }
      });
    }
  }

  showNetworkChangesPending(): void {
    if (this.waitingNetworkCheckin) {
      this.showNetworkCheckinWaiting();
    } else {
      this.dialogService.confirm(
        network_interfaces_helptext.pending_changes_title,
        network_interfaces_helptext.pending_changes_message,
        true, T('Continue'),
      ).subscribe((res: boolean) => {
        if (res) {
          this.router.navigate(['/network']);
        }
      });
    }
  }

  showResilveringDetails(): void {
    this.dialogRef = this.dialog.open(ResilverProgressDialogComponent);
  }

  onGoToLegacy(): void {
    this.dialogService.confirm(T('Warning'),
      helptext.legacyUIWarning,
      true, T('Continue to Legacy UI')).subscribe((res: boolean) => {
      if (res) {
        window.location.href = '/legacy/';
      }
    });
  }

  onShowTaskManager(): void {
    if (this.isTaskMangerOpened) {
      this.taskDialogRef.close(true);
    } else {
      this.isTaskMangerOpened = true;
      this.taskDialogRef = this.dialog.open(TaskManagerComponent, {
        disableClose: false,
        width: '400px',
        hasBackdrop: true,
        position: {
          top: '48px',
          right: '0px',
        },
      });
    }

    this.taskDialogRef.afterClosed().subscribe(
      () => {
        this.isTaskMangerOpened = false;
      },
    );
  }

  onShowDirServicesMonitor(): void {
    if (this.isDirServicesMonitorOpened) {
      this.dirServicesMonitor.close(true);
    } else {
      this.isDirServicesMonitorOpened = true;
      this.dirServicesMonitor = this.dialog.open(DirectoryServicesMonitorComponent, {
        disableClose: false,
        width: '400px',
        hasBackdrop: true,
        position: {
          top: '48px',
          right: '0px',
        },
      });
    }

    this.dirServicesMonitor.afterClosed().subscribe(
      () => {
        this.isDirServicesMonitorOpened = false;
      },
    );
  }

  updateHAInfo(info: any): void {
    this.ha_disabled_reasons = info.reasons;
    if (info.status == 'HA Enabled') {
      this.ha_status_text = helptext.ha_status_text_enabled;
      if (!this.pendingUpgradeChecked) {
        this.checkUpgradePending();
      }
    } else {
      this.ha_status_text = helptext.ha_status_text_disabled;
    }
  }

  getHAStatus(): void {
    this.core.register({ observerClass: this, eventName: 'HA_Status' }).subscribe((evt: CoreEvent) => {
      this.updateHAInfo(evt.data);
    });
  }

  showHAStatus(): void {
    let reasons = '<ul>\n';
    let ha_icon = 'info';
    let ha_status = '';
    if (this.ha_disabled_reasons.length > 0) {
      ha_status = helptext.ha_status_text_disabled;
      ha_icon = 'warning';
      for (let i = 0; i < this.ha_disabled_reasons.length; i++) {
        const reason_text = helptext.ha_disabled_reasons[this.ha_disabled_reasons[i]];
        this.translate.get(reason_text).subscribe(() => {
          reasons = reasons + '<li>' + reason_text + '</li>\n';
        });
      }
    } else {
      ha_status = helptext.ha_status_text_enabled;
      this.translate.get(helptext.ha_is_enabled).subscribe((ha_is_enabled) => {
        reasons = reasons + '<li>' + ha_is_enabled + '</li>\n';
      });
    }
    reasons = reasons + '</ul>';

    this.dialogService.Info(ha_status, reasons, '500px', ha_icon, true);
  }

  checkUpgradePending(): void {
    this.ws.call('failover.upgrade_pending').subscribe((res) => {
      this.pendingUpgradeChecked = true;
      this.upgradeWaitingToFinish = res;
      if (res) {
        this.upgradePendingDialog();
      }
    });
  }

  upgradePendingDialog(): void {
    this.dialogService.confirm(
      T('Pending Upgrade'),
      T('There is an upgrade waiting to finish.'),
      true, T('Continue'),
    ).subscribe((res: boolean) => {
      if (res) {
        this.dialogRef = this.dialog.open(EntityJobComponent, { data: { title: T('Update') }, disableClose: false });
        this.dialogRef.componentInstance.setCall('failover.upgrade_finish');
        this.dialogRef.componentInstance.disableProgressValue(true);
        this.dialogRef.componentInstance.submit();
        this.dialogRef.componentInstance.success.subscribe((success: any) => {
          this.dialogRef.close(false);
          console.info('success', success);
          this.upgradeWaitingToFinish = false;
        });
        this.dialogRef.componentInstance.failure.subscribe((failure: any) => {
          this.dialogService.errorReport(failure.error, failure.reason, failure.trace.formatted);
        });
      }
    });
  }

  getDirServicesStatus(): void {
    this.ws.call('directoryservices.get_state').subscribe((res) => {
      for (const i in res) {
        this.dirServicesStatus.push(res[i]);
      }
      this.showDSIcon();
    });
    this.ws.subscribe('directoryservices.status').subscribe((res) => {
      this.dirServicesStatus = [];
      for (const i in res.fields) {
        this.dirServicesStatus.push(res.fields[i]);
      }
      this.showDSIcon();
    });
  }

  showDSIcon(): void {
    this.showDirServicesIcon = false;
    this.dirServicesStatus.forEach((item) => {
      if (item !== 'DISABLED') {
        this.showDirServicesIcon = true;
      }
    });
  }

  updateInProgress(): void {
    this.sysGenService.updateRunning.emit('true');
    if (!this.updateNotificationSent) {
      this.showUpdateDialog();
      this.updateNotificationSent = true;
    }
  }

  showUpdateDialog(): void {
    const message = this.is_ha || !this.systemWillRestart ? helptext.updateRunning_dialog.message
      : helptext.updateRunning_dialog.message + helptext.updateRunning_dialog.message_pt2;
    this.dialogService.confirm(helptext.updateRunning_dialog.title,
      message,
      true, T('Close'), false, '', '', '', '', true);
  }

  openIX(): void {
    window.open('https://www.ixsystems.com/', '_blank');
  }

  showTCStatus(): void {
    this.tcConnected ? this.openStatusDialog() : this.openSignupDialog();
  }

  openSignupDialog(): void {
    const conf: DialogFormConfiguration = {
      title: helptext.signupDialog.title,
      message: helptext.signupDialog.content,
      fieldConfig: [],
      saveButtonText: helptext.signupDialog.connect_btn,
      custActions: [
        {
          id: 'signup',
          name: helptext.signupDialog.singup_btn,
          function: () => {
            window.open('https://portal.ixsystems.com');
            this.dialogService.closeAllDialogs();
          },
        },
      ],
      parent: this,
      customSubmit(entityDialog: EntityDialogComponent) {
        entityDialog.dialogRef.close();
        entityDialog.parent.updateTC();
      },
    };
    this.dialogService.dialogForm(conf);
  }

  updateTC(): void {
    const self = this;
    let updateDialog: EntityDialogComponent;
    const conf: DialogFormConfiguration = {
      title: self.tcConnected ? helptext.updateDialog.title_update : helptext.updateDialog.title_connect,
      fieldConfig: [
        {
          type: 'input',
          name: 'api_key',
          placeholder: helptext.updateDialog.api_placeholder,
          tooltip: helptext.updateDialog.api_tooltip,
        },
        {
          type: 'checkbox',
          name: 'enabled',
          placeholder: helptext.updateDialog.enabled_placeholder,
          tooltip: helptext.updateDialog.enabled_tooltip,
          value: true,
        },
      ],
      custActions: [{
        id: 'deregister',
        name: helptext.tcDeregisterBtn,
        function: () => {
          self.dialogService.generalDialog({
            title: helptext.tcDeregisterDialog.title,
            icon: helptext.tcDeregisterDialog.icon,
            message: helptext.tcDeregisterDialog.message,
            confirmBtnMsg: helptext.tcDeregisterDialog.confirmBtnMsg,
          }).subscribe((res) => {
            if (res) {
              self.loader.open();
              self.ws.call(self.tc_updateCall, [{ api_key: null, enabled: false }]).subscribe(
                () => {
                  self.loader.close();
                  updateDialog.dialogRef.close();
                  self.tcStatusDialogRef.close(true);
                  self.dialogService.generalDialog({
                    title: helptext.deregisterInfoDialog.title,
                    message: helptext.deregisterInfoDialog.message,
                    hideCancel: true,
                  });
                },
                (err) => {
                  self.loader.close();
                  new EntityUtils().handleWSError(updateDialog.parent, err, updateDialog.parent.dialogService);
                },
              );
            }
          });
        },
      }],
      isCustActionVisible(actionId: string) {
        return !(actionId === 'deregister' && !self.tcConnected);
      },
      saveButtonText: self.tcConnected ? helptext.updateDialog.save_btn : helptext.updateDialog.connect_btn,
      parent: this,
      afterInit(entityDialog: EntityDialogComponent) {
        updateDialog = entityDialog;
        // load settings
        if (self.tcConnected) {
          Object.keys(self.tcStatus).forEach((key) => {
            const ctrl = entityDialog.formGroup.controls[key];
            if (ctrl) {
              ctrl.setValue(self.tcStatus[key]);
            }
          });
        }
      },
      customSubmit(entityDialog: EntityDialogComponent) {
        self.loader.open();
        self.ws.call(self.tc_updateCall, [entityDialog.formValue]).subscribe(
          () => {
            self.loader.close();
            entityDialog.dialogRef.close();
            // only show this for connecting TC
            if (!self.tcConnected) {
              self.dialogService.Info(helptext.checkEmailInfoDialog.title, helptext.checkEmailInfoDialog.message);
            }
          },
          (err) => {
            self.loader.close();
            new EntityUtils().handleWSError(entityDialog.parent, err, entityDialog.parent.dialogService);
          },
        );
      },
    };
    this.dialogService.dialogForm(conf);
  }

  openStatusDialog(): void {
    const injectData = {
      parent: this,
      data: this.tcStatus,
    };
    if (this.isTcStatusOpened) {
      this.tcStatusDialogRef.close(true);
    } else {
      this.isTcStatusOpened = true;
      this.tcStatusDialogRef = this.dialog.open(TruecommandComponent, {
        disableClose: false,
        width: '400px',
        hasBackdrop: true,
        position: {
          top: '48px',
          right: '0px',
        },
        data: injectData,
      });
    }

    this.tcStatusDialogRef.afterClosed().subscribe(
      () => {
        this.isTcStatusOpened = false;
      },
    );
  }

  stopTCConnecting(): void {
    this.dialogService.generalDialog({
      title: helptext.stopTCConnectingDialog.title,
      icon: helptext.stopTCConnectingDialog.icon,
      message: helptext.stopTCConnectingDialog.message,
      confirmBtnMsg: helptext.stopTCConnectingDialog.confirmBtnMsg,
    }).subscribe((res) => {
      if (res) {
        this.loader.open();
        this.ws.call(this.tc_updateCall, [{ enabled: false }]).subscribe(
          () => {
            this.loader.close();
          },
          (err) => {
            this.loader.close();
            new EntityUtils().handleWSError(this, err, this.dialogService);
          },
        );
      }
    });
  }

  openChangePasswordDialog(): void {
    const conf: DialogFormConfiguration = {
      title: T('Change Password'),
      message: helptext.changePasswordDialog.pw_form_title_name,
      fieldConfig: [
        {
          type: 'input',
          name: 'curr_password',
          placeholder: helptext.changePasswordDialog.pw_current_pw_placeholder,
          inputType: 'password',
          required: true,
          togglePw: true,
        },
        {
          type: 'input',
          name: 'password',
          placeholder: helptext.changePasswordDialog.pw_new_pw_placeholder,
          inputType: 'password',
          required: true,
          tooltip: helptext.changePasswordDialog.pw_new_pw_tooltip,
        },
        {
          type: 'input',
          name: 'password_conf',
          placeholder: helptext.changePasswordDialog.pw_confirm_pw_placeholder,
          inputType: 'password',
          required: true,
          validation: [matchOtherValidator('password')],
        },
      ],
      saveButtonText: T('Save'),
      custActions: [],
      parent: this,
      customSubmit: (entityDialog: EntityDialogComponent) => {
        this.loader.open();
        const pwChange = entityDialog.formValue;
        delete pwChange.password_conf;
        entityDialog.dialogRef.close();
        this.ws.call('auth.check_user', ['root', pwChange.curr_password]).subscribe((check) => {
          if (check) {
            delete pwChange.curr_password;
            this.ws.call('user.update', [1, pwChange]).subscribe(() => {
              this.loader.close();
              this.dialogService.Info(T('Success'), helptext.changePasswordDialog.pw_updated, '300px', 'info', false);
            }, (res) => {
              this.loader.close();
              this.dialogService.Info(T('Error'), res, '300px', 'warning', false);
            });
          } else {
            this.loader.close();
            this.dialogService.Info(helptext.changePasswordDialog.pw_invalid_title, helptext.changePasswordDialog.pw_invalid_title, '300px', 'warning', false);
          }
        }, (res) => {
          this.loader.close();
          this.dialogService.Info(T('Error'), res, '300px', 'warning', false);
        });
      },
    };
    this.dialogService.dialogForm(conf);
  }

  navExternal(link: string): void {
    window.open(link);
  }
}<|MERGE_RESOLUTION|>--- conflicted
+++ resolved
@@ -293,16 +293,7 @@
     this.webSocketOnClose.unsubscribe();
   }
 
-<<<<<<< HEAD
-  toggleNotific(): void {
-=======
-  setLang(lang: string): void {
-    this.language.currentLang = lang;
-    this.onLangChange.emit(this.language.currentLang);
-  }
-
   toggleNotificationPanel(): void {
->>>>>>> 45d519e7
     this.notificPanel.toggle();
   }
 
@@ -341,7 +332,6 @@
   }
 
   onShutdown(): void {
-<<<<<<< HEAD
     this.dialogService.confirm(
       this.translate.instant('Shut down'),
       this.translate.instant('Shut down the system?'),
@@ -353,28 +343,10 @@
       }
 
       this.router.navigate(['/others/shutdown']);
-=======
-    const shutDownMessage = T('Shut down');
-    const shutDownPrompt = T('Shut down the system?');
-    this.translate.get([shutDownMessage, shutDownPrompt]).subscribe((translated: TranslatedMessages) => {
-      this.dialogService.confirm(
-        translated[shutDownMessage],
-        translated[shutDownPrompt],
-        false,
-        T('Shut Down'),
-      ).subscribe((res: boolean) => {
-        if (!res) {
-          return;
-        }
-
-        this.router.navigate(['/others/shutdown']);
-      });
->>>>>>> 45d519e7
     });
   }
 
   onReboot(): void {
-<<<<<<< HEAD
     this.dialogService.confirm(
       this.translate.instant('Restart'),
       this.translate.instant('Restart the system?'),
@@ -386,22 +358,6 @@
       }
 
       this.router.navigate(['/others/reboot']);
-=======
-    const restartMessage = T('Restart');
-    const restartPrompt = T('Restart the system?');
-    this.translate.get([restartMessage, restartPrompt]).subscribe((translated: TranslatedMessages) => {
-      this.dialogService.confirm(
-        translated[restartMessage], translated[restartPrompt],
-        false,
-        T('Restart'),
-      ).subscribe((res: boolean) => {
-        if (!res) {
-          return;
-        }
-
-        this.router.navigate(['/others/reboot']);
-      });
->>>>>>> 45d519e7
     });
   }
 
