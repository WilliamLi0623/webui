--- conflicted
+++ resolved
@@ -1,6 +1,5 @@
 import { Validators } from '@angular/forms';
 import { marker as T } from '@biesbjerg/ngx-translate-extract-marker';
-import { getManPageLink } from 'app/helpers/man-page.utils';
 import { matchOtherValidator } from 'app/pages/common/entity/entity-form/validators/password-validation/password-validation';
 
 export default {
@@ -121,17 +120,6 @@
  filenames.'),
 
   dataset_form_aclmode_placeholder: T('ACL Mode'),
-<<<<<<< HEAD
-  dataset_form_aclmode_tooltip: T(`Determine how ${getManPageLink('chmod')}
- behaves when adjusting file ACLs. See the
- ${getManPageLink('zfs(8)')} aclmode property.
- <br><br><i>Passthrough</i> only updates ACL entries that are related to the file or directory mode.
- <br><br><i>Restricted</i> does not allow chmod to make changes to files or directories with a
- non-trivial ACL. An ACL is trivial if it can be fully expressed as a file mode without losing
- any access rules. Setting the ACL Mode to Restricted is typically used to optimize a dataset for
- SMB sharing, but can require further optimizations. For example, configuring an rsync task with this
- dataset could require adding <i>--no-perms</i> in the task <i>Auxiliary Parameters</i> field.`),
-=======
   dataset_form_aclmode_tooltip: T('Determine how \
  <a href="https://man7.org/linux/man-pages/man1/chmod.1.html" target="_blank">chmod</a> \
  behaves when adjusting file ACLs. See the \
@@ -142,7 +130,6 @@
  any access rules. Setting the ACL Mode to Restricted is typically used to optimize a dataset for \
  SMB sharing, but can require further optimizations. For example, configuring an rsync task with this \
  dataset could require adding <i>--no-perms</i> in the task <i>Auxiliary Parameters</i> field.'),
->>>>>>> 10de6024
 
   dataset_form_dataset_section_placeholder: T('This Dataset and Child Datasets'),
   dataset_form_refdataset_section_placeholder: T('This Dataset'),
@@ -155,13 +142,13 @@
   dataset_form_quota_too_small: T('Quota size is too small, enter a value of 1 GiB or larger.'),
 
   dataset_form_special_small_blocks_placeholder: T('Metadata (Special) Small Block Size'),
-  dataset_form_special_small_blocks_tooltip: T(`This value represents the threshold block size
- for including small file blocks into the special allocation class. Blocks smaller than or
- equal to this value will be assigned to the special allocation class while greater blocks
- will be assigned to the regular class. Valid values are zero or a power of two from 512B
- up to 1M. The default size is 0 which means no small file blocks will be allocated in the
- special class. Before setting this property, a special class vdev must be added to the pool.
- See ${getManPageLink('zpool(8)')} for more details on the special allocation`),
+  dataset_form_special_small_blocks_tooltip: T('This value represents the threshold block size\
+ for including small file blocks into the special allocation class. Blocks smaller than or\
+ equal to this value will be assigned to the special allocation class while greater blocks\
+ will be assigned to the regular class. Valid values are zero or a power of two from 512B \
+ up to 1M. The default size is 0 which means no small file blocks will be allocated in the\
+ special class. Before setting this property, a special class vdev must be added to the pool.\
+ See <a href="https://zfsonlinux.org/manpages/0.7.13/man8/zpool.8.html" target="_blank">zpool(8)</a> for more details on the special allocation'),
 
   dataset_form_encryption: {
     fieldset_title: T('Encryption Options'),
