import { Component, OnInit, OnDestroy, AfterViewInit, Input, ViewChild, Renderer2, ElementRef } from '@angular/core';
import { CoreServiceInjector } from 'app/core/services/coreserviceinjector';
import { Router } from '@angular/router';
import { CoreService, CoreEvent } from 'app/core/services/core.service';
import { WebSocketService} from 'app/services/ws.service';
import { MaterialModule } from 'app/appMaterial.module';
import { ChartData } from 'app/core/components/viewchart/viewchart.component';
import { ViewChartDonutComponent } from 'app/core/components/viewchartdonut/viewchartdonut.component';
import { ViewChartPieComponent } from 'app/core/components/viewchartpie/viewchartpie.component';
import { ViewChartLineComponent } from 'app/core/components/viewchartline/viewchartline.component';
import { WebSocketService, SystemGeneralService } from '../../../../services/';


import filesize from 'filesize';
import { WidgetComponent } from 'app/core/components/widgets/widget/widget.component';
import { environment } from 'app/../environments/environment';

import { TranslateService } from '@ngx-translate/core';

import { T } from '../../../../translate-marker';

@Component({
  selector: 'widget-sysinfo',
  templateUrl:'./widgetsysinfo.component.html',
  styleUrls: ['./widgetsysinfo.component.css']
})
export class WidgetSysInfoComponent extends WidgetComponent implements OnInit,OnDestroy, AfterViewInit {

  // HA
  @Input('isHA') isHA: boolean = false
  @Input('passive') isPassive: boolean = false

  public title: string = T("System Info");
  public data: any;
  public memory:string;
  public imagePath:string = "assets/images/";
  //public cardBg:string = "";
  public product_image = '';
  public certified = false;
  public failoverBtnLabel: string = "FAILOVER TO STANDBY"
  public updateAvailable:boolean = false;
  private _updateBtnStatus:string = "default";
  public updateBtnLabel:string = T("Check for Updates")
  private _themeAccentColors: string[];
  public connectionIp = environment.remote
  public manufacturer:string = '';
  public buildDate:string;
  public loader:boolean = false;
  public is_freenas: string = window.localStorage['is_freenas'];
  public systemLogo: any;
<<<<<<< HEAD
  public isFN: boolean;
  public isUpdateRunning = false;
  public is_ha: boolean;
  public updateMethod = 'update.update';

  constructor(public router: Router, public translate: TranslateService, private ws: WebSocketService,
    public sysGenService: SystemGeneralService){
=======
  public isFN: boolean = false;

  constructor(public router: Router, public translate: TranslateService, private ws: WebSocketService){
>>>>>>> 4c828f9f
    super(translate);
    this.configurable = false;
    this.sysGenService.updateRunning.subscribe((res) => { 
      res === 'true' ? this.isUpdateRunning = true : this.isUpdateRunning = false;
    });
  }

<<<<<<< HEAD
  ngAfterViewInit(){
    this.core.register({observerClass:this,eventName:"SysInfo"}).subscribe((evt:CoreEvent) => {
      this.loader = false;
      this.data = evt.data;

      let build = new Date(this.data.buildtime[0]['$date']);
      let year = build.getUTCFullYear();
      let months = ["Jan","Feb","Mar","Apr","May","Jun","Jul","Aug","Sep","Oct","Nov","Dec",]
      let month = months[build.getUTCMonth()];
      let day = build.getUTCDate();
      let hours = build.getUTCHours();
      let minutes = build.getUTCMinutes();
      this.buildDate = month + " " +  day + ", " + year + " " + hours + ":" + minutes;

      this.memory = this.formatMemory(this.data.physmem, "GiB");
      if(this.data.system_manufacturer && this.data.system_manufacturer.toLowerCase() == 'ixsystems'){
        this.manufacturer = "ixsystems";
      } else {
        this.manufacturer = "other";
      }
      if (this.is_freenas === 'true') {
        this.systemLogo = 'logo.svg';
        this.getFreeNASImage(evt.data.system_product);
        this.isFN = true;
        this.checkForRunningUpdate();
      } else {
        this.systemLogo = 'TrueNAS_Logomark_Black.svg';
        this.getTrueNASImage(evt.data.system_product);
        this.isFN = false;
        this.ws.call('failover.licensed').subscribe((res) => {
          if (res) {
            this.updateMethod = 'failover.upgrade';
            this.is_ha = true;
          };
          this.checkForRunningUpdate();
        });
      }    
    });
=======
  log(str){ console.log(str); }

  ngAfterViewInit(){
>>>>>>> 4c828f9f

    this.core.register({observerClass:this,eventName:"UpdateChecked"}).subscribe((evt:CoreEvent) => {
      //DEBUG: console.log(evt);
      if(evt.data.status == "AVAILABLE"){
        this.updateAvailable = true;
      }
    });

    if(this.isHA && this.isPassive){
      // Delay query
      setTimeout(() => {
        this.ws.call('failover.call_remote', ['system.info']).subscribe((res) => {
          const evt = {name: 'SysInfoPassive', data:res};
          this.processSysInfo(evt);
        });
      }, 500);
    } else {

      this.ws.call('system.info').subscribe((res) => {
        const evt = {name: 'SysInfo', data:res};
        this.processSysInfo(evt);
      });
      
      this.core.emit({name:"UpdateCheck"});
      
    }
  }

  ngOnInit(){
  }

  checkForRunningUpdate() {
    this.ws.call('core.get_jobs', [[["method", "=", this.updateMethod], ["state", "=", "RUNNING"]]]).subscribe(
      (res) => {
        if (res && res.length > 0) {
          this.isUpdateRunning = true;
        }
      },
      (err) => {
        console.error(err);
      });
  }
 
  ngOnDestroy(){
    this.core.unregister({observerClass:this});
  }

  get themeAccentColors(){
    let theme = this.themeService.currentTheme();
    this._themeAccentColors = [];
    for(let color in theme.accentColors){
      this._themeAccentColors.push(theme[theme.accentColors[color]]);
    }
    return this._themeAccentColors;
  }

  get updateBtnStatus(){
    if(this.updateAvailable){
      this._updateBtnStatus = "default";
      this.updateBtnLabel = T("Updates Available");
    }
    return this._updateBtnStatus;
  }

  processSysInfo(evt:CoreEvent){
      this.loader = false;
      this.data = evt.data;

      let build = new Date(this.data.buildtime[0]['$date']);
      let year = build.getUTCFullYear();
      let months = ["Jan","Feb","Mar","Apr","May","Jun","Jul","Aug","Sep","Oct","Nov","Dec",]
      let month = months[build.getUTCMonth()];
      let day = build.getUTCDate();
      let hours = build.getUTCHours();
      let minutes = build.getUTCMinutes();
      this.buildDate = month + " " +  day + ", " + year + " " + hours + ":" + minutes;

      this.memory = this.formatMemory(this.data.physmem, "GiB");
      if(this.data.system_manufacturer && this.data.system_manufacturer.toLowerCase() == 'ixsystems'){
        this.manufacturer = "ixsystems";
      } else {
        this.manufacturer = "other";
      }
      if (this.is_freenas === 'true') {
        this.systemLogo = 'logo.svg';
        this.getFreeNASImage(evt.data.system_product);
        this.isFN = true;
      } else {
        this.systemLogo = 'TrueNAS_Logomark_Black.svg';
        this.getTrueNASImage(evt.data.system_product);
        this.isFN = false;
      }    

  }

  formatMemory(physmem:number, units:string){
    let result:string;
    if(units == "MiB"){
      result = Number(physmem / 1024 / 1024).toFixed(0) + ' MiB';
    } else if(units == "GiB"){
      result = Number(physmem / 1024 / 1024 / 1024).toFixed(0) + ' GiB';
    }
    return result;
  }

  getTrueNASImage(sys_product) {
    if (sys_product.includes('X10')) {
      this.product_image = '/servers/X10.png';
    } else if (sys_product.includes('X20')) {
      this.product_image = '/servers/X20.png';
    } else if (sys_product.includes('M40')) {
      this.product_image = '/servers/M40.png';
    }  else if (sys_product.includes('M50')) {
      this.product_image = '/servers/M50.png';
    } else if (sys_product.includes('Z20')) {
      this.product_image = '/servers/Z20.png';
    } else if (sys_product.includes('M50')) {
      this.product_image = '/servers/M50.png';
    } else if (sys_product.includes('Z35')) {
      this.product_image = '/servers/Z35.png';
    } else if (sys_product.includes('Z50')) {
      this.product_image = '/servers/Z50.png';
    }
    else {
      this.product_image = 'ix-original.svg';
    }
  }

  getFreeNASImage(sys_product) {

    if (sys_product && sys_product.includes('CERTIFIED')) {
      this.product_image = '';
      this.certified = true;
      return;
    }
    
    switch(sys_product){
      case "FREENAS-MINI-2.0":
        this.product_image = 'freenas_mini_cropped.png';
      break;
      case "FREENAS-MINI-XL":
        this.product_image = 'freenas_mini_xl_cropped.png';
      break;
      default:
        this.product_image = '';
      break;
    }
  }


}<|MERGE_RESOLUTION|>--- conflicted
+++ resolved
@@ -48,19 +48,13 @@
   public loader:boolean = false;
   public is_freenas: string = window.localStorage['is_freenas'];
   public systemLogo: any;
-<<<<<<< HEAD
-  public isFN: boolean;
+  public isFN: boolean = false;
   public isUpdateRunning = false;
   public is_ha: boolean;
   public updateMethod = 'update.update';
 
   constructor(public router: Router, public translate: TranslateService, private ws: WebSocketService,
     public sysGenService: SystemGeneralService){
-=======
-  public isFN: boolean = false;
-
-  constructor(public router: Router, public translate: TranslateService, private ws: WebSocketService){
->>>>>>> 4c828f9f
     super(translate);
     this.configurable = false;
     this.sysGenService.updateRunning.subscribe((res) => { 
@@ -68,50 +62,10 @@
     });
   }
 
-<<<<<<< HEAD
+
+  log(str){ console.log(str); }
+
   ngAfterViewInit(){
-    this.core.register({observerClass:this,eventName:"SysInfo"}).subscribe((evt:CoreEvent) => {
-      this.loader = false;
-      this.data = evt.data;
-
-      let build = new Date(this.data.buildtime[0]['$date']);
-      let year = build.getUTCFullYear();
-      let months = ["Jan","Feb","Mar","Apr","May","Jun","Jul","Aug","Sep","Oct","Nov","Dec",]
-      let month = months[build.getUTCMonth()];
-      let day = build.getUTCDate();
-      let hours = build.getUTCHours();
-      let minutes = build.getUTCMinutes();
-      this.buildDate = month + " " +  day + ", " + year + " " + hours + ":" + minutes;
-
-      this.memory = this.formatMemory(this.data.physmem, "GiB");
-      if(this.data.system_manufacturer && this.data.system_manufacturer.toLowerCase() == 'ixsystems'){
-        this.manufacturer = "ixsystems";
-      } else {
-        this.manufacturer = "other";
-      }
-      if (this.is_freenas === 'true') {
-        this.systemLogo = 'logo.svg';
-        this.getFreeNASImage(evt.data.system_product);
-        this.isFN = true;
-        this.checkForRunningUpdate();
-      } else {
-        this.systemLogo = 'TrueNAS_Logomark_Black.svg';
-        this.getTrueNASImage(evt.data.system_product);
-        this.isFN = false;
-        this.ws.call('failover.licensed').subscribe((res) => {
-          if (res) {
-            this.updateMethod = 'failover.upgrade';
-            this.is_ha = true;
-          };
-          this.checkForRunningUpdate();
-        });
-      }    
-    });
-=======
-  log(str){ console.log(str); }
-
-  ngAfterViewInit(){
->>>>>>> 4c828f9f
 
     this.core.register({observerClass:this,eventName:"UpdateChecked"}).subscribe((evt:CoreEvent) => {
       //DEBUG: console.log(evt);
@@ -138,6 +92,13 @@
       this.core.emit({name:"UpdateCheck"});
       
     }
+    this.ws.call('failover.licensed').subscribe((res) => {
+      if (res) {
+        this.updateMethod = 'failover.upgrade';
+        this.is_ha = true;
+      };
+      this.checkForRunningUpdate();
+    });
   }
 
   ngOnInit(){
