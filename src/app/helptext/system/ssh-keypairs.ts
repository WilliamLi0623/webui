import { marker as T } from '@biesbjerg/ngx-translate-extract-marker';
import { getManPageLink } from 'app/helpers/man-page.utils';

export default {
  fieldset_basic: T('SSH Keypair'),

  name_placeholder: T('Name'),
  name_tooltip: T('A unique name to identify this keypair. Automatically\
 generated keypairs are named after the object that generated the keypair\
 with " Key" appended to the name.'),

  private_key_placeholder: T('Private Key'),
<<<<<<< HEAD
  private_key_tooltip: T(`See <i>Public key authentication</i> in Authentication in ${getManPageLink('ssh')}.`),

  public_key_placeholder: T('Public Key'),
  public_key_tooltip: T(`See <i>Public key authentication</i> in Authentication in ${getManPageLink('ssh')}.`),
=======
  private_key_tooltip: T('See <i>Public key authentication</i> in <a href="https://man7.org/linux/man-pages/man1/ssh.1.html"\
 target="_blank">SSH/Authentication</a>.'),

  public_key_placeholder: T('Public Key'),
  public_key_tooltip: T('See <i>Public key authentication</i> in <a href="https://man7.org/linux/man-pages/man1/ssh.1.html"\
 target="_blank">SSH/Authentication</a>.'),
>>>>>>> 10de6024

  generate_key_button: T('Generate Keypair'),

  key_instructions: T('Paste either or both public and private keys. If only a public key is entered, \
 it will be stored alone. If only a private key is pasted, the public key will be automatically \
 calculated and entered in the public key field. \
 Click <b>Generate Keypair</b> to create a new keypair. \
 Encrypted keypairs or keypairs with passphrases are not supported.'),
  download_public: T('Download Public Key'),
  download_private: T('Download Private Key'),
  formTitle: T('SSH Keypairs'),
};<|MERGE_RESOLUTION|>--- conflicted
+++ resolved
@@ -1,5 +1,4 @@
 import { marker as T } from '@biesbjerg/ngx-translate-extract-marker';
-import { getManPageLink } from 'app/helpers/man-page.utils';
 
 export default {
   fieldset_basic: T('SSH Keypair'),
@@ -10,19 +9,12 @@
  with " Key" appended to the name.'),
 
   private_key_placeholder: T('Private Key'),
-<<<<<<< HEAD
-  private_key_tooltip: T(`See <i>Public key authentication</i> in Authentication in ${getManPageLink('ssh')}.`),
-
-  public_key_placeholder: T('Public Key'),
-  public_key_tooltip: T(`See <i>Public key authentication</i> in Authentication in ${getManPageLink('ssh')}.`),
-=======
   private_key_tooltip: T('See <i>Public key authentication</i> in <a href="https://man7.org/linux/man-pages/man1/ssh.1.html"\
  target="_blank">SSH/Authentication</a>.'),
 
   public_key_placeholder: T('Public Key'),
   public_key_tooltip: T('See <i>Public key authentication</i> in <a href="https://man7.org/linux/man-pages/man1/ssh.1.html"\
  target="_blank">SSH/Authentication</a>.'),
->>>>>>> 10de6024
 
   generate_key_button: T('Generate Keypair'),
 
