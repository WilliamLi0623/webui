import { Component, OnInit, AfterViewInit, Input, ElementRef, TemplateRef, ViewChild } from '@angular/core';
import { Router } from '@angular/router';
import { MaterialModule } from '../../../appMaterial.module';
import { MatButtonToggleGroup } from '@angular/material/button-toggle';
import { EntityModule } from '../../common/entity/entity.module';
import { WebSocketService, RestService } from '../../../services/';
import { DialogService } from '../../../services/dialog.service';
import { AppLoaderService } from '../../../services/app-loader/app-loader.service';
import { Observable } from 'rxjs/Observable';
import { Subject } from 'rxjs/Subject';
import 'rxjs/add/operator/map';
import 'rxjs/add/operator/debounceTime';
import 'rxjs/add/operator/distinctUntilChanged';
import 'rxjs/add/observable/fromEvent';
import { CoreService, CoreEvent } from 'app/core/services/core.service';
import { EntityUtils } from '../../../pages/common/entity/utils';
import { MatDialog, MatDialogRef, MatSnackBar } from '@angular/material';
import { EntityJobComponent } from '../../common/entity/entity-job/entity-job.component';



interface VmProfile {
  name?:string;
  id?:string;
  description?:string;
  info?:string;
  bootloader?:string;
  state?:string;
  autostart?:string;
  vcpus?:string;
  memory?:string;
  lazyLoaded?:boolean;
  vnc?:boolean;
  devices?:any,
  template?:string; // for back face of card
  cardActions?:Array<any>;
<<<<<<< HEAD
  isNew:boolean;
  vm_type?: string;
  vm_comport?:string
=======
  isNew?:boolean;
>>>>>>> 18201704
}

@Component({
  selector: 'vm-cards',
  templateUrl: './vm-cards.component.html',
  styleUrls: ['./vm-cards.component.css'],
})
export class VmCardsComponent implements OnInit {

  @ViewChild('filter') filter: ElementRef;
  @Input() searchTerm = '';
  @Input() cards = []; // Display List
  @Input() cache = []; // Master List: 
  @ViewChild('viewMode') viewMode:MatButtonToggleGroup;
  focusedVM:string;
  protected dialogRef: any;
  public raw_file_path: string;
  public raw_file_path_size: string;

  public controlEvents:Subject<CoreEvent> = new Subject();
  public tpl = "edit";
  //private pwrBtnLabel: string;
  private pwrBtnOptions = {
    stopped: "Start VM",
    running: "Stop VM"
  }
  protected loaderOpen = false;

  constructor(protected ws: WebSocketService,protected rest: RestService,private core:CoreService, 
    private dialog: DialogService,protected loader: AppLoaderService,protected router: Router,
    protected matdialog: MatDialog){}
    
  ngOnInit() {
    this.viewMode.value = "cards";
    /*
     * Communication Downwards:
     * Listen for events from UI controls
     * */
    
    this.controlEvents.subscribe((evt:CoreEvent) => {
      let index = this.getCardIndex("id",evt.sender.machineId);
      switch(evt.name){
        case "FormSubmitted":
          //evt.data.autostart = evt.data.autostart.toString();
          if(evt.sender.isNew){
            console.log("Card New");
            console.log(evt);
            let index = this.getCardIndex('isNew',true);
            this.cards[index].name = evt.data.name;
            this.cards[index].state = "Loading...";
            this.core.emit({name:"VmCreate",data:[evt.data] ,sender:evt.sender.machineId});
          } else {
            console.log("Card Edit");
            console.warn(evt);
            let formValue = this.parseResponse(evt.data,true);
            this.core.emit({name:"VmProfileUpdate",data:[evt.sender.machineId,formValue] ,sender:evt.sender.machineId});
            this.toggleForm(false,this.cards[index],'none');
            //this.refreshVM(index,evt.sender.machineId);
          }
        break;
        case "FormCancelled":
          console.warn(evt);
          console.warn(index);
          this.cancel(index);
        break;
      default:
        console.warn("Unknown Event:" + evt.name);
      break;
      }
    });

    /* 
     * Communication Upwards:
     * Register the component with the EventBus 
     * and subscribe to the observable it returns
     */
    this.core.register({observerClass:this,eventName:"VmProfiles"}).subscribe((evt:CoreEvent) => {
      this.setVmList(evt,'init');
    });

    this.core.register({observerClass:this,eventName:"VmProfile"}).subscribe((evt:CoreEvent) => {
      this.setVm(evt);
    });

    this.core.register({observerClass:this,eventName:"VmStatus"}).subscribe((evt:CoreEvent) => {

      const cardIndex = this.getCardIndex('id',evt.sender[0]);
      this.cards[cardIndex].state = evt.data.state.toLowerCase();

      const cacheIndex = this.getCardIndex('id',evt.sender[0],true);
      this.cache[cacheIndex].state = evt.data.state.toLowerCase();
    });

    this.core.register({observerClass:this,eventName:"VmStarted"}).subscribe((evt:CoreEvent) => {
      //let index = this.getCardIndex('id',evt.sender[0]);
      //this.refreshVM(index,evt.sender[0]); // Can't use this because API doesn't return vm.id

      const cardIndex = this.getCardIndex('id',evt.sender[0]);
      this.cards[cardIndex].state = 'running';

      const cacheIndex = this.getCardIndex('id',evt.sender[0],true);
      this.cache[cacheIndex].state = 'running';
    });

    this.core.register({observerClass:this,eventName:"VmStopped"}).subscribe((evt:CoreEvent) => {
      //let index = this.getCardIndex('id',evt.sender[0]);
      //this.refreshVM(index,evt.sender[0]); // Workaround: sender returns the request params

      const cardIndex = this.getCardIndex('id',evt.sender[0]);
      this.cards[cardIndex].state = 'stopped';

      const cacheIndex = this.getCardIndex('id',evt.sender[0],true);
      this.cache[cacheIndex].state = 'stopped';
    });

    this.core.register({observerClass:this,eventName:"VmCreated"}).subscribe((evt:CoreEvent) => {
      console.log("VmCreated! *********");
      console.log(evt);
      let index = this.getCardIndex('isNew', true);
      this.toggleForm(false,this.cards[index],'none');
      this.core.emit({name:"VmProfilesRequest"});
    });

    this.core.register({observerClass:this,eventName:"VmDeleted"}).subscribe((evt:CoreEvent) => {
      this.removeVM(evt); // Workaround: sender returns the request params
    });

    this.getVmList();
  }

  getCardIndex(key:any,value:any,cache?:boolean){
    let target: any[];
    if(cache === true){
      target = this.cache;
    } else{
      target = this.cards;
    }
    for(let i = 0; i < target.length; i++){
      if(target[i][key] === value){
        return i;
      }
    }
  }

  displayAll(){
    for(let i = 0; i < this.cache.length; i++){
      this.cards[i] = Object.assign({}, this.cache[i]);
    }
  }

  displayFilter(key,query?){
    if(query === '' || !query){
      this.displayAll();
    } else {
      this.cards = this.cache.filter((card) => {
        const result = card[key].toLowerCase().indexOf(query.toLowerCase()) > -1;
        //if(result !== -1){ 
        return result;
        //}
        });
    }
  }

<<<<<<< HEAD
  parseResponse(data){
    const card: VmProfile = { 
=======
  parseResponse(data:any, formatForUpdate?:boolean){
    console.log("******** PARSING RESPONSE ********");
    console.log(data);
    let card: VmProfile = { 
>>>>>>> 18201704
      name:data.name,
      description:data.description,
      info:data.info,
      bootloader:data.bootloader,
      autostart:data.autostart,
      vcpus:data.vcpus,
      memory:data.memory,
<<<<<<< HEAD
      lazyLoaded: false,
      vnc:false, // Until we verify otherwise we assume false
      devices:data.devices,
      template:'none',
      isNew:false,
      cardActions:[],
      vm_type: data.vm_type,
      vm_comport:'/dev/nmdm' +String(data.id)+ 'B'
=======
      devices:data.devices
>>>>>>> 18201704
    }   

    // Leave out properties not used for update requests
    if(formatForUpdate){
      return card;
    }
    card.id = data.id;
    card.state = "Loading...";
    card.vnc = false; // Until we verify otherwise we assume false
    card.lazyLoaded = false;
    card.template = 'none';
    card.isNew = false;
    //cardActions:[]
    if(card.devices.length > 0){
<<<<<<< HEAD
      card.vnc = this.checkVnc(card.devices);
=======
      //DEBUG: console.log(card.devices);
      card.vnc = this.checkVnc(card.devices);
      //DEBUG: console.log(card.vnc);
>>>>>>> 18201704
    }
    return card;
  }

  getVmList(){
    this.core.emit({name:"VmProfilesRequest"});
  }

  setVmList(res:CoreEvent, init?:string) { 
    this.cache = [];
    for(let i = 0; i < res.data.length; i++){
      const card = this.parseResponse(res.data[i]);
      //this.checkVnc(card);
      this.cache.push(card);
    }   
    if(init){
      this.displayAll();
    } else {
      this.updateCards();
    }
    this.checkStatus();
  }


  getVm(index,id?:any) {
    if(this.cards[index].isNew && id){
      this.cards[index].isNew = false;
      this.cards[index].id = id;
    } 
    this.core.emit({
      name:"VmProfileRequest",
      data:[[["id", "=", String(this.cards[index].id)]]]
    });
  }

  setVm(evt:CoreEvent){
    const res = evt.data[0];
    const currentIndex = this.getCardIndex("id",res.id);
    const cacheIndex = this.getCardIndex("id",res.id);

    if(!res.state){
      const currentState = this.cards[currentIndex].state;
      //res.state = currentState;
    }
    const card = this.parseResponse(res);
    const index = currentIndex;
    

    // delay to allow flip animation
    setTimeout( () => {
      this.cards[currentIndex] = card;
      this.cache[cacheIndex] = card;
      this.checkStatus(res.id);
      //this.updateCache();
    },300);
  }

  updateCache(){
    this.cache = [];
    this.getVmList();
  }

  updateCards(isNew?:VmProfile){
    const result = [];
    for(let i = 0; i < this.cards.length; i++){
      for(let ii = 0; ii < this.cache.length; ii++){
        if(this.cache[ii].id === this.cards[i].id){
          const newCard = Object.assign({}, this.cache[ii]);
          result.push(newCard);
        }
      }
    }
    if(isNew){
      result.push(isNew) 
    }

    this.cards = result;
  }

  refreshVM(index,id:any){
    this.getVm(index,id);
  }


  addVM(){
    const index = this.cards.length;
    const card: VmProfile = { 
      name:"",
      description:"",
      info:"",
      bootloader:"",
      state:"stopped",
      autostart:"",
      vcpus:"",
      memory:"",
      lazyLoaded: false,
      template:'',
      isNew:true
    }
    //this.cards.push(card);
    this.updateCards(card);
    this.toggleForm(true,this.cards[index],'edit');
  }
  addVMWizard(){
    this.router.navigate(
      new Array('').concat([ "vm", "wizard" ])
    );
  }
  addDockerVMWizard(){
    this.router.navigate(
      new Array('').concat([ "vm", "dockerwizard" ])
    );
  }


  deleteVM(index) {
    this.dialog.confirm("Delete", "Are you sure you want to delete " + this.cards[index].name + "?").subscribe((res) => {
      if (res) {
        this.loader.open();
        this.loaderOpen = true;
        const data = {};
        this.core.emit({name:"VmDelete", data:[this.cards[index].id], sender:index});
      }
    })
  }

  removeVM(evt:CoreEvent){
    const index = this.getCardIndex("id", evt.sender);
    this.focusedVM = '';
    this.cards.splice(index,1);
    this.loader.close();
    this.updateCache();
  }

  cancel(index){
    const card = this.cards[index];
    if(card.isNew){
      this.cards.splice(index,1);
      this.updateCache();
    } else {
      this.toggleForm(false,card,'none');
    }
    this.focusedVM = '';
  }

  focusVM(index){
    this.focusedVM = String(index);
    for(let i = 0; i < this.cards.length; i++){
      if(i !== index && this.cards[i].isFlipped ){
        this.cards[i].isFlipped = false;
        this.cards[i].lazyLoaded = false;
        this.cards[i].template = 'none';
      }
    }
  }

  goToDevices(index){
    this.router.navigate(
      new Array('').concat([ "vm", this.cards[index].id, "devices", this.cards[index].name ])
    );
  }
  cloneVM(index){
    this.loader.open();
    this.loaderOpen = true;
    this.ws.call('vm.clone', [this.cards[index].id]).subscribe((res)=>{
      this.loader.close();
      this.getVmList();
    },
  (eres)=>{
    new EntityUtils().handleError(this, eres); 
    this.loader.close();
    });
  }
  toggleForm(flipState, card, template){
    // load #cardBack template with code here
    card.template = template;
    card.isFlipped = flipState;
    card.lazyLoaded = !card.lazyLoaded;
    const index = this.cards.indexOf(card);
    this.focusVM(index);
  }

  // toggles VM on/off
  toggleVmState(index){
    const vm = this.cards[index];
    let eventName: string;
    if (vm.state !== 'running') {
      this.ws.call('vm.query', [[['id', '=', vm.id]]]).subscribe((res)=>{
        for (const device of res[0].devices){
          if(device.dtype === 'RAW' && device.attributes.boot){
            this.raw_file_path = device.attributes.path;
            this.raw_file_path_size = String(device.attributes.size);
          }
        }
          if (res[0].vm_type === "Container Provider"){
            this.dialogRef = this.matdialog.open(EntityJobComponent, { data: {title: 'Fetching RancherOS'}, disableClose: false});
            this.dialogRef.componentInstance.progressNumberType = "nopercent";
            this.dialogRef.componentInstance.setCall('vm.fetch_image', ['RancherOS']);
            this.dialogRef.componentInstance.submit();
            this.dialogRef.componentInstance.success.subscribe((sucess_res) => {
              this.loader.open();
              this.ws.call('vm.image_path', ['RancherOS']).subscribe((img_path)=>{
                if(!img_path){
                  this.dialog.Info('CHECKSUM MISMATCH', 'system checks failed to verify ISO, please try rebooting Virtual Machine');
                  this.loader.close();
                  return;
                };
                this.ws.call('vm.decompress_gzip',[img_path, this.raw_file_path]).subscribe((decompress_gzip)=>{
                  this.ws.call('vm.raw_resize',[this.raw_file_path, this.raw_file_path_size]).subscribe((raw_resize)=>{
                    this.ws.call('vm.start',[this.cards[index].id]).subscribe((vm_start)=>{
                        this.loader.close();
                        if(!vm_start){
                          this.dialog.Info('ERROR', 'vm failed to start, please check system log.');
                          return;
                        }
                        this.refreshVM(index, this.cards[index].id);

                      });
                    },
                    (error_raw_resize)=>{
                      this.loader.close();
                      new EntityUtils().handleError(this, error_raw_resize);
                    })
                },(decompress_gzip)=>{
                  this.loader.close();
                  new EntityUtils().handleError(this, decompress_gzip);
              });
              },(error_img_path)=>{
                this.loader.close();
                new EntityUtils().handleError(this, error_img_path);
              });
              this.dialogRef.close(false);
              this.dialogRef.componentInstance.setDescription("");
            });
            this.dialogRef.componentInstance.failure.subscribe((failed_res) => {});
          }
          else {
            eventName = "VmStart";
            this.core.emit({name: eventName, data:[vm.id]});
          }
      });
    }
     else {
      eventName = "VmStop";
      this.core.emit({name: eventName, data:[vm.id]});
    }
  }

  powerBtnLabel(state){
    if(state === 'stopped'){
      return "Start VM";
    } else if(state === 'running'){
      return "Stop VM";
    }
  }

  cardStyles(){
    const cardStyles = {
      'width':this.viewMode.value === 'slim' ? '288px' : '480px',  
      'height': '400px',
      'margin': '50px auto'
    }
    return cardStyles;
  }

  vnc(index){
    const vm = this.cards[index];
    this.ws.call('vm.get_vnc_web', [ vm.id ]).subscribe((res) => {
      for (const item in res){
        window.open(res[item]);
      }   
    }); 
  }

  checkVnc(devices){
    if(!devices || devices.length === 0){
      return false;
    }
    for(let i=0; i < devices.length; i++){
      if(devices && devices[i].dtype === "VNC"){
        return devices[i].attributes.vnc_web;
      }
    }
  }

  checkStatus(id?:number){
    if(id){
      this.core.emit({
        name:"VmStatusRequest",
        data:[id]
      });
    } else {
      for(let i = 0; i < this.cache.length; i++){
        this.core.emit({
          name:"VmStatusRequest",
          data:[this.cache[i].id]
        });
    }
    }
  }

}<|MERGE_RESOLUTION|>--- conflicted
+++ resolved
@@ -34,13 +34,9 @@
   devices?:any,
   template?:string; // for back face of card
   cardActions?:Array<any>;
-<<<<<<< HEAD
-  isNew:boolean;
   vm_type?: string;
   vm_comport?:string
-=======
   isNew?:boolean;
->>>>>>> 18201704
 }
 
 @Component({
@@ -81,33 +77,27 @@
      * */
     
     this.controlEvents.subscribe((evt:CoreEvent) => {
-      let index = this.getCardIndex("id",evt.sender.machineId);
+      const index = this.getCardIndex("id",evt.sender.machineId);
       switch(evt.name){
         case "FormSubmitted":
           //evt.data.autostart = evt.data.autostart.toString();
           if(evt.sender.isNew){
-            console.log("Card New");
-            console.log(evt);
-            let index = this.getCardIndex('isNew',true);
-            this.cards[index].name = evt.data.name;
-            this.cards[index].state = "Loading...";
+            const i = this.getCardIndex('isNew',true);
+            this.cards[i].name = evt.data.name;
+            this.cards[i].state = "Loading...";
             this.core.emit({name:"VmCreate",data:[evt.data] ,sender:evt.sender.machineId});
           } else {
-            console.log("Card Edit");
-            console.warn(evt);
-            let formValue = this.parseResponse(evt.data,true);
+            const formValue = this.parseResponse(evt.data,true);
             this.core.emit({name:"VmProfileUpdate",data:[evt.sender.machineId,formValue] ,sender:evt.sender.machineId});
             this.toggleForm(false,this.cards[index],'none');
             //this.refreshVM(index,evt.sender.machineId);
           }
         break;
         case "FormCancelled":
-          console.warn(evt);
-          console.warn(index);
+
           this.cancel(index);
         break;
       default:
-        console.warn("Unknown Event:" + evt.name);
       break;
       }
     });
@@ -157,9 +147,7 @@
     });
 
     this.core.register({observerClass:this,eventName:"VmCreated"}).subscribe((evt:CoreEvent) => {
-      console.log("VmCreated! *********");
-      console.log(evt);
-      let index = this.getCardIndex('isNew', true);
+      const index = this.getCardIndex('isNew', true);
       this.toggleForm(false,this.cards[index],'none');
       this.core.emit({name:"VmProfilesRequest"});
     });
@@ -204,15 +192,8 @@
     }
   }
 
-<<<<<<< HEAD
-  parseResponse(data){
+  parseResponse(data:any, formatForUpdate?:boolean){
     const card: VmProfile = { 
-=======
-  parseResponse(data:any, formatForUpdate?:boolean){
-    console.log("******** PARSING RESPONSE ********");
-    console.log(data);
-    let card: VmProfile = { 
->>>>>>> 18201704
       name:data.name,
       description:data.description,
       info:data.info,
@@ -220,7 +201,6 @@
       autostart:data.autostart,
       vcpus:data.vcpus,
       memory:data.memory,
-<<<<<<< HEAD
       lazyLoaded: false,
       vnc:false, // Until we verify otherwise we assume false
       devices:data.devices,
@@ -229,9 +209,6 @@
       cardActions:[],
       vm_type: data.vm_type,
       vm_comport:'/dev/nmdm' +String(data.id)+ 'B'
-=======
-      devices:data.devices
->>>>>>> 18201704
     }   
 
     // Leave out properties not used for update requests
@@ -246,13 +223,7 @@
     card.isNew = false;
     //cardActions:[]
     if(card.devices.length > 0){
-<<<<<<< HEAD
       card.vnc = this.checkVnc(card.devices);
-=======
-      //DEBUG: console.log(card.devices);
-      card.vnc = this.checkVnc(card.devices);
-      //DEBUG: console.log(card.vnc);
->>>>>>> 18201704
     }
     return card;
   }
