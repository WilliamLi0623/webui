--- conflicted
+++ resolved
@@ -1752,15 +1752,14 @@
     color: var(--red) !important;
   }
 
-<<<<<<< HEAD
   app-afp-form #recommendation {
     font-size: larger;
     margin-bottom: 1.2rem;
-=======
+  }
+  
   mat-hint {
     color: var(--yellow) !important;
     font-size: 0.7rem;
->>>>>>> a60fe479
   }
 
  } // end of ix theme