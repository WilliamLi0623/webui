import { ComponentHarness } from '@angular/cdk/testing';
import { IxCheckboxHarness } from 'app/pages/common/ix/components/ix-checkbox/ix-checkbox.harness';
import { IxComboboxHarness } from 'app/pages/common/ix/components/ix-combobox/ix-combobox.harness';
import { IxInputHarness } from 'app/pages/common/ix/components/ix-input/ix-input.harness';
import { IxSelectHarness } from 'app/pages/common/ix/components/ix-select/ix-select.harness';
import { IxFormControlHarness } from 'app/pages/common/ix/interfaces/ix-form-control-harness.interface';

const childSelectors = [
  IxInputHarness,
  IxCheckboxHarness,
  IxSelectHarness,
<<<<<<< HEAD
  IxComboboxHarness,
=======
>>>>>>> 2a0bdae5
] as const;

type SupportedFormControlHarness = InstanceType<(typeof childSelectors)[number]>;
type IxFormBasicValueType = string | number | boolean | string[] | number[];
/**
 * This class provides sugar syntax to make it easier to work with forms.
 * When possibilities of this class are not enough, use individual harnesses such as IxInputHarness, etc.
 */
export class IxFormHarness extends ComponentHarness {
  static hostSelector = 'form';

  getControlHarnesses = this.locatorForAll(...childSelectors);

  /**
   * Returns a dictionary of form control harnesses indexed by their labels.
   */
  async getControlHarnessesDict(): Promise<{ [label: string]: SupportedFormControlHarness }> {
    const controls = await this.getControlHarnesses();

    const result: { [label: string]: SupportedFormControlHarness } = {};
    const getLabels = controls.map((control) => control.getLabelText().then((label) => {
      result[label] = control as SupportedFormControlHarness;
    }));

    await Promise.all(getLabels);

    return result;
  }

  async getValues(): Promise<{ [label: string]: IxFormBasicValueType }> {
    const controlsDict = await this.getControlHarnessesDict();

    const result: { [label: string]: IxFormBasicValueType } = {};
    for (const label in controlsDict) {
      const control = controlsDict[label] as IxFormControlHarness;

      result[label] = await control.getValue() as IxFormBasicValueType;
    }

    return result;
  }

  /**
   * Sequentially fill in the form.
   * Argument is a dictionary, where key is label:
   * ```
   * {
   *   'First Name': 'John',
   *   'Last Name': 'Smith',
   *   'Receive email updates': true,
   * }
   * ```
   */
  async fillForm(values: { [label: string]: unknown }): Promise<void> {
    const controls = await this.getControlHarnessesDict();
    for (const label in values) {
      const control = controls[label] as IxFormControlHarness;

      if (!control) {
        throw new Error(`Could not find control with label ${label}.`);
      }

      await control.setValue(values[label]);
    }
  }
}<|MERGE_RESOLUTION|>--- conflicted
+++ resolved
@@ -9,10 +9,7 @@
   IxInputHarness,
   IxCheckboxHarness,
   IxSelectHarness,
-<<<<<<< HEAD
   IxComboboxHarness,
-=======
->>>>>>> 2a0bdae5
 ] as const;
 
 type SupportedFormControlHarness = InstanceType<(typeof childSelectors)[number]>;
