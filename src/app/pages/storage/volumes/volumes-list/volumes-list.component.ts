--- conflicted
+++ resolved
@@ -64,14 +64,9 @@
     private _router: Router,
     private _classId: string,
     private title: string,
-<<<<<<< HEAD
     public mdDialog: MdDialog,
     protected rest: RestService,
     protected dialogService: DialogService) {
-=======
-    public mdDialog: MatDialog,
-    protected rest: RestService) {
->>>>>>> dec9c65c
 
     if (typeof (this._classId) !== "undefined" && this._classId !== "") {
       this.resource_name += "/" + this._classId;
