--- conflicted
+++ resolved
@@ -5,15 +5,11 @@
 } from '@angular/core';
 import { FormGroup, FormControl } from '@angular/forms';
 import { MatMonthView } from '@angular/material/datepicker';
-<<<<<<< HEAD
+import { UntilDestroy, untilDestroyed } from '@ngneat/until-destroy';
+import { TranslateService } from '@ngx-translate/core';
+import * as parser from 'cron-parser';
 import * as dateFns from 'date-fns';
 import * as dateFnsTz from 'date-fns-tz';
-=======
-import { UntilDestroy, untilDestroyed } from '@ngneat/until-destroy';
-import { TranslateService } from '@ngx-translate/core';
->>>>>>> 5b6e195c
-import * as parser from 'cron-parser';
-import * as moment from 'moment-timezone';
 import globalHelptext from 'app/helptext/global-helptext';
 import { FieldConfig } from 'app/pages/common/entity/entity-form/models/field-config.interface';
 import { Field } from 'app/pages/common/entity/entity-form/models/field.interface';
