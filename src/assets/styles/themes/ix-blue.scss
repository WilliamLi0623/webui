@import '~@angular/material/theming';
@include mat-core();
@import '../scss-imports/cssvars';


// mandatory stuff for theming
$freenas-primary: mat-palette($md-primary);
$freenas-accent:  mat-palette($md-accent);

// include the custom theme components into a theme object
$freenas-theme: mat-light-theme($freenas-primary, $freenas-accent);

$primary-dark: darken( map-get($md-primary, 500), 8% );

// Bring theme colors to various ripple effects
@mixin mat-ripple-theme($theme) {
  .mat-checkbox .mat-ripple-element, .mat-radio-button .mat-ripple-element {
    @include variable(background, --accent, $accent, !important);
//    opacity: 0.4;
  }
  .mat-button.mat-primary .mat-ripple-element,
  .mat-icon-button.mat-primary .mat-ripple-element,
  .mat-tab-label .mat-ripple-element {
    @include variable(background, --primary, $primary, !important);
//    opacity: 0.2;
  }
  .mat-button.mat-accent .mat-ripple-element,
  .mat-icon-button.mat-accent .mat-ripple-element,
  .mat-slide-toggle .mat-ripple-element {
    @include variable(background, --accent, $accent, !important);
//    opacity: 0.2;
  }
  .mat-button .mat-ripple-element, .mat-raised-button .mat-ripple-element {
    background: rgba(0, 0, 0, .12);
  }
}

// include the custom theme object into the angular material theme
.ix-blue {
  @include angular-material-theme($freenas-theme);

  .mat-bg-primary,
  .topbar,
  .sidebar-panel.mat-sidenav .sidebar-list-item.open md-icon:not(.menu-caret),
  .chats-wrap .conversations-hold .single-conversation.me .conversation-msg,
  .ngx-datatable .datatable-footer .datatable-pager .pager .pages.active a,
  .fileupload-drop-zone.dz-file-over,
  .toolbar-avatar.online > .status-dot,
  .cal-open-day-events,
  div.hopscotch-bubble {
      background: map-get($md-primary, 500) !important;
      color: #ffffff !important;
  }
  .mat-color-primary,
  .sidebar-panel.mat-sidenav .sidebar-list-item.open > .mat-list-item-content > a > span,
  .sidebar-panel.mat-sidenav .sidebar-list-item.open .sub-menu .mat-list-item.selected a {
      color: map-get($md-primary, 500) !important;
  }
  .sidebar-panel .mat-nav-list .mat-list-item {
      color: rgba(0, 0, 0, 0.94)
  }
  .sidebar-panel.mat-sidenav .sidebar-list-item.open > .mat-list-item-content > .sub-menu {
      //border-left: 2px solid map-get($md-primary, 500);
      @include variable(border-left, --primary, $primary, !important);
  }
  .breadcrumb-bar {
      //background: #ffffff !important;
      @include variable(background, --bg2, $bg2, !important);
      @include variable(color, --fg1, $fg1, !important);
  }
  /* Hopscotch Tour */
  div.hopscotch-bubble {
      border-color: $primary-dark;
      @include variable(border-color, --primary, $primary);
  }
  /* up arrow  */
  div.hopscotch-bubble .hopscotch-bubble-arrow-container.up .hopscotch-bubble-arrow-border {
      border-bottom: 17px solid $primary-dark;
      @include variable(border-bottom-color, --primary, $primary);
  }
  div.hopscotch-bubble .hopscotch-bubble-arrow-container.up .hopscotch-bubble-arrow {
      border-bottom: 17px solid map-get($md-primary, 500);
      @include variable(border-bottom-color, --primary, $primary);
      top: -16px;
  }
  /* right arrow */
  div.hopscotch-bubble .hopscotch-bubble-arrow-container.right .hopscotch-bubble-arrow-border {
      border-left: 17px solid $primary-dark;
      @include variable(border-left-color, --primary, $primary);
  }
  div.hopscotch-bubble .hopscotch-bubble-arrow-container.right .hopscotch-bubble-arrow {
      border-left: 17px solid map-get($md-primary, 500);
      @include variable(border-left-color, --primary, $primary);
      left: -1px;
  }
  /* bottom arrow */
  div.hopscotch-bubble .hopscotch-bubble-arrow-container.down .hopscotch-bubble-arrow-border {
      border-top: 17px solid $primary-dark;
      @include variable(border-top-color, --primary, $primary);
  }
  div.hopscotch-bubble .hopscotch-bubble-arrow-container.down .hopscotch-bubble-arrow {
      border-top: 17px solid map-get($md-primary, 500);
      @include variable(border-top-color, --primary, $primary);
      top: -18px;
  }
  /* Left Arrow */
  div.hopscotch-bubble .hopscotch-bubble-arrow-container.left .hopscotch-bubble-arrow-border {
      border-right: 17px solid $primary-dark;
      @include variable(border-right-color, --primary, $primary);
  }
  div.hopscotch-bubble .hopscotch-bubble-arrow-container.left .hopscotch-bubble-arrow {
      left: 1px;
      border-right: 17px solid map-get($md-primary, 500);
      @include variable(border-right-color, --primary, $primary);
  }
  .mat-slide-toggle.mat-checked:not(.mat-disabled) .mat-slide-toggle-thumb {
    background-color: map-get($md-accent, 400);
    @include variable(background, --accent, $accent, !important);

  }
  .mat-slide-toggle.mat-checked:not(.mat-disabled) .mat-slide-toggle-bar {
    @include variable(background, --accent, $accent, !important);

  }
  .mat-bg-accent,
  div.hopscotch-bubble .hopscotch-bubble-number,
  div.hopscotch-bubble .hopscotch-nav-button.next:hover,
  div.hopscotch-bubble .hopscotch-nav-button.next {
      background-color: map-get($md-accent, 500);
      color: black;
  }
  .mat-bg-warn {
      //background-color: #f44336;
      @include variable(background-color, --red, $red);
      color: white;
  }
  .mat-color-accent {
      //color: map-get($md-accent, 500);
      @include variable(color, --accent, $accent);
  }
  .mat-color-warn {
      //color: #f44336;
      @include variable(color, --warn, $warn);
  }
  .mat-sidenav-container{
    //background-color:#ddd;
    @include variable(background, --bg1, $bg1);
  }

  /////////////////// Typography (egret overrides)

  html,body{
    font-size:13px;
    /* Experimental thin fonts */
    font-weight:250;
  }

  h1,h2,h3,h4,h5,h6{
    font-weight:500;
  }

  h4{
    font-size:15px;
  }

  /////////////////// SpecSelectors: Selectors not originally in ix-blue theme
  .mat-tab-label, .mat-tab-link{
    @include variable(color, --fg1, $fg1);
  }
  .mat-menu-item .mat-icon:not([color]),
  .mat-menu-item .theme-picker-swatch .mat-icon:not([color]),
  .mat-menu-item-submenu-trigger::after{
    @include variable(color, --fg1, $fg1);
  }
  .mat-toolbar,
  .mat-raised-button{
    background-color:rgba(0,0,0,0.1);
    @include variable(color, --fg1, $fg1);
  }

  .mat-bg-primary,
  .mat-raised-button.mat-primary, .mat-fab.mat-primary, .mat-mini-fab.mat-primary,
  .topbar,
  .sidebar-panel.mat-sidenav .sidebar-list-item.open md-icon:not(.menu-caret),
  .chats-wrap .conversations-hold .single-conversation.me .conversation-msg,
  .ngx-datatable .datatable-footer .datatable-pager .pager .pages.active a,
  .fileupload-drop-zone.dz-file-over,
  .toolbar-avatar.online > .status-dot,
  .cal-open-day-events,
  //.datatable-header,.datatable-footer,
  .mat-step-header .mat-step-icon,
  div.hopscotch-bubble{
        @include variable(background, --primary, $primary, !important);
        //@include variable(color, #fff, #fff, !important);
        @include variable(color, --primary-txt, $primary-txt, !important);

  }

  .ngx-datatable.material{
    background:none;
  }
  .datatable-header,.datatable-footer{
    border-top-style:solid;
    border-top-width:1px;
    @include variable(border-top-color, --bg1, $bg1, !important);
  }
  .datatable-header,.datatable-footer{
//        @include variable(background, --bg2, $bg2, !important);
//        @include variable(color, --fg2, $fg2, !important);
//        @include variable(background, --primary, $primary, !important);
//        @include variable(color, --primary-txt, $primary-txt, !important);
    @include variable(background, --bg2, $bg2, !important);
    background-color:rgba(0,0,0,0.75)
  }


  .mat-bg-accent,
  .mat-raised-button.mat-accent, .mat-fab.mat-accent, .mat-mini-fab.mat-accent,
  div.hopscotch-bubble .hopscotch-bubble-number,
  div.hopscotch-bubble .hopscotch-nav-button.next:hover,
  div.hopscotch-bubble .hopscotch-nav-button.next,
  .ngx-datatable .datatable-footer .datatable-pager .pager .pages.active a,
  .mat-checkbox-indeterminate.mat-accent .mat-checkbox-background,
  .mat-checkbox-checked.mat-accent .mat-checkbox-background{
      background-color: map-get($md-accent, 500);
      color: black;
      @include variable(background, --accent, $accent, !important);
      @include variable(color, #000, #000, !important);
  }

  .mat-drawer,
  .sidebar-panel.mat-sidenav .navigation-hold#scroll-area,
  .mat-card,.mat-paginator,
  .mat-button-toggle,
  .mat-select-content, .mat-select-panel,
  .mat-select-panel-done-animating,
  .mat-expansion-panel,
  .mat-dialog-container,
  .mat-stepper-horizontal, .mat-stepper-vertical,
  .dx-treelist-container{
    @include variable(background, --bg2, $bg2);
    @include variable(color, --fg2, $fg2);
  }
  .mat-button-toggle-checked{
    background-color:rgba(0,0,0,0.1);
    @include variable(color, --fg2, $fg2);
  }

  .mat-select-panel .mat-option:hover,
  .ngx-datatable .datatable-body .datatable-row-wrapper:nth-child(odd) datatable-body-row{
    @include variable(background, --alt-bg1, $alt-bg1);
    @include variable(color, --alt-fg1, $alt-fg1);
  }

  .ngx-datatable .datatable-body .datatable-row-wrapper:nth-child(even) datatable-body-row{
    //@include variable(background, --alt-bg1, $alt-bg1);
    background-color:rgba(123,123,123,0.2);
    @include variable(color, --alt-fg1, $alt-fg1);
  }

  .mat-card .mat-divider{
    @include variable(background, --alt-fg1, $alt-fg1);
    opacity:0.15;
  }


  .sidebar-panel .mat-nav-list .mat-list-item,
  .app-user .app-user-name, .text-muted,
  .mat-expansion-panel-header-title,
  .mat-expansion-panel-header-description,

  .mat-list .mat-list-item,
  .mat-menu-panel button,
  .mat-paginator-navigation-next, .mat-paginator-navigation-previous,

  .mat-nav-list .mat-list-item,
  .mat-form-field-label,
  .mat-selection-list .mat-list-item,.mat-option,
  .mat-select-arrow, .mat-select-value {
    @include variable(color, --fg2, $fg2, !important);
  }

  .mat-form-field .mat-select.mat-select-disabled .mat-select-arrow,
  .mat-select-disabled .mat-select-value  {
    @include variable(color, --fg2, $fg2);
    opacity: 0.38;
  }

  .mat-form-field.mat-focused.mat-primary .mat-select-arrow {
    @include variable(color, --primary, $primary, !important);
  }

  .mat-checkbox-disabled .mat-checkbox-label {
    @include variable(color, --fg2, $fg2);
    opacity: 0.6;
  }

  .mat-checkbox-disabled .mat-checkbox-frame, .mat-checkbox-disabled .mat-checkbox-inner-container {
    opacity: 0.75;
  }

  .mat-menu-panel,
  .mat-option.mat-active,
  .mat-nav-list a{
    @include variable(background, --bg2, $bg2);
    @include variable(color, --fg2, $fg2, !important);
  }

  .mat-form-field-underline {
    @include variable(background-color, --fg2, $fg2, !important);
    opacity:0.35;
  }

  .mat-warn .mat-form-field-underline {
    opacity:0.85;
  }

  .mat-form-field.mat-focused .mat-form-field-ripple {
    @include variable(background-color, --primary, $primary, !important);
  }

  #test-alert {
    @include variable(color, --fg2, $fg2);
  }

  .mat-form-field-ripple{
    @include variable(background-color, --primary, $primary);
  }

  .mat-color-primary,
  .mat-button.mat-primary,
  .sidebar-panel.mat-sidenav .sidebar-list-item.open > .mat-list-item-content > a > span,
  .sidebar-panel.mat-sidenav .sidebar-list-item.open .sub-menu .mat-list-item.selected a
  // .mat-focused .mat-form-field-label
  {
    @include variable(color, --primary, $primary, !important);
  }

  .mat-form-field.mat-focused.mat-primary {
    @include variable(color, --fg2, $fg2, !important);
  }

  .mat-form-field-invalid .mat-form-field-label {
    color: #f44336 !important;
  }

  .mat-form-field-disabled .mat-form-field-label {
    opacity: .38;
  }

  .mat-button.mat-accent {
    @include variable(color, --accent, $accent, !important);
  }

  .mat-button:disabled {
    opacity: .38;
  }

  .mat-form-field-ripple{
    @include variable(background-color, --primary, $primary);
  }

  .mat-input-element {
    @include variable(caret-color, --fg2, $fg2, !important);
  }

  .mat-input-element:disabled{
    opacity:0.38;
    @include variable(color, --fg2, $fg2);
  }

  .mat-calendar-table-header,
  .mat-calendar-table,
  .mat-calendar-body-cell-content,
  .mat-calendar-body-label{
    @include variable(color, --fg2, $fg2);
  }

  .mat-calendar-table-header,
  .mat-calendar-body-cell,
  .mat-calendar-body-cell-content{
    cursor:default;
  }

  .mat-raised-button.mat-primary[disabled],
  .mat-raised-button.mat-accent[disabled],
  .mat-raised-button.mat-warn[disabled],
  .mat-raised-button[disabled][disabled],
  .mat-fab.mat-primary[disabled],
  .mat-fab.mat-accent[disabled],
  .mat-fab.mat-warn[disabled],
  .mat-fab[disabled][disabled],
  .mat-mini-fab.mat-primary[disabled],
  .mat-mini-fab.mat-accent[disabled],
  .mat-mini-fab.mat-warn[disabled],
  .mat-mini-fab[disabled][disabled]{
    @include variable(background-color, #999, #999);
    opacity:0.38;
  }

  .egret-swatch, .mat-checkbox-frame, .mat-radio-outer-circle {
    @include variable(border-color, --fg1, $fg1);
    // border-color: gray;
  }

  .headerCheckBox .mat-checkbox-frame,
  .ngx-datatable .datatable-body .mat-checkbox-frame {
    @include variable(border-color, --alt-fg1, $alt-fg1, !important);
  }

  .mat-expansion-indicator::after, button.card-close, .mat-pseudo-checkbox {
    @include variable(color, --fg1, $fg1);
  }

  .toggle-children {
    filter: invert(50%);
    top: 5px;
    left: 4px;
  }

  .mat-menu-item[disabled] {
    @include variable(color, --primary-txt, $primary-txt);
    opacity: 0.38;
  }

  .spacer{
    flex: 1 1 auto;
  }

  .dynamic-field tooltip{
    @include variable(display, --tooltip, $tooltip);
  }

  // System wide hover effects
  .mat-select-panel .mat-option:focus,
  .mat-select-panel .mat-option.mat-selected:not(.mat-option-multiple){
    @include variable(background, --primary, $primary, !important);
    @include variable(color, --primary-txt, $primary-txt, !important);
  }

  .mat-menu-content button.mat-menu-item:hover,
  .mat-menu-content button.mat-menu-item:hover .mat-icon:not(.theme-picker-swatch-icon),
  .ngx-datatable .datatable-body .datatable-row-wrapper:hover,
  .ngx-datatable .datatable-body .datatable-row-wrapper:hover .plugin-buttons,
  .ngx-datatable .datatable-body .datatable-row-wrapper:hover .plugin-icons,
  .mat-menu-content button.mat-menu-item:focus,
  .mat-menu-content button.mat-menu-item:focus .mat-icon:not(.theme-picker-swatch-icon),
  .ngx-datatable .datatable-body .datatable-row-wrapper:focus {
    @include variable(background, --primary, $primary, !important);
    @include variable(color, --primary-txt, $primary-txt !important);
}

.ngx-datatable .datatable-body .datatable-row-wrapper:hover .mat-checkbox .mat-checkbox-frame {
  @include variable(border-color, --primary-txt, $primary-txt, !important);
}

.ngx-datatable .datatable-body .datatable-row-wrapper:hover .mat-slide-toggle:not(.mat-checked) .mat-slide-toggle-bar {
  @include variable(background, --bg1, $bg1, !important);
}

  // Treelists in storage/volumes
  .mat-expansion-panel-header{
    background-color:rgba(0,0,0,0.1);
  }
  .mat-expansion-panel-body{
    //background-color:rgba(0,0,0,0.15);
    position:relative;
    //padding:0;// ask pete
  }
  .dx-treelist-container{
    background:transparent;
  }
  .dx-treelist-headers{
    border-bottom:none;
  }

  .dx-treelist-rowsview{
    border:0;
  }

  .dx-treelist .dx-column-lines> td{
    border-left:solid 1px rgba(128,128,128,0.1);
    border-right:none;
  }

  .dx-treelist .dx-row-lines > td{
    border-color: rgba(128,128,128,0.1);
  }

  tr.dx-row:nth-child(odd){
    background-color:rgba(0,0,0,0.05)
  }

  // END Treelist styles

  //Entity Module Overrides

  entity-task .form-card.mat-card,
  device-edit .form-card.mat-card,
  entity-form .form-card.mat-card{
    max-width:960px;
    margin:0 auto;
  }

  .mat-card-actions .mat-button {
    margin-right: 3px !important;
    margin-left: 1px !important;
  }

  .form-card.mat-card{
    font-size:12px;
  }

  .fieldset-label{
    min-width:100%;
    margin-bottom:16px;
  }

  .combo-box-menu.mat-menu-panel {
      max-height: 256px;
  }

  .mat-checkbox {
    margin: 4px;
  }
  .form-line .mat-checkbox {
    margin-left: 0;
  }

  .ngx-datatable .mat-checkbox-inner-container {
    margin-left: 4px;
  }

  .mat-checkbox-inner-container{
    width:16px;
    height:16px;
    overflow: visible;
  }
  .mat-checkbox-ripple{
    left:-17px;
    top:-17px;
  }
  /////////////////// END SpecSelectors

  .mat-dialog-title {
    .warning-icon {
      color: #ffc107;
      position: relative;
      top: 8px;
      font-size: 35px;
      margin-right: 10px;
    }
  }

  .mat-dialog-content {
    max-width: 600px;
    padding-bottom: -3px;
    overflow: hidden;

    .info-panel {
      max-height: 100px;
      padding: 0px;
      border: 0px;
      overflow: hidden;
      -webkit-transition: max-height 0.3s linear;
      -moz-transition: max-height 0.3s linear;
      -o-transition: max-height 0.3s linear;
      -ms-transition: max-height 0.3s linear;
      transition: max-height 0.5s linear;

      &.open {
        max-height: calc( 100px + 2rem + 4px );
        padding: 2px;
      }

      textarea {
        overflow: auto;
        background: white;
        color: black;
        border: 1px solid #ddd;
        min-height: 100px;
        padding: 1rem;
        width: calc( 100% - 2rem );
      }
    }

    .backtrace-panel {
      max-height: 0;
      padding: 0px;
      border: 0px;
      overflow: hidden;
      -webkit-transition: max-height 0.3s linear;
      -moz-transition: max-height 0.3s linear;
      -o-transition: max-height 0.3s linear;
      -ms-transition: max-height 0.3s linear;
      transition: max-height 0.5s linear;

      &.open {
        max-height: calc( 100px + 2rem + 4px );
        padding: 2px;
      }

      textarea {
        overflow: auto;
        background: white;
        color: black;
        border: 1px solid #ddd;
        min-height: 100px;
        padding: 1rem;
        width: calc( 100% - 2rem );
      }
    }
  }

  // To move tooltips up when they appear too low on viewport
  #raised-tooltip {
    top: -90px;
  }

  // To fix alignment issues w/checkboxes on Create Pool page
  .headerCheckBox {
    position: relative;
    left: 16px;
    margin-top: 7px;
  }

  // For Detach Pools functions on volumes-list.component.ts
  #pool_detach_warning {
    margin-bottom: 15px;
  }

  #cust_button_download_key {
    @include variable(background-color, --red, $red);
    color: white;
    margin-right: 7px;
  }
  // ------------------------

  // For some items on VM Wizard Hard Disks page
  #disk_radio {
    max-width: 220px;
  }

  #disk_radio tooltip {
    position: relative;
    top: 30px;
    left: 180px;
  }
  // ---------------

  // Vertically align header-footer items on datatables
  .datatable-header-cell {
    position: relative;
    // top: -5px;
    // left: 14px;
  }

  // Put header labels directly over cells
  .datatable-header-cell-label {
    margin-left: 7px;
    text-align: center;
    position: relative;
    top: 7px;
  }

  // Resizes loader dialog which appears on update, wipe disk, etc.
  .entity-job-dialog {
    min-width: 200px;
    max-width: 500px;
    max-height: 300px;
  }

  // Fix bug where ngx-datatable rows get stuck at original window width
  .datatable-scroll {
    min-width: 100%;
  }

  // Style the ix logo with the primary theme color
  .ix-logo {
    @include variable(fill, --primary, $primary);
  }

  // Color the small lock icon with theme colors
  .app-user-name .icon-xs {
    @include variable(color, --fg2, $fg2, !important);
  }

  .mat-spinner circle {
      @include variable(stroke, --primary, $primary, !important);
  }

  // Add a visual effect when any sidenav menu item is clicked
  .highlight  {
    opacity: 0.5;
  }

  // Add rule for entity wizards to make text light on dark themes
  .mat-step-header .mat-step-label.mat-step-label-active {
    @include variable(color, --fg2, $fg2);
    opacity: 1;
  }

  .mat-step-header .mat-step-label {
    @include variable(color, --fg2, $fg2);
    opacity: .38;
  }

  // Style file trees to be highlighted with a theme color
  .node-content-wrapper:hover,
  .node-content-wrapper-focused{
      background-color: var(--bg2);
  }

  // Give vdev arrow buttons theme colors
  .vdev-action-btn {
    @include variable(background, --bg1, $bg1);
  }

  .vdev-action-btn .arrow {
    @include variable(color, --primary, $primary);
  }

  .vdev-action-btn:disabled {
    opacity: 0.38;
  }

  #vdev__close-button {
    color: var(--primary) !important;
  }

  // style nav chevrons on datatable pager w/regard to theme
  .mat-button-wrapper .mat-paginator-decrement,
  .mat-button-wrapper .mat-paginator-increment {
    @include variable(border-color, --fg1, $fg1);
  }

  .mat-icon-button:disabled .mat-button-wrapper .mat-paginator-decrement,
  .mat-icon-button:disabled .mat-button-wrapper .mat-paginator-increment {
    @include variable(border-color, --fg1, $fg1);
    opacity: .38;
  }

  // style to make sure all radio buttons catch the theme color
  .mat-radio-button.mat-accent .mat-radio-inner-circle {
    background-color: var(--accent) !important;
  }

  .mat-radio-button.mat-accent.mat-radio-checked .mat-radio-outer-circle {
    border-color: var(--accent) !important;
  }

  // Fix icon color in notification area
  .info-icon {
    @include variable(color, --primary, $primary !important);
  }

  .mat-spinner circle {
    @include variable(stroke, --primary, $primary, !important);
  }

  // Align button and tooltip on Add Replication form
  #repl_remote_hostkey button {
    left: 17px;
  }

  #repl_remote_hostkey .tooltip {
    left: 145px;
    top: -55px
  }

  // Theme color for slider (Shell page and elsewhere)
  .mat-slider {
    @include variable(color, --accent, $accent, !important);
  }

  .mat-slider-track-fill, .mat-slider-thumb {
    @include variable(background-color, --accent, $accent, !important);
  }

  // Fix a layout problem on Sharing/ISCSI page with ink-bar under active link...
  iscsi .mat-tab-label-active, reportsdashboard .mat-tab-label-active  {
    border-bottom: 2px solid;
    @include variable(border-color, --primary, $primary);
  }

  //...by hiding ink bar, replacing it with a bottom border, above.
  iscsi .mat-ink-bar, reportsdashboard .mat-ink-bar {
    opacity: 0;
  }

  // Properly align buttons on Dir Services / Idmap
  #idmap-actions {
    margin-left: 0;
  }

  // Adjustment of highlight over page number on pager in footer
  .ngx-datatable .datatable-footer .datatable-pager .pager .pages.active a {
    padding-top: 1px;
  }

  // Background visually links the items in the form-explorer
  .form-ex-flex-container {
    @include variable(background, --bg1, $bg1);
  }

  // Align buttons on UI Prefs form
  .prefs-form .mat-card-actions {
    text-align: left !important;
    padding-left: 10px;
  }

  // Keeps buttons on UI prefs form from overflowing page
  @media (min-width: 600px) and (max-width:740px) {
    .prefs-form button {
      display: block;
      margin-bottom: 10px !important;
    }
  }

  // Adds space above Manage Themes section in 1 col view on UI Pref
  @media (max-width: 599px) {
    custom-theme-manager-form {
      margin-top: 30px !important;
    }
  }

  // Helper styles for red,blue,green,cyan,orange,magenta,violet,yellow
  // The --color-txt css vars are generated by theme service
  .fn-theme-primary{
    @include variable(background-color, --primary, $primary);
    @include variable(color, --primary-txt, $primary-txt);
  }
  .fn-theme-red{
    @include variable(background-color, --red, $red);
    @include variable(color, --red-txt, $red-txt);
  }
  .fn-theme-blue{
    @include variable(background-color, --blue, $blue);
    @include variable(color, --blue-txt, $blue-txt);
  }
  .fn-theme-green{
    @include variable(background-color, --green, $green);
    @include variable(color, --green-txt, $green-txt);
  }
  .fn-theme-cyan{
    @include variable(background-color, --cyan, $cyan);
    @include variable(color, --cyan-txt, $cyan-txt);
  }
  .fn-theme-orange{
    @include variable(background-color, --orange, $orange);
    @include variable(color, --orange-txt, $orange-txt);
  }
  .fn-theme-magenta{
    @include variable(background-color, --magenta, $magenta);
    @include variable(color, --magenta-txt, $magenta-txt);
  }
  .fn-theme-violet{
    @include variable(background-color, --violet, $violet);
    @include variable(color, --violet-txt, $violet-txt);
  }
  .fn-theme-yellow{
    @include variable(background-color, --yellow, $yellow);
    @include variable(color, --yellow-txt, $yellow-txt);
  }

  // Fixes color on Reports page tabs
  #dashboardcontainerdiv .mat-ink-bar {
    @include variable(background-color, --primary, $primary);
  }

  .mat-button {
    text-transform: uppercase !important;
    font-weight: 500 !important;
  }

 .mat-button.mat-basic, .mat-button.mat-primary {
    @include variable(background-color, --primary, $primary);
    color: white !important;
  }

  .mat-button.mat-accent {
    @include variable(background-color, --accent, $accent);
    color: black !important;
  }

  // Gets checkboxes in SMART tests to pick up theme color
  .mat-primary .mat-pseudo-checkbox-checked, .mat-primary .mat-pseudo-checkbox-indeterminate {
    @include variable(background, --accent, $accent !important);
  }
  // for multi-selection only
  .mat-option-pseudo-checkbox.mat-pseudo-checkbox{
    display:none ;
  }

  // Bring tooltips to the front in dialogs
  .mat-dialog-container, .mat-dialog-content {
      overflow: visible !important;
  }

  // Fix for overscrolling problem with sidenav
  .sidebar-panel.mat-sidenav .navigation-hold {
    position: static !important;
  }

  .mat-drawer {
    overflow-y: hidden !important;
  }

  app-admin-layout .not-alerts .mat-drawer-inner-container {
    overflow: visible !important;
  }

  // Bring theme colors to rollover effect for standard primary buttons
  .mat-button.mat-primary:hover .mat-button-focus-overlay {
    @include variable(background-color, --primary, $primary);
    opacity: .12;
  }

  // Bring theme colors to rollover effect for standard accent buttons
  .mat-button.mat-accent:hover .mat-button-focus-overlay {
    @include variable(background-color, --accent, $accent);
    opacity: .12;
  }

  // Bring theme color to tab underline on Theme Preview
  #theme-preview .mat-ink-bar {
    @include variable(background-color, --primary, $primary !important);
  }

  // Bring theme color to small icon buttons
  .mat-icon-button.mat-primary {
    @include variable(color, --primary, $primary !important);
  }

  .mat-icon-button.mat-accent {
    @include variable(color, --accent, $accent !important);
  }

  // Make room for checkbox ripple effect in datatables
  .datatable-header-cell .mat-checkbox, .datatable-body-cell .mat-checkbox {
    margin-left: 5px;
  }

  // Adjustments to checkboxes and header labels on unique tables
  services .datatable-body-cell .mat-checkbox {
    bottom: 7px !important;
  }

  services .datatable-header-cell-label {
    margin-left: 15px;
  }


  .red-warning-button {
    @include variable(background-color, --red, $red !important);
    color: white;
  }

  // // Define logo via CSS properties
  // .logo{
  //  /*   @include variable(background-image, --logo, $logo !important); //url(assets/images/logo.svg);
  //     background-size: contain;
  //     width: 52px;
  //     height: 48px;
  //     background-repeat: no-repeat;
  //     background-position: 0 4px;
  //     left: -6px;
  //     position: relative;*/
  // }
  // .logo-text{
  //    /* @include variable(background-image, --logo-text, $logo-text !important); //url(assets/images/logo-text.svg);
  //     width: 112px;
  //     height: 40px;
  //     position: relative;
  //     top: 0;
  //     background-size: contain;
  //     background-repeat: no-repeat;
  //     background-position: 2px 0;*/
  // }

  .mat-progress-bar-fill::after {
    @include variable(background-color, --primary, $primary);
  }

   .mat-progress-bar-buffer {
     @include variable(background-color, --primary, $primary);
     opacity: 0.5;
   }

   .mat-progress-bar .mat-progress-bar-background{
     //opacity:0.1;
     display:none;
   }

  #password, #sed_passwd, #em_pass1, #bsdusr_passwd_currnt,
    #Passphrase, #passphrase, #disk_passwd, #ldap_bindpw, #iscsi_target_auth_secret,
      #iscsi_target_auth_peersecret, #dc_passwd, #secret_key, #ad_bindpw, #v3_password,
      #secret_access_key-S3, #v3_privpassphrase, #secret_access_key-S3, #pass-FTP,
      #pass-MEGA, #pass-SFTP, #pass-WEBDAV, #aws_secret_access_key {
    max-width: 640px;
    min-width: 225px;
  }
  #password_conf, #bsdusr_password_conf, #sed_passwd2, #em_pass2,
    #Passphrase2, #passphrase2, #disk_passwd2, #iscsi_target_auth_secret_confirm,
      #iscsi_target_auth_peersecret_confirm, #password2, #dc_passwd2, #secret_key2, #v3_password2,
      #v3_privpassphrase2 {
    width: 70%;
    max-width: 450px;
  }

  #bsdusr_password {
    width: 70%;
    max-width: 475px;
    min-width: 225px;
  }

  app-createpassphrase-form .has-tooltip {
    width: 100% !important;
    max-width: 450px !important;
  }

  .has-pwtoggle > mat-form-field {
    width: 70% !important;
  }

  app-support .has-pwtoggle > mat-form-field {
    width: calc( 100% - 66px ) !important;
  }

  app-entity-dialog .has-pwtoggle  {
    padding: 0 0 10px 0 !important;
    width: 385px !important;
    background: rgba(0, 0, 0, 0) !important;

    mat-form-field {
      width: 86.3% !important;
    }
  }

  #secret_key2 {
    margin-bottom: 5px;
  }

  #toggle_pw {
    @include variable(display, --toggle_pw_display_prop, $toggle_pw_display_prop);
  }

  datatable-selection > .empty-row {
    color: var(--alt-fg1);
  }

  #toggle_pw {
    @include variable(display, --toggle_pw_display_prop, $toggle_pw_display_prop);
  }

  #show_Warning {
    @include variable(display, --enableWarning, $enableWarning);
  }

  #update-info {
    color: var(--accent);
  }

  .services-table .service-toggle-running {
    @include variable(fill, --accent, $accent);
  }

  .mat-simple-snackbar-action {
    color: var(--accent);
  }

  input[type=number] {
    -moz-appearance: textfield !important;
  }

  input[type=number]::-webkit-inner-spin-button {
    -webkit-appearance: none;
  }

  .mat-autocomplete-panel {
    background: var(--bg2) !important;
  }

  .mat-autocomplete-panel .mat-option:hover {
    background-color: var(--primary) !important;
  }

  .mat-autocomplete-panel .mat-option-text {
    color: var(--fg2) !important;
  }

  .ui-treetable tr:nth-child(even){
    background-color:rgba(123,123,123,0.2);
  }

  .ui-treetable tr:hover {
    @include variable(background, --primary, $primary, !important);
    @include variable(color, --primary-txt, $primary-txt);
  }

  .ui-treetable-thead {
    text-align: left;
    vertical-align: top;
  }

  app-volumes-list .ui-treetable-resizable .ui-treetable-tfoot>tr>td, .ui-treetable-resizable .ui-treetable-tbody>tr>td {
    white-space: nowrap;
    text-overflow: ellipsis;
    max-width: 300px;
  }

  app-volumes-list td[id^="tbody__comments_"] {
    white-space: normal !important;
    text-overflow: unset;
    min-width: 200px;
  }

  .ngx-datatable .datatable-header .datatable-header-cell .resize-handle {
    border-right: 1px solid !important;
    @include variable(border-color, --primary-txt, $primary-txt);
    visibility: visible !important;
    opacity: .25;
  }

  .datatable-header-inner {
    height: 52px;
  }

  #idmap-err {
    position: absolute;
    top: 100px;
    left: 26px;
    @include variable(color, --red, $red);
  }

  #em_pwmessage {
    margin: 10px 0;
  }

  .rightside-content-hold {
    overflow-y: auto;
  }

  app-networksummary .mat-list .mat-subheader {
    @include variable(color, --fg2, $fg2);
  }

  .xterm-viewport {
    overflow-y: auto;
  }

  .xterm-rows > div {
    height: 15px !important;
  }

  .advanced-date-picker .cron-fields .mat-select-value,
  .advanced-date-picker .cron-fields .mat-select-arrow,
  .advanced-date-picker .cron-fields .mat-form-field.mat-focused.mat-primary .mat-select-arrow  {
    color: white !important;
  }

  .advanced-date-picker .cron-fields .mat-form-field.mat-focused .mat-input-element {
    color: white;
  }

  .advanced-date-picker .cron-fields .mat-form-field.mat-focused .mat-form-field-ripple {
    background-color: white !important;
  }

  .advanced-date-picker .cron-fields .mat-form-field-underline {
    background-color: white !important;
    opacity: .99;
  }

  app-select-dialog .mat-select-placeholder,
  app-ipmi .mat-select-placeholder {
    @include variable(color, --fg2, $fg2);
  }

  app-acmedns-form {
    h4 {
      font-size: 20px;
    }
    .fieldset:first-of-type {
      padding-left: 5px;
    }
    .fieldset:nth-of-type(2) {
      padding-left: 30px;
      padding-top: 38px;
    }
    & p .material-icons {
      font-size: 36px;
      margin-right: 10px;
      margin-left: -4px;
      position: relative;
      top: 10px;
    }
    & #select_auth, #auth_attributes {
      font-size: 140%;
    }
  }

  #acme_directory_uri mat-form-field {
    width: 50%;
  }

  app-support {
    .fieldset {
      padding-left: 15px;
    }
    #FN_col1, #FN_col2, #TN_col1 {
      font-size: 180%;
      margin-bottom: 15px;

      & .material-icons {
        margin-right: 10px;
        margin-left: -5px;
        position: relative;
        top: 10px;
        font-size: 36px;
      }
    }
    #TN_col1, #FN_col1, #support_text {
      width: 200%;
    }
    .lowerme {
      margin-top: 60px !important;
    }
    #support_text {
      font-size: 110%;
      margin-right: 30px;
      margin-top: 10px;
    }
    h4 {
      font-size: 130%;
      margin-top: 15px;
      margin-bottom: 5px;
    }
    #pic {
      text-align: center;
      margin-top: 25px;
      margin-bottom: -25px;
      position: relative;
      right: 40px;

      & img {
        max-width: 480px;
      }
    }
    .mat-card-actions {
      margin-left: 15px;
    }

    #FN_jira-info {
      margin-bottom: 10px;
    }

    #category_form-select-spinner {
      position: absolute;
      top: -20px;
      right: 45%;
    }

    .mat-card-actions {
      margin-top: -54px;
      width: 50%
    }
  }

  entity-form form-combobox mat-form-field {
    width: 50%;
    min-width: 180px;
  }

  app-service-netdata form-paragraph {
    font-size: larger;
    font-weight: 700;
    margin-bottom: 7px;
  }

  app-replication-wizard #adjustme {
    top: -70px;
  }

  jail-wizard .tooltiptext {
    top: -1px;
  }

  mat-radio-group .tooltip .material-icons,
  mat-radio-group .tooltip .material-icons {
    position: relative;
    top: 4px;
  }

  .navigation-hold#scroll-area .ps__scrollbar-y-rail {
    top: 50px !important;
  }

  .tooltiptext samp {
      background: rgba(255, 255, 255, 0.25);
  }

  .node-content-wrapper {
    margin-left: 2px;
    padding-left: 3px;
  }
  tree-node-content mat-icon {
     vertical-align: top;
  }
  tree-node-content span {
    vertical-align: top;
    line-height: 25px;
    padding-left: 3px;
  }

  .mat-card{
    border-radius: 6px;
    //overflow: hidden; // This clips tooltips
  }


  // Scrollbars need separate rules for firefox and webkit

  *{
    scrollbar-width:8px;
    scrollbar-height:8px;
  }

  *::-webkit-scrollbar{
    width:8px;
    height:8px;
  }

  *::-webkit-scrollbar-track{
    background-color:var(--bg2);
  }

  *::-webkit-scrollbar-thumb{
    background-color: rgba(127,127,127,0.5);
    border-radius:4px;
  }


  app-support a {
    text-decoration: underline;
  }

  confirm-dialog pre {
      overflow-x: auto;
      white-space: pre-wrap;
      white-space: -moz-pre-wrap;
      white-space: -pre-wrap;
      white-space: -o-pre-wrap;
      word-wrap: break-word;
      background: rgba(0, 0, 0, 0.096);
      padding: 5px;
  }

  app-interfaces-form .disabled-select .mat-select-arrow {
    opacity: 0.38;
  }

<<<<<<< HEAD
  app-interfaces-form entity-form-list .form-list > div  {
    flex-direction: column !important;
    padding: 15px;
    background-color: rgba(127,127,127,0.1);
    margin-bottom: 10px;

  }

=======
  iscsi .mat-tab-links {
    flex-wrap: wrap;
  }


>>>>>>> 3cf94fda
 } // end of ix theme<|MERGE_RESOLUTION|>--- conflicted
+++ resolved
@@ -1360,7 +1360,6 @@
     opacity: 0.38;
   }
 
-<<<<<<< HEAD
   app-interfaces-form entity-form-list .form-list > div  {
     flex-direction: column !important;
     padding: 15px;
@@ -1369,11 +1368,9 @@
 
   }
 
-=======
   iscsi .mat-tab-links {
     flex-wrap: wrap;
   }
 
 
->>>>>>> 3cf94fda
  } // end of ix theme