@import '~@angular/material/theming';
@include mat-core();
@import '../scss-imports/cssvars';


// mandatory stuff for theming
$freenas-primary: mat-palette($md-primary);
$freenas-accent:  mat-palette($md-accent);

// include the custom theme components into a theme object
$freenas-theme: mat-light-theme($freenas-primary, $freenas-accent);

$primary-dark: darken( map-get($md-primary, 500), 8% );

// Bring theme colors to various ripple effects
@mixin mat-ripple-theme($theme) {
  .mat-checkbox .mat-ripple-element, .mat-radio-button .mat-ripple-element {
    @include variable(background, --accent, $accent, !important);
//    opacity: 0.4;
  }
  .mat-button.mat-primary .mat-ripple-element,
  .mat-icon-button.mat-primary .mat-ripple-element,
  .mat-tab-label .mat-ripple-element {
    @include variable(background, --primary, $primary, !important);
//    opacity: 0.2;
  }
  .mat-button.mat-accent .mat-ripple-element,
  .mat-icon-button.mat-accent .mat-ripple-element,
  .mat-slide-toggle .mat-ripple-element {
    @include variable(background, --accent, $accent, !important);
//    opacity: 0.2;
  }
  .mat-button .mat-ripple-element, .mat-raised-button .mat-ripple-element {
    background: rgba(0, 0, 0, .12);
  }
}

// include the custom theme object into the angular material theme
.ix-blue {
  @include angular-material-theme($freenas-theme);

  .mat-bg-primary,
  .sidebar-panel.mat-sidenav .sidebar-list-item.open md-icon:not(.menu-caret),
  .chats-wrap .conversations-hold .single-conversation.me .conversation-msg,
  .ngx-datatable .datatable-footer .datatable-pager .pager .pages.active a,
  .fileupload-drop-zone.dz-file-over,
  .toolbar-avatar.online > .status-dot,
  .cal-open-day-events,
  div.hopscotch-bubble {
      background: map-get($md-primary, 500) !important;
      color: #ffffff !important;
  }
  .mat-color-primary,
  .sidebar-panel.mat-sidenav .sidebar-list-item.open > .mat-list-item-content > a > span,
  .sidebar-panel.mat-sidenav .sidebar-list-item.open .sub-menu .mat-list-item.selected a {
      color: map-get($md-primary, 500) !important;
  }
  .sidebar-panel .mat-nav-list .mat-list-item {
      color: rgba(0, 0, 0, 0.94)
  }
  .sidebar-panel.mat-sidenav .sidebar-list-item.open > .mat-list-item-content > .sub-menu {
      //border-left: 2px solid map-get($md-primary, 500);
      @include variable(border-left, --primary, $primary, !important);
  }
  .breadcrumb-bar {
      //background: #ffffff !important;
      @include variable(background, --bg2, $bg2, !important);
      @include variable(color, --fg1, $fg1, !important);
  }
  /* Hopscotch Tour */
  div.hopscotch-bubble {
      border-color: $primary-dark;
      @include variable(border-color, --primary, $primary);
  }
  /* up arrow  */
  div.hopscotch-bubble .hopscotch-bubble-arrow-container.up .hopscotch-bubble-arrow-border {
      border-bottom: 17px solid $primary-dark;
      @include variable(border-bottom-color, --primary, $primary);
  }
  div.hopscotch-bubble .hopscotch-bubble-arrow-container.up .hopscotch-bubble-arrow {
      border-bottom: 17px solid map-get($md-primary, 500);
      @include variable(border-bottom-color, --primary, $primary);
      top: -16px;
  }
  /* right arrow */
  div.hopscotch-bubble .hopscotch-bubble-arrow-container.right .hopscotch-bubble-arrow-border {
      border-left: 17px solid $primary-dark;
      @include variable(border-left-color, --primary, $primary);
  }
  div.hopscotch-bubble .hopscotch-bubble-arrow-container.right .hopscotch-bubble-arrow {
      border-left: 17px solid map-get($md-primary, 500);
      @include variable(border-left-color, --primary, $primary);
      left: -1px;
  }
  /* bottom arrow */
  div.hopscotch-bubble .hopscotch-bubble-arrow-container.down .hopscotch-bubble-arrow-border {
      border-top: 17px solid $primary-dark;
      @include variable(border-top-color, --primary, $primary);
  }
  div.hopscotch-bubble .hopscotch-bubble-arrow-container.down .hopscotch-bubble-arrow {
      border-top: 17px solid map-get($md-primary, 500);
      @include variable(border-top-color, --primary, $primary);
      top: -18px;
  }
  /* Left Arrow */
  div.hopscotch-bubble .hopscotch-bubble-arrow-container.left .hopscotch-bubble-arrow-border {
      border-right: 17px solid $primary-dark;
      @include variable(border-right-color, --primary, $primary);
  }
  div.hopscotch-bubble .hopscotch-bubble-arrow-container.left .hopscotch-bubble-arrow {
      left: 1px;
      border-right: 17px solid map-get($md-primary, 500);
      @include variable(border-right-color, --primary, $primary);
  }
  .mat-slide-toggle.mat-checked:not(.mat-disabled) .mat-slide-toggle-thumb {
    background-color: map-get($md-accent, 400);
    @include variable(background, --accent, $accent, !important);

  }
  .mat-slide-toggle.mat-checked:not(.mat-disabled) .mat-slide-toggle-bar {
    @include variable(background, --accent, $accent, !important);

  }
  .mat-bg-accent,
  div.hopscotch-bubble .hopscotch-bubble-number,
  div.hopscotch-bubble .hopscotch-nav-button.next:hover,
  div.hopscotch-bubble .hopscotch-nav-button.next {
      background-color: map-get($md-accent, 500);
      color: black;
  }
  .mat-bg-warn {
      //background-color: #f44336;
      @include variable(background-color, --red, $red);
      color: white;
  }
  .mat-color-accent {
      //color: map-get($md-accent, 500);
      @include variable(color, --accent, $accent);
  }
  .mat-color-warn {
      //color: #f44336;
      @include variable(color, --warn, $warn);
  }
  .mat-sidenav-container{
    //background-color:#ddd;
    @include variable(background, --bg1, $bg1);
  }

  /////////////////// Typography (egret overrides)

  html,body{
    font-size:13px;
    /* Experimental thin fonts */
    font-weight:250;
  }

  h1,h2,h3,h4,h5,h6{
    font-weight:500;
  }

  h4{
    font-size:15px;
  }

  /////////////////// SpecSelectors: Selectors not originally in ix-blue theme
  .mat-tab-label, .mat-tab-link{
    @include variable(color, --fg1, $fg1);
  }
  .mat-menu-item .mat-icon:not([color]),
  .mat-menu-item .theme-picker-swatch .mat-icon:not([color]),
  .mat-menu-item-submenu-trigger::after{
    @include variable(color, --fg1, $fg1);
  }
  .mat-toolbar,
  .mat-raised-button{
    background-color:rgba(0,0,0,0.1);
    @include variable(color, --fg1, $fg1);
  }

  .mat-bg-primary,
  .mat-raised-button.mat-primary, .mat-fab.mat-primary, .mat-mini-fab.mat-primary,
  .sidebar-panel.mat-sidenav .sidebar-list-item.open md-icon:not(.menu-caret),
  .chats-wrap .conversations-hold .single-conversation.me .conversation-msg,
  .ngx-datatable .datatable-footer .datatable-pager .pager .pages.active a,
  .fileupload-drop-zone.dz-file-over,
  .toolbar-avatar.online > .status-dot,
  .cal-open-day-events,
  //.datatable-header,.datatable-footer,
  .mat-step-header .mat-step-icon,
  div.hopscotch-bubble{
        @include variable(background, --primary, $primary, !important);
        //@include variable(color, #fff, #fff, !important);
        @include variable(color, --primary-txt, $primary-txt, !important);

  }

  .ngx-datatable.material{
    background:none;
  }
  .datatable-header,.datatable-footer{
    border-top-style:solid;
    border-top-width:1px;
    @include variable(border-top-color, --bg1, $bg1, !important);
  }
  .datatable-header,.datatable-footer{
//        @include variable(background, --bg2, $bg2, !important);
//        @include variable(color, --fg2, $fg2, !important);
//        @include variable(background, --primary, $primary, !important);
//        @include variable(color, --primary-txt, $primary-txt, !important);
    @include variable(background, --bg2, $bg2, !important);
    background-color:rgba(0,0,0,0.75)
  }


  .mat-bg-accent,
  .mat-raised-button.mat-accent, .mat-fab.mat-accent, .mat-mini-fab.mat-accent,
  div.hopscotch-bubble .hopscotch-bubble-number,
  div.hopscotch-bubble .hopscotch-nav-button.next:hover,
  div.hopscotch-bubble .hopscotch-nav-button.next,
  .ngx-datatable .datatable-footer .datatable-pager .pager .pages.active a,
  .mat-checkbox-indeterminate.mat-accent .mat-checkbox-background,
  .mat-checkbox-checked.mat-accent .mat-checkbox-background{
      background-color: map-get($md-accent, 500);
      color: black;
      @include variable(background, --accent, $accent, !important);
      @include variable(color, #000, #000, !important);
  }

  .mat-drawer,
  .sidebar-panel.mat-sidenav .navigation-hold#scroll-area,
  .mat-card,.mat-paginator,
  .mat-button-toggle,
  .mat-select-content, .mat-select-panel,
  .mat-select-panel-done-animating,
  .mat-expansion-panel,
  .mat-dialog-container,
  .mat-stepper-horizontal, .mat-stepper-vertical,
  .dx-treelist-container{
    @include variable(background, --bg2, $bg2);
    @include variable(color, --fg2, $fg2);
  }
  .mat-button-toggle-checked{
    background-color:rgba(0,0,0,0.1);
    @include variable(color, --fg2, $fg2);
  }

  .mat-select-panel .mat-option:hover,
  .ngx-datatable .datatable-body .datatable-row-wrapper:nth-child(odd) datatable-body-row{
    @include variable(background, --alt-bg1, $alt-bg1);
    @include variable(color, --alt-fg1, $alt-fg1);
  }

  .ngx-datatable .datatable-body .datatable-row-wrapper:nth-child(even) datatable-body-row{
    //@include variable(background, --alt-bg1, $alt-bg1);
    background-color:rgba(123,123,123,0.2);
    @include variable(color, --alt-fg1, $alt-fg1);
  }

  .mat-card .mat-divider{
    @include variable(background, --alt-fg1, $alt-fg1);
    opacity:0.15;
  }


  .sidebar-panel .mat-nav-list .mat-list-item,
  .app-user .app-user-name, .text-muted,
  .mat-expansion-panel-header-title,
  .mat-expansion-panel-header-description,

  .mat-list .mat-list-item,
  .mat-menu-panel button,
  .mat-paginator-navigation-next, .mat-paginator-navigation-previous,

  .mat-nav-list .mat-list-item,
  .mat-form-field-label,
  .mat-selection-list .mat-list-item,.mat-option,
  .mat-select-arrow, .mat-select-value {
    @include variable(color, --fg2, $fg2, !important);
  }

  .mat-form-field .mat-select.mat-select-disabled .mat-select-arrow,
  .mat-select-disabled .mat-select-value  {
    @include variable(color, --fg2, $fg2);
    opacity: 0.38;
  }

  .mat-form-field.mat-focused.mat-primary .mat-select-arrow {
    @include variable(color, --primary, $primary, !important);
  }

  .mat-checkbox-disabled .mat-checkbox-label {
    @include variable(color, --fg2, $fg2);
    opacity: 0.6;
  }

  .mat-checkbox-disabled .mat-checkbox-frame, .mat-checkbox-disabled .mat-checkbox-inner-container {
    opacity: 0.75;
  }

  .mat-menu-panel,
  .mat-option.mat-active,
  .mat-nav-list a{
    @include variable(background, --bg2, $bg2);
    @include variable(color, --fg2, $fg2, !important);
  }

  .mat-form-field-underline {
    @include variable(background-color, --fg2, $fg2, !important);
    opacity:0.35;
  }

  .mat-warn .mat-form-field-underline {
    opacity:0.85;
  }

  .mat-form-field.mat-focused .mat-form-field-ripple {
    @include variable(background-color, --primary, $primary, !important);
  }

  #test-alert {
    @include variable(color, --fg2, $fg2);
  }

  .mat-form-field-ripple{
    @include variable(background-color, --primary, $primary);
  }

  .mat-color-primary,
  .mat-button.mat-primary,
  .sidebar-panel.mat-sidenav .sidebar-list-item.open > .mat-list-item-content > a > span,
  .sidebar-panel.mat-sidenav .sidebar-list-item.open .sub-menu .mat-list-item.selected a
  // .mat-focused .mat-form-field-label
  {
    @include variable(color, --primary, $primary, !important);
  }

  .mat-form-field.mat-focused.mat-primary {
    @include variable(color, --fg2, $fg2, !important);
  }

  .mat-form-field-invalid .mat-form-field-label {
    color: #f44336 !important;
  }

  .mat-form-field-disabled .mat-form-field-label {
    opacity: .38;
  }

  .mat-button.mat-accent {
    @include variable(color, --accent, $accent, !important);
  }

  .mat-button:disabled {
    opacity: .38;
  }

  .mat-form-field-ripple{
    @include variable(background-color, --primary, $primary);
  }

  .mat-input-element {
    @include variable(caret-color, --fg2, $fg2, !important);
  }

  .mat-input-element:disabled{
    opacity:0.38;
    @include variable(color, --fg2, $fg2);
  }

  .mat-calendar-table-header,
  .mat-calendar-table,
  .mat-calendar-body-cell-content,
  .mat-calendar-body-label{
    @include variable(color, --fg2, $fg2);
  }

  .mat-calendar-table-header,
  .mat-calendar-body-cell,
  .mat-calendar-body-cell-content{
    cursor:default;
  }

  .mat-raised-button.mat-primary[disabled],
  .mat-raised-button.mat-accent[disabled],
  .mat-raised-button.mat-warn[disabled],
  .mat-raised-button[disabled][disabled],
  .mat-fab.mat-primary[disabled],
  .mat-fab.mat-accent[disabled],
  .mat-fab.mat-warn[disabled],
  .mat-fab[disabled][disabled],
  .mat-mini-fab.mat-primary[disabled],
  .mat-mini-fab.mat-accent[disabled],
  .mat-mini-fab.mat-warn[disabled],
  .mat-mini-fab[disabled][disabled]{
    @include variable(background-color, #999, #999);
    opacity:0.38;
  }

  .egret-swatch, .mat-checkbox-frame, .mat-radio-outer-circle {
    @include variable(border-color, --fg1, $fg1);
    // border-color: gray;
  }

  .headerCheckBox .mat-checkbox-frame,
  .ngx-datatable .datatable-body .mat-checkbox-frame {
    @include variable(border-color, --alt-fg1, $alt-fg1, !important);
  }

  .mat-expansion-indicator::after, button.card-close, .mat-pseudo-checkbox {
    @include variable(color, --fg1, $fg1);
  }

  .toggle-children {
    filter: invert(50%);
    top: 5px;
    left: 4px;
  }

  .mat-menu-item[disabled] {
    @include variable(color, --primary-txt, $primary-txt);
    opacity: 0.38;
  }

  .spacer{
    flex: 1 1 auto;
  }

  // System wide hover effects
  .mat-select-panel .mat-option:focus,
  .mat-select-panel .mat-option.mat-selected:not(.mat-option-multiple){
    @include variable(background, --primary, $primary, !important);
    @include variable(color, --primary-txt, $primary-txt, !important);
  }

  .mat-menu-content button.mat-menu-item:hover,
  .mat-menu-content button.mat-menu-item:hover .mat-icon:not(.theme-picker-swatch-icon),
  .ngx-datatable .datatable-body .datatable-row-wrapper:hover,
  .ngx-datatable .datatable-body .datatable-row-wrapper:hover .plugin-buttons,
  .ngx-datatable .datatable-body .datatable-row-wrapper:hover .plugin-icons,
  .mat-menu-content button.mat-menu-item:focus,
  .mat-menu-content button.mat-menu-item:focus .mat-icon:not(.theme-picker-swatch-icon),
  .ngx-datatable .datatable-body .datatable-row-wrapper:focus {
    @include variable(background, --primary, $primary, !important);
    @include variable(color, --primary-txt, $primary-txt !important);
}

.ngx-datatable .datatable-body .datatable-row-wrapper:hover .mat-checkbox .mat-checkbox-frame {
  @include variable(border-color, --primary-txt, $primary-txt, !important);
}

.ngx-datatable .datatable-body .datatable-row-wrapper:hover .mat-slide-toggle:not(.mat-checked) .mat-slide-toggle-bar {
  @include variable(background, --bg1, $bg1, !important);
}

  // Treelists in storage/volumes
  .mat-expansion-panel-header{
    background-color:rgba(0,0,0,0.1);
  }
  .mat-expansion-panel-body{
    //background-color:rgba(0,0,0,0.15);
    position:relative;
    //padding:0;// ask pete
  }
  .dx-treelist-container{
    background:transparent;
  }
  .dx-treelist-headers{
    border-bottom:none;
  }

  .dx-treelist-rowsview{
    border:0;
  }

  .dx-treelist .dx-column-lines> td{
    border-left:solid 1px rgba(128,128,128,0.1);
    border-right:none;
  }

  .dx-treelist .dx-row-lines > td{
    border-color: rgba(128,128,128,0.1);
  }

  tr.dx-row:nth-child(odd){
    background-color:rgba(0,0,0,0.05)
  }

  // END Treelist styles

  //Entity Module Overrides

  app-members .form-card.mat-card,
  entity-task .form-card.mat-card,
  device-edit .form-card.mat-card,
  entity-form .form-card.mat-card{
    max-width:960px;
    margin:0 auto;
  }

  .mat-card-actions .mat-button {
    margin-right: 3px !important;
    margin-left: 1px !important;
  }

  .form-card.mat-card{
    font-size:12px;
  }

  .fieldset-label{
    min-width:100%;
    margin-bottom:16px;
  }

  .combo-box-menu.mat-menu-panel {
      max-height: 256px;
  }

  .mat-checkbox {
    margin: 4px;
  }
  .form-line .mat-checkbox {
    margin-left: 0;
  }

  .ngx-datatable .mat-checkbox-inner-container {
    margin-left: 4px;
  }

  .mat-checkbox-inner-container{
    width:16px;
    height:16px;
    overflow: visible;
  }
  .mat-checkbox-ripple{
    left:-17px;
    top:-17px;
  }
  /////////////////// END SpecSelectors

  .mat-dialog-title {
    .warning-icon {
      color: #ffc107;
      position: relative;
      top: 8px;
      font-size: 35px;
      margin-right: 10px;
    }
  }

  .mat-dialog-content {
    max-width: 600px;
    padding-bottom: -3px;
    overflow: hidden;

    .info-panel {
      max-height: 100px;
      padding: 0px;
      border: 0px;
      overflow: hidden;
      -webkit-transition: max-height 0.3s linear;
      -moz-transition: max-height 0.3s linear;
      -o-transition: max-height 0.3s linear;
      -ms-transition: max-height 0.3s linear;
      transition: max-height 0.5s linear;

      &.open {
        max-height: calc( 100px + 2rem + 4px );
        padding: 2px;
      }

      textarea {
        overflow: auto;
        background: white;
        color: black;
        border: 1px solid #ddd;
        min-height: 100px;
        padding: 1rem;
        width: calc( 100% - 2rem );
      }
    }

    .backtrace-panel {
      max-height: 0;
      padding: 0px;
      border: 0px;
      overflow: hidden;
      -webkit-transition: max-height 0.3s linear;
      -moz-transition: max-height 0.3s linear;
      -o-transition: max-height 0.3s linear;
      -ms-transition: max-height 0.3s linear;
      transition: max-height 0.5s linear;

      &.open {
        max-height: calc( 100px + 2rem + 4px );
        padding: 2px;
      }

      textarea {
        overflow: auto;
        background: white;
        color: black;
        border: 1px solid #ddd;
        min-height: 100px;
        padding: 1rem;
        width: calc( 100% - 2rem );
      }
    }
  }

  // To move tooltips up when they appear too low on viewport
  #raised-tooltip {
    top: -90px;
  }

  // To fix alignment issues w/checkboxes on Create Pool page
  .headerCheckBox {
    position: relative;
    left: 16px;
    margin-top: 7px;
  }

  // For Detach Pools functions on volumes-list.component.ts
  #pool_detach_warning, #pool_processes {
    margin-bottom: 15px;
  }

  app-volumeimport-wizard #key tooltip {
    position: relative;
    top: -4px;
  }

  downloadkey-dialog .red-warning-button {
    margin-right: 7px;
  }
  // ------------------------

  // For some items on VM Wizard Hard Disks page
  #disk_radio {
    max-width: 220px;
  }
  // ---------------

  // Vertically align header-footer items on datatables
  .datatable-header-cell {
    position: relative;
    // top: -5px;
    // left: 14px;
  }

  // Put header labels directly over cells
  .datatable-header-cell-label {
    margin-left: 7px;
    text-align: center;
    position: relative;
    top: 7px;
  }

  // Resizes loader dialog which appears on update, wipe disk, etc.
  .entity-job-dialog {
    min-width: 200px;
    max-width: 500px;
    max-height: 300px;
  }

  // Fix bug where ngx-datatable rows get stuck at original window width
  .datatable-scroll {
    min-width: 100%;
  }

  // Style the ix logo with the primary theme color
  .ix-logo {
    @include variable(fill, --primary, $primary);
  }

  // Color the small lock icon with theme colors
  .app-user-name .icon-xs {
    @include variable(color, --fg2, $fg2, !important);
  }

  .mat-spinner circle {
      @include variable(stroke, --primary, $primary, !important);
  }

  // Add a visual effect when any sidenav menu item is clicked
  .highlight  {
    opacity: 0.5;
  }

  // Add rule for entity wizards to make text light on dark themes
  .mat-step-header .mat-step-label.mat-step-label-active {
    @include variable(color, --fg2, $fg2);
    opacity: 1;
  }

  .mat-step-header .mat-step-label {
    @include variable(color, --fg2, $fg2);
    opacity: .38;
  }

  // Style file trees to be highlighted with a theme color
  .node-content-wrapper:hover,
  .node-content-wrapper-focused{
      background-color: var(--bg2);
  }

  // Give vdev and dual-list arrow buttons theme colors
  .vdev-action-btn, .dual-list-action-btn {
    @include variable(background, --bg1, $bg1);
  }

  .vdev-action-btn .arrow, .dual-list-action-btn .arrow {
    @include variable(color, --primary, $primary);
    font-size: 36px;
    height: 36px;
    width: 36px;
  }

  app-dual-listbox .chosen .mat-list-item-content {
    color: white;
  }

  .vdev-action-btn:disabled {
    opacity: 0.38;
  }

  #vdev__close-button {
    color: var(--primary) !important;
  }

  // style nav chevrons on datatable pager w/regard to theme
  .mat-button-wrapper .mat-paginator-decrement,
  .mat-button-wrapper .mat-paginator-increment {
    @include variable(border-color, --fg1, $fg1);
  }

  .mat-icon-button:disabled .mat-button-wrapper .mat-paginator-decrement,
  .mat-icon-button:disabled .mat-button-wrapper .mat-paginator-increment {
    @include variable(border-color, --fg1, $fg1);
    opacity: .38;
  }

  // style to make sure all radio buttons catch the theme color
  .mat-radio-button.mat-accent .mat-radio-inner-circle {
    background-color: var(--accent) !important;
  }

  .mat-radio-button.mat-accent.mat-radio-checked .mat-radio-outer-circle {
    border-color: var(--accent) !important;
  }

  // Fix icon color in notification area
  .info-icon {
    @include variable(color, --primary, $primary !important);
  }

  .mat-spinner circle {
    @include variable(stroke, --primary, $primary, !important);
  }

  // Align button and tooltip on Add Replication form
  #repl_remote_hostkey button {
    left: 17px;
  }

  #repl_remote_hostkey .tooltip {
    left: 145px;
    top: -55px
  }

  // Theme color for slider (Shell page and elsewhere)
  .mat-slider {
    @include variable(color, --accent, $accent, !important);
  }

  .mat-slider-track-fill, .mat-slider-thumb {
    @include variable(background-color, --accent, $accent, !important);
  }

  // Fix a layout problem on Sharing/ISCSI page with ink-bar under active link...
  iscsi .mat-tab-label-active, reportsdashboard .mat-tab-label-active  {
    border-bottom: 2px solid;
    @include variable(border-color, --primary, $primary);
  }

  //...by hiding ink bar, replacing it with a bottom border, above.
  iscsi .mat-ink-bar, reportsdashboard .mat-ink-bar {
    opacity: 0;
  }

  // Properly align buttons on Dir Services / Idmap
  #idmap-actions {
    margin-left: 0;
  }

  // Adjustment of highlight over page number on pager in footer
  .ngx-datatable .datatable-footer .datatable-pager .pager .pages.active a {
    padding-top: 1px;
  }

  // Background visually links the items in the form-explorer
  .form-ex-flex-container {
    @include variable(background, --bg1, $bg1);
  }

  // Align buttons on UI Prefs form
  .prefs-form .mat-card-actions {
    text-align: left !important;
    padding-left: 10px;
  }

  // Keeps buttons on UI prefs form from overflowing page
  @media (max-width:450px) {
    .prefs-form button {
      display: block;
      margin-bottom: 10px !important;
    }
  }

  // Helper styles for red,blue,green,cyan,orange,magenta,violet,yellow
  // The --color-txt css vars are generated by theme service
  .fn-theme-primary{
    @include variable(background-color, --primary, $primary);
    @include variable(color, --primary-txt, $primary-txt);
  }
  .fn-theme-red{
    @include variable(background-color, --red, $red);
    @include variable(color, --red-txt, $red-txt);
  }
  .fn-theme-blue{
    @include variable(background-color, --blue, $blue);
    @include variable(color, --blue-txt, $blue-txt);
  }
  .fn-theme-green{
    @include variable(background-color, --green, $green);
    @include variable(color, --green-txt, $green-txt);
  }
  .fn-theme-cyan{
    @include variable(background-color, --cyan, $cyan);
    @include variable(color, --cyan-txt, $cyan-txt);
  }
  .fn-theme-orange{
    @include variable(background-color, --orange, $orange);
    @include variable(color, --orange-txt, $orange-txt);
  }
  .fn-theme-magenta{
    @include variable(background-color, --magenta, $magenta);
    @include variable(color, --magenta-txt, $magenta-txt);
  }
  .fn-theme-violet{
    @include variable(background-color, --violet, $violet);
    @include variable(color, --violet-txt, $violet-txt);
  }
  .fn-theme-yellow{
    @include variable(background-color, --yellow, $yellow);
    @include variable(color, --yellow-txt, $yellow-txt);
  }

  // Fixes color on Reports page tabs
  #dashboardcontainerdiv .mat-ink-bar {
    @include variable(background-color, --primary, $primary);
  }

  .mat-button {
    text-transform: uppercase !important;
    font-weight: 500 !important;
  }

 .mat-button.mat-basic, .mat-button.mat-primary {
    @include variable(background-color, --primary, $primary);
    color: white !important;
  }

  .mat-button.mat-accent {
    @include variable(background-color, --accent, $accent);
    color: black !important;
  }

  // Gets checkboxes in SMART tests to pick up theme color
  .mat-primary .mat-pseudo-checkbox-checked, .mat-primary .mat-pseudo-checkbox-indeterminate {
    @include variable(background, --accent, $accent !important);
  }
  // for multi-selection only
  .mat-option-pseudo-checkbox.mat-pseudo-checkbox{
    display:none ;
  }

  // Bring tooltips to the front in dialogs
  .mat-dialog-container, .mat-dialog-content {
      overflow: visible !important;
  }

  // Fix for overscrolling problem with sidenav
  .sidebar-panel.mat-sidenav .navigation-hold {
    position: static !important;
  }

  .mat-drawer {
    overflow-y: hidden !important;
  }

  app-admin-layout .not-alerts .mat-drawer-inner-container {
    overflow: visible !important;
  }

  // Bring theme colors to rollover effect for standard primary buttons
  .mat-button.mat-primary:hover .mat-button-focus-overlay {
    @include variable(background-color, --primary, $primary);
    opacity: .12;
  }

  // Bring theme colors to rollover effect for standard accent buttons
  .mat-button.mat-accent:hover .mat-button-focus-overlay {
    @include variable(background-color, --accent, $accent);
    opacity: .12;
  }

  // Bring theme color to tab underline on Theme Preview
  #theme-preview .mat-ink-bar {
    @include variable(background-color, --primary, $primary !important);
  }

  // Bring theme color to small icon buttons
  .mat-icon-button.mat-primary {
    @include variable(color, --primary, $primary !important);
  }

  .mat-icon-button.mat-accent {
    @include variable(color, --accent, $accent !important);
  }

  // Make room for checkbox ripple effect in datatables
  .datatable-header-cell .mat-checkbox, .datatable-body-cell .mat-checkbox {
    margin-left: 5px;
  }

  // Adjustments to checkboxes and header labels on unique tables
  services .datatable-body-cell .mat-checkbox {
    bottom: 7px !important;
  }

  services .datatable-header-cell-label {
    margin-left: 15px;
  }


  .red-warning-button {
    @include variable(background-color, --red, $red !important);
    color: white;
  }

  // // Define logo via CSS properties
  // .logo{
  //  /*   @include variable(background-image, --logo, $logo !important); //url(assets/images/logo.svg);
  //     background-size: contain;
  //     width: 52px;
  //     height: 48px;
  //     background-repeat: no-repeat;
  //     background-position: 0 4px;
  //     left: -6px;
  //     position: relative;*/
  // }
  // .logo-text{
  //    /* @include variable(background-image, --logo-text, $logo-text !important); //url(assets/images/logo-text.svg);
  //     width: 112px;
  //     height: 40px;
  //     position: relative;
  //     top: 0;
  //     background-size: contain;
  //     background-repeat: no-repeat;
  //     background-position: 2px 0;*/
  // }

  .mat-progress-bar-fill::after {
    @include variable(background-color, --primary, $primary);
  }

   .mat-progress-bar-buffer {
     @include variable(background-color, --primary, $primary);
     opacity: 0.5;
   }

   .mat-progress-bar .mat-progress-bar-background{
     //opacity:0.1;
     display:none;
   }

  #password, #sed_passwd, #em_pass1, #bsdusr_passwd_currnt,
    #Passphrase, #passphrase, #disk_passwd, #ldap_bindpw, #iscsi_target_auth_secret,
      #iscsi_target_auth_peersecret, #dc_passwd, #secret_key, #ad_bindpw, #v3_password,
      #secret_access_key-S3, #v3_privpassphrase, #secret_access_key-S3, #pass-FTP,
      #pass-MEGA, #pass-SFTP, #pass-WEBDAV, #aws_secret_access_key {
    max-width: 640px;
    min-width: 225px;
  }
  #password_conf, #bsdusr_password_conf, #sed_passwd2, #em_pass2,
    #Passphrase2, #passphrase2, #disk_passwd2, #iscsi_target_auth_secret_confirm,
      #iscsi_target_auth_peersecret_confirm, #password2, #dc_passwd2, #secret_key2, #v3_password2,
      #v3_privpassphrase2 {
    width: 70%;
    max-width: 450px;
  }

  #bsdusr_password {
    width: 70%;
    max-width: 475px;
    min-width: 225px;
  }

  app-createpassphrase-form .has-tooltip {
    width: 100% !important;
    max-width: 450px !important;
  }

  .has-pwtoggle > mat-form-field {
    width: 70% !important;
  }

  app-support .has-pwtoggle > mat-form-field {
    width: calc( 100% - 66px ) !important;
  }

  app-entity-dialog .has-pwtoggle  {
    padding: 0 0 10px 0 !important;
    width: 385px !important;
    background: rgba(0, 0, 0, 0) !important;

    mat-form-field {
      width: 79% !important;
    }
  }

  #secret_key2 {
    margin-bottom: 5px;
  }

  .toggle_pw {
    @include variable(display, --toggle_pw_display_prop, $toggle_pw_display_prop);
  }

  datatable-selection > .empty-row {
    color: var(--alt-fg1);
  }

  #show_Warning {
    @include variable(display, --enableWarning, $enableWarning);
  }

  #update-info {
    color: var(--accent);
  }

  .services-table .service-toggle-running {
    @include variable(fill, --accent, $accent);
  }

  .mat-simple-snackbar-action {
    color: var(--accent);
  }

  input[type=number] {
    -moz-appearance: textfield !important;
  }

  input[type=number]::-webkit-inner-spin-button {
    -webkit-appearance: none;
  }

  .mat-autocomplete-panel {
    background: var(--bg2) !important;
  }

  .mat-autocomplete-panel .mat-option:hover {
    background-color: var(--primary) !important;
  }

  .mat-autocomplete-panel .mat-option-text {
    color: var(--fg2) !important;
  }

  .ui-treetable tr:nth-child(even){
    background-color:rgba(123,123,123,0.2);
  }

  .ui-treetable tr:hover {
    @include variable(background, --primary, $primary, !important);
    @include variable(color, --primary-txt, $primary-txt);
  }

  .ui-treetable-thead {
    text-align: left;
    vertical-align: top;
  }

  app-volumes-list .ui-treetable-resizable .ui-treetable-tfoot>tr>td, .ui-treetable-resizable .ui-treetable-tbody>tr>td {
    white-space: nowrap;
    text-overflow: ellipsis;
    max-width: 300px;
  }

  app-volumes-list td[id^="tbody__comments_"] {
    white-space: normal !important;
    text-overflow: unset;
    min-width: 200px;
  }

  .ngx-datatable .datatable-header .datatable-header-cell .resize-handle {
    border-right: 1px solid !important;
    @include variable(border-color, --primary-txt, $primary-txt);
    visibility: visible !important;
    opacity: .25;
  }

  .datatable-header-inner {
    height: 52px;
  }

  #idmap-err {
    position: absolute;
    top: 100px;
    left: 26px;
    @include variable(color, --red, $red);
  }

  #em_pwmessage {
    margin: 10px 0;
  }

  .rightside-content-hold {
    overflow-y: auto;
  }

  app-networksummary .mat-list .mat-subheader {
    @include variable(color, --fg2, $fg2);
  }

  .xterm-viewport {
    overflow-y: auto;
  }

  .xterm-rows > div {
    height: 15px !important;
  }

  .advanced-date-picker .cron-fields .mat-select-value,
  .advanced-date-picker .cron-fields .mat-select-arrow,
  .advanced-date-picker .cron-fields .mat-form-field.mat-focused.mat-primary .mat-select-arrow  {
    color: white !important;
  }

  .advanced-date-picker .cron-fields .mat-form-field.mat-focused .mat-input-element {
    color: white;
  }

  .advanced-date-picker .cron-fields .mat-form-field.mat-focused .mat-form-field-ripple {
    background-color: white !important;
  }

  .advanced-date-picker .cron-fields .mat-form-field-underline {
    background-color: white !important;
    opacity: .99;
  }

  app-select-dialog .mat-select-placeholder,
  app-ipmi .mat-select-placeholder {
    @include variable(color, --fg2, $fg2);
  }

  app-acmedns-form {
    h4 {
      font-size: 20px;
    }
    .fieldset:first-of-type {
      padding-left: 5px;
    }
    .fieldset:nth-of-type(2) {
      padding-left: 30px;
      padding-top: 38px;
    }
    & p .material-icons {
      font-size: 36px;
      margin-right: 10px;
      margin-left: -4px;
      position: relative;
      top: 10px;
    }
    & #select_auth, #auth_attributes {
      font-size: 140%;
    }
  }

  #acme_directory_uri mat-form-field {
    width: 50%;
  }

  app-certificate-acme-add #authenticators {
    position: relative;
    top: -18px;
  }

  // Support Section ////////////////////////
  app-support {
    .mat-card {
      min-width: 320px;
    }
    #top-row {
      margin: 0 15px;
    }

    .sys-image {
      display: flex;
      justify-content: center;
      align-items: center;
      height: 350px;

      div {
        display: flex;
        justify-content: center;
      }
    }

    .lowerme {
      margin-top: 60px !important;
    }

    .support-title, #FN_col1, #FN_col2, #TN_col1, #TN_proactive_section_title {
      font-size: 180%;
      margin-bottom: 15px;

      & .material-icons {
        margin-right: 10px;
        margin-left: -5px;
        position: relative;
        top: 10px;
        font-size: 36px;
      }
    }

    #category_form-select-spinner,
    app-proactive #name_form-input-spinner,
    app-proactive #secondary_name_form-input-spinner {
      position: absolute;
      top: -20px;
      right: 45%;
    }

    @media screen and (max-width: 1025px) {
      #fn-spacer {
        height: 80px;
      }
    }

    @media screen and (max-width: 400px) {
      app-sys-image img {
        max-width: 80%;
      }
      .mat-card {
        margin-left: -10px;
      }
    }

    @media screen and (max-width: 350px) {
      .mat-card {
        margin-left: -20px;
      }
    }
  }

  app-fn-sys-info {
    #fn-support-title {
      margin-bottom: 25px;
    }
    .fn-sys-info-line {
      margin-top: 10px;
      margin-bottom: 10px;

      h4 {
        margin-bottom: 3px;
      }
    }
    #fn-instructions {
      font-size: 110%;
    }
    #update-license-btn {
      background-color: var(--primary);
      color: white;
    }
  }

  app-tn-sys-info {
    .tn-sys-info-line {
      margin-top: 10px;

      h4 {
        margin-bottom: 3px;
      }
    }
    #update-license-btn {
      background-color: var(--primary);
      color: white;
      top: 13px;
    }

    #tn-sys-col1 {
      min-width: 184px;
    }
  }

  app-sys-image {
    img {
      max-width: 90%;
      height: auto;
    }
  }

  @media screen and (min-width: 600px) and (max-width: 749px)  {
    .tn-sys-image {
      position: relative;
      left: 35px;
      // max-width: 75%;
    }
  }

  app-production-status {
    .mat-card {
        top: 25px;
        background-color: rgba(127,127,127,0.1);
        width: 400px;
        height: 100px;
        margin: 0 !important;
    }
    .mat-card-actions {
      top: 25px;
      position: absolute;
      left: 240px;
      width: unset;
    }

    @media screen and (max-width: 599px) {
      .mat-card {
        top: 25px;
        width: auto;
      }
    }

    @media screen and (max-width: 460px) {
      .mat-card {
        top: 25px;
        height: auto;
      }
      .mat-card-actions {
        position: relative;
        top: unset;
        left: unset;
      }
    }
  }

  app-proactive {
    .mat-card {
      top: 37px;
      background-color: rgba(127,127,127,0.1);
      margin: 0 15px !important;
    }
    .mat-card-actions {
      height: 0px;
      top: -45px;
      position: relative;
      left: 230px;
    }
    #enabled {
      position: relative;
      top: 5px;
    }

    #TN_proactive_instructions {
      font-size: 120%;
      margin-right: 10px;
      margin-bottom: 20px;

    }

    @media screen and (max-width: 599px) {
      .mat-card {
        top: -35px;
      }
    }

    @media screen and (max-width: 460px) {
      .mat-card-actions {
        top: 25px;
        height: auto;
        position: relative;
        left: unset;
        height: auto;
        top: unset;
      }
    }
  }

  app-fn-support {
    .mat-card {
      background-color: rgba(127,127,127,0.1);
      margin: 30px 15px 5px 15px !important;
    }
    .mat-card-actions {
      top: -40px;
      position: relative;
      width: 300px;
    }
    form {
      margin-bottom: -40px;
    }

    @media screen and (max-width: 599px) {
      .mat-card-actions {
        top: 0;
      }
      .lowerme {
        margin-top: 0 !important;
      }
      form {
        margin-bottom: 4px;
      }
    }

  }

  app-entity-dialog #tn_core_upgrade_license_message {
    margin-bottom: 8px;
  }

  app-tn-support {
    .mat-card {
      background-color: rgba(127,127,127,0.1);
      margin: 50px 15px 5px 15px !important;
    }
    .mat-card-actions {
      height: 0px;
      top: -55px;
      position: relative;
      width: 400px;
    }

    @media screen and (max-width: 599px) {
      .mat-card-actions {
        top: 0;
        height: 25px !important;
      }
      .lowerme {
        margin-top: 0 !important;
      }
      .mat-card {
        top: -15px;
      }
    }
  }
// End support section //////////////

  entity-form form-combobox mat-form-field {
    width: 50%;
    min-width: 180px;
  }

  app-service-netdata form-paragraph {
    font-size: larger;
    font-weight: 700;
    margin-bottom: 7px;
  }

  app-replication-wizard #adjustme {
    //top: -70px;
  }

  jail-wizard .tooltiptext {
    top: -1px;
  }

  mat-radio-group .radio-option-tooltip {
    position: relative;
    left: 5px;
  }

  .navigation-hold#scroll-area .ps__scrollbar-y-rail {
    top: 50px !important;
  }

  .tooltiptext samp {
      background: rgba(255, 255, 255, 0.25);
  }

  .node-content-wrapper {
    margin-left: 2px;
    padding-left: 3px;
  }
  tree-node-content mat-icon {
     vertical-align: top;
  }
  tree-node-content span {
    vertical-align: top;
    line-height: 25px;
    padding-left: 3px;
  }

  .mat-card{
    border-radius: 6px;
    //overflow: hidden; // This clips tooltips
  }


  // Scrollbars need separate rules for firefox and webkit

  *{
    scrollbar-width:8px;
    scrollbar-height:8px;
  }

  *::-webkit-scrollbar{
    width:8px;
    height:8px;
  }

  *::-webkit-scrollbar-track{
    background-color:var(--bg2);
  }

  *::-webkit-scrollbar-thumb{
    background-color: rgba(127,127,127,0.5);
    border-radius:4px;
  }


  app-support a {
    text-decoration: underline;
  }

  app-entity-dialog #pool_processes p,
  confirm-dialog .warning-box {
    max-height: 170px;
    overflow-y: auto;
    width: 100%;
    padding: 3px;
    background-color: rgb(223, 223, 223);
    color: rgb(19, 19, 19);
  }

  confirm-dialog pre {
      overflow-x: auto;
      white-space: pre-wrap;
      white-space: -moz-pre-wrap;
      white-space: -pre-wrap;
      white-space: -o-pre-wrap;
      word-wrap: break-word;
      background: rgba(0, 0, 0, 0.096);
      padding: 5px;
  }

  app-interfaces-form {
    .disabled-select .mat-select-arrow {
      opacity: 0.38;
    }
    entity-form-list .form-list > div  {
      flex-direction: column !important;
      padding: 15px;
      background-color: rgba(127,127,127,0.1);
      margin-bottom: 10px;
    }
    #failover_address, #failover_virtual_address {
      width: 85%;
    }
    #address {
      width: calc(100% - 72px);
    }
    .listBtn {
      bottom: 40px;
    }
    .list-action {
      height: 1px;
    }
  }

  app-createpassphrase-form #changekey-instructions,
  app-createpassphrase-form #createkey-instructions,
  app-addkey-form #addkey-instructions,
  app-volumeunlock-form #rekey-instructions,
  app-ssh-keypairs-form #key_instructions {
    font-size: 0.9rem;
    margin-bottom: 1rem;
  }

  app-createpassphrase-form, app-addkey-form {
    #cust_button_Cancel {
      background-color: var(--accent);
      color: black !important;
    }
  }

  #recovery_key span {
    margin-right: 5px;
  }
  iscsi .mat-tab-links {
    flex-wrap: wrap;
  }

  general-preferences-form #enableWarning tooltip {
    position: absolute;
    left: 370px;
  }

  general-preferences-form #userTheme {
    width: 400px;
  }
  app-interfaces-list #timeout-field {
    width: 50px;
    text-align: center;
  }

  // Reset Encryption form
  #encrypt-headline p {
    font-size: 1.5rem;
    font-weight: 500;
    margin-bottom: .7rem;

    i {
      margin-right: 5px;
      position: relative;
      top: 3px;
    }
  }

  #encryptionkey-passphrase-instructions p,
  #set_recoverykey-instructions p {
    margin-top: 1rem;
    font-size: .9rem;
  }

  #encryptionkey-passphrase {
    max-width: 640px;
  }

  // end of reset encryption form

  confirm-dialog div.message-content p {
    margin-bottom: 10px;
  }

  app-eula p {
    margin-bottom: 15px;
  }

  app-dataset-acl {
    #apply_user, #apply_group {
      margin-top: -13px;
      margin-bottom: 20px;
    }
    #aces0 {
      position: absolute;
      left: 15px;
      top: 340px;

      @media screen and ( max-width: 599px) {
        position: relative;
        top: -435px;
        left: 60px;
      }
    }
    .error-div {
      min-height: 24px;
      margin-top: -12px;
    }
  }

  .styled-list-for-dialogs {
    list-style: disc inside;
    padding-left: 15px;
  }

  app-general {
    #language_sort, #language_sort_radiogroup {
      display: inline-flex;
    }
    mat-radio-button {
      margin-left: 10px;
    }
  }

  app-active-directory #successfully_updated {
    position: relative;
    top: 12px;
  }

  mat-error a {
    text-decoration: underline;
  }

  .mat-select-panel{
    max-height: 60vh !important;
  }

  tree-viewport {
    max-height: 300px;
    overflow: auto;
  }

  app-general .form-select-spinner {
    position: absolute;
    top: -20px;
    right: 45%;
  }

  app-two-factor {
    #instructions, #enabled_status {
      font-size: 115%;
    }
    #enabled_status {
      margin-bottom: 8px;
    }
    button {
        margin-top: 8px !important;
    }
  }

  qr-dialog {
    text-align: center;

    #qr-dialog-buttons {
      flex-direction: row-reverse;
    }
  }

  custom-theme {
    .mat-card-actions {
      margin-left: 7px;
      margin-top: 48px;
    }

    #preview-card {
      min-width: 400px;
    }

    .mat-card-content {
      max-height: 600px !important;
      overflow-y: auto;
      overflow-x: hidden;
    }
  }

  .chip-warn {
    background-color: var(--red) !important;
    color: white !important;

    mat-icon {
      color: white !important;
      opacity: .8 !important;
    }
  }

  app-disk-form #hddstandby_force {
    position: relative;
    top: 14px;
  }

  .entity-table-cell-error {
    color: var(--red) !important;
  }

<<<<<<< HEAD
  openvpn-client-edit .buttons, 
  openvpn-server-edit .buttons {
    margin-top: 1rem
=======
  mat-hint {
    color: var(--yellow) !important;
    font-size: 0.7rem;
>>>>>>> acb3351c
  }

 } // end of ix theme<|MERGE_RESOLUTION|>--- conflicted
+++ resolved
@@ -1763,15 +1763,14 @@
     color: var(--red) !important;
   }
 
-<<<<<<< HEAD
   openvpn-client-edit .buttons, 
   openvpn-server-edit .buttons {
     margin-top: 1rem
-=======
+  }
+  
   mat-hint {
     color: var(--yellow) !important;
     font-size: 0.7rem;
->>>>>>> acb3351c
   }
 
  } // end of ix theme