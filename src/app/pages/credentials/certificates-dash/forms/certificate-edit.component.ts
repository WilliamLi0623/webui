--- conflicted
+++ resolved
@@ -193,14 +193,7 @@
   ];
 
   private rowNum: any;
-<<<<<<< HEAD
-  protected certificateField: any;
-  protected privatekeyField: any;
-  protected CSRField: any;
   protected entityForm: EntityFormComponent;
-=======
-  protected entityForm: any;
->>>>>>> b0bb1c90
   protected dialogRef: any;
   private getRow = new Subscription();
   private incomingData: any;
