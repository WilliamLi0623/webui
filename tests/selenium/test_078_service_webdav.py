# Author: Rishabh Chauhan
# License: BSD
# Location for tests  of FreeNAS new GUI
# Test case count: 5

import sys
import os
import time
cwd = str(os.getcwd())
sys.path.append(cwd)
from function import take_screenshot, status_change, status_check
from source import newuserpassword as psswrd

skip_mesages = "Skipping first run"
script_name = os.path.basename(__file__).partition('.')[0]

xpaths = {
    'navService': '//*[@id="nav-8"]/div/a[1]',
    'turnoffConfirm': '//*[contains(text(), "OK")]',
    'configButton': "//button[@id='action-button__WebDAV']",
    'wbdvPassword': "//div[@id='password']/mat-form-field/div/div/div/input",
    'wbdvPassword2': "//div[@id='password2']/mat-form-field/div/div/div/input",
<<<<<<< HEAD
    'breadcrumbBar1': "//div[@id='breadcrumb-bar']/ul/li/a",
    'breadcrumbBar2': "//*[@id='breadcrumb-bar']/ul/li[2]/a",
    'theEnd': "//a[contains(text(),'2')]"
=======
    'breadcrumbBar': "//div[@id='breadcrumb-bar']/ul/li/a",
    'theEnd': "//a[contains(text(),'2')]",
    'toDashboard': "//span[contains(.,'Dashboard')]",
    'breadcrumbBar1': '//li/a'
>>>>>>> 2fdf0da3
}


def test_01_turnon_webdav(wb_driver):
    # Click Service Menu
    wb_driver.find_element_by_xpath(xpaths['navService']).click()
    # check if the Services page is open
    time.sleep(1)
    # get the ui element
    ui_element = wb_driver.find_element_by_xpath(xpaths['breadcrumbBar2'])
    # get the weather data
    page_data = ui_element.text
    # assert response
    assert "Services" in page_data, page_data
    # scroll down
    wb_driver.find_element_by_xpath(xpaths['theEnd']).click()
    time.sleep(2)
    status_change(wb_driver, "17", "start")
    # taking screenshot
    test_name = sys._getframe().f_code.co_name
    take_screenshot(wb_driver, script_name, test_name)


def test_02_checkif_webdav_on(wb_driver):
    time.sleep(2)
    # status check
    status_check(wb_driver, "17")
    # taking screenshot
    test_name = sys._getframe().f_code.co_name
    take_screenshot(wb_driver, script_name, test_name)


def test_03_configure_webdav(wb_driver):
    time.sleep(1)
    # click on configure button
    wb_driver.find_element_by_xpath(xpaths['configButton']).click()
    time.sleep(1)
    # Enter password newuserpassword
    wb_driver.find_element_by_xpath(xpaths['wbdvPassword']).clear()
    wb_driver.find_element_by_xpath(xpaths['wbdvPassword']).send_keys(psswrd)
    # Enter password confirmation newuserpassword
    wb_driver.find_element_by_xpath(xpaths['wbdvPassword2']).clear()
    wb_driver.find_element_by_xpath(xpaths['wbdvPassword2']).send_keys(psswrd)
    # Click on save button
    wb_driver.find_element_by_xpath('//*[@id="save_button"]').click()
    # wait till saving is finished
    time.sleep(5)
    # taking screenshot
    test_name = sys._getframe().f_code.co_name
    take_screenshot(wb_driver, script_name, test_name)


def test_04_turnoff_webdav(wb_driver):
    # Click Service Menu
    wb_driver.find_element_by_xpath(xpaths['navService']).click()
    # scroll down
    wb_driver.find_element_by_xpath(xpaths['theEnd']).click()
    time.sleep(2)
    status_change(wb_driver, "17", "stop")
    # taking screenshot
    test_name = sys._getframe().f_code.co_name
    take_screenshot(wb_driver, script_name, test_name)


def test_05_checkif_wedbdav_off(wb_driver):
    time.sleep(2)
    # status check
    status_check(wb_driver, "17")
    # taking screenshot
    test_name = sys._getframe().f_code.co_name
    take_screenshot(wb_driver, script_name, test_name)


def test_06_return_to_dashboard(wb_driver):
    # Close the System Tab
    wb_driver.find_element_by_xpath(xpaths['toDashboard']).click()
    time.sleep(1)
    # get the ui element
    ui_element = wb_driver.find_element_by_xpath(xpaths['breadcrumbBar1'])
    # get the weather data
    page_data = ui_element.text
    # assert response
    assert page_data == "Dashboard", page_data
    # taking screenshot
    test_name = sys._getframe().f_code.co_name
    take_screenshot(wb_driver, script_name, test_name)<|MERGE_RESOLUTION|>--- conflicted
+++ resolved
@@ -20,16 +20,10 @@
     'configButton': "//button[@id='action-button__WebDAV']",
     'wbdvPassword': "//div[@id='password']/mat-form-field/div/div/div/input",
     'wbdvPassword2': "//div[@id='password2']/mat-form-field/div/div/div/input",
-<<<<<<< HEAD
     'breadcrumbBar1': "//div[@id='breadcrumb-bar']/ul/li/a",
     'breadcrumbBar2': "//*[@id='breadcrumb-bar']/ul/li[2]/a",
-    'theEnd': "//a[contains(text(),'2')]"
-=======
-    'breadcrumbBar': "//div[@id='breadcrumb-bar']/ul/li/a",
     'theEnd': "//a[contains(text(),'2')]",
-    'toDashboard': "//span[contains(.,'Dashboard')]",
-    'breadcrumbBar1': '//li/a'
->>>>>>> 2fdf0da3
+    'toDashboard': "//span[contains(.,'Dashboard')]"
 }
 
 
