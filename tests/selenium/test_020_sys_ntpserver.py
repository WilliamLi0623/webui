--- conflicted
+++ resolved
@@ -14,16 +14,10 @@
 script_name = os.path.basename(__file__).partition('.')[0]
 
 xpaths = {
-<<<<<<< HEAD
-    'navSystem' : '//*[@id="nav-2"]/div/a[1]',
-    'submenuNtpserver' : '//*[@id="2-1"]',
+    'navSystem': "//span[contains(.,'System')]",
+    'submenuNtpserver': "//a[contains(.,'NTP Servers')]",
     'breadcrumbBar1': "//div[@id='breadcrumb-bar']/ul/li/a",
     'breadcrumbBar2': "//*[@id='breadcrumb-bar']/ul/li[2]/a"
-=======
-    'navSystem': "//span[contains(.,'System')]",
-    'submenuNtpserver': "//a[contains(.,'NTP Servers')]",
-    'breadcrumbBar': "//*[@id='breadcrumb-bar']/ul/li[2]/a"
->>>>>>> 2fdf0da3
 }
 
 
