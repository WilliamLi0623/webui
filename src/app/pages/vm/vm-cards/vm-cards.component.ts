--- conflicted
+++ resolved
@@ -48,14 +48,9 @@
     {name : 'Virtual CPUs', prop : 'vcpus', hidden: false},
     {name : 'Memory Size (MiB)', prop : 'memory',hidden: false},
     {name : 'Boot Loader Type', prop : 'bootloader', hidden: true },
-<<<<<<< HEAD
-    {name : 'Autostart', prop : 'autostart',hidden: false, selectable: true},
-    
-=======
-    {name: 'Autostart', prop : 'autostart',hidden: false},
-
->>>>>>> c4488817
+    {name : 'Autostart', prop : 'autostart', hidden: false, selectable: true},
   ];
+  
   public config: any = {
     paging : true,
     sorting : {columns : this.columns},
