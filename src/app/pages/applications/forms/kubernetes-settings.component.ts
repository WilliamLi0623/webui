import { Component } from '@angular/core';
import { UntilDestroy, untilDestroyed } from '@ngneat/until-destroy';
import * as _ from 'lodash';
import { forkJoin, of } from 'rxjs';
import { tap, map, catchError } from 'rxjs/operators';
import helptext from 'app/helptext/apps/apps';
import { FormConfiguration } from 'app/interfaces/entity-form.interface';
import { EntityFormComponent } from 'app/pages/common/entity/entity-form';
import { FieldConfig } from 'app/pages/common/entity/entity-form/models/field-config.interface';
import { FieldSet } from 'app/pages/common/entity/entity-form/models/fieldset.interface';
import { EntityUtils } from 'app/pages/common/entity/utils';
import { WebSocketService } from 'app/services';
import { AppLoaderService } from 'app/services/app-loader/app-loader.service';
import { DialogService } from 'app/services/index';
import { ModalService } from 'app/services/modal.service';
import { ApplicationsService } from '../applications.service';

@UntilDestroy()
@Component({
  selector: 'app-kubernetes-settings',
  template: '<entity-form [conf]="this"></entity-form>',
})
export class KubernetesSettingsComponent implements FormConfiguration {
  queryCall: 'kubernetes.config' = 'kubernetes.config';
  editCall: 'kubernetes.update' = 'kubernetes.update';
  isEditJob = true;
  private newEnableContainerImageUpdate = true;
  title = helptext.kubForm.title;
  private entityEdit: EntityFormComponent;
  fieldConfig: FieldConfig[];
  fieldSets: FieldSet[] = [
    {
      name: 'kubernetes_settings',
      width: '50%',
      config: [
        {
          type: 'select',
          name: 'pool',
          placeholder: helptext.kubForm.pool.placeholder,
          tooltip: helptext.kubForm.pool.tooltip,
          options: [],
          required: true,
        },
        {
          type: 'input',
          name: 'cluster_cidr',
          placeholder: helptext.kubForm.cluster_cidr.placeholder,
          tooltip: helptext.kubForm.cluster_cidr.tooltip,
          required: true,
        },
        {
          type: 'input',
          name: 'service_cidr',
          placeholder: helptext.kubForm.service_cidr.placeholder,
          tooltip: helptext.kubForm.service_cidr.tooltip,
          required: true,
        },
        {
          type: 'input',
          name: 'cluster_dns_ip',
          placeholder: helptext.kubForm.cluster_dns_ip.placeholder,
          tooltip: helptext.kubForm.cluster_dns_ip.tooltip,
          required: true,
        },
        {
          type: 'select',
          name: 'node_ip',
          placeholder: helptext.kubForm.node_ip.placeholder,
          tooltip: helptext.kubForm.node_ip.tooltip,
          options: [],
        },
      ],
    }, {
      name: 'interfaces',
      width: '50%',
      config: [
        {
          type: 'select',
          name: 'route_v4_interface',
          placeholder: helptext.kubForm.route_v4_interface.placeholder,
          tooltip: helptext.kubForm.route_v4_interface.tooltip,
          options: [{ label: '---', value: null }],
        },
        {
          type: 'input',
          name: 'route_v4_gateway',
          placeholder: helptext.kubForm.route_v4_gateway.placeholder,
          tooltip: helptext.kubForm.route_v4_gateway.tooltip,
        },
        {
          type: 'checkbox',
          name: 'enable_container_image_update',
          placeholder: helptext.kubForm.enable_container_image_update.placeholder,
          tooltip: helptext.kubForm.enable_container_image_update.tooltip,
          value: true,
        },
      ],
    },
  ];

  constructor(protected ws: WebSocketService, private loader: AppLoaderService,
    private dialogService: DialogService, private modalService: ModalService,
    private appService: ApplicationsService) { }

  async prerequisite(): Promise<boolean> {
    const setPoolControl$ = this.appService.getPoolList().pipe(
      tap((pools) => {
        const poolControl = _.find(this.fieldSets[0].config, { name: 'pool' });
        pools.forEach((pool) => {
          poolControl.options.push({ label: pool.name, value: pool.name });
        });
      }),
    );

    const setNodeIpControl$ = this.appService.getBindIPChoices().pipe(
      tap((ips) => {
        const nodeIpControl = _.find(this.fieldSets[0].config, { name: 'node_ip' });
        for (const ip in ips) {
          nodeIpControl.options.push({ label: ip, value: ip });
        }
      }),
    );

<<<<<<< HEAD
    const setV4InterfaceControl$ = this.appService.getInterfaces().pipe(
      tap((interfaces: any[]) => {
=======
    const setV4InterfaceControl = this.appService.getInterfaces().pipe(
      tap((interfaces) => {
>>>>>>> 802d2f70
        const v4InterfaceControl = _.find(this.fieldSets[1].config, { name: 'route_v4_interface' });
        interfaces.forEach((i) => {
          v4InterfaceControl.options.push({ label: i.name, value: i.name });
        });
      }),
    );

    return forkJoin([setPoolControl$, setNodeIpControl$, setV4InterfaceControl$]).pipe(
      map(() => true),
      catchError((error) => {
        console.error(error);
        return of(false);
      }),
    ).toPromise();
  }

  afterInit(entityEdit: EntityFormComponent): void {
    this.entityEdit = entityEdit;
    this.appService.getContainerConfig().pipe(untilDestroyed(this)).subscribe((res) => {
      if (res) {
        this.entityEdit.formGroup.controls['enable_container_image_update'].setValue(res.enable_image_updates);
      }
    });
  }

  beforeSubmit(data: any): void {
    if (data.route_v4_gateway === '') {
      data.route_v4_gateway = null;
    }
    if (data.route_v6_gateway === '') {
      data.route_v6_gateway = null;
    }

    this.newEnableContainerImageUpdate = data.enable_container_image_update;
    delete data.enable_container_image_update;
  }

  customSubmit(data: any): void {
    this.loader.open();

    const promises = [];
    promises.push(this.ws.job(this.editCall, [data]).toPromise());
    promises.push(this.appService.updateContainerConfig(this.newEnableContainerImageUpdate).toPromise());

    Promise.all(promises).then(() => {
      this.loader.close();
      this.modalService.close('slide-in-form');
      this.modalService.refreshTable();
    }, (err) => {
      this.loader.close();
      new EntityUtils().handleWSError(this, err, this.dialogService);
    });
  }
}<|MERGE_RESOLUTION|>--- conflicted
+++ resolved
@@ -121,13 +121,8 @@
       }),
     );
 
-<<<<<<< HEAD
     const setV4InterfaceControl$ = this.appService.getInterfaces().pipe(
-      tap((interfaces: any[]) => {
-=======
-    const setV4InterfaceControl = this.appService.getInterfaces().pipe(
       tap((interfaces) => {
->>>>>>> 802d2f70
         const v4InterfaceControl = _.find(this.fieldSets[1].config, { name: 'route_v4_interface' });
         interfaces.forEach((i) => {
           v4InterfaceControl.options.push({ label: i.name, value: i.name });
