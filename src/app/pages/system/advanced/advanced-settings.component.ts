import {
  Component, OnInit, OnDestroy, Type,
} from '@angular/core';
import { Router } from '@angular/router';
import { HttpClient, HttpErrorResponse } from '@angular/common/http';
import { DatePipe } from '@angular/common';
<<<<<<< HEAD
import { MatDialog } from '@angular/material/dialog';
import { CoreEvent } from 'app/interfaces/events';
=======
import { MatDialog, MatDialogRef } from '@angular/material/dialog';
>>>>>>> 766cb266
import { Subject, Subscription } from 'rxjs';

import * as cronParser from 'cron-parser';
import { Moment } from 'moment';

import {
  WebSocketService,
  SystemGeneralService,
  DialogService,
  LanguageService,
  StorageService,
  UserService,
} from '../../../services';
import { CoreService } from 'app/core/services/core.service';
import { ModalService } from '../../../services/modal.service';
import { helptext_system_general as helptext } from 'app/helptext/system/general';
import { helptext_system_advanced } from 'app/helptext/system/advanced';
import { AppLoaderService } from '../../../services/app-loader/app-loader.service';
import { T } from 'app/translate-marker';
import { KernelFormComponent } from './kernel-form/kernel-form.component';
import { SyslogFormComponent } from './syslog-form/syslog-form.component';
import { EmptyType } from 'app/pages/common/entity/entity-empty/entity-empty.component';
import { EntityJobComponent } from 'app/pages/common/entity/entity-job';
import { EntityToolbarComponent } from 'app/pages/common/entity/entity-toolbar/entity-toolbar.component';
import { EntityUtils } from 'app/pages/common/entity/utils';
import { CronFormComponent } from 'app/pages/system/advanced/cron/cron-form/cron-form.component';
import { InitshutdownFormComponent } from 'app/pages/system/advanced/initshutdown/initshutdown-form/initshutdown-form.component';
import { InputTableConf } from 'app/pages/common/entity/table/table.component';
import { EmptyConfig } from '../../common/entity/entity-empty/entity-empty.component';
import { ConsoleFormComponent } from './console-form/console-form.component';
import { TunableFormComponent } from '../tunable/tunable-form/tunable-form.component';
import { AdvancedConfig } from 'app/interfaces/advanced-config.interface';
import { IsolatedGpuPcisFormComponent } from './isolated-gpu-pcis/isolated-gpu-pcis-form.component';
import { EntityFormComponent } from 'app/pages/common/entity/entity-form';
import { GpuDevice } from 'app/interfaces/gpu-device.interface';

@Component({
  selector: 'app-advanced-settings',
  templateUrl: './advanced-settings.component.html',
  providers: [DatePipe, UserService],
})
export class AdvancedSettingsComponent implements OnInit, OnDestroy {
  dataCards: any[] = [];
  configData: AdvancedConfig;
  refreshCardData: Subscription;
  refreshTable: Subscription;
  refreshForm: Subscription;
  refreshOnClose: Subscription;
  getAdvancedConfig: Subscription;
  getDatasetConfig: Subscription;
  syslog: boolean;
  entityForm: EntityFormComponent;
  isFirstTime = true;

  // Components included in this dashboard
  protected tunableFormComponent: TunableFormComponent;
  protected consoleFormComponent: ConsoleFormComponent;
  protected isolatedGpuPcisFormComponent: IsolatedGpuPcisFormComponent;
  protected kernelFormComponent: KernelFormComponent;
  protected syslogFormComponent: SyslogFormComponent;
  protected cronFormComponent: CronFormComponent;
  protected initShutdownFormComponent: InitshutdownFormComponent;

  emptyPageConf: EmptyConfig = {
    type: EmptyType.no_page_data,
    title: T('No sysctls configured'),
    large: false,
    message: T('To configure sysctls, click the "Add" button.'),
  };
  isHA = false;
  formEvents: Subject<CoreEvent>;
  actionsConfig: any;
  protected dialogRef: MatDialogRef<EntityJobComponent>;

  cronTableConf: InputTableConf = {
    title: helptext_system_advanced.fieldset_cron,
    titleHref: '/system/cron',
    queryCall: 'cronjob.query',
    deleteCall: 'cronjob.delete',
    deleteMsg: {
      title: T('Cron Job'),
      key_props: ['user', 'command', 'description'],
    },
    emptyEntityLarge: false,
    parent: this,
    dataSourceHelper: this.cronDataSourceHelper,
    columns: [
      { name: T('Users'), prop: 'user', always_display: true },
      { name: T('Command'), prop: 'command' },
      { name: T('Description'), prop: 'description' },
      { name: T('Schedule'), prop: 'cron_schedule' },
      { name: T('Enabled'), prop: 'enabled' },
      { name: T('Next Run'), prop: 'next_run', hidden: true },
    ],
    add() {
      this.parent.doAdd('cron');
    },
    edit(row) {
      this.parent.doAdd('cron', row.id);
    },
  };

  initShutdownTableConf: InputTableConf = {
    title: helptext_system_advanced.fieldset_initshutdown,
    titleHref: '/system/initshutdown',
    queryCall: 'initshutdownscript.query',
    deleteCall: 'initshutdownscript.delete',
    deleteMsg: {
      title: T('Init/Shutdown Script'),
      key_props: ['type', 'command', 'script'],
    },
    parent: this,
    emptyEntityLarge: false,
    columns: [
      { name: T('Type'), prop: 'type' },
      { name: T('Command'), prop: 'command', hidden: true },
      { name: T('Script'), prop: 'script', hidden: true },
      { name: T('Description'), prop: 'comment' },
      { name: T('When'), prop: 'when' },
      { name: T('Enabled'), prop: 'enabled' },
      { name: T('Timeout'), prop: 'timeout', hidden: true },
    ],
    add() {
      this.parent.doAdd('initshutdown');
    },
    edit(row) {
      this.parent.doAdd('initshutdown', row.id);
    },
  };

  sysctlTableConf: InputTableConf = {
    title: helptext_system_advanced.fieldset_sysctl,
    queryCall: 'tunable.query',
    deleteCall: 'tunable.delete',
    deleteMsg: {
      title: helptext_system_advanced.fieldset_sysctl,
      key_props: ['var'],
    },
    parent: this,
    emptyEntityLarge: false,
    columns: [
      { name: T('Var'), prop: 'var' },
      { name: T('Value'), prop: 'value' },
      { name: T('Enabled'), prop: 'enabled' },
      { name: T('Description'), prop: 'comment' },
    ],
    add() {
      this.parent.doAdd('sysctl');
    },
    edit(row) {
      this.parent.doAdd('sysctl', row.id);
    },
  };

  constructor(
    private ws: WebSocketService,
    private sysGeneralService: SystemGeneralService,
    private modalService: ModalService,
    private language: LanguageService,
    private dialog: DialogService,
    private loader: AppLoaderService,
    private router: Router,
    private http: HttpClient,
    private storage: StorageService,
    public mdDialog: MatDialog,
    private core: CoreService,
    public datePipe: DatePipe,
    protected userService: UserService,
  ) {}

  ngOnInit(): void {
    this.getDatasetData();
    this.getDataCardData();
    this.refreshCardData = this.sysGeneralService.refreshSysGeneral$.subscribe(() => {
      this.getDatasetData();
      this.getDataCardData();
    });

    this.refreshTable = this.modalService.refreshTable$.subscribe(() => {
      this.refreshTables();
    });

    this.refreshOnClose = this.modalService.onClose$.subscribe(() => {
      this.refreshTables();
    });

    this.refreshForms();
    this.refreshForm = this.modalService.refreshForm$.subscribe(() => {
      this.refreshForms();
    });

    this.formEvents = new Subject();
    this.formEvents.subscribe((evt: CoreEvent) => {
      if (evt.data.save_debug) {
        this.saveDebug();
      }
    });

    // Setup Global Actions
    const actionsConfig = {
      actionType: EntityToolbarComponent,
      actionConfig: {
        target: this.formEvents,
        controls: [
          {
            name: 'save_debug',
            label: T('Save Debug'),
            type: 'button',
            value: 'click',
            color: 'primary',
          },
        ],
      },
    };

    this.actionsConfig = actionsConfig;

    this.core.emit({ name: 'GlobalActions', data: actionsConfig, sender: this });
  }

  afterInit(entityForm: EntityFormComponent): void {
    this.entityForm = entityForm;

    this.ws.call('failover.licensed').subscribe((is_ha) => {
      this.isHA = is_ha;
    });
  }

  formatSyslogLevel(level: string): string {
    return helptext_system_advanced.sysloglevel.options.find((option) => option.value === level).label;
  }

  getDatasetData(): void {
    this.getDatasetConfig = this.ws.call('systemdataset.config').subscribe((res) => {
      if (res) {
        this.syslog = res.syslog;
        this.modalService.refreshTable();
        this.updateSyslogOnTable();
      }
    });
  }

  updateSyslogOnTable(): void {
    this.dataCards.forEach((card) => {
      if (card.id === 'syslog') {
        card.items.forEach((item: any) => {
          if (item.label === helptext_system_advanced.system_dataset_placeholder) {
            item.value = this.syslog ? helptext.enabled : helptext.disabled;
          }
        });
      }
    });
  }

  getDataCardData(): void {
    this.getAdvancedConfig = this.ws.call('system.advanced.config').subscribe((advancedConfig: AdvancedConfig) => {
      this.configData = advancedConfig;

      this.dataCards = [
        {
          title: helptext_system_advanced.fieldset_console,
          id: 'console',
          items: [
            {
              label: helptext_system_advanced.consolemenu_placeholder,
              value: advancedConfig.consolemenu ? helptext.enabled : helptext.disabled,
            },
            {
              label: helptext_system_advanced.serialconsole_placeholder,
              value: advancedConfig.serialconsole ? helptext.enabled : helptext.disabled,
            },
            {
              label: helptext_system_advanced.serialport_placeholder,
              value: advancedConfig.serialport ? advancedConfig.serialport : '–',
            },
            {
              label: helptext_system_advanced.serialspeed_placeholder,
              value: advancedConfig.serialspeed ? `${advancedConfig.serialspeed} bps` : '–',
            },
            {
              label: helptext_system_advanced.motd_placeholder,
              value: advancedConfig.motd ? advancedConfig.motd.toString() : '–',
            },
          ],
        },
        {
          title: helptext_system_advanced.fieldset_syslog,
          id: 'syslog',
          items: [
            {
              label: helptext_system_advanced.fqdn_placeholder,
              value: advancedConfig.fqdn_syslog ? helptext.enabled : helptext.disabled,
            },
            {
              label: helptext_system_advanced.sysloglevel.placeholder,
              value: this.formatSyslogLevel(advancedConfig.sysloglevel),
            },
            {
              label: helptext_system_advanced.syslogserver.placeholder,
              value: advancedConfig.syslogserver ? advancedConfig.syslogserver : '–',
            },
            {
              label: helptext_system_advanced.syslog_transport.placeholder,
              value: advancedConfig.syslog_transport,
            },
            {
              label: helptext_system_advanced.system_dataset_placeholder,
              value: this.syslog ? helptext.enabled : helptext.disabled,
            },
          ],
        },
        {
          title: helptext_system_advanced.fieldset_kernel,
          id: 'kernel',
          items: [
            {
              label: helptext_system_advanced.autotune_placeholder,
              value: advancedConfig.autotune ? helptext.enabled : helptext.disabled,
            },
            {
              label: helptext_system_advanced.debugkernel_placeholder,
              value: advancedConfig.debugkernel ? helptext.enabled : helptext.disabled,
            },
          ],
        },
        {
          id: 'cron',
          title: helptext_system_advanced.fieldset_cron,
          tableConf: this.cronTableConf,
        },
        {
          id: 'initshutdown',
          title: helptext_system_advanced.fieldset_initshutdown,
          tableConf: this.initShutdownTableConf,
        },
        {
          id: 'sysctl',
          title: helptext_system_advanced.fieldset_sysctl,
          tableConf: this.sysctlTableConf,
        },
      ];

      this.ws.call('device.get_info', ['GPU']).subscribe((gpus: GpuDevice[]) => {
        const isolatedGpus = gpus.filter((gpu: GpuDevice) => advancedConfig.isolated_gpu_pci_ids.findIndex(
          (pciId: string) => pciId === gpu.addr.pci_slot,
        ) > -1).map((gpu: GpuDevice) => gpu.description).join(', ');
        this.dataCards.push({
          title: T('Isolated GPU Device(s)'),
          id: 'gpus',
          items: [{ label: T('Isolated GPU Device(s)'), value: isolatedGpus }],
        });
      });
    });
  }

  doAdd(name: string, id?: number): void {
    let addComponent: TunableFormComponent
    | ConsoleFormComponent
    | SyslogFormComponent
    | KernelFormComponent
    | CronFormComponent
    | InitshutdownFormComponent
    | IsolatedGpuPcisFormComponent;
    switch (name) {
      case 'console':
        addComponent = this.consoleFormComponent;
        break;
      case 'kernel':
        addComponent = this.kernelFormComponent;
        break;
      case 'syslog':
        addComponent = this.syslogFormComponent;
        break;
      case 'sysctl':
        addComponent = this.tunableFormComponent;
        break;
      case 'cron':
        addComponent = this.cronFormComponent;
        break;
      case 'initshutdown':
        addComponent = this.initShutdownFormComponent;
        break;
      case 'gpus':
        addComponent = this.isolatedGpuPcisFormComponent;
        break;
      default:
        break;
    }

    if (this.isFirstTime) {
      this.dialog
        .Info(helptext_system_advanced.first_time.title, helptext_system_advanced.first_time.message)
        .subscribe(() => {
          if (['console', 'kernel', 'syslog'].includes(name)) {
            this.sysGeneralService.sendConfigData(this.configData);
          }

          this.modalService.open('slide-in-form', addComponent, id);
          this.isFirstTime = false;
        });
    } else {
      if (['console', 'kernel', 'syslog'].includes(name)) {
        this.sysGeneralService.sendConfigData(this.configData);
      }
      this.modalService.open('slide-in-form', addComponent, id);
    }
  }

  saveDebug(): void {
    this.ws.call('system.info', []).subscribe((res) => {
      let fileName = '';
      let mimeType = 'application/gzip';
      if (res) {
        const hostname = res.hostname.split('.')[0];
        const date = this.datePipe.transform(new Date(), 'yyyyMMddHHmmss');
        if (this.isHA) {
          mimeType = 'application/x-tar';
          fileName = `debug-${hostname}-${date}.tar`;
        } else {
          fileName = `debug-${hostname}-${date}.tgz`;
        }
      }
      this.dialog
        .confirm(
          helptext_system_advanced.dialog_generate_debug_title,
          helptext_system_advanced.dialog_generate_debug_message,
          true,
          helptext_system_advanced.dialog_button_ok,
        )
        .subscribe((ires: boolean) => {
          if (ires) {
            this.ws.call('core.download', ['system.debug', [], fileName]).subscribe(
              (res: any) => {
                const url = res[1];
                let failed = false;
                this.storage.streamDownloadFile(this.http, url, fileName, mimeType).subscribe(
                  (file) => {
                    this.storage.downloadBlob(file, fileName);
                  },
                  (err) => {
                    failed = true;
                    if (this.dialogRef) {
                      this.dialogRef.close();
                    }
                    if (err instanceof HttpErrorResponse) {
                      this.dialog.errorReport(
                        helptext_system_advanced.debug_download_failed_title,
                        helptext_system_advanced.debug_download_failed_message,
                        err.message,
                      );
                    } else {
                      this.dialog.errorReport(
                        helptext_system_advanced.debug_download_failed_title,
                        helptext_system_advanced.debug_download_failed_message,
                        err,
                      );
                    }
                  },
                );
                if (!failed) {
                  let reported = false; // prevent error from popping up multiple times
                  this.dialogRef = this.mdDialog.open(EntityJobComponent, {
                    data: { title: T('Saving Debug') },
                    disableClose: true,
                  });
                  this.dialogRef.componentInstance.jobId = res[0];
                  this.dialogRef.componentInstance.wsshow();
                  this.dialogRef.componentInstance.success.subscribe(() => {
                    this.dialogRef.close();
                  });
                  this.dialogRef.componentInstance.failure.subscribe((save_debug_err: any) => {
                    this.dialogRef.close();
                    if (!reported) {
                      new EntityUtils().handleWSError(this, save_debug_err, this.dialog);
                      reported = true;
                    }
                  });
                }
              },
              (err) => {
                new EntityUtils().handleWSError(this, err, this.dialog);
              },
            );
          }
        });
    });
  }

  refreshTables(): void {
    this.dataCards.forEach((card) => {
      if (card.tableConf?.tableComponent) {
        card.tableConf.tableComponent.getData();
      }
    });
  }

  refreshForms(): void {
    this.tunableFormComponent = new TunableFormComponent(this.ws, this.sysGeneralService);
    this.consoleFormComponent = new ConsoleFormComponent(
      this.router,
      this.language,
      this.ws,
      this.dialog,
      this.loader,
      this.http,
      this.storage,
      this.sysGeneralService,
      this.modalService,
    );
    this.isolatedGpuPcisFormComponent = new IsolatedGpuPcisFormComponent(
      this.ws,
      this.loader,
      this.sysGeneralService,
      this.modalService,
    );
    this.kernelFormComponent = new KernelFormComponent(
      this.router,
      this.language,
      this.ws,
      this.dialog,
      this.loader,
      this.http,
      this.storage,
      this.sysGeneralService,
      this.modalService,
    );
    this.syslogFormComponent = new SyslogFormComponent(
      this.router,
      this.language,
      this.ws,
      this.dialog,
      this.loader,
      this.http,
      this.storage,
      this.sysGeneralService,
      this.modalService,
    );
    this.cronFormComponent = new CronFormComponent(this.userService, this.modalService);
    this.initShutdownFormComponent = new InitshutdownFormComponent(this.modalService);
  }

  cronDataSourceHelper(data: any[]): any[] {
    return data.map((job) => {
      job.cron_schedule = `${job.schedule.minute} ${job.schedule.hour} ${job.schedule.dom} ${job.schedule.month} ${job.schedule.dow}`;

      /* Weird type assertions are due to a type definition error in the cron-parser library */
      job.next_run = ((cronParser.parseExpression(job.cron_schedule, { iterator: true }).next() as unknown) as {
        value: { _date: Moment };
      }).value._date.fromNow();

      return job;
    });
  }

  ngOnDestroy(): void {
    this.refreshCardData.unsubscribe();
    this.refreshTable.unsubscribe();
    this.refreshForm.unsubscribe();
    this.refreshOnClose.unsubscribe();
    this.getDatasetConfig.unsubscribe();
    this.getAdvancedConfig.unsubscribe();
  }
}<|MERGE_RESOLUTION|>--- conflicted
+++ resolved
@@ -4,12 +4,8 @@
 import { Router } from '@angular/router';
 import { HttpClient, HttpErrorResponse } from '@angular/common/http';
 import { DatePipe } from '@angular/common';
-<<<<<<< HEAD
-import { MatDialog } from '@angular/material/dialog';
+import { MatDialog, MatDialogRef } from '@angular/material/dialog';
 import { CoreEvent } from 'app/interfaces/events';
-=======
-import { MatDialog, MatDialogRef } from '@angular/material/dialog';
->>>>>>> 766cb266
 import { Subject, Subscription } from 'rxjs';
 
 import * as cronParser from 'cron-parser';
