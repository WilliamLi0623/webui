import {
  Component, OnInit, Output, EventEmitter,
} from '@angular/core';
import { MatDialog } from '@angular/material/dialog';
import { TranslateService } from '@ngx-translate/core';
import { Router } from '@angular/router';
<<<<<<< HEAD
import { chartsTrain, ixChartApp, officialCatalog } from 'app/constants/catalog.constants';
import { CoreEvent } from 'app/interfaces/events';
=======
import {
  chartsTrain, ixChartApp, officialCatalog, appImagePlaceholder,
} from 'app/constants/catalog.constants';
>>>>>>> 766cb266
import { Option } from 'app/interfaces/option.interface';
import { EntityDialogComponent } from 'app/pages/common/entity/entity-dialog/entity-dialog.component';
import { Subject, Subscription } from 'rxjs';
import { CoreService } from 'app/core/services/core.service';

import { EntityJobComponent } from '../../common/entity/entity-job/entity-job.component';
import { EntityToolbarComponent } from 'app/pages/common/entity/entity-toolbar/entity-toolbar.component';
import { EntityUtils } from '../../common/entity/utils';
import { DialogFormConfiguration } from '../../common/entity/entity-dialog/dialog-form-configuration.interface';
import { DialogService, WebSocketService, SystemGeneralService } from '../../../services/index';
import { ModalService } from '../../../services/modal.service';
import { ApplicationsService } from '../applications.service';
import { AppLoaderService } from '../../../services/app-loader/app-loader.service';
import { KubernetesSettingsComponent } from '../forms/kubernetes-settings.component';
import { ChartReleaseAddComponent } from '../forms/chart-release-add.component';
import { ChartFormComponent } from '../forms/chart-form.component';
import { ChartWizardComponent } from '../forms/chart-wizard.component';
import { CommonUtils } from 'app/core/classes/common-utils';
import helptext from '../../../helptext/apps/apps';
import { CatalogSummaryDialog } from '../dialogs/catalog-summary/catalog-summary-dialog.component';

@Component({
  selector: 'app-catalog',
  templateUrl: './catalog.component.html',
  styleUrls: ['../applications.component.scss', 'catalog.component.scss'],
})
export class CatalogComponent implements OnInit {
  @Output() updateTab = new EventEmitter();

  catalogApps: any[] = [];
  catalogNames: string[] = [];
  filteredCatalogNames: string[] = [];
  filteredCatalogApps: any[] = [];
  filterString = '';
  private poolList: Option[] = [];
  private selectedPool = '';
  settingsEvent: Subject<CoreEvent>;
  private kubernetesForm: KubernetesSettingsComponent;
  private chartReleaseForm: ChartReleaseAddComponent;
  private refreshForm: Subscription;
  protected utils: CommonUtils;
  imagePlaceholder = appImagePlaceholder;

  choosePool: DialogFormConfiguration = {
    title: helptext.choosePool.title,
    fieldConfig: [{
      type: 'select',
      name: 'pools',
      placeholder: helptext.choosePool.placeholder,
      required: true,
      options: this.poolList,
    }],
    method_ws: 'kubernetes.update',
    saveButtonText: helptext.choosePool.action,
    customSubmit: this.doPoolSelect,
    parent: this,
  };

  constructor(
    private dialogService: DialogService,
    private appLoaderService: AppLoaderService,
    private mdDialog: MatDialog,
    private translate: TranslateService,
    private ws: WebSocketService,
    private router: Router,
    private core: CoreService,
    private modalService: ModalService,
    private appService: ApplicationsService,
  ) {
    this.utils = new CommonUtils();
  }

  ngOnInit(): void {
    this.loadCatalogs();
    this.checkForConfiguredPool();
    this.refreshForms();
    this.refreshForm = this.modalService.refreshForm$.subscribe(() => {
      this.refreshForms();
    });
  }

  loadCatalogs(): void {
    this.appService.getAllCatalogItems().subscribe((catalogs) => {
      this.catalogNames = [];
      this.catalogApps = [];
      catalogs.forEach((catalog) => {
        this.catalogNames.push(catalog.label);
        catalog.preferred_trains.forEach((train) => {
          for (const i in catalog.trains[train]) {
            const item = catalog.trains[train][i];
            const versions = item.versions;
            const versionKeys = Object.keys(versions).filter((versionKey) => versions[versionKey].healthy);

            const latest = versionKeys.sort(this.utils.versionCompare)[0];
            const latestDetails = versions[latest];

            const catalogItem = {
              name: item.name,
              catalog: {
                id: catalog.id,
                label: catalog.label,
                train,
              },
              icon_url: item.icon_url ? item.icon_url : '/assets/images/ix-original.png',
              latest_version: latestDetails?.human_version,
              info: latestDetails?.app_readme,
              categories: item.categories,
              healthy: item.healthy,
              healthy_error: item.healthy_error,
              versions: item.versions,
              schema: latestDetails?.schema,
            };
            this.catalogApps.push(catalogItem);
          }
        });
      });
      this.refreshToolbarMenus();
      this.filterApps();
    });
  }

  onToolbarAction(evt: CoreEvent): void {
    if (evt.data.event_control == 'settings' && evt.data.settings) {
      switch (evt.data.settings.value) {
        case 'select_pool':
          return this.selectPool();
        case 'advanced_settings':
          this.modalService.open('slide-in-form', this.kubernetesForm);
          break;
        case 'unset_pool':
          this.doUnsetPool();
          break;
      }
    } else if (evt.data.event_control == 'launch') {
      this.doInstall(ixChartApp);
    } else if (evt.data.event_control == 'filter') {
      this.filterString = evt.data.filter;
      this.filterApps();
    } else if (evt.data.event_control == 'refresh_all') {
      this.syncAll();
    } else if (evt.data.event_control == 'catalogs') {
      this.filteredCatalogNames = evt.data.catalogs.map((catalog: any) => catalog.value);

      this.filterApps();
    }
  }

  refreshToolbarMenus(): void {
    this.updateTab.emit({ name: 'catalogToolbarChanged', value: Boolean(this.selectedPool), catalogNames: this.catalogNames });
  }

  refreshForms(): void {
    this.kubernetesForm = new KubernetesSettingsComponent(this.ws, this.appLoaderService, this.dialogService, this.modalService, this.appService);
    this.chartReleaseForm = new ChartReleaseAddComponent(this.mdDialog, this.dialogService, this.modalService, this.appService);
  }

  checkForConfiguredPool(): void {
    this.appService.getKubernetesConfig().subscribe((config) => {
      if (!config.pool) {
        this.selectPool();
      } else {
        this.selectedPool = config.pool;
      }
      this.refreshToolbarMenus();
    });
  }

  selectPool(): void {
    this.appService.getPoolList().subscribe((pools) => {
      if (pools.length === 0) {
        this.dialogService.confirm({
          title: helptext.noPool.title,
          message: helptext.noPool.message,
          hideCheckBox: true,
          buttonMsg: helptext.noPool.action,
        }).subscribe((confirmed) => {
          if (!confirmed) {
            return;
          }
          this.router.navigate(['storage', 'manager']);
        });
      } else {
        this.poolList.length = 0;
        pools.forEach((pool) => {
          this.poolList.push({ label: pool.name, value: pool.name });
        });
        if (this.selectedPool) {
          this.choosePool.fieldConfig[0].value = this.selectedPool;
        } else {
          delete this.choosePool.fieldConfig[0].value;
        }

        this.dialogService.dialogForm(this.choosePool, true);
      }
    });
  }

  doUnsetPool(): void {
    this.dialogService.confirm({
      title: helptext.choosePool.unsetPool.confirm.title,
      message: helptext.choosePool.unsetPool.confirm.message,
      hideCheckBox: true,
      buttonMsg: helptext.choosePool.unsetPool.confirm.button,
    }).subscribe((confirmed) => {
      if (!confirmed) {
        return;
      }

      const dialogRef = this.mdDialog.open(EntityJobComponent, {
        data: {
          title: helptext.choosePool.jobTitle,
        },
        disableClose: true,
      });
      dialogRef.componentInstance.setCall('kubernetes.update', [{ pool: null }]);
      dialogRef.componentInstance.submit();
      dialogRef.componentInstance.success.subscribe(() => {
        this.dialogService.closeAllDialogs();
        this.selectedPool = null;
        this.refreshToolbarMenus();
        this.translate.get(helptext.choosePool.unsetPool.label).subscribe((msg) => {
          this.dialogService.Info(helptext.choosePool.success, msg,
            '500px', 'info', true);
        });
      });

      dialogRef.componentInstance.failure.subscribe((err: any) => {
        new EntityUtils().handleWSError(self, err, this.dialogService);
      });
    });
  }

  doPoolSelect(entityDialog: EntityDialogComponent<this>): void {
    const self = entityDialog.parent;
    const pool = entityDialog.formGroup.controls['pools'].value;
    const dialogRef = self.mdDialog.open(EntityJobComponent, {
      data: {
        title: (
          helptext.choosePool.jobTitle),
      },
      disableClose: true,
    });
    dialogRef.componentInstance.setCall('kubernetes.update', [{ pool }]);
    dialogRef.componentInstance.submit();
    dialogRef.componentInstance.success.subscribe((res: any) => {
      self.selectedPool = pool;
      self.refreshToolbarMenus();
      self.dialogService.closeAllDialogs();
      self.translate.get(helptext.choosePool.message).subscribe((msg: string) => {
        self.dialogService.Info(helptext.choosePool.success, msg + res.result.pool,
          '500px', 'info', true);
      });
    });
    dialogRef.componentInstance.failure.subscribe((err: string) => {
      new EntityUtils().handleWSError(self, err, self.dialogService);
    });
  }

  doInstall(name: string, catalog = officialCatalog, train = chartsTrain): void {
    const catalogApp = this.catalogApps.find((app) => app.name == name && app.catalog.id == catalog && app.catalog.train == train);
    if (catalogApp && catalogApp.name != ixChartApp) {
      const chartWizardComponent = new ChartWizardComponent(this.mdDialog, this.dialogService, this.modalService, this.appService);
      chartWizardComponent.setCatalogApp(catalogApp);
      this.modalService.open('slide-in-form', chartWizardComponent);
    } else {
      const chartReleaseForm = new ChartReleaseAddComponent(this.mdDialog, this.dialogService, this.modalService, this.appService);
      chartReleaseForm.parseSchema(catalogApp);
      this.modalService.open('slide-in-form', chartReleaseForm);
    }
  }

  filterApps(): void {
    if (this.filterString) {
      this.filteredCatalogApps = this.catalogApps.filter((app) => app.name.toLowerCase().indexOf(this.filterString.toLocaleLowerCase()) > -1);
    } else {
      this.filteredCatalogApps = this.catalogApps;
    }

    this.filteredCatalogApps = this.filteredCatalogApps.filter((app) =>
      this.filteredCatalogNames.includes(app.catalog.label) && app.name !== ixChartApp);
  }

  showSummaryDialog(name: string, catalog = officialCatalog, train = chartsTrain): void {
    const catalogApp = this.catalogApps.find((app) => app.name == name && app.catalog.id == catalog && app.catalog.train == train);
    if (!catalogApp) {
      return;
    }

    this.mdDialog.open(CatalogSummaryDialog, {
      width: '470px',
      data: catalogApp,
      disableClose: false,
    });
  }

  syncAll(): void {
    const dialogRef = this.mdDialog.open(EntityJobComponent, {
      data: {
        title: helptext.installing,
      },
      disableClose: true,
    });
    dialogRef.componentInstance.setCall('catalog.sync_all');
    dialogRef.componentInstance.submit();
    dialogRef.componentInstance.success.subscribe(() => {
      this.dialogService.closeAllDialogs();
      this.loadCatalogs();
    });
  }
}<|MERGE_RESOLUTION|>--- conflicted
+++ resolved
@@ -4,14 +4,10 @@
 import { MatDialog } from '@angular/material/dialog';
 import { TranslateService } from '@ngx-translate/core';
 import { Router } from '@angular/router';
-<<<<<<< HEAD
-import { chartsTrain, ixChartApp, officialCatalog } from 'app/constants/catalog.constants';
-import { CoreEvent } from 'app/interfaces/events';
-=======
 import {
   chartsTrain, ixChartApp, officialCatalog, appImagePlaceholder,
 } from 'app/constants/catalog.constants';
->>>>>>> 766cb266
+import { CoreEvent } from 'app/interfaces/events';
 import { Option } from 'app/interfaces/option.interface';
 import { EntityDialogComponent } from 'app/pages/common/entity/entity-dialog/entity-dialog.component';
 import { Subject, Subscription } from 'rxjs';
