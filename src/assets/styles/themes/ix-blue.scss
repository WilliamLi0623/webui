--- conflicted
+++ resolved
@@ -1039,17 +1039,16 @@
     @include variable(fill, --accent, $accent);
   }
 
-<<<<<<< HEAD
   .mat-option-text {
     @include variable(color, --fg2, $fg2 !important);
-=======
+  }
+
   input[type=number] {
     -moz-appearance: textfield !important;
   }
 
   input[type=number]::-webkit-inner-spin-button {
     -webkit-appearance: none;
->>>>>>> 2b8f686f
   }
 
 } // end of ix theme