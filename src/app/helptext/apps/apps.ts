--- conflicted
+++ resolved
@@ -451,7 +451,6 @@
     }
   },
 
-<<<<<<< HEAD
   podLogs: {
     title: T('Choose log'),
     chooseBtn: T('Choose'),
@@ -472,7 +471,8 @@
     tailLines: {
       placeholder: T('Tail Lines'),
     },
-=======
+  },
+  
   actionBtnText: {
     close: T('Close')
   },
@@ -484,6 +484,5 @@
     containerImageStatusUpdateAvailableTo: T('Following container images are available to update:\n'),
     statusUpdateAvailableTo: T('Available version:\n'),
     tooltipHeader: T('Conainter Images'),
->>>>>>> 92fa140b
   }
 }