import { DatePipe } from '@angular/common';
import { Component, OnInit } from '@angular/core';
import { Validators } from '@angular/forms';
import { MatDialog } from '@angular/material/dialog';
import { ActivatedRoute, Router } from '@angular/router';
import { UntilDestroy, untilDestroyed } from '@ngneat/until-destroy';
import { TranslateService } from '@ngx-translate/core';
import { filter } from 'rxjs/operators';
import { JobState } from 'app/enums/job-state.enum';
import { TransferMode } from 'app/enums/transfer-mode.enum';
import helptext_cloudsync from 'app/helptext/data-protection/cloudsync/cloudsync-form';
import helptext from 'app/helptext/data-protection/data-protection-dashboard/data-protection-dashboard';
import helptext_replication from 'app/helptext/data-protection/replication/replication';
import helptext_smart from 'app/helptext/data-protection/smart/smart';
import globalHelptext from 'app/helptext/global-helptext';
import { ApiDirectory } from 'app/interfaces/api-directory.interface';
import { CloudSyncTaskUi } from 'app/interfaces/cloud-sync-task.interface';
import { Job } from 'app/interfaces/job.interface';
import { PeriodicSnapshotTaskUi } from 'app/interfaces/periodic-snapshot-task.interface';
import { ReplicationTaskUi } from 'app/interfaces/replication-task.interface';
import { RsyncTaskUi } from 'app/interfaces/rsync-task.interface';
import { ScrubTaskUi } from 'app/interfaces/scrub-task.interface';
import { SmartTestUi } from 'app/interfaces/smart-test.interface';
import { Disk } from 'app/interfaces/storage.interface';
import { DialogFormConfiguration } from 'app/pages/common/entity/entity-dialog/dialog-form-configuration.interface';
import { EntityDialogComponent } from 'app/pages/common/entity/entity-dialog/entity-dialog.component';
import { FormParagraphConfig } from 'app/pages/common/entity/entity-form/models/field-config.interface';
import { EntityFormService } from 'app/pages/common/entity/entity-form/services/entity-form.service';
import { EntityJobComponent } from 'app/pages/common/entity/entity-job/entity-job.component';
import { AppTableAction, AppTableConfig } from 'app/pages/common/entity/table/table.component';
import { EntityUtils } from 'app/pages/common/entity/utils';
import { CloudsyncFormComponent } from 'app/pages/data-protection/cloudsync/cloudsync-form/cloudsync-form.component';
import { ReplicationFormComponent } from 'app/pages/data-protection/replication/replication-form/replication-form.component';
import { ReplicationWizardComponent } from 'app/pages/data-protection/replication/replication-wizard/replication-wizard.component';
import { RsyncFormComponent } from 'app/pages/data-protection/rsync/rsync-form/rsync-form.component';
import { ScrubFormComponent } from 'app/pages/data-protection/scrub/scrub-form/scrub-form.component';
import { SmartFormComponent } from 'app/pages/data-protection/smart/smart-form/smart-form.component';
import { SnapshotFormComponent } from 'app/pages/data-protection/snapshot/snapshot-form/snapshot-form.component';
import {
  DialogService,
  ReplicationService,
  StorageService,
  TaskService,
  UserService,
  WebSocketService,
} from 'app/services';
import { AppLoaderService } from 'app/services/app-loader/app-loader.service';
import { CloudCredentialService } from 'app/services/cloud-credential.service';
import { JobService } from 'app/services/job.service';
import { KeychainCredentialService } from 'app/services/keychain-credential.service';
import { ModalService } from 'app/services/modal.service';
import { T } from 'app/translate-marker';

export interface TaskCard {
  name: string;
  tableConf: AppTableConfig<DataProtectionDashboardComponent>;
}

enum TaskCardId {
  Scrub = 'scrub',
  Snapshot = 'snapshot',
  Replication = 'replication',
  CloudSync = 'cloudsync',
  Rsync = 'rsync',
  Smart = 'smart',
}

type TaskTableRow = Partial<
ScrubTaskUi &
Omit<PeriodicSnapshotTaskUi, 'naming_schema'> &
Omit<ReplicationTaskUi, 'naming_schema'> &
CloudSyncTaskUi &
RsyncTaskUi &
SmartTestUi
>;

@UntilDestroy()
@Component({
  selector: 'app-data-protection-dashboard',
  templateUrl: './data-protection-dashboard.component.html',
  providers: [
    DatePipe,
    TaskService,
    UserService,
    EntityFormService,
    KeychainCredentialService,
    CloudCredentialService,
    JobService,
    ReplicationService,
  ],
})
export class DataProtectionDashboardComponent implements OnInit {
  dataCards: TaskCard[] = [];
  disks: Disk[] = [];
  parent: DataProtectionDashboardComponent;

  constructor(
    private ws: WebSocketService,
    private modalService: ModalService,
    private dialog: DialogService,
    private loader: AppLoaderService,
    public mdDialog: MatDialog,
    private datePipe: DatePipe,
    private router: Router,
    private aroute: ActivatedRoute,
    private taskService: TaskService,
    private userService: UserService,
    private entityFormService: EntityFormService,
    private storage: StorageService,
    private keychainCredentialService: KeychainCredentialService,
    private replicationService: ReplicationService,
    private cloudCredentialService: CloudCredentialService,
    private job: JobService,
    private translate: TranslateService,
  ) {
    this.storage
      .listDisks()
      .pipe(untilDestroyed(this))
      .subscribe((disks) => {
        if (disks) {
          this.disks = disks;
        }
      });
  }

  ngOnInit(): void {
    this.getCardData();

    this.refreshTables();
    this.modalService.refreshTable$.pipe(untilDestroyed(this)).subscribe(() => {
      this.refreshTables();
    });
    this.modalService.onClose$.pipe(untilDestroyed(this)).subscribe(() => {
      this.refreshTables();
    });

    this.modalService.message$.pipe(untilDestroyed(this)).subscribe((res: any) => {
      if (res['action'] === 'open' && res['component'] === 'replicationForm') {
        this.modalService.openInSlideIn(ReplicationFormComponent, res['row']);
      }
      if (res['action'] === 'open' && res['component'] === 'replicationWizard') {
        this.modalService.openInSlideIn(ReplicationFormComponent, res['row']);
      }
    });
  }

  getCardData(): void {
    this.dataCards = [
      {
        name: TaskCardId.Scrub,
        tableConf: {
          title: helptext.fieldset_scrub_tasks,
          titleHref: '/tasks/scrub',
          queryCall: 'pool.scrub.query',
          deleteCall: 'pool.scrub.delete',
          dataSourceHelper: this.scrubDataSourceHelper,
          emptyEntityLarge: false,
          columns: [
            { name: T('Pool'), prop: 'pool_name' },
            { name: T('Description'), prop: 'description', hiddenIfEmpty: true },
            { name: T('Frequency'), prop: 'frequency', enableMatTooltip: true },
            { name: T('Next Run'), prop: 'next_run', width: '80px' },
            {
              name: T('Enabled'),
              prop: 'enabled',
              width: '50px',
              checkbox: true,
              onChange: (row: ScrubTaskUi) => this.onCheckboxToggle(TaskCardId.Scrub, row, 'enabled'),
            },
          ],
          deleteMsg: {
            title: T('Scrub Task'),
            key_props: ['pool_name'],
          },
          parent: this,
          add() {
            this.parent.modalService.openInSlideIn(ScrubFormComponent);
          },
          edit(row) {
            this.parent.modalService.openInSlideIn(ScrubFormComponent, row.id);
          },
          tableActions: [
            {
              label: T('Adjust Priority'),
              onClick: () => {
                this.router.navigate(['/data-protection/scrub/priority']);
              },
            },
          ],
        },
      },
      {
        name: TaskCardId.Snapshot,
        tableConf: {
          title: helptext.fieldset_periodic_snapshot_tasks,
          titleHref: '/tasks/snapshot',
          queryCall: 'pool.snapshottask.query',
          deleteCall: 'pool.snapshottask.delete',
          deleteMsg: {
            title: T('Periodic Snapshot Task'),
            key_props: ['dataset', 'naming_schema', 'keepfor'],
          },
          columns: [
            { name: T('Pool/Dataset'), prop: 'dataset' },
            { name: T('Keep for'), prop: 'keepfor' },
            { name: T('Frequency'), prop: 'frequency', enableMatTooltip: true },
            { name: T('Next Run'), prop: 'next_run' },
            {
              name: T('Enabled'),
              prop: 'enabled',
              width: '50px',
              checkbox: true,
              onChange: (row: PeriodicSnapshotTaskUi) => this.onCheckboxToggle(TaskCardId.Snapshot, row, 'enabled'),
            },
            {
              name: T('State'),
              prop: 'state',
              state: 'state',
              button: true,
            },
          ],
          dataSourceHelper: this.snapshotDataSourceHelper,
          isActionVisible: this.isActionVisible,
          parent: this,
          add() {
            this.parent.modalService.openInSlideIn(SnapshotFormComponent);
          },
          edit(row) {
            this.parent.modalService.openInSlideIn(SnapshotFormComponent, row.id);
          },
          onButtonClick(row) {
            this.parent.stateButton(row);
          },
        },
      },
      {
        name: TaskCardId.Replication,
        tableConf: {
          title: helptext.fieldset_replication_tasks,
          titleHref: '/tasks/replication',
          queryCall: 'replication.query',
          deleteCall: 'replication.delete',
          deleteMsg: {
            title: T('Replication Task'),
            key_props: ['name'],
          },
          dataSourceHelper: this.replicationDataSourceHelper,
          getActions: this.getReplicationActions.bind(this),
          isActionVisible: this.isActionVisible,
          columns: [
            { name: T('Name'), prop: 'name' },
            { name: T('Last Snapshot'), prop: 'task_last_snapshot' },
            {
              name: T('Enabled'),
              prop: 'enabled',
              width: '50px',
              checkbox: true,
              onChange: (row: ReplicationTaskUi) => this.onCheckboxToggle(TaskCardId.Replication, row, 'enabled'),
            },
            {
              name: T('State'),
              prop: 'state',
              button: true,
              state: 'state',
            },
          ],
          parent: this,
          add() {
            this.parent.modalService.openInSlideIn(ReplicationWizardComponent);
          },
          edit(row) {
            this.parent.modalService.openInSlideIn(ReplicationFormComponent, row.id);
          },
          onButtonClick(row) {
            this.parent.stateButton(row);
          },
        },
      },
      {
        name: TaskCardId.CloudSync,
        tableConf: {
          title: helptext.fieldset_cloud_sync_tasks,
          titleHref: '/tasks/cloudsync',
          queryCall: 'cloudsync.query',
          deleteCall: 'cloudsync.delete',
          deleteMsg: {
            title: T('Cloud Sync Task'),
            key_props: ['description'],
          },
          dataSourceHelper: this.cloudsyncDataSourceHelper,
          getActions: this.getCloudsyncActions.bind(this),
          isActionVisible: this.isActionVisible,
          columns: [
            { name: T('Description'), prop: 'description' },
            { name: T('Frequency'), prop: 'frequency', enableMatTooltip: true },
            {
              name: T('Next Run'),
              prop: 'next_run',
              width: '80px',
            },
            {
              name: T('Enabled'),
              width: '50px',
              prop: 'enabled',
              checkbox: true,
              onChange: (row: CloudSyncTaskUi) => this.onCheckboxToggle(TaskCardId.CloudSync, row, 'enabled'),
            },
            {
              name: T('State'),
              prop: 'state',
              state: 'state',
              button: true,
            },
          ],
          parent: this,
          add() {
            this.parent.modalService.openInSlideIn(CloudsyncFormComponent);
          },
          edit(row) {
            this.parent.modalService.openInSlideIn(CloudsyncFormComponent, row.id);
          },
          onButtonClick(row) {
            this.parent.stateButton(row);
          },
        },
      },
      {
        name: TaskCardId.Rsync,
        tableConf: {
          title: helptext.fieldset_rsync_tasks,
          titleHref: '/tasks/rsync',
          queryCall: 'rsynctask.query',
          deleteCall: 'rsynctask.delete',
          deleteMsg: {
            title: T('Rsync Task'),
            key_props: ['remotehost', 'remotemodule'],
          },
          columns: [
            { name: T('Path'), prop: 'path' },
            { name: T('Remote Host'), prop: 'remotehost' },
            { name: T('Frequency'), prop: 'frequency', enableMatTooltip: true },
            { name: T('Next Run'), prop: 'next_run' },
            {
              name: T('Enabled'),
              prop: 'enabled',
              width: '50px',
              checkbox: true,
              onChange: (row: RsyncTaskUi) => this.onCheckboxToggle(TaskCardId.Rsync, row, 'enabled'),
            },
            {
              name: T('State'),
              prop: 'state',
              state: 'state',
              button: true,
            },
          ],
          dataSourceHelper: this.rsyncDataSourceHelper,
          getActions: this.getRsyncActions.bind(this),
          isActionVisible: this.isActionVisible,
          parent: this,
          add() {
            this.parent.modalService.openInSlideIn(RsyncFormComponent);
          },
          edit(row) {
            this.parent.modalService.openInSlideIn(RsyncFormComponent, row.id);
          },
          onButtonClick(row) {
            this.parent.stateButton(row);
          },
        },
      },
      {
        name: TaskCardId.Smart,
        tableConf: {
          title: helptext.fieldset_smart_tests,
          titleHref: '/tasks/smart',
          queryCall: 'smart.test.query',
          deleteCall: 'smart.test.delete',
          deleteMsg: {
            title: T('S.M.A.R.T. Test'),
            key_props: ['type', 'desc'],
          },
          dataSourceHelper: this.smartTestsDataSourceHelper,
          parent: this,
          columns: [
            {
              name: helptext_smart.smartlist_column_disks,
              prop: 'disks',
            },
            {
              name: helptext_smart.smartlist_column_type,
              prop: 'type',
            },
            { name: helptext_smart.smartlist_column_description, prop: 'desc', hiddenIfEmpty: true },
            {
              name: helptext_smart.smartlist_column_frequency,
              prop: 'frequency',
              enableMatTooltip: true,
            },
            {
              name: helptext_smart.smartlist_column_next_run,
              prop: 'next_run',
            },
          ],
          add() {
            this.parent.modalService.openInSlideIn(SmartFormComponent);
          },
          edit(row) {
            this.parent.modalService.openInSlideIn(SmartFormComponent, row.id);
          },
        },
      },
    ];
  }

  refreshTables(): void {
    this.dataCards.forEach((card) => {
      if (card.tableConf.tableComponent) {
        card.tableConf.tableComponent.getData();
      }
    });
  }

<<<<<<< HEAD
  refreshForms(): void {
    this.scrubFormComponent = new ScrubFormComponent(this.taskService, this.modalService);
    this.snapshotFormComponent = new SnapshotFormComponent(
      this.taskService,
      this.storage,
      this.dialog,
      this.modalService,
    );
    this.replicationWizardComponent = new ReplicationWizardComponent(
      this.keychainCredentialService,
      this.loader,
      this.dialog,
      this.ws,
      this.replicationService,
      this.datePipe,
      this.entityFormService,
      this.modalService,
      this.translate,
    );
    this.replicationFormComponent = new ReplicationFormComponent(
      this.ws,
      this.taskService,
      this.storage,
      this.keychainCredentialService,
      this.replicationService,
      this.modalService,
    );
    this.cloudsyncFormComponent = new CloudsyncFormComponent(
      this.router,
      this.aroute,
      this.loader,
      this.dialog,
      this.mdDialog,
      this.ws,
      this.cloudCredentialService,
      this.job,
      this.modalService,
    );
    this.rsyncFormComponent = new RsyncFormComponent(
      this.router,
      this.aroute,
      this.taskService,
      this.userService,
      this.modalService,
    );
    this.smartFormComponent = new SmartFormComponent(this.ws, this.modalService);
  }

=======
>>>>>>> a5f91641
  scrubDataSourceHelper(data: ScrubTaskUi[]): ScrubTaskUi[] {
    return data.map((task) => {
      task.cron_schedule = `${task.schedule.minute} ${task.schedule.hour} ${task.schedule.dom} ${task.schedule.month} ${task.schedule.dow}`;
      task.frequency = this.parent.taskService.getTaskCronDescription(task.cron_schedule);
      task.next_run = this.parent.taskService.getTaskNextRun(task.cron_schedule);

      return task;
    });
  }

  cloudsyncDataSourceHelper(data: CloudSyncTaskUi[]): CloudSyncTaskUi[] {
    return data.map((task) => {
      task.credential = task.credentials.name;
      task.cron_schedule = `${task.schedule.minute} ${task.schedule.hour} ${task.schedule.dom} ${task.schedule.month} ${task.schedule.dow}`;
      task.frequency = this.parent.taskService.getTaskCronDescription(task.cron_schedule);
      task.next_run = this.parent.taskService.getTaskNextRun(task.cron_schedule);

      if (task.job === null) {
        task.state = { state: JobState.Pending };
      } else {
        task.state = { state: task.job.state };
        this.parent.job
          .getJobStatus(task.job.id)
          .pipe(untilDestroyed(this.parent))
          .subscribe((job: Job) => {
            task.state = { state: job.state };
            task.job = job;
          });
      }

      return task;
    });
  }

  replicationDataSourceHelper(data: ReplicationTaskUi[]): ReplicationTaskUi[] {
    return data.map((task) => {
      task.task_last_snapshot = task.state.last_snapshot
        ? task.state.last_snapshot
        : this.parent.translate.instant(helptext.no_snapshot_sent_yet);

      if (task.job !== null) {
        task.state.state = task.job.state;
        this.parent.job
          .getJobStatus(task.job.id)
          .pipe(untilDestroyed(this.parent))
          .subscribe((job: Job) => {
            task.state.state = job.state;
            task.job = job;
          });
      }
      return task;
    });
  }

  smartTestsDataSourceHelper(data: SmartTestUi[]): SmartTestUi[] {
    return data.map((test) => {
      test.cron_schedule = `0 ${test.schedule.hour} ${test.schedule.dom} ${test.schedule.month} ${test.schedule.dow}`;
      test.frequency = this.parent.taskService.getTaskCronDescription(test.cron_schedule);
      test.next_run = this.parent.taskService.getTaskNextRun(test.cron_schedule);

      if (test.all_disks) {
        test.disks = [this.parent.translate.instant(helptext_smart.smarttest_all_disks_placeholder)];
      } else if (test.disks.length) {
        test.disks = [
          test.disks
            .map((identifier) => {
              const fullDisk = this.parent.disks.find((item) => item.identifier === identifier);
              if (fullDisk) {
                identifier = fullDisk.devname;
              }
              return identifier;
            })
            .join(','),
        ];
      }
      return test;
    });
  }

  snapshotDataSourceHelper(data: PeriodicSnapshotTaskUi[]): PeriodicSnapshotTaskUi[] {
    return data.map((task) => {
      task.keepfor = `${task.lifetime_value} ${task.lifetime_unit}(S)`;
      task.cron_schedule = `${task.schedule.minute} ${task.schedule.hour} ${task.schedule.dom} ${task.schedule.month} ${task.schedule.dow}`;
      task.frequency = this.parent.taskService.getTaskCronDescription(task.cron_schedule);
      task.next_run = this.parent.taskService.getTaskNextRun(task.cron_schedule);

      return task;
    });
  }

  rsyncDataSourceHelper(data: RsyncTaskUi[]): RsyncTaskUi[] {
    return data.map((task) => {
      task.cron_schedule = `${task.schedule.minute} ${task.schedule.hour} ${task.schedule.dom} ${task.schedule.month} ${task.schedule.dow}`;
      task.frequency = this.parent.taskService.getTaskCronDescription(task.cron_schedule);
      task.next_run = this.parent.taskService.getTaskNextRun(task.cron_schedule);

      if (task.job === null) {
        task.state = { state: JobState.Pending };
      } else {
        task.state = { state: task.job.state };
        this.parent.job
          .getJobStatus(task.job.id)
          .pipe(untilDestroyed(this.parent))
          .subscribe((job: Job) => {
            task.state = { state: job.state };
            task.job = job;
          });
      }

      return task;
    });
  }

  getReplicationActions(): AppTableAction<ReplicationTaskUi>[] {
    return [
      {
        icon: 'play_arrow',
        name: 'run',
        matTooltip: T('Run Now'),
        onClick: (row) => {
          this.dialog
            .confirm({
              title: this.translate.instant(T('Run Now')),
              message: this.translate.instant(T('Replicate <i>{name}</i> now?'), { name: row.name }),
              hideCheckBox: true,
            })
            .pipe(filter(Boolean), untilDestroyed(this))
            .subscribe(() => {
              row.state = { state: JobState.Running };
              this.ws
                .call('replication.run', [row.id])
                .pipe(untilDestroyed(this))
                .subscribe(
                  (jobId: number) => {
                    this.dialog.info(
                      T('Task started'),
                      this.translate.instant('Replication <i>{name}</i> has started.', { name: row.name }),
                      '500px',
                      'info',
                      true,
                    );
                    this.job
                      .getJobStatus(jobId)
                      .pipe(untilDestroyed(this))
                      .subscribe((job: Job) => {
                        row.state = { state: job.state };
                        row.job = job;
                      });
                  },
                  (err) => {
                    new EntityUtils().handleWSError(this, err);
                  },
                );
            });
        },
      },
      {
        name: 'restore',
        matTooltip: T('Restore'),
        icon: 'restore',
        onClick: (row) => {
          const parent = this;
          const conf: DialogFormConfiguration = {
            title: helptext_replication.replication_restore_dialog.title,
            fieldConfig: [
              {
                type: 'input',
                name: 'name',
                placeholder: helptext_replication.name_placeholder,
                tooltip: helptext_replication.name_tooltip,
                validation: [Validators.required],
                required: true,
              },
              {
                type: 'explorer',
                explorerType: 'dataset',
                initial: '',
                name: 'target_dataset',
                placeholder: helptext_replication.target_dataset_placeholder,
                tooltip: helptext_replication.target_dataset_tooltip,
                validation: [Validators.required],
                required: true,
              },
            ],
            saveButtonText: helptext_replication.replication_restore_dialog.saveButton,
            customSubmit(entityDialog: EntityDialogComponent) {
              parent.loader.open();
              parent.ws
                .call('replication.restore', [row.id, entityDialog.formValue])
                .pipe(untilDestroyed(this))
                .subscribe(
                  () => {
                    entityDialog.dialogRef.close(true);
                    parent.loader.close();
                    parent.refreshTables();
                  },
                  (err) => {
                    parent.loader.close();
                    new EntityUtils().handleWSError(entityDialog, err, parent.dialog);
                  },
                );
            },
          };
          this.dialog.dialogFormWide(conf);
        },
      },
    ];
  }

  getCloudsyncActions(): AppTableAction<CloudSyncTaskUi>[] {
    return [
      {
        icon: 'play_arrow',
        matTooltip: T('Run Now'),
        name: 'run',
        onClick: (row) => {
          this.dialog
            .confirm({
              title: T('Run Now'),
              message: T('Run this cloud sync now?'),
              hideCheckBox: true,
            })
            .pipe(filter(Boolean), untilDestroyed(this))
            .subscribe(() => {
              row.state = { state: JobState.Running };
              this.ws
                .call('cloudsync.sync', [row.id])
                .pipe(untilDestroyed(this))
                .subscribe(
                  (jobId: number) => {
                    this.dialog.info(
                      T('Task Started'),
                      this.translate.instant(T('Cloud sync <i>{taskName}</i> has started.'), { taskName: row.description }),
                      '500px',
                      'info',
                      true,
                    );
                    this.job
                      .getJobStatus(jobId)
                      .pipe(untilDestroyed(this))
                      .subscribe((job: Job) => {
                        row.state = { state: job.state };
                        row.job = job;
                      });
                  },
                  (err) => {
                    new EntityUtils().handleWSError(this, err);
                  },
                );
            });
        },
      },
      {
        icon: 'stop',
        matTooltip: T('Stop'),
        name: 'stop',
        onClick: (row) => {
          this.dialog
            .confirm({
              title: T('Stop'),
              message: T('Stop this cloud sync?'),
              hideCheckBox: true,
            })
            .pipe(filter(Boolean), untilDestroyed(this))
            .subscribe(() => {
              this.ws
                .call('cloudsync.abort', [row.id])
                .pipe(untilDestroyed(this))
                .subscribe(
                  () => {
                    this.dialog.info(
                      T('Task Stopped'),
                      this.translate.instant(T('Cloud sync <i>{taskName}</i> stopped.'), { taskName: row.description }),
                      '500px',
                      'info',
                      true,
                    );
                  },
                  (err) => {
                    new EntityUtils().handleWSError(this, err);
                  },
                );
            });
        },
      },
      {
        icon: 'sync',
        matTooltip: helptext_cloudsync.action_button_dry_run,
        name: 'dry_run',
        onClick: (row) => {
          this.dialog
            .confirm({
              title: helptext_cloudsync.dry_run_title,
              message: helptext_cloudsync.dry_run_dialog,
              hideCheckBox: true,
            })
            .pipe(filter(Boolean), untilDestroyed(this))
            .subscribe(() => {
              this.ws
                .call('cloudsync.sync', [row.id, { dry_run: true }])
                .pipe(untilDestroyed(this))
                .subscribe(
                  (jobId: number) => {
                    this.dialog.info(
                      T('Task Started'),
                      this.translate.instant(T('Cloud sync <i>{taskName}</i> has started.'), { taskName: row.description }),
                      '500px',
                      'info',
                      true,
                    );
                    this.job
                      .getJobStatus(jobId)
                      .pipe(untilDestroyed(this))
                      .subscribe((job: Job) => {
                        row.state = { state: job.state };
                        row.job = job;
                      });
                  },
                  (err) => {
                    new EntityUtils().handleWSError(this, err);
                  },
                );
            });
        },
      },
      {
        icon: 'restore',
        matTooltip: T('Restore'),
        name: 'restore',
        onClick: (row) => {
          const parent = this;
          const conf: DialogFormConfiguration = {
            title: T('Restore Cloud Sync Task'),
            fieldConfig: [
              {
                type: 'input',
                name: 'description',
                placeholder: helptext_cloudsync.description_placeholder,
                tooltip: helptext_cloudsync.description_tooltip,
                validation: helptext_cloudsync.description_validation,
                required: true,
              },
              {
                type: 'select',
                name: 'transfer_mode',
                placeholder: helptext_cloudsync.transfer_mode_placeholder,
                validation: helptext_cloudsync.transfer_mode_validation,
                required: true,
                options: [
                  { label: T('SYNC'), value: TransferMode.Sync },
                  { label: T('COPY'), value: TransferMode.Copy },
                ],
                value: TransferMode.Copy,
              },
              {
                type: 'paragraph',
                name: 'transfer_mode_warning',
                paraText: helptext_cloudsync.transfer_mode_warning_copy,
                isLargeText: true,
                paragraphIcon: 'add_to_photos',
              },
              {
                type: 'explorer',
                explorerType: 'directory',
                name: 'path',
                placeholder: helptext_cloudsync.path_placeholder,
                tooltip: helptext_cloudsync.path_tooltip,
                validation: helptext_cloudsync.path_validation,
                initial: '/mnt',
                required: true,
              },
            ],
            saveButtonText: 'Restore',
            afterInit(entityDialog: EntityDialogComponent) {
              entityDialog.formGroup
                .get('transfer_mode')
                .valueChanges.pipe(untilDestroyed(this))
                .subscribe((mode: any) => {
                  const paragraph: FormParagraphConfig = conf.fieldConfig.find((config) => config.name === 'transfer_mode_warning');
                  switch (mode) {
                    case TransferMode.Sync:
                      paragraph.paraText = helptext_cloudsync.transfer_mode_warning_sync;
                      paragraph.paragraphIcon = 'sync';
                      break;
                    default:
                      paragraph.paraText = helptext_cloudsync.transfer_mode_warning_copy;
                      paragraph.paragraphIcon = 'add_to_photos';
                  }
                });
            },
            customSubmit(entityDialog: EntityDialogComponent) {
              parent.loader.open();
              parent.ws
                .call('cloudsync.restore', [row.id, entityDialog.formValue])
                .pipe(untilDestroyed(this))
                .subscribe(
                  () => {
                    entityDialog.dialogRef.close(true);
                    parent.loader.close();
                    parent.refreshTables();
                  },
                  (err) => {
                    parent.loader.close();
                    new EntityUtils().handleWSError(entityDialog, err, parent.dialog);
                  },
                );
            },
          };
          this.dialog.dialogFormWide(conf);
        },
      },
    ];
  }

  getRsyncActions(): AppTableAction<RsyncTaskUi>[] {
    return [
      {
        icon: 'play_arrow',
        matTooltip: T('Run Now'),
        name: 'run',
        onClick: (row) => {
          this.dialog
            .confirm({
              title: T('Run Now'),
              message: T('Run this rsync now?'),
              hideCheckBox: true,
            })
            .pipe(filter(Boolean), untilDestroyed(this))
            .subscribe(() => {
              row.state = { state: JobState.Running };
              this.ws
                .call('rsynctask.run', [row.id])
                .pipe(untilDestroyed(this))
                .subscribe(
                  (jobId: number) => {
                    this.dialog.info(
                      T('Task Started'),
                      this.translate.instant(T('Rsync task <i>{ taskName }</i> started.'), { taskName: `${row.remotehost} – ${row.remotemodule}` }),
                      '500px',
                      'info',
                      true,
                    );
                    this.job
                      .getJobStatus(jobId)
                      .pipe(untilDestroyed(this))
                      .subscribe((job: Job) => {
                        row.state = { state: job.state };
                        row.job = job;
                      });
                  },
                  (err) => {
                    new EntityUtils().handleWSError(this, err);
                  },
                );
            });
        },
      },
    ];
  }

  isActionVisible(name: string, row: TaskTableRow): boolean {
    if (name === 'run' && row.job && row.job.state === JobState.Running) {
      return false;
    }
    if (name === 'stop' && (row.job ? row.job && row.job.state !== JobState.Running : true)) {
      return false;
    }
    return true;
  }

  runningStateButton(jobId: number): void {
    const dialogRef = this.mdDialog.open(EntityJobComponent, {
      data: { title: this.translate.instant(helptext.task_is_running) },
    });
    dialogRef.componentInstance.jobId = jobId;
    dialogRef.componentInstance.wsshow();
    dialogRef.componentInstance.success.pipe(untilDestroyed(this)).subscribe(() => {
      dialogRef.close();
    });
    dialogRef.componentInstance.failure.pipe(untilDestroyed(this)).subscribe(() => {
      dialogRef.close();
    });
  }

  stateButton(row: TaskTableRow): void {
    if (row.job) {
      if (row.job.state === JobState.Running) {
        this.runningStateButton(row.job.id);
      } else if (row.state.warnings && row.state.warnings.length > 0) {
        let list = '';
        row.state.warnings.forEach((warning: string) => {
          list += warning + '\n';
        });
        this.dialog.errorReport(T('Warning'), `<pre>${list}</pre>`);
      } else {
        this.job.showLogs(row.job);
      }
    } else {
      this.dialog.info(globalHelptext.noLogDilaog.title, globalHelptext.noLogDilaog.message);
    }
  }

  onCheckboxToggle(card: TaskCardId, row: TaskTableRow, param: keyof TaskTableRow): void {
    let updateCall: keyof ApiDirectory;
    switch (card) {
      case TaskCardId.Scrub:
        updateCall = 'pool.scrub.update';
        break;
      case TaskCardId.Snapshot:
        updateCall = 'pool.snapshottask.update';
        break;
      case TaskCardId.Replication:
        updateCall = 'replication.update';
        break;
      case TaskCardId.CloudSync:
        updateCall = 'cloudsync.update';
        break;
      case TaskCardId.Rsync:
        updateCall = 'rsynctask.update';
        break;
      default:
        return;
    }

    this.ws
      .call(updateCall, [row.id, { [param]: row[param] }])
      .pipe(untilDestroyed(this))
      .subscribe(
        (updatedEntity) => {
          // Fix any (not assignable to never).
          (row as any)[param] = updatedEntity[param];
        },
        (err) => {
          (row as any)[param] = !row[param];
          new EntityUtils().handleWSError(this, err, this.dialog);
        },
      );
  }
}<|MERGE_RESOLUTION|>--- conflicted
+++ resolved
@@ -421,57 +421,6 @@
     });
   }
 
-<<<<<<< HEAD
-  refreshForms(): void {
-    this.scrubFormComponent = new ScrubFormComponent(this.taskService, this.modalService);
-    this.snapshotFormComponent = new SnapshotFormComponent(
-      this.taskService,
-      this.storage,
-      this.dialog,
-      this.modalService,
-    );
-    this.replicationWizardComponent = new ReplicationWizardComponent(
-      this.keychainCredentialService,
-      this.loader,
-      this.dialog,
-      this.ws,
-      this.replicationService,
-      this.datePipe,
-      this.entityFormService,
-      this.modalService,
-      this.translate,
-    );
-    this.replicationFormComponent = new ReplicationFormComponent(
-      this.ws,
-      this.taskService,
-      this.storage,
-      this.keychainCredentialService,
-      this.replicationService,
-      this.modalService,
-    );
-    this.cloudsyncFormComponent = new CloudsyncFormComponent(
-      this.router,
-      this.aroute,
-      this.loader,
-      this.dialog,
-      this.mdDialog,
-      this.ws,
-      this.cloudCredentialService,
-      this.job,
-      this.modalService,
-    );
-    this.rsyncFormComponent = new RsyncFormComponent(
-      this.router,
-      this.aroute,
-      this.taskService,
-      this.userService,
-      this.modalService,
-    );
-    this.smartFormComponent = new SmartFormComponent(this.ws, this.modalService);
-  }
-
-=======
->>>>>>> a5f91641
   scrubDataSourceHelper(data: ScrubTaskUi[]): ScrubTaskUi[] {
     return data.map((task) => {
       task.cron_schedule = `${task.schedule.minute} ${task.schedule.hour} ${task.schedule.dom} ${task.schedule.month} ${task.schedule.dow}`;
