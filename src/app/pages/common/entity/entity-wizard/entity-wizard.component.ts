--- conflicted
+++ resolved
@@ -109,11 +109,8 @@
     });
 
     for (const i in this.conf.wizardConfig) {
-<<<<<<< HEAD
       this.summaryFieldConfigs = this.summaryFieldConfigs.concat(this.conf.wizardConfig[i].fieldConfig);
-=======
       const formGroup = this.formArray.get(i) as FormGroup;
->>>>>>> e625b10c
       for (const j in this.conf.wizardConfig[i].fieldConfig) {
         const config = this.conf.wizardConfig[i].fieldConfig[j];
         this.fieldRelationService.setRelation(config, formGroup);
@@ -226,25 +223,9 @@
   selectionChange(event: StepperSelectionEvent): void {
     if (this.conf.isAutoSummary) {
       if (event.selectedIndex == this.conf.wizardConfig.length) {
-<<<<<<< HEAD
         let value = {};
         for (const i in this.formGroup.value.formArray) {
           value = _.merge(value, _.cloneDeep(this.formGroup.value.formArray[i]));
-=======
-        this.conf.summary = [];
-        for (let step = 0; step < this.conf.wizardConfig.length; step++) {
-          const wizard = this.conf.wizardConfig[step];
-          wizard.fieldConfig.forEach((fieldConfig: any) => {
-            const formControl = this.formArray.get([step]).get(fieldConfig.name);
-            if (formControl) {
-              let summaryName = fieldConfig.placeholder;
-              if (!summaryName) {
-                summaryName = fieldConfig.name;
-              }
-              this.conf.summary[summaryName] = this.getSummaryValue(fieldConfig, formControl);
-            }
-          });
->>>>>>> e625b10c
         }
         this.summaryValue = value;
       }
