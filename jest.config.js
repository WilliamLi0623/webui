--- conflicted
+++ resolved
@@ -3,12 +3,9 @@
 
 require('jest-preset-angular/ngcc-jest-processor');
 
-<<<<<<< HEAD
-=======
 // Deliberately set to not UTC.
 process.env.TZ = 'Europe/Kiev';
 
->>>>>>> 1ff773cd
 module.exports = {
   preset: 'jest-preset-angular',
   // roots: ['<rootDir>/src/'],
