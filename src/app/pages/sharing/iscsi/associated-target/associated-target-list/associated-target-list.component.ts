import { Component } from '@angular/core';
import { Router } from '@angular/router';
import { marker as T } from '@biesbjerg/ngx-translate-extract-marker';
import { UntilDestroy, untilDestroyed } from '@ngneat/until-destroy';
import { TranslateService } from '@ngx-translate/core';
import * as _ from 'lodash';
import { forkJoin } from 'rxjs';
import { filter } from 'rxjs/operators';
import { IscsiTargetExtent } from 'app/interfaces/iscsi.interface';
import { WebsocketError } from 'app/interfaces/websocket-error.interface';
import { EntityTableComponent } from 'app/pages/common/entity/entity-table/entity-table.component';
import { EntityTableAction, EntityTableConfig } from 'app/pages/common/entity/entity-table/entity-table.interface';
import { EntityUtils } from 'app/pages/common/entity/utils';
import {
  AppLoaderService, DialogService, IscsiService, WebSocketService,
} from 'app/services';

@UntilDestroy()
@Component({
  selector: 'app-iscsi-associated-target-list',
  template: `
    <entity-table [conf]="this" [title]="tableTitle"></entity-table>
  `,
  providers: [IscsiService],
})
export class AssociatedTargetListComponent implements EntityTableConfig {
  tableTitle = 'Associated Targets';
  queryCall: 'iscsi.targetextent.query' = 'iscsi.targetextent.query';
  wsDelete: 'iscsi.targetextent.delete' = 'iscsi.targetextent.delete';
  route_add: string[] = ['sharing', 'iscsi', 'associatedtarget', 'add'];
  route_add_tooltip = 'Add Target/Extent';
  route_edit: string[] = ['sharing', 'iscsi', 'associatedtarget', 'edit'];

  columns = [
    {
      name: T('Target'),
      prop: 'target',
      always_display: true,
    },
    {
      name: T('LUN ID'),
      prop: 'lunid',
    },
    {
      name: T('Extent'),
      prop: 'extent',
    },
  ];
  rowIdentifier = 'target';
  config = {
    paging: true,
    sorting: { columns: this.columns },
    deleteMsg: {
      title: 'Target/Extent',
      key_props: ['target', 'extent'],
    },
  };

  protected entityList: EntityTableComponent;

  constructor(
    protected router: Router,
    protected iscsiService: IscsiService,
    private loader: AppLoaderService,
    private dialogService: DialogService,
    private ws: WebSocketService,
    private translate: TranslateService,
  ) {}

  afterInit(entityList: EntityTableComponent): void {
    this.entityList = entityList;
  }

  dataHandler(entityList: EntityTableComponent): void {
    forkJoin([
      this.iscsiService.getTargets(),
      this.iscsiService.getExtents(),
    ]).pipe(untilDestroyed(this)).subscribe(([targets, extents]) => {
      entityList.rows.forEach((row) => {
        row.target = _.find(targets, { id: row.target })['name'];
        row.extent = _.find(extents, { id: row.extent })['name'];
      });
    });
  }

  getActions(row: IscsiTargetExtent): EntityTableAction[] {
    return [{
      id: row.target,
      name: 'edit',
      icon: 'edit',
      label: T('Edit'),
      onClick: (rowinner: IscsiTargetExtent) => { this.entityList.doEdit(rowinner.id); },
    }, {
      id: row.target,
      name: 'delete',
      icon: 'delete',
      label: T('Delete'),
      onClick: (rowinner: IscsiTargetExtent) => {
        let deleteMsg = this.entityList.getDeleteMessage(rowinner);
        this.iscsiService.getGlobalSessions().pipe(untilDestroyed(this)).subscribe(
          (sessions) => {
            let warningMsg = '';
<<<<<<< HEAD
            for (let i = 0; i < res.length; i++) {
              if (res[i].target.split(':')[1] == (rowinner.target as any)) {
                warningMsg = `<font color="red">${this.translate.instant('Warning: iSCSI Target is already in use.</font><br>')}`;
=======
            sessions.forEach((session) => {
              if (session.target.split(':')[1] == (rowinner.target as any)) {
                warningMsg = '<font color="red">' + T('Warning: iSCSI Target is already in use.</font><br>');
>>>>>>> 7a78d186
              }
            });
            deleteMsg = warningMsg + deleteMsg;

            this.dialogService.confirm({
              title: T('Delete'),
              message: deleteMsg,
              buttonMsg: T('Delete'),
            }).pipe(filter(Boolean), untilDestroyed(this)).subscribe(() => {
              this.loader.open();
              this.entityList.loaderOpen = true;
              this.ws.call(this.wsDelete, [rowinner.id, true]).pipe(untilDestroyed(this)).subscribe(
                () => { this.entityList.getData(); },
                (resinner: WebsocketError) => {
                  new EntityUtils().handleError(this, resinner);
                  this.loader.close();
                },
              );
            });
          },
        );
      },
    }];
  }
}<|MERGE_RESOLUTION|>--- conflicted
+++ resolved
@@ -100,15 +100,9 @@
         this.iscsiService.getGlobalSessions().pipe(untilDestroyed(this)).subscribe(
           (sessions) => {
             let warningMsg = '';
-<<<<<<< HEAD
-            for (let i = 0; i < res.length; i++) {
-              if (res[i].target.split(':')[1] == (rowinner.target as any)) {
-                warningMsg = `<font color="red">${this.translate.instant('Warning: iSCSI Target is already in use.</font><br>')}`;
-=======
             sessions.forEach((session) => {
               if (session.target.split(':')[1] == (rowinner.target as any)) {
-                warningMsg = '<font color="red">' + T('Warning: iSCSI Target is already in use.</font><br>');
->>>>>>> 7a78d186
+                warningMsg = `<font color="red">${this.translate.instant('Warning: iSCSI Target is already in use.</font><br>')}`;
               }
             });
             deleteMsg = warningMsg + deleteMsg;
