--- conflicted
+++ resolved
@@ -149,20 +149,5 @@
       }
 
     });
-<<<<<<< HEAD
-    
-
-    entityForm.formGroup.controls['bsdgrp_group'].valueChanges.subscribe((value) => {
-      const field = _.find(this.fieldSets[0].config, {name: "bsdgrp_group"});
-      field['hasErrors'] = false;
-      field['errors'] = '';
-      if (this.namesInUse.includes(value)) {
-        field['hasErrors'] = true;
-        field['errors'] = T(`The name <em>${value}</em> is already in use.`);
-      }
-    })
-
-=======
->>>>>>> 623b0394
   }
 }