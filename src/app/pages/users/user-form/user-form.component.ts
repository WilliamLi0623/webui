--- conflicted
+++ resolved
@@ -106,24 +106,16 @@
     },
     {type : 'input', name : 'bsdusr_sshpubkey', placeholder : 'SSH Public Key'},
     {
-<<<<<<< HEAD
       type : 'select',
       name : 'bsdusr_aux_group',
       placeholder : 'Auxilary group',
       options : [],
       multiple : true
-=======
-      type: 'select',
-      name: 'bsdusr_aux_group',
-      placeholder: 'Auxilary group',
-      options: [],
-      multiple: true
-    },
-    {
-      type: 'permissions',
-      name: 'bsdusr_mode',
-      placeholder: 'Home Directory Mode',
->>>>>>> 32d0dfd1
+    },
+    {
+      type : 'permissions',
+      name : 'bsdusr_mode',
+      placeholder : 'Home Directory Mode',
     }
   ];
   private shells: any;
@@ -132,15 +124,8 @@
   private bsdusr_aux_group: any;
   private bsdusr_creategroup: any;
 
-<<<<<<< HEAD
   constructor(protected router: Router, protected rest: RestService,
               protected ws: WebSocketService, protected _state: GlobalState) {}
-=======
-  constructor(protected router: Router, protected rest: RestService, protected ws: WebSocketService,
-    protected _state: GlobalState) {
-      
-  }
->>>>>>> 32d0dfd1
   preInit(entityForm: any) {
     if (!entityForm.isNew) {
       this.bsdusr_creategroup =
