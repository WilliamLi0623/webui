import { AfterViewInit, Component, OnDestroy, OnInit, QueryList, ViewChild, ViewChildren } from '@angular/core';
import { MatDialog } from '@angular/material/dialog';
import { ActivatedRoute, Router } from '@angular/router';
import { TranslateService } from '@ngx-translate/core';
import { DatatableComponent } from '@swimlane/ngx-datatable';
import { EntityDialogComponent } from 'app/pages/common/entity/entity-dialog/entity-dialog.component';
import { EntityJobComponent } from 'app/pages/common/entity/entity-job';
import * as _ from 'lodash';
import { of, Subscription } from 'rxjs';
import { switchMap, take } from 'rxjs/operators';
import { DownloadKeyModalDialog } from '../../../../components/common/dialog/downloadkey/downloadkey-dialog.component';
import helptext from '../../../../helptext/storage/volumes/manager/manager';
import { DialogService, WebSocketService, SystemGeneralService } from '../../../../services/';
import { AppLoaderService } from '../../../../services/app-loader/app-loader.service';
import { StorageService } from '../../../../services/storage.service';
import { T } from '../../../../translate-marker';
import { DialogFormConfiguration } from '../../../common/entity/entity-dialog/dialog-form-configuration.interface';
import { EntityUtils } from '../../../common/entity/utils';
import { DiskComponent } from './disk/';
import { VdevComponent } from './vdev/';

@Component({
  selector: 'app-manager',
  templateUrl: 'manager.component.html',
  styleUrls: ['manager.component.css'],
  providers: [DialogService],
})
export class ManagerComponent implements OnInit, OnDestroy, AfterViewInit {
  public disks: Array < any > = [];
  public suggestable_disks: Array < any > = [];
  public can_suggest = false;
  public selected: Array < any > = [];
  public vdevs:
    any = { data: [{}], cache: [], spares: [], log: [], special: [], dedup: [] };
  public original_vdevs: any = {};
  public original_disks: Array < any >;
  public orig_suggestable_disks: Array < any >;
  public error: string;
  @ViewChildren(VdevComponent) vdevComponents: QueryList < VdevComponent > ;
  @ViewChildren(DiskComponent) diskComponents: QueryList < DiskComponent > ;
  @ViewChild(DatatableComponent, { static: false}) table: DatatableComponent;
  public temp: any[] = [];

  public name: string;
  public addCall = 'pool.create';
  public editCall = 'pool.update';
  public queryCall = 'pool.query';
  public datasetQueryCall = 'pool.dataset.query';
  public pk: any;
  public isNew = true;
  public vol_encrypt: number = 0;
  public isEncrypted: boolean = false;
  public encryption_algorithm = "AES-256-GCM";
  public encryption_algorithm_options: any[] = [];
  public re_has_errors = false;
  public nameFilter: RegExp;
  public capacityFilter: RegExp;
  public nameFilterField: string;
  public capacityFilterField: string;
  public dirty = false;
  protected existing_pools: any[] = [];
  public poolError: string = null;
  public loaderOpen = false;
  public help = helptext;

  public submitTitle = T("Create");
  protected extendedSubmitTitle = T("Add Vdevs");

  protected current_layout: any;
  protected existing_pool: any;
  protected needs_disk = true;
  protected needsDiskMessage = helptext.manager_needsDiskMessage;
  protected extendedNeedsDiskMessage = helptext.manager_extendedNeedsDiskMessage;
  public size: number;
  protected extendedAvailable: any;
  public sizeMessage = helptext.manager_sizeMessage;
  protected extendedSizeMessage = helptext.manager_extendedSizeMessage;

  public disknumError: string = null;
  public disknumErrorMessage = helptext.manager_disknumErrorMessage;
  public disknumErrorConfirmMessage = helptext.manager_disknumErrorConfirmMessage;
  public disknumExtendConfirmMessage = helptext.manager_disknumExtendConfirmMessage;

  public vdevtypeError: string = null;
  public vdevtypeErrorMessage = helptext.manager_vdevtypeErrorMessage;

  public emptyDataVdev = true;

<<<<<<< HEAD
  public stripeVdevTypeError: any = null;
=======
  public stripeVdevTypeError = null;
>>>>>>> b66531c8
  public stripeVdevTypeErrorMessage = helptext.manager_stripeVdevTypeErrorMessage;

  public logVdevTypeWarning = null;
  public logVdevTypeWarningMessage = helptext.manager_logVdevWarningMessage;

  public vdevdisksError = false;
  public vdevdisksSizeError = false;

  public diskAddWarning = helptext.manager_diskAddWarning;
  public diskExtendWarning = helptext.manager_diskExtendWarning;

  first_data_vdev_type: string;
  first_data_vdev_disknum = 0;
  first_data_vdev_disksize: number;
  first_data_vdev_disktype: string;

  private duplicable_disks: any[] = [];

  public canDuplicate = false;

  public busy: Subscription;
  public getAdvancedConfig: Subscription;

  public name_tooltip = helptext.manager_name_tooltip;

  public encryption_tooltip = helptext.manager_encryption_tooltip;

  public suggested_layout_tooltip = helptext.manager_suggested_layout_tooltip;

  public encryption_message = helptext.manager_encryption_message;

  public startingHeight: any;
  public expandedRows: any;
  public swapondrive = 2;

  public has_savable_errors = false;
  public force = false;

  protected mindisks: any = {'stripe': 1, 'mirror':2, 'raidz':3, 'raidz2':4, 'raidz3':5}

  constructor(
    private ws: WebSocketService,
    private router: Router,
    private dialog:DialogService,
    private loader:AppLoaderService,
    protected route: ActivatedRoute,
    public mdDialog: MatDialog,
    public translate: TranslateService,
    public sorter: StorageService,
    private sysGeneralService: SystemGeneralService) {}

  duplicate() {
    const duplicable_disks = this.duplicable_disks;
    let maxVdevs = 0;
    if (this.first_data_vdev_disknum && this.first_data_vdev_disknum > 0) {
      maxVdevs = Math.floor(this.duplicable_disks.length / this.first_data_vdev_disknum);
    }
    const vdevs_options = [];
    for (let i = maxVdevs; i > 0; i--) {
      vdevs_options.push({label: i, value: i});
    }
    const self = this;
    const conf: DialogFormConfiguration = {
      title: helptext.manager_duplicate_title,
      fieldConfig: [
        {
          type: 'select',
          name: 'vdevs',
          value: maxVdevs,
          placeholder: helptext.manager_duplicate_vdevs_placeholder,
          tooltip: helptext.manager_duplicate_vdevs_tooltip,
          options: vdevs_options
        },
        {
          type: 'paragraph',
          name: 'copy_desc',
          paraText: '',
        },
      ],

      saveButtonText: helptext.manager_duplicate_button,
      customSubmit: function (entityDialog: EntityDialogComponent) {
        const value = entityDialog.formValue;
        const origVdevs = self.vdevComponents.toArray();
        // handle case of extending with zero vdevs filled out
        if (origVdevs.length === 1 && origVdevs[0].disks.length === 0) {
          const vdev = origVdevs[0];
          value.vdevs = value.vdevs - 1;
          for (let i = 0; i < self.first_data_vdev_disknum; i++) {
            const disk = duplicable_disks.shift();
            vdev.addDisk(disk);
            self.removeDisk(disk);
          }
        }
        for (let i = 0; i < value.vdevs; i++) {
          const vdev_values = {disks:[] as any, type:self.first_data_vdev_type};
          for (let j = 0; j < self.first_data_vdev_disknum; j++) {
            const disk = duplicable_disks.shift();
            vdev_values['disks'].push(disk);
            // remove disk from selected
            self.selected = _.remove(self.selected, function(d) {
              return d.devname !== disk.devname;
            });
          }
          self.addVdev('data', vdev_values);
        }
        entityDialog.dialogRef.close(true);
        setTimeout(function() {
          self.getCurrentLayout();
        }, 500);
      },
      parent: this,
      afterInit: function(entityDialog: EntityDialogComponent) {
        const copy_desc = _.find(this.fieldConfig, {'name':'copy_desc'});
        const parent = entityDialog.parent;
        const setParatext = function(vdevs: number) {
          const used = parent.first_data_vdev_disknum * vdevs;
          const remaining = parent.duplicable_disks.length - used;
          const size = (<any>window).filesize(parent.first_data_vdev_disksize, {standard : "iec"});
          const type = parent.first_data_vdev_disktype;
          const vdev_type = parent.first_data_vdev_type;
          const paraText = "Create " + vdevs + " new " + vdev_type + " data vdevs using " + used +
            " (" + size + ") " + type + "s and leaving " + remaining + " of those drives unused."
          copy_desc.paraText = paraText;
        }
        setParatext(entityDialog.formGroup.controls['vdevs'].value);
        entityDialog.formGroup.controls['vdevs'].valueChanges.subscribe((vdevs) => {
          setParatext(vdevs);
        });
      }
    };
    this.dialog.dialogForm(conf);
 }

  getDiskNumErrorMsg(disks: number) {
    this.translate.get(this.disknumErrorMessage).subscribe((errorMessage) => {
      this.disknumError = errorMessage + T(' First vdev has ') + this.first_data_vdev_disknum + T(' disks, new vdev has ') + disks + '.';
    });
  }

  getVdevTypeErrorMsg(type: any) {
    this.translate.get(this.vdevtypeErrorMessage).subscribe((errorMessage) => {
      this.vdevtypeError = errorMessage + T(' First vdev is a ') + this.first_data_vdev_type + T(', new vdev is ') + type + '.';
    });
  }

  getStripeVdevTypeErrorMsg(group: any) {
    this.translate.get(this.stripeVdevTypeErrorMessage).subscribe((errorMessage) => {
      const vdevType = group === 'special' ? 'metadata' : group;
      this.stripeVdevTypeError = `${T('A stripe')} ${vdevType} ${errorMessage}`;
    });
  }

  getLogVdevTypeWarningMsg() {
    this.translate.get(this.logVdevTypeWarningMessage).subscribe((errorMessage) => {
      this.logVdevTypeWarning = errorMessage;
    });
  }

  getPoolData() {
    this.ws.call(this.queryCall, [[["id", "=", this.pk]]]).subscribe((res) => {
        if (res[0]) {
          this.first_data_vdev_type = res[0].topology.data[0].type.toLowerCase();
          if (this.first_data_vdev_type === 'raidz1') {
            this.first_data_vdev_type = 'raidz';
          }
          this.first_data_vdev_disknum = res[0].topology.data[0].children.length;

          let first_disk;
          if (this.first_data_vdev_disknum === 0 &&
              this.first_data_vdev_type === 'disk') {
            this.first_data_vdev_disknum = 1;
            this.first_data_vdev_type = 'stripe';
            first_disk = res[0].topology.data[0];
          } else {
            first_disk = res[0].topology.data[0].children[0];
          }
          this.ws.call('disk.query', [[["name", "=", first_disk.disk]]]).subscribe(disk => {
            if (disk[0]) {
              this.first_data_vdev_disksize = disk[0].size;
              this.first_data_vdev_disktype = disk[0].type;
            }
            this.getDuplicableDisks();
          });
          this.name = res[0].name;
          this.vol_encrypt = res[0].encrypt;
          if (this.vol_encrypt > 0) {
            this.isEncrypted = true;
          }
          this.ws.call(this.datasetQueryCall, [[["id","=",res[0].name]]]).subscribe(datasets => {
            if (datasets[0]) {
              this.extendedAvailable = datasets[0].available.parsed;
              this.size = (<any>window).filesize(this.extendedAvailable, {standard : "iec"});
            }
          })
        }
      },
      (err) => {
        new EntityUtils().handleWSError(this, err, this.dialog);
      }
    );
  }

  ngOnInit() {
    this.ws.call('pool.dataset.encryption_algorithm_choices').subscribe(algorithms => {
      for (const algorithm in algorithms) {
        if (algorithms.hasOwnProperty(algorithm)) {
          this.encryption_algorithm_options.push({label:algorithm, value:algorithm});
        }
      }
    });
    this.getAdvancedConfig = this.sysGeneralService.getAdvancedConfig.subscribe(res => {
      this.swapondrive = res.swapondrive;
    });
    this.route.params.subscribe(params => {
      if (params['pk']) {
        this.pk = parseInt(params['pk'], 10);
        this.isNew = false;
      }
    });
    if (!this.isNew) {
      this.submitTitle = this.extendedSubmitTitle;
      this.sizeMessage = this.extendedSizeMessage;
      this.getPoolData();
    } else {
      this.ws.call(this.queryCall, []).subscribe((res) => {
        if (res) {
          this.existing_pools = res;
        }
      });
    }
    this.nameFilter = new RegExp('');
    this.capacityFilter = new RegExp('');

  }

  ngAfterViewInit() {
    this.loader.open();
    this.loaderOpen = true;
    this.ws.call("disk.get_unused",[]).subscribe((res) => {
      this.loader.close();
      this.loaderOpen = false;
      this.disks = [];
      for (let i in res) {
        res[i]['real_capacity'] = res[i]['size'];
        res[i]['capacity'] = (<any>window).filesize(res[i]['size'], {standard : "iec"});
        const details = [];
        if (res[i]['rotationrate']) {
          details.push({label:T('Rotation Rate'), value:res[i]['rotationrate']});
        }
        details.push({label:T('Model'), value:res[i]['model']});
        details.push({label:T('Serial'), value:res[i]['serial']});
        if (res[i]['enclosure']) {
          details.push({label:T('Enclosure'), value:res[i]['enclosure']['number']});
        }
        res[i]['details'] = details;
        this.disks.push(res[i]);
      }

     this.disks = this.sorter.tableSorter(this.disks, 'devname', 'asc');
     this.original_disks = Array.from(this.disks);


      // assign disks for suggested layout
      let largest_capacity = 0;
      for (let i = 0; i < this.disks.length; i++) {
        if (parseInt(this.disks[i].real_capacity) > largest_capacity) {
          largest_capacity = parseInt(this.disks[i].real_capacity);
        }
      }
      for (let i = 0; i < this.disks.length; i++) {
        if (parseInt(this.disks[i].real_capacity) === largest_capacity) {
          this.suggestable_disks.push(this.disks[i]);
        }
      }
      this.orig_suggestable_disks = Array.from(this.suggestable_disks);
      this. can_suggest = this.suggestable_disks.length < 11;

      this.temp = [...this.disks];
      this.getDuplicableDisks();
    }, (err) => {
      this.loader.close();
      new EntityUtils().handleWSError(this, err, this.dialog)
    });

  }

  ngOnDestroy() {
    //this.dragulaService.destroy("pool-vdev");
    this.getAdvancedConfig.unsubscribe();
  }

  addVdev(group: any, initial_values={}) {
    this.dirty = true;
    this.vdevs[group].push(initial_values);
    setTimeout(() => { // there appears to be a slight race condition with adding/removing
      this.getCurrentLayout();
    }, 100);
  }

  removeVdev(vdev: VdevComponent) {
    let index = null;
    this.vdevComponents.forEach((item, i) => {
      if (item === vdev) {
        index = i;
      }
    });
    if (index !== null) {
      if (vdev.group === 'data') {
        this.vdevs[vdev.group].splice(index, 1);
      } else {
        this.vdevs[vdev.group] = []; // should only be one cache/spare/log
      }
    }
    setTimeout(() => { // there appears to be a slight race condition with adding/removing
      this.getCurrentLayout();
    }, 100);
  }

  getCurrentLayout() {
    let size_estimate = 0;
    if (!this.isNew) {
      size_estimate = this.extendedAvailable;
    }
    let data_vdev_disknum = 0;
    let data_disk_found = false;
    let any_disk_found = false;
    let data_vdev_type: any;
    this.disknumError = null;
    this.vdevtypeError = null;
    this.vdevdisksError = false;
    this.stripeVdevTypeError = null;
    this.logVdevTypeWarning = null;
    this.vdevdisksSizeError = false;
    this.has_savable_errors = false;
    this.emptyDataVdev = false;

    this.vdevComponents.forEach((vdev, i) => {
      if (vdev.group === 'data') {
        if (i === 0 && this.isNew) {
          this.first_data_vdev_type = vdev.type;
          data_vdev_type = vdev.type;
          if (vdev.disks.length > 0) {
            this.first_data_vdev_disknum = vdev.disks.length;
            this.first_data_vdev_disksize = vdev.disks[0].size;
            this.first_data_vdev_disktype = vdev.disks[0].type;
            this.canDuplicate = true;
          } else {
            this.first_data_vdev_disknum = 0;
            this.first_data_vdev_disksize = null;
            this.first_data_vdev_disktype = null;
            this.canDuplicate = false;
          }
        }
        if (vdev.disks.length > 0) {
          data_disk_found = true;
          data_vdev_disknum = vdev.disks.length;
          data_vdev_type = vdev.type;
        } else {
          this.emptyDataVdev = true;
          data_vdev_disknum = 0;
        }
        size_estimate += vdev.rawSize;
        if (data_vdev_disknum > 0) {
          if( data_vdev_disknum !== this.first_data_vdev_disknum && this.first_data_vdev_type !== 'stripe') {
            this.getDiskNumErrorMsg(data_vdev_disknum);
          }
          if( data_vdev_type !== this.first_data_vdev_type) {
            this.getVdevTypeErrorMsg(data_vdev_type);
          }
        }

      } else {
        if (vdev.disks.length > 0) {
          any_disk_found = true;
        }
      }
      if (vdev.vdev_disks_error) {
        this.vdevdisksError = true;
      }
      if (vdev.vdev_disks_size_error) {
        this.vdevdisksSizeError = true;
        this.has_savable_errors = true;
      }
      if (['dedup', 'log', 'special', 'data'].includes(vdev.group)) {
        if (vdev.disks.length >= 1 && vdev.type.toLowerCase() === 'stripe') {
          if (vdev.group === 'log') {
            this.getLogVdevTypeWarningMsg();
          } else {
            this.getStripeVdevTypeErrorMsg(vdev.group);
          }

          this.has_savable_errors = true;
        }
      }

    });
    if (this.isNew) {
      this.needs_disk = !data_disk_found;
    } else {
      if (data_disk_found || any_disk_found) {
        this.needs_disk = false;
      } else {
        this.needs_disk = true;
      }
    }
    this.size = (<any>window).filesize(size_estimate, {standard : "iec"});

    this.getDuplicableDisks();
  }

  getDuplicableDisks() {
    this.duplicable_disks = [];
    for (let i = 0; i < this.disks.length; i++) {
      const disk = this.disks[i];
      if (disk.size === this.first_data_vdev_disksize && disk.type === this.first_data_vdev_disktype) {
        this.duplicable_disks.push(disk);
      }
    }
    if (!this.first_data_vdev_disknum || this.duplicable_disks.length < this.first_data_vdev_disknum) {
      this.canDuplicate = false;
    } else {
      this.canDuplicate = true;
    }
  }

  canSave() {
    if (this.isNew && !this.name) {
      return false;
    }
    if (this.vdevtypeError) {
      return false;
    }
    if (this.needs_disk) {
      return false;
    }
    if (this.poolError) {
      return false;
    }
    if (this.vdevdisksError) {
      return false;
    }
    if (this.has_savable_errors && !this.force) {
      return false;
    }
    return true;
  }

  canAddData() {
    if (this.emptyDataVdev) {
      return false;
    }
    if (this.disks.length < this.mindisks[this.first_data_vdev_type]) {
      return false;
    }
    return true;
  }

  checkSubmit() {
    let disknumErr = this.disknumErrorConfirmMessage;
    if (!this.isNew) {
      disknumErr = this.disknumExtendConfirmMessage;
    }
    if (this.disknumError) {
      this.dialog.confirm(T("Warning"), disknumErr).subscribe((res: boolean) => {
        if (!res) {
          return;
        } else {
          this.doSubmit();
        }
      });
    } else {
      this.doSubmit();
    }
  }

  forceCheckboxChecked() {
    if (!this.force) {
      let warnings = helptext.force_warning;
      if (this.vdevdisksSizeError) {
        warnings = warnings + '<br/><br/>' + helptext.force_warnings['diskSizeWarning'];
      }
      if (this.stripeVdevTypeError) {
        warnings = warnings + '<br/><br/>' + this.stripeVdevTypeError;
      }
      this.dialog.confirm(helptext.force_title, warnings).subscribe((res: boolean) => {
        this.force = res;
      });
    }
  }

  doSubmit() {
    let confirmButton = T('Create Pool');
    let diskWarning = this.diskAddWarning;
    if (!this.isNew) {
      confirmButton = T('Add Vdevs');
      diskWarning = this.diskExtendWarning;
    }

    this.dialog.confirm(T("Warning"), diskWarning, false, confirmButton).subscribe((res: boolean) => {
      if (res) {
        this.error = null;

        const layout: any = {};
        this.vdevComponents.forEach((vdev) => {
          const disks: any[] = [];
          vdev.getDisks().forEach((disk) => {
            disks.push(disk.devname); });
          if (disks.length > 0) {
            let type = vdev.type.toUpperCase();
            type = type === 'RAIDZ' ? 'RAIDZ1' : type;
            const group = vdev.group;
            if (!layout[group]) {
              layout[group] = [];
            }
            if (group === 'spares') {
              layout[group] = disks;
            } else {
              layout[group].push({ type:type, disks:disks });
            }
          }
        });

        let body: any = {};
        if (this.isNew) {
          body = {name: this.name, encryption: this.isEncrypted, topology: layout };
          if (this.isEncrypted) {
            body['encryption_options'] = {generate_key: true, algorithm:this.encryption_algorithm};
          }
        } else {
          body = { topology: layout };
        }

        const dialogRef = this.mdDialog.open(EntityJobComponent, {
          data: { title: confirmButton, disableClose: true }
        });
        if (this.pk) {
          dialogRef.componentInstance.setCall(this.editCall, [this.pk, body]);
        } else {
          dialogRef.componentInstance.setCall(this.addCall, [body]);
        }
        dialogRef.componentInstance.success
          .pipe(
            switchMap((r: any) => {
              if (this.isEncrypted) {
                const downloadDialogRef = this.mdDialog.open(DownloadKeyModalDialog, { disableClose: true });
                downloadDialogRef.componentInstance.new = true;
                downloadDialogRef.componentInstance.volumeId = r.result.id;
                downloadDialogRef.componentInstance.volumeName = r.result.name;
                downloadDialogRef.componentInstance.fileName = "dataset_" + r.result.name + "_keys.json";

                return downloadDialogRef.afterClosed();
              }

              return of(true);
            }),
            take(1)
          )
          .subscribe(
            () => {},
            e => new EntityUtils().handleWSError(this, e, this.dialog),
            () => {
              dialogRef.close(false);
              this.goBack();
            }
          );
        dialogRef.componentInstance.failure.subscribe((error: any) => {
          dialogRef.close(false);
          new EntityUtils().handleWSError(self, error, this.dialog);
        });
        dialogRef.componentInstance.submit();
      }
    });
  }

  goBack() {
    this.router.navigate(['/', 'storage']);
  }

  openDialog() {
    if(this.isEncrypted) {
      this.dialog.confirm(T("Warning"), this.encryption_message, false, T('I Understand')).subscribe((res: boolean) => {
        if (res) {
          this.isEncrypted = true;
          this.vol_encrypt = 1
        } else {
          this.isEncrypted = false;
          this.vol_encrypt = 0;
        }
      });
    } else {
      this.isEncrypted = false;
      this.vol_encrypt = 0;
    }
  }

  isEncryptedChecked() {
    this.openDialog();
  }

  addDisk(disk: any) {
     this.disks.push(disk);
     this.disks = [...this.disks];
     this.temp.push(disk);
     this.disks = this.sorter.tableSorter(this.disks, 'devname', 'asc');
  }

  removeDisk(disk: any) {
    this.disks.splice(this.disks.indexOf(disk), 1);
    this.disks = [...this.disks];
    this.temp.splice(this.temp.indexOf(disk), 1);
    this.dirty = true;
    this.getCurrentLayout();
  }

  onSelect({ selected }: any) {
    this.selected.splice(0, this.selected.length);
    this.selected.push(...selected);
  }

  updateFilter(event: KeyboardEvent) {
    const input = event.target as HTMLInputElement;
    const val = input.value.toLowerCase();
    let temp = this.temp;
    let re;
    try {
      re = new RegExp(val);
    } catch(e) {
      this.re_has_errors = true;
    }

    // filter our data
    if (re) {
      if (input.id === "pool-manager__nameFilter") {
        this.nameFilter = re;
      } else if (input.id === "pool-manager__capacityFilter") {
        this.capacityFilter = re;
      }

      this.re_has_errors = false;
      const self = this;
      const temp = this.temp.filter(function(d) {
        return self.nameFilter.test(d.devname.toLowerCase()) &&
               self.capacityFilter.test(d.capacity.toLowerCase());
      });

      // update the rows
      this.disks = temp;

      // Whenever the filter changes, always go back to the first page
      this.table.offset = 0;
    }
  }

  suggestLayout() {
    // todo: add more layouts, manipulating multiple vdevs is hard
    this.suggestRedundancyLayout();
  }

  resetLayout() {
    this.vdevComponents.forEach(vdev => {
      vdev.remove();
    });
    for (const group in this.vdevs) {
      if (this.vdevs.hasOwnProperty(group)) {
        while (this.vdevs[group].length > 0) {
          this.vdevs[group].pop();
        }
      }
    }
    this.nameFilterField = '';
    this.capacityFilterField = '';
    this.nameFilter = new RegExp('');
    this.capacityFilter = new RegExp('');
    this.vdevs['data'].push({});
    this.vdevComponents.first.estimateSize();
    this.disks = Array.from(this.original_disks);
    this.suggestable_disks = Array.from(this.orig_suggestable_disks);
    this.temp = [...this.disks];
    this.dirty = false;
    this.table.offset = 0;
    this.getCurrentLayout();
  }

  suggestRedundancyLayout() {
    for (let i = 0; i < this.suggestable_disks.length; i++) {
      this.vdevComponents.first.addDisk(this.suggestable_disks[i]);
    }
    while (this.suggestable_disks.length > 0) {
       this.removeDisk(this.suggestable_disks[0]);
       this.suggestable_disks.shift();
    }
  }

  checkPoolName() {
    if(_.find(this.existing_pools, {"name": this.name as any})) {
      this.poolError = T("A pool with this name already exists.");
    } else {
      this.poolError = null;
    }
  }

  reorderEvent(event: any) {
    let sort = event.sorts[0],
      rows = this.disks;
    this.sorter.tableSorter(rows, sort.prop, sort.dir);
  }

  toggleExpandRow(row: any) {
    if (!this.startingHeight) {
      this.startingHeight = document.getElementsByClassName('ngx-datatable')[0].clientHeight;
    }
    this.table.rowDetail.toggleExpandRow(row);
    setTimeout(() => {
      this.expandedRows = (document.querySelectorAll('.datatable-row-detail').length);
      const newHeight = (this.expandedRows * 100) + this.startingHeight;
      const heightStr = `height: ${newHeight}px`;
      document.getElementsByClassName('ngx-datatable')[0].setAttribute('style', heightStr);
    }, 100)
  }
}<|MERGE_RESOLUTION|>--- conflicted
+++ resolved
@@ -86,14 +86,10 @@
 
   public emptyDataVdev = true;
 
-<<<<<<< HEAD
   public stripeVdevTypeError: any = null;
-=======
-  public stripeVdevTypeError = null;
->>>>>>> b66531c8
   public stripeVdevTypeErrorMessage = helptext.manager_stripeVdevTypeErrorMessage;
 
-  public logVdevTypeWarning = null;
+  public logVdevTypeWarning: string = null;
   public logVdevTypeWarningMessage = helptext.manager_logVdevWarningMessage;
 
   public vdevdisksError = false;
