--- conflicted
+++ resolved
@@ -24,11 +24,7 @@
   template: '<entity-table [title]="title" [conf]="this"></entity-table>',
   providers: [TaskService, JobService, UserService, EntityFormService],
 })
-<<<<<<< HEAD
-export class RsyncListComponent implements InputTableConf {
-=======
-export class RsyncListComponent implements EntityTableConfig, OnDestroy {
->>>>>>> ed7ade87
+export class RsyncListComponent implements EntityTableConfig {
   title = T('Rsync Tasks');
   queryCall: 'rsynctask.query' = 'rsynctask.query';
   wsDelete: 'rsynctask.delete' = 'rsynctask.delete';
