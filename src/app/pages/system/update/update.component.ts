--- conflicted
+++ resolved
@@ -206,32 +206,6 @@
 
     this.busy = this.rest.get('system/update', {}).subscribe((res) => {
       this.autoCheck = res.data.upd_autocheck;
-<<<<<<< HEAD
-    
-      this.busy2 = this.ws.call('update.get_trains').subscribe((res) => {
-        this.fullTrainList = res.trains;
-
-        // On page load, make sure we are working with train of the current OS
-        this.train = res.current;
-        this.selectedTrain = res.current;
-
-        if (this.autoCheck) {
-          this.check();
-        }
-
-        this.trains = [];
-        for (const i in res.trains) {
-          if (this.compareTrains(this.train, i) === 'ALLOWED' || 
-          this.compareTrains(this.train, i) === 'NIGHTLY_UPGRADE' || 
-          this.compareTrains(this.train, i) === 'MINOR_UPGRADE' || 
-          this.compareTrains(this.train, i) === 'MAJOR_UPGRADE' || 
-          this.train === i) {
-            this.trains.push({ name: i, description: res.trains[i].description });
-          }
-        }
-        this.singleDescription = this.trains[0].description;
-
-=======
 
       this.busy2 = this.ws.call('update.get_trains').subscribe((res) => {
         this.fullTrainList = res.trains;
@@ -256,7 +230,6 @@
         }
         this.singleDescription = this.trains[0].description;
   
->>>>>>> 3ecb4486
         if (this.fullTrainList[res.current].description.toLowerCase().includes('[nightly]')) {
           this.currentTrainDescription = '[nightly]';
         } else if (this.fullTrainList[res.current].description.toLowerCase().includes('[release]')) {
