import { Component, OnInit, Input, ElementRef, ViewEncapsulation, ViewChild } from '@angular/core';
import { Router } from '@angular/router';
import { DataSource } from '@angular/cdk';
import { MdPaginator, MdSort } from '@angular/material';
import { Observable } from 'rxjs/Observable';
import { BehaviorSubject } from 'rxjs/BehaviorSubject';
import { Subscription } from 'rxjs';
import 'rxjs/add/operator/startWith';
import 'rxjs/add/observable/merge';
import 'rxjs/add/operator/map';

//local libs
import { RestService } from '../../../../services/rest.service';
import { WebSocketService } from '../../../../services/ws.service';
import { EntityUtils } from '../utils';
import { AppLoaderService } from '../../../../services/app-loader/app-loader.service';
import { DialogService } from 'app/services';


@Component({
  selector: 'entity-table',
  templateUrl: './entity-table.component.html',
  styleUrls: ['./entity-table.component.scss'],
  providers: [DialogService]
})
export class EntityTableComponent implements OnInit {

  @Input() title = '';
  @Input('conf') conf: any;

  
  @ViewChild('filter') filter: ElementRef;
  
  public displayedColumns: string[] = [];
  public initialItemsPerPage = 5;
  public busy: Subscription;
  public columns: Array<any> = [];
  public rows: any[] = [];
  public currentRows: any[] = [];
  public getFunction;
  public config: any = {
    paging: true,
    sorting: { columns: this.columns },
  };
  protected loaderOpen: boolean = false;

  constructor(protected rest: RestService, protected router: Router, protected ws: WebSocketService,
    protected _eRef: ElementRef, private dialog: DialogService, protected loader: AppLoaderService) { }

  ngOnInit() {
    if (this.conf.preInit) {
      this.conf.preInit(this);
    }
    this.getData();
    if (this.conf.afterInit) {
      this.conf.afterInit(this);
    }

   
    this.conf.columns.forEach((column) => {
      this.displayedColumns.push(column.prop);
    });

    this.displayedColumns.push("action");

    Observable.fromEvent(this.filter.nativeElement, 'keyup')
      .debounceTime(150)
      .distinctUntilChanged()
      .subscribe(() => {
        const filterValue: string = this.filter.nativeElement.value;
        let newData: any[] = [];

        if (filterValue.length > 0) {
          this.rows.forEach((dataElement) => {
            for (const dataElementProp of this.conf.columns) {
              let value: any = dataElement[dataElementProp.prop];
              
              if( typeof(value) === "boolean" || typeof(value) === "number") {
                value = String(value);
              }

              if (typeof (value) === "string" && value.length > 0 && (<string>value).indexOf(filterValue) >= 0) {
                newData.push(dataElement);
                break;
              }
            }

          });
        } else {
          newData = this.rows;
        }

        
        
        this.currentRows = newData;
      });
  }

  getData() {
    let sort: Array<String> = [];
    let options: Object = new Object();

    for (let i in this.config.sorting.columns) {
      let col = this.config.sorting.columns[i];
      if (col.sort == 'asc') {
        sort.push(col.name);
      } else if (col.sort == 'desc') {
        sort.push('-' + col.name);
      }
    }

    // options = {limit: this.itemsPerPage, offset: offset};
    options = { limit: 0 };
    if (sort.length > 0) {
      options['sort'] = sort.join(',');
    }
    if (this.conf.queryCall) {
      this.getFunction = this.ws.call(this.conf.queryCall, []);
    } else {
      this.getFunction = this.rest.get(this.conf.resource_name, options);
    }
    this.busy =
      this.getFunction.subscribe((res) => {
        if (res.data) {
          if( typeof(this.conf.resourceTransformIncomingRestData) !== "undefined" ) {
            res.data = this.conf.resourceTransformIncomingRestData(res.data);
          }
        } else {
          if( typeof(this.conf.resourceTransformIncomingRestData) !== "undefined" ) {
            res = this.conf.resourceTransformIncomingRestData(res);
          }
        }

        let rows: any[] = [];

        if (this.loaderOpen) {
          this.loader.close();
          this.loaderOpen = false;
        }
        if (res.data) {
          rows = new EntityUtils().flattenData(res.data);
        } else {
          rows = new EntityUtils().flattenData(res);
        }
        if (this.conf.dataHandler) {
          this.conf.dataHandler(this);
        }
        for (let i = 0; i < rows.length; i++) {
          for (let attr in rows[i]) {
            if (rows[i].hasOwnProperty(attr)) {
              rows[i][attr] = this.rowValue(rows[i], attr);
            }
          }
        }

        this.rows = rows;
<<<<<<< HEAD
    
        if (this.conf.addRows) {
          this.conf.addRows(this);
        }
        
        this.dataSource.data = rows;
=======
        this.currentRows = rows;
>>>>>>> 6cefd732

      });

  }


  trClass(row) {
    let classes = [];
    classes.push('treegrid-' + row.id);
    if (row._parent) {
      classes.push('treegrid-parent-' + row._parent);
    }
    return classes.join(' ');
  }

  getActions(row) {
    if (this.conf.getActions) {
      return this.conf.getActions(row);
    } else {
      return [{
        id: "edit",
        label: "Edit",
        onClick: (row) => { this.doEdit(row.id); },
      }, {
        id: "delete",
        label: "Delete",
        onClick: (row) => { this.doDelete(row.id); },
      },]
    }
  }

  getAddActions() {
    if (this.conf.getAddActions) {
      return this.conf.getAddActions();
    } else {
      return [];
    }
  }

  rowValue(row, attr) {
    if (this.conf.rowValue) {
      try {
        return this.conf.rowValue(row, attr);
      } catch(e) {
        console.log("Conversion issue defaulting to straight value (calling rowValue in conf", this.conf );
        return row[attr];
      }
    }
    return row[attr];
  }

  doAdd() {
    this.router.navigate(new Array('/').concat(this.conf.route_add));
  }

  doEdit(id) {
    this.router.navigate(
      new Array('/').concat(this.conf.route_edit).concat(id));
  }

  doDelete(id) {
    this.dialog.confirm("Delete", "Are you sure you want to delete it?").subscribe((res) => {
      if (res) {
        this.loader.open();
        this.loaderOpen = true;
        let data = {};
        if (this.conf.wsDelete) {
          this.busy = this.ws.call(this.conf.wsDelete, [id]).subscribe(
            (res) => { this.getData() },
            (res) => {
              new EntityUtils().handleError(this, res);
              this.loader.close();
            }
          );
        } else {
          this.busy = this.rest.delete(this.conf.resource_name + '/' + id, data).subscribe(
            (res) => {
              this.getData();
            },
            (res) => {
              new EntityUtils().handleError(this, res);
              this.loader.close();
            }
          );
        }
      }
    })
  }
  doActivate(id) {
    this.dialog.confirm("Activate", "Are you sure you want to activate it?").subscribe((res) => {
      if (res) {
        this.loader.open();
        this.loaderOpen = true;
        let data = {};
        this.busy = this.ws.call(this.conf.wsActivate, [id]).subscribe(
          (res) => { this.getData() },
          (res) => {
            new EntityUtils().handleError(this, res);
            this.loader.close();
          }
          );
      }
    })
  }
  toggleKeep(id, status) {
    if (!status){
      this.dialog.confirm("Keep", "Do you want to set keep flag in this boot environment?").subscribe((res) => {
        if (res) {
          this.loader.open();
          this.loaderOpen = true;
          let data = {};
          this.busy = this.ws.call(this.conf.wsKeep, [id, { "keep" : true }]).subscribe(
            (res) => { this.getData() },
            (res) => {
              new EntityUtils().handleError(this, res);
              this.loader.close();
            }
            );
        }
      })
    } else {
      this.dialog.confirm("Unkeep", "Do you want to remove keep flag in this boot environment?").subscribe((res) => {
        if (res) {
          this.loader.open();
          this.loaderOpen = true;
          let data = {};
          this.busy = this.ws.call(this.conf.wsKeep, [id, { "keep" : false }]).subscribe(
            (res) => { this.getData() },
            (res) => {
              new EntityUtils().handleError(this, res);
              this.loader.close();
            }
            );
        }
      })

    }

  }
}<|MERGE_RESOLUTION|>--- conflicted
+++ resolved
@@ -154,16 +154,12 @@
         }
 
         this.rows = rows;
-<<<<<<< HEAD
     
         if (this.conf.addRows) {
           this.conf.addRows(this);
         }
         
-        this.dataSource.data = rows;
-=======
         this.currentRows = rows;
->>>>>>> 6cefd732
 
       });
 
