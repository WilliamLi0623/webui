<div class="wrapper">
  <div class="header">
    <div class="header-overlay">
      <div class="logo-wrapper">
        <mat-icon *ngIf="systemType === ProductType.Core" svgIcon="truenas_core_logo_full" class="logo" alt="TrueNAS CORE logo"></mat-icon>
        <mat-icon *ngIf="systemType === ProductType.Enterprise" svgIcon="truenas_enterprise_logo_full" class="logo" alt="TrueNAS ENTERPRISE logo"></mat-icon>
        <mat-icon *ngIf="systemType === ProductType.Scale || systemType === ProductType.ScaleEnterprise" svgIcon="truenas_scale_logo_full" class="logo" alt="TrueNAS SCALE logo"></mat-icon>
      </div>
    </div>
  </div>

  <div class="content-wrapper">
    <div class="help">{{ helptext.help | translate }}</div>
    <div class="line-item">
      <div fxFlex="10%"><mat-icon class="bullet-icon">assignment</mat-icon></div>
      <div fxFlex="90%" class="medium-font">{{ helptext.docsA | translate }}
        <a href="https://www.truenas.com/docs/" target="_blank">
          {{ helptext.docsB | translate }}</a> {{ helptext.docsC | translate }}
      </div>
    </div>

    <div class="line-item">
      <div fxFlex="10%"><mat-icon class="bullet-icon">group</mat-icon></div>
      <div fxFlex="90%" class="medium-font">{{ helptext.forumsA | translate}} <a href="https://www.ixsystems.com/community/"
				target="_blank">
        {{ helptext.forumsB | translate }}</a> {{ helptext.forumsC | translate }} {{systemType}} {{ helptext.forumsD }}.
      </div>
    </div>

    <div class="line-item" *ngIf="systemType === ProductType.Core">
      <div fxFlex="10%"><img id="ix-img" src="assets/images/iX_Logomark.svg"></div>
      <div fxFlex="90%" class="medium-font">{{ helptext.contactA | translate }}
        <a href="https://www.ixsystems.com/truenas/?utm_source=truenas+core+ui&utm_medium=os&utm_campaign=welcome"
					target="_blank">
          {{ helptext.contactB | translate }}</a> {{ helptext.contactC | translate }}
        <a href="https://www.ixsystems.com/quote-form/?utm_source=truenas+core+ui&utm_medium=os&utm_campaign=welcome"
					target="_blank">{{ helptext.contactD | translate }}</a>
      </div>
    </div>
    <div id="open-source">TrueNAS {{systemType}} {{ helptext.opensourceA | translate }} <a href="https://github.com/truenas/" target="_blank"
<<<<<<< HEAD
		>{{ helptext.opensourceB | translate }}</a> {{ helptext.opensourceC | translate }}
=======
			class="external-link">{{ helptext.opensourceB | translate }}</a> {{ helptext.opensourceC | translate }}
>>>>>>> 7bcdc54b
    </div>
  </div>

</div>

<div mat-dialog-actions id="actions">
  <div fxFlex="45%" fxFlex.xs="100" class="copyright-txt">TrueNAS {{ systemType }}® © {{copyrightYear}} -
    <a href="http://www.ixsystems.com" target="_blank" title="iXsystems, Inc.">
      iXsystems, Inc</a>.
  </div>
  <div id="button-wrapper" fxFlex="55%" fxFlex.xs="100">
    <button
      mat-button class="mat-button mat-primary"
      (click)="dialogRef.close(false)"
      ix-auto ix-auto-type="button" ix-auto-identifier="CLOSE"
    >
      {{ helptext.actionBtnText.about | translate | uppercase }}
    </button>

  </div>
</div><|MERGE_RESOLUTION|>--- conflicted
+++ resolved
@@ -38,11 +38,7 @@
       </div>
     </div>
     <div id="open-source">TrueNAS {{systemType}} {{ helptext.opensourceA | translate }} <a href="https://github.com/truenas/" target="_blank"
-<<<<<<< HEAD
-		>{{ helptext.opensourceB | translate }}</a> {{ helptext.opensourceC | translate }}
-=======
-			class="external-link">{{ helptext.opensourceB | translate }}</a> {{ helptext.opensourceC | translate }}
->>>>>>> 7bcdc54b
+		  >{{ helptext.opensourceB | translate }}</a> {{ helptext.opensourceC | translate }}
     </div>
   </div>
 
