import { MatCheckboxChange } from '@angular/material/checkbox/checkbox';
import { MatDialog, MatDialogRef } from '@angular/material/dialog';
import { TranslateService } from '@ngx-translate/core';
import { Component, Input, OnInit } from '@angular/core';

import { EntityFormService } from '../entity-form/services/entity-form.service';
import { FieldRelationService } from '../entity-form/services/field-relation.service';
import { FieldConfig } from '../entity-form/models/field-config.interface';
import { FormGroup } from '@angular/forms';
import { RestService } from '../../../../services/rest.service';
import { WebSocketService } from '../../../../services/ws.service';
import { AppLoaderService } from '../../../../services/app-loader/app-loader.service';
import { EntityUtils } from '../utils';
import * as _ from 'lodash';
import { DialogFormConfiguration } from './dialog-form-configuration.interface';
import { DatePipe } from '@angular/common';
import { T } from '../../../../translate-marker';

@Component({
  selector: 'app-entity-dialog',
  templateUrl: './entity-dialog.component.html',
  styleUrls: ['./entity-dialog.component.css'],
  providers: [EntityFormService, DatePipe, FieldRelationService],
})
export class EntityDialogComponent<P = any> implements OnInit {
<<<<<<< HEAD
  @Input() conf: DialogFormConfiguration<P>;
=======
  @Input() conf: any;
>>>>>>> 766cb266

  title: string;
  warning: string;
  fieldConfig: FieldConfig[] ;
  formGroup: FormGroup;
  saveButtonText: string;
  cancelButtonText = 'Cancel';
  detachButtonText: string;
  getKeyButtonText: string;
  error: string;
  formValue: any;
  showPassword = false;
  parent: P;
  submitEnabled = true;
  instructions: string;
  confirmCheckbox = false;

  constructor(public dialogRef: MatDialogRef < EntityDialogComponent >,
    protected translate: TranslateService,
    protected entityFormService: EntityFormService,
    protected rest: RestService,
    protected ws: WebSocketService,
    protected loader: AppLoaderService,
    public mdDialog: MatDialog,
    public datePipe: DatePipe,
    protected fieldRelationService: FieldRelationService) {}

  ngOnInit(): void {
    this.translate.get(this.conf.title).subscribe((title) => {
      this.title = title;
    });

    this.fieldConfig = this.conf.fieldConfig;

    if (this.conf.parent) {
      this.parent = this.conf.parent;
    }

    if (this.conf.confirmCheckbox) {
      this.confirmCheckbox = this.conf.confirmCheckbox;
      this.submitEnabled = false;
    }
    if (this.conf.preInit) {
      this.conf.preInit(this);
    }

    if (this.conf.saveButtonText) {
      this.saveButtonText = this.conf.saveButtonText;
    }
    if (this.conf.cancelButtonText) {
      this.cancelButtonText = this.conf.cancelButtonText;
    }
    this.formGroup = this.entityFormService.createFormGroup(this.fieldConfig);

    for (const i in this.fieldConfig) {
      const config = this.fieldConfig[i];
      if (config.relation.length > 0) {
        this.fieldRelationService.setRelation(config, this.formGroup);
      }
    }

    if (this.conf.afterInit) {
      this.conf.afterInit(this);
    }
    this.instructions = T(`Enter <strong>${(this.conf as any)['name']}</strong> below to confirm.`);
  }

  submit(): void {
    this.clearErrors();
    this.formValue = _.cloneDeep(this.formGroup.value);

    if (this.conf.customSubmit) {
      this.conf.customSubmit(this);
    } else {
      this.loader.open();
      this.ws.call(this.conf.method_ws, [this.formValue]).subscribe(
        () => {},
        (e) => {
          this.loader.close();
          this.dialogRef.close(false);
          new EntityUtils().handleWSError(this, e);
        },
        () => {
          this.loader.close();
          this.dialogRef.close(true);
        },
      );
    }
  }

  cancel(): void {
    this.dialogRef.close(false);
    this.clearErrors();
  }

  clearErrors(): void {
    this.error = null;
    for (let f = 0; f < this.fieldConfig.length; f++) {
      this.fieldConfig[f]['errors'] = '';
      this.fieldConfig[f]['hasErrors'] = false;
    }
  }

  togglePW(): void {
    const inputs = document.getElementsByTagName('input');
    for (let i = 0; i < inputs.length; i++) {
      if (!inputs[i].placeholder.toLowerCase().includes('current')
          && !inputs[i].placeholder.toLowerCase().includes('root')) {
        if (inputs[i].placeholder.toLowerCase().includes('password')
        || inputs[i].placeholder.toLowerCase().includes('passphrase')
        || inputs[i].placeholder.toLowerCase().includes('secret')) {
          if (inputs[i].type === 'password') {
            inputs[i].type = 'text';
          } else {
            inputs[i].type = 'password';
          }
        }
      }
    }
    this.showPassword = !this.showPassword;
  }

  setDisabled(name: string, disable: boolean, hide?: boolean, status?: string): void {
    // if field is hidden, disable it too
    if (hide) {
      disable = hide;
    } else {
      hide = false;
    }

    this.fieldConfig = this.fieldConfig.map((item) => {
      if (item.name === name) {
        item.disabled = disable;
        item['isHidden'] = hide;
      }
      return item;
    });

    if (this.formGroup.controls[name]) {
      const method = disable ? 'disable' : 'enable';
      this.formGroup.controls[name][method]();
    }
  }

  toggleSubmit(data: MatCheckboxChange): void {
    this.submitEnabled = data.checked;
  }
}<|MERGE_RESOLUTION|>--- conflicted
+++ resolved
@@ -23,11 +23,7 @@
   providers: [EntityFormService, DatePipe, FieldRelationService],
 })
 export class EntityDialogComponent<P = any> implements OnInit {
-<<<<<<< HEAD
   @Input() conf: DialogFormConfiguration<P>;
-=======
-  @Input() conf: any;
->>>>>>> 766cb266
 
   title: string;
   warning: string;
