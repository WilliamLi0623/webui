import { DefaultAclType } from 'app/enums/acl-type.enum';
import { AlertPolicy } from 'app/enums/alert-policy.enum';
import { DatasetRecordSize, DatasetType } from 'app/enums/dataset.enum';
import { DeviceType } from 'app/enums/device-type.enum';
import { EnclosureSlotStatus } from 'app/enums/enclosure-slot-status.enum';
import { FailoverDisabledReason } from 'app/enums/failover-disabled-reason.enum';
import { FailoverStatus } from 'app/enums/failover-status.enum';
import { ProductType } from 'app/enums/product-type.enum';
import { ServiceName } from 'app/enums/service-name.enum';
import { TransportMode } from 'app/enums/transport-mode.enum';
import {
  Acl, AclQueryParams, NfsAclItem, PosixAclItem, SetAcl,
} from 'app/interfaces/acl.interface';
import { ActiveDirectoryConfig, LeaveActiveDirectory } from 'app/interfaces/active-directory-config.interface';
import { ActiveDirectoryUpdate } from 'app/interfaces/active-directory.interface';
import { AdvancedConfig, AdvancedConfigUpdate } from 'app/interfaces/advanced-config.interface';
import { AlertService, AlertServiceCreate } from 'app/interfaces/alert-service.interface';
import {
  Alert, AlertCategory, AlertClasses, AlertClassesUpdate,
} from 'app/interfaces/alert.interface';
import { ApiTimestamp } from 'app/interfaces/api-date.interface';
import { ApiKey, CreateApiKeyRequest, UpdateApiKeyRequest } from 'app/interfaces/api-key.interface';
import { UpgradeSummary } from 'app/interfaces/application.interface';
import { CheckUserQuery, LoginParams } from 'app/interfaces/auth.interface';
import { BootPoolState } from 'app/interfaces/boot-pool-state.interface';
import {
  Bootenv,
  CreateBootenvParams,
  SetBootenvAttributeParams,
  UpdateBootenvParams,
} from 'app/interfaces/bootenv.interface';
import {
  Catalog, CatalogApp, CatalogCreate,
  CatalogItems,
  CatalogItemsQueryParams,
  CatalogQueryParams,
  CatalogUpdate, GetItemDetailsParams,
} from 'app/interfaces/catalog.interface';
import {
  CertificateAuthority, CertificateAuthoritySignRequest,
  CertificateAuthorityUpdate,
} from 'app/interfaces/certificate-authority.interface';
import {
  Certificate, CertificateCreate,
  CertificateProfiles, CertificateUpdate,
  ExtendedKeyUsageChoices,
} from 'app/interfaces/certificate.interface';
import { ChartReleaseEvent, ChartRollbackParams, ChartScaleResult } from 'app/interfaces/chart-release-event.interface';
import {
  ChartRelease,
  ChartReleaseCreate,
  ChartReleaseQueryParams,
} from 'app/interfaces/chart-release.interface';
import { Choices } from 'app/interfaces/choices.interface';
import {
  CloudSyncDirectoryListing,
  CloudSyncListDirectoryParams,
  CloudSyncTask,
  CloudSyncTaskUpdate,
} from 'app/interfaces/cloud-sync-task.interface';
import {
  CloudsyncBucket,
  CloudsyncCredential,
  CloudsyncCredentialUpdate,
  CloudsyncCredentialVerify, CloudsyncCredentialVerifyResult, CloudsyncOneDriveDrive, CloudsyncOneDriveParams,
} from 'app/interfaces/cloudsync-credential.interface';
import { CloudsyncProvider, CloudsyncRestoreParams } from 'app/interfaces/cloudsync-provider.interface';
import { ConfigResetParams } from 'app/interfaces/config-reset-params.interface';
import { ContainerConfig, ContainerConfigUpdate } from 'app/interfaces/container-config.interface';
import { ContainerImage, PullContainerImageParams } from 'app/interfaces/container-image.interface';
import { CoreBulkQuery, CoreBulkResponse } from 'app/interfaces/core-bulk.interface';
import { CoreDownloadQuery, CoreDownloadResponse } from 'app/interfaces/core-download.interface';
import {
  CountManualSnapshotsParams,
  EligibleManualSnapshotsCount,
  TargetUnmatchedSnapshotsParams,
} from 'app/interfaces/count-manual-snapshots.interface';
import { Cronjob, CronjobUpdate } from 'app/interfaces/cronjob.interface';
import { DatasetChangeKeyParams } from 'app/interfaces/dataset-change-key.interface';
import {
  DatasetEncryptedRootKeys,
  DatasetEncryptionSummary, DatasetEncryptionSummaryQueryParams,
} from 'app/interfaces/dataset-encryption-summary.interface';
import { DatasetHasVmsQueryParams } from 'app/interfaces/dataset-has-vms-query-params.interface';
import { DatasetLockParams, DatasetUnlockParams, DatasetUnlockResult } from 'app/interfaces/dataset-lock.interface';
import { DatasetPermissionsUpdate } from 'app/interfaces/dataset-permissions.interface';
import { DatasetQuota, DatasetQuotaQueryParams, SetDatasetQuota } from 'app/interfaces/dataset-quota.interface';
import {
  Dataset, DatasetCreate, DatasetUpdate, ExtraDatasetQueryOptions,
} from 'app/interfaces/dataset.interface';
import { Device } from 'app/interfaces/device.interface';
import { DirectoryServicesState } from 'app/interfaces/directory-services-state.interface';
import {
  AuthenticatorSchema,
  CreateDnsAuthenticator,
  DnsAuthenticator, UpdateDnsAuthenticator,
} from 'app/interfaces/dns-authenticator.interface';
import { DsUncachedGroup, DsUncachedUser } from 'app/interfaces/ds-cache.interface';
import { DynamicDnsConfig, DynamicDnsUpdate } from 'app/interfaces/dynamic-dns.interface';
import { Enclosure } from 'app/interfaces/enclosure.interface';
import { FailoverConfig, FailoverRemoteCall, FailoverUpdate } from 'app/interfaces/failover.interface';
import { FibreChannelPort, FibreChannelPortUpdate } from 'app/interfaces/fibre-channel-port.interface';
import { FileRecord, ListdirQueryParams } from 'app/interfaces/file-record.interface';
import { FileSystemStat, Statfs } from 'app/interfaces/filesystem-stat.interface';
import { FtpConfig, FtpConfigUpdate } from 'app/interfaces/ftp-config.interface';
import {
  CreateGroup, DeleteGroupParams, Group, UpdateGroup,
} from 'app/interfaces/group.interface';
import { IdmapBackendOptions } from 'app/interfaces/idmap-backend-options.interface';
import { Idmap, IdmapUpdate } from 'app/interfaces/idmap.interface';
import {
  CreateInitShutdownScript,
  InitShutdownScript,
  UpdateInitShutdownScriptParams,
} from 'app/interfaces/init-shutdown-script.interface';
import { Ipmi, IpmiIdentify, IpmiUpdate } from 'app/interfaces/ipmi.interface';
import {
  IscsiGlobalConfig,
  IscsiGlobalConfigUpdate,
  IscsiGlobalSession,
} from 'app/interfaces/iscsi-global-config.interface';
import {
  IscsiAuthAccess, IscsiAuthAccessUpdate, IscsiExtent, IscsiExtentUpdate,
  IscsiInitiatorGroup, IscsiInitiatorGroupUpdate,
  IscsiPortal, IscsiPortalUpdate,
  IscsiTarget, IscsiTargetExtent, IscsiTargetExtentUpdate, IscsiTargetUpdate,
} from 'app/interfaces/iscsi.interface';
import { Job } from 'app/interfaces/job.interface';
import {
  KerberosConfig,
  KerberosConfigUpdate,
  KerberosKeytab,
  KerberosKeytabUpdate,
} from 'app/interfaces/kerberos-config.interface';
import { KerberosRealm, KerberosRealmUpdate } from 'app/interfaces/kerberos-realm.interface';
import {
  KeychainCredential,
  KeychainCredentialCreate, KeychainCredentialUpdate,
  KeychainSshCredentials,
  SshKeyPair,
} from 'app/interfaces/keychain-credential.interface';
import { KmipConfig, KmipConfigUpdate } from 'app/interfaces/kmip-config.interface';
import { KubernetesConfig, KubernetesConfigUpdate } from 'app/interfaces/kubernetes-config.interface';
import { LdapConfig, LdapConfigUpdate, LdapConfigUpdateResult } from 'app/interfaces/ldap-config.interface';
import { LldpConfig, LldpConfigUpdate } from 'app/interfaces/lldp-config.interface';
import { MailConfig, MailConfigUpdate, SendMailParams } from 'app/interfaces/mail-config.interface';
import {
  NetworkConfiguration,
  NetworkConfigurationUpdate,
} from 'app/interfaces/network-configuration.interface';
import {
  NetworkInterface,
  NetworkInterfaceCreate, NetworkInterfaceUpdate,
  ServiceRestartedOnNetworkSync,
} from 'app/interfaces/network-interface.interface';
import { NetworkSummary } from 'app/interfaces/network-summary.interface';
import { AddNfsPrincipal, NfsConfig, NfsConfigUpdate } from 'app/interfaces/nfs-config.interface';
import { NfsShare, NfsShareUpdate } from 'app/interfaces/nfs-share.interface';
import { CreateNtpServer, NtpServer } from 'app/interfaces/ntp-server.interface';
import { OpenvpnClientConfig, OpenvpnClientConfigUpdate } from 'app/interfaces/openvpn-client-config.interface';
import { OpenvpnServerConfig, OpenvpnServerConfigUpdate } from 'app/interfaces/openvpn-server-config.interface';
import { MapOption } from 'app/interfaces/option.interface';
import { PeriodicSnapshotTask, PeriodSnapshotTaskUpdate } from 'app/interfaces/periodic-snapshot-task.interface';
import { DatasetAttachment, PoolAttachment } from 'app/interfaces/pool-attachment.interface';
import { PoolExportParams } from 'app/interfaces/pool-export.interface';
import { ImportDiskParams, PoolFindResult, PoolImportParams } from 'app/interfaces/pool-import.interface';
import { CreatePoolScrub, PoolScrub, PoolScrubParams } from 'app/interfaces/pool-scrub.interface';
import { PoolUnlockQuery, PoolUnlockResult } from 'app/interfaces/pool-unlock-query.interface';
import {
  CreatePool, Pool, PoolAttachParams, PoolExpandParams, PoolReplaceParams, UpdatePool,
} from 'app/interfaces/pool.interface';
import { Process } from 'app/interfaces/process.interface';
import { QueryParams } from 'app/interfaces/query-api.interface';
import { ReplicationConfigUpdate } from 'app/interfaces/replication-config-update.interface';
import { ReplicationConfig } from 'app/interfaces/replication-config.interface';
import {
  ReplicationCreate,
  ReplicationTask,
} from 'app/interfaces/replication-task.interface';
import { ReportingGraph } from 'app/interfaces/reporting-graph.interface';
import {
  ReportingConfig,
  ReportingConfigUpdate,
  ReportingData,
  ReportingQueryParams,
} from 'app/interfaces/reporting.interface';
import { ResilverConfig, ResilverConfigUpdate } from 'app/interfaces/resilver-config.interface';
import { RsyncConfig, RsyncConfigUpdate } from 'app/interfaces/rsync-config.interface';
import { RsyncModule, RsyncModuleCreate } from 'app/interfaces/rsync-module.interface';
import { RsyncTask, RsyncTaskUpdate } from 'app/interfaces/rsync-task.interface';
import { S3Config, S3ConfigUpdate } from 'app/interfaces/s3-config.interface';
import { Sensor } from 'app/interfaces/sensor.interface';
import { Service } from 'app/interfaces/service.interface';
import { ResizeShellRequest } from 'app/interfaces/shell.interface';
import {
  SmartManualTestParams, SmartConfig, SmartConfigUpdate, SmartTest, SmartTestResults, ManualSmartTest, SmartTestUpdate,
} from 'app/interfaces/smart-test.interface';
import { SmbConfig, SmbConfigUpdate } from 'app/interfaces/smb-config.interface';
import {
  SmbPresets, SmbShare, SmbSharesec, SmbSharesecAce, SmbShareUpdate,
} from 'app/interfaces/smb-share.interface';
import { SnmpConfig, SnmpConfigUpdate } from 'app/interfaces/snmp-config.interface';
import { SshConfig, SshConfigUpdate } from 'app/interfaces/ssh-config.interface';
import {
  RemoteSshScanParams,
  SshConnectionSetup,
  SshSemiAutomaticSetup,
} from 'app/interfaces/ssh-connection-setup.interface';
import { StaticRoute, UpdateStaticRoute } from 'app/interfaces/static-route.interface';
import {
  Disk, DiskQueryOptions, DiskTemperatures, DiskUpdate, DiskWipeParams, UnusedDisk,
} from 'app/interfaces/storage.interface';
import {
  FetchSupportParams,
  CreateNewTicket,
  NewTicketResponse,
  SupportConfig, SupportConfigUpdate, AttachTicketParams,
} from 'app/interfaces/support.interface';
import { SystemGeneralConfig, SystemGeneralConfigUpdate } from 'app/interfaces/system-config.interface';
import { SystemDatasetConfig, SystemDatasetUpdate } from 'app/interfaces/system-dataset-config.interface';
import { SystemInfo } from 'app/interfaces/system-info.interface';
import {
  SystemUpdate,
  SystemUpdateChange,
  SystemUpdateTrains,
  UpdateParams,
} from 'app/interfaces/system-update.interface';
import { TftpConfig, TftpConfigUpdate } from 'app/interfaces/tftp-config.interface';
import {
  TrueCommandConfig,
  TrueCommandConnectionState, TrueCommandUpdateResponse,
  UpdateTrueCommand,
} from 'app/interfaces/true-command-config.interface';
import { Tunable, TunableUpdate } from 'app/interfaces/tunable.interface';
import { TwoFactorConfig, TwoFactorConfigUpdate } from 'app/interfaces/two-factor-config.interface';
import { UpsConfig, UpsConfigUpdate } from 'app/interfaces/ups-config.interface';
import { DeleteUserParams, User, UserUpdate } from 'app/interfaces/user.interface';
import {
  VirtualizationDetails,
  VirtualMachine, VirtualMachineUpdate, VmCloneParams, VmDeleteParams, VmDisplayWebUri,
  VmDisplayWebUriParams, VmPortWizardResult,
  VmStopParams,
} from 'app/interfaces/virtual-machine.interface';
import {
  VmDevice, VmDeviceDelete, VmDeviceUpdate, VmDisplayDevice,
} from 'app/interfaces/vm-device.interface';
import {
  MatchDatastoresWithDatasets,
  MatchDatastoresWithDatasetsParams,
  VmwareSnapshot, VmwareSnapshotUpdate,
} from 'app/interfaces/vmware.interface';
import { WebDavShare, WebDavShareUpdate } from 'app/interfaces/web-dav-share.interface';
import { WebdavConfig, WebdavConfigUpdate } from 'app/interfaces/webdav-config.interface';
import {
  CloneZfsSnapshot,
  CreateZfsSnapshot,
  ZfsRollbackParams,
  ZfsSnapshot,
} from 'app/interfaces/zfs-snapshot.interface';
import { PoolRemoveParams } from './pool-remove.interface';

/**
 * API definitions for `call` and `job` methods.
 * For events from `subscribed` see ApiEventDirectory.
 */
export type ApiDirectory = {
  // Active Directory
  'activedirectory.config': { params: void; response: ActiveDirectoryConfig };
  'activedirectory.update': { params: [ActiveDirectoryUpdate]; response: ActiveDirectoryConfig };
  'activedirectory.nss_info_choices': { params: void; response: string[] };
  'activedirectory.leave': { params: [LeaveActiveDirectory]; response: void };

  // Acme
  'acme.dns.authenticator.query': { params: void; response: DnsAuthenticator[] };
  'acme.dns.authenticator.create': { params: CreateDnsAuthenticator; response: DnsAuthenticator };
  'acme.dns.authenticator.update': { params: [number, UpdateDnsAuthenticator]; response: DnsAuthenticator };
  'acme.dns.authenticator.delete': { params: [id: number]; response: boolean };
  'acme.dns.authenticator.authenticator_schemas': { params: void; response: AuthenticatorSchema[] };

  // Alert
  'alert.list': { params: void; response: Alert[] };
  'alert.dismiss': { params: string[]; response: void };
  'alert.restore': { params: string[]; response: void };
  'alert.list_policies': { params: void; response: AlertPolicy[] };
  'alert.list_categories': { params: void; response: AlertCategory[] };

  // Alert Classes
  'alertclasses.config': { params: void; response: AlertClasses };
  'alertclasses.update': { params: [AlertClassesUpdate]; response: AlertClasses };

  // Alert Service
  'alertservice.update': { params: [id: number, update: AlertServiceCreate]; response: AlertService };
  'alertservice.create': { params: [AlertServiceCreate]; response: AlertService };
  'alertservice.query': { params: QueryParams<AlertService>; response: AlertService[] };
  'alertservice.test': { params: [AlertServiceCreate]; response: boolean };
  'alertservice.delete': { params: number; response: boolean };

  // Api Key
  'api_key.create': { params: [CreateApiKeyRequest]; response: ApiKey };
  'api_key.update': { params: UpdateApiKeyRequest; response: ApiKey };
  'api_key.delete': { params: [id: string]; response: boolean };
  'api_key.query': { params: QueryParams<ApiKey>; response: ApiKey[] };

  // Auth
  'auth.generate_token': { params: [number]; response: string };
  'auth.check_user': { params: CheckUserQuery; response: boolean };
  'auth.login': {
    params: LoginParams;
    response: boolean;
  };
  'auth.token': { params: [token: string]; response: boolean };
  'auth.logout': { params: void; response: void };
  'auth.twofactor.update': { params: [TwoFactorConfigUpdate]; response: TwoFactorConfig };
  'auth.twofactor.provisioning_uri': { params: void; response: string };
  'auth.two_factor_auth': { params: void; response: boolean };
  'auth.twofactor.renew_secret': { params: void; response: boolean };
  'auth.twofactor.config': { params: void; response: TwoFactorConfig };

  // Boot
  'boot.set_scrub_interval': { params: [number]; response: number };
  'boot.replace': { params: [oldDisk: string, newDisk: string]; response: void };
  'boot.get_state': { params: void; response: BootPoolState };
  'boot.detach': { params: [disk: string]; response: void };
  'boot.attach': { params: [disk: string, params: { expand?: boolean }]; response: void };
  'boot.scrub': { params: void; response: void };

  // Bootenv
  'bootenv.create': { params: CreateBootenvParams; response: string };
  'bootenv.update': { params: UpdateBootenvParams; response: string };
  'bootenv.set_attribute': { params: SetBootenvAttributeParams; response: boolean };
  'bootenv.activate': { params: [string]; response: boolean };
  'bootenv.delete': { params: [string]; response: boolean };
  'bootenv.query': { params: QueryParams<Bootenv>; response: Bootenv[] };

  // Catalog
  'catalog.query': { params: CatalogQueryParams; response: Catalog[] };
  'catalog.update': { params: [id: string, update: CatalogUpdate]; response: Catalog };
  'catalog.create': { params: [CatalogCreate]; response: Catalog };
  'catalog.delete': { params: [name: string]; response: boolean };
  'catalog.items': { params: [label: string, params: CatalogItemsQueryParams]; response: CatalogItems };
  'catalog.sync': { params: [label: string]; response: void };
  'catalog.sync_all': { params: void; response: void };
  'catalog.get_item_details': { params: [name: string, params: GetItemDetailsParams]; response: CatalogApp };

  // Certificate
  'certificate.create': { params: [CertificateCreate]; response: Certificate };
  'certificate.query': { params: QueryParams<Certificate>; response: Certificate[] };
  'certificate.update': { params: [id: number, update: CertificateUpdate]; response: Certificate };
  'certificate.delete': { params: [id: number, force?: boolean]; response: boolean };
  'certificate.ec_curve_choices': { params: void; response: Choices };
  'certificate.country_choices': { params: void; response: Choices };
  'certificate.extended_key_usage_choices': { params: void; response: ExtendedKeyUsageChoices };
  'certificate.profiles': { params: void; response: CertificateProfiles };
  'certificate.acme_server_choices': { params: void; response: Choices };
  'certificate.get_domain_names': { params: [number]; response: string[] };

  // Certificate Authority
  'certificateauthority.create': { params: [CertificateAuthorityUpdate]; response: CertificateAuthority };
  'certificateauthority.query': { params: QueryParams<CertificateAuthority>; response: CertificateAuthority[] };
  'certificateauthority.update': { params: [number, Partial<CertificateAuthorityUpdate>]; response: CertificateAuthority };
  'certificateauthority.delete': { params: [id: number]; response: boolean };
  'certificateauthority.profiles': { params: void; response: CertificateProfiles };
  'certificateauthority.ca_sign_csr': { params: [CertificateAuthoritySignRequest]; response: CertificateAuthority };

  // Chart
  'chart.release.pod_logs_choices': { params: [string]; response: Record<string, string[]> };
  'chart.release.query': { params: ChartReleaseQueryParams; response: ChartRelease[] };
  'chart.release.create': { params: [ChartReleaseCreate]; response: ChartRelease };
  'chart.release.update': { params: any; response: ChartRelease };
  'chart.release.upgrade': { params: any; response: ChartRelease };
  'chart.release.delete': { params: [string, { delete_unused_images: boolean }]; response: boolean };
  'chart.release.get_chart_releases_using_chart_release_images': { params: [name: string]; response: Choices };
  'chart.release.scale': { params: [name: string, params: { replica_count: number }]; response: ChartScaleResult };
  'chart.release.pod_console_choices': { params: [string]; response: Record<string, string[]> };
  'chart.release.nic_choices': { params: void; response: Choices };
  'chart.release.events': { params: [name: string]; response: ChartReleaseEvent[] };
  'chart.release.rollback': { params: [name: string, params: ChartRollbackParams]; response: ChartRelease };
  'chart.release.upgrade_summary': { params: [name: string, params?: { item_version: string }]; response: UpgradeSummary };

  // CRON
  'cronjob.run': { params: [id: number]; response: void };
  'cronjob.query': { params: QueryParams<Cronjob>; response: Cronjob[] };
  'cronjob.delete': { params: [id: number]; response: boolean };
  'cronjob.create': { params: [CronjobUpdate]; response: Cronjob };
  'cronjob.update': { params: [id: number, update: CronjobUpdate]; response: Cronjob };

  // Core
  'core.download': { params: CoreDownloadQuery; response: CoreDownloadResponse };
  'core.get_jobs': { params: QueryParams<Job>; response: Job[] };
  'core.job_abort': { params: [jobId: number]; response: void };
  'core.bulk': { params: CoreBulkQuery; response: CoreBulkResponse[] };
  'core.resize_shell': { params: ResizeShellRequest; response: void };

  // Config
  'config.upload': { params: void; response: void };
  'config.reset': { params: [ConfigResetParams]; response: void };

  // Cloudsync
  'cloudsync.providers': { params: void; response: CloudsyncProvider[] };
  'cloudsync.credentials.query': { params: QueryParams<CloudsyncCredential>; response: CloudsyncCredential[] };
  'cloudsync.credentials.create': { params: [CloudsyncCredentialUpdate]; response: CloudsyncCredential };
  'cloudsync.credentials.update': {
    params: [id: number, update: CloudsyncCredentialUpdate];
    response: CloudsyncCredential;
  };
  'cloudsync.credentials.delete': { params: [id: number]; response: boolean };
  'cloudsync.credentials.verify': { params: [CloudsyncCredentialVerify]; response: CloudsyncCredentialVerifyResult };
  'cloudsync.onedrive_list_drives': { params: [CloudsyncOneDriveParams]; response: CloudsyncOneDriveDrive[] };
  'cloudsync.list_buckets': { params: [id: number]; response: CloudsyncBucket[] };
  'cloudsync.list_directory': { params: [CloudSyncListDirectoryParams]; response: CloudSyncDirectoryListing[] };
  'cloudsync.update': { params: [id: number, task: CloudSyncTaskUpdate]; response: CloudSyncTask };
  'cloudsync.create': { params: [CloudSyncTaskUpdate]; response: CloudSyncTask };
  'cloudsync.sync': { params: [id: number, params?: { dry_run: boolean }]; response: number };
  'cloudsync.abort': { params: [id: number]; response: boolean };
  'cloudsync.restore': { params: CloudsyncRestoreParams; response: void };
  'cloudsync.query': { params: QueryParams<CloudSyncTask>; response: CloudSyncTask[] };
  'cloudsync.delete': { params: [id: number]; response: boolean };
  'cloudsync.sync_onetime': { params: [task: Partial<CloudSyncTask>, params: { dry_run?: boolean }]; response: void };

  // Container
  'container.config': { params: void; response: ContainerConfig };
  'container.update': { params: [ContainerConfigUpdate]; response: ContainerConfig };
  'container.image.query': { params: void; response: ContainerImage[] };
  'container.image.pull': { params: [PullContainerImageParams]; response: { status: string } };
  'container.image.delete': { params: [id: string, params?: { force: boolean }]; response: void };

  // DynDNS
  'dyndns.provider_choices': { params: void; response: Choices };
  'dyndns.update': { params: [DynamicDnsUpdate]; response: DynamicDnsConfig };
  'dyndns.config': { params: void; response: DynamicDnsConfig };

  // Device
  'device.get_info': { params: [DeviceType]; response: Device[] };

  // Disk
  'disk.query': { params: QueryParams<Disk, DiskQueryOptions>; response: Disk[] };
  'disk.update': { params: [string, DiskUpdate]; response: Disk };
  'disk.get_unused': { params: [joinPartitions?: boolean]; response: UnusedDisk[] };
  'disk.temperatures': { params: [disks: string[]]; response: DiskTemperatures };
  'disk.wipe': { params: DiskWipeParams; response: void };

  // Directory Services
  'directoryservices.cache_refresh': { params: void; response: void };
  'directoryservices.get_state': { params: void; response: DirectoryServicesState };

  // Enclosure
  'enclosure.query': { params: void; response: Enclosure[] };
  'enclosure.update': { params: [enclosureId: string, update: { label: string }]; response: Enclosure };
  'enclosure.set_slot_status': { params: [id: string, slot: number, status: EnclosureSlotStatus ]; response: void };

  // Filesystem
  'filesystem.acl_is_trivial': {
    params: [string];
    /**
     * Returns True if the ACL can be fully expressed as a file mode without losing any access rules,
     * or if the path does not support NFSv4 ACLs (for example a path on a tmpfs filesystem).
     */
    response: boolean;
  };
  'filesystem.listdir': { params: ListdirQueryParams; response: FileRecord[] };
  'filesystem.stat': { params: [path: string]; response: FileSystemStat };
  'filesystem.default_acl_choices': { params: [path: string]; response: DefaultAclType[] };
  'filesystem.get_default_acl': { params: [DefaultAclType]; response: NfsAclItem[] | PosixAclItem[] };
  'filesystem.statfs': { params: [path: string]; response: Statfs };
  'filesystem.getacl': { params: AclQueryParams; response: Acl };
  'filesystem.setacl': { params: [SetAcl]; response: void };

  // Failover
  'failover.become_passive': { params: void; response: void };
  'failover.licensed': { params: void; response: boolean };
  'failover.upgrade_pending': { params: void; response: boolean };
  'failover.sync_from_peer': { params: void; response: void };
  'failover.status': { params: void; response: FailoverStatus };
  'failover.update': { params: [FailoverUpdate]; response: FailoverConfig };
  'failover.force_master': { params: void; response: boolean };
  'failover.call_remote': { params: FailoverRemoteCall; response: unknown };
  'failover.get_ips': { params: void; response: string[] };
  'failover.node': { params: void; response: string };
  'failover.disabled.reasons': { params: void; response: FailoverDisabledReason[] };
  'failover.config': { params: void; response: FailoverConfig };
  'failover.sync_to_peer': { params: [{ reboot?: boolean }]; response: void };
  'failover.upgrade_finish': { params: void; response: boolean };
  'failover.upgrade': { params: void; response: boolean };

  // FCPort
  'fcport.query': { params: QueryParams<FibreChannelPort>; response: FibreChannelPort[] };
  'fcport.update': { params: [id: string, update: FibreChannelPortUpdate]; response: unknown };

  // DS Cache
  'dscache.get_uncached_group': { params: [groupname: string]; response: DsUncachedGroup };
  'dscache.get_uncached_user': { params: [username: string]; response: DsUncachedUser };

  // Keychain Credential
  'keychaincredential.create': { params: [KeychainCredentialCreate]; response: KeychainCredential };
  'keychaincredential.query': { params: QueryParams<KeychainCredential>; response: KeychainCredential[] };
  'keychaincredential.update': {
    params: [id: number, credential: KeychainCredentialUpdate];
    response: KeychainCredential;
  };
  'keychaincredential.generate_ssh_key_pair': { params: void; response: SshKeyPair };
  'keychaincredential.remote_ssh_host_key_scan': { params: [RemoteSshScanParams]; response: string };
  'keychaincredential.delete': { params: [id: number]; response: void };
  'keychaincredential.remote_ssh_semiautomatic_setup': {
    params: [SshSemiAutomaticSetup];
    response: KeychainSshCredentials;
  };
  'keychaincredential.setup_ssh_connection': { params: [SshConnectionSetup]; response: KeychainSshCredentials };

  // Kubernetes
  'kubernetes.config': { params: void; response: KubernetesConfig };
  'kubernetes.update': { params: [Partial<KubernetesConfigUpdate>]; response: KubernetesConfig };
  'kubernetes.bindip_choices': { params: void; response: Choices };

  // Mail
  'mail.config': { params: void; response: MailConfig };
  'mail.update': { params: [MailConfigUpdate]; response: MailConfig };
  'mail.send': { params: [SendMailParams, MailConfigUpdate]; response: boolean };

  // idmap
  'idmap.backend_options': { params: void; response: IdmapBackendOptions };
  'idmap.query': { params: QueryParams<Idmap>; response: Idmap[] };
  'idmap.create': { params: [IdmapUpdate]; response: Idmap };
  'idmap.update': { params: [id: number, update: IdmapUpdate]; response: Idmap };
  'idmap.delete': { params: [id: number]; response: boolean };
  'idmap.clear_idmap_cache': { params: void; response: void };

  // Interface
  'interface.websocket_local_ip': { params: void; response: string };
  'interface.commit': { params: [{ checkin_timeout: number }]; response: void };
  'interface.services_restarted_on_sync': { params: void; response: ServiceRestartedOnNetworkSync[] };
  'interface.rollback': { params: void; response: void };
  'interface.bridge_members_choices': { params: [id: string]; response: Choices };
  'interface.lag_supported_protocols': { params: void; response: string[] };
  'interface.lag_ports_choices': { params: [id: string]; response: Choices };
  'interface.vlan_parent_interface_choices': { params: void; response: Choices };
  'interface.query': { params: QueryParams<NetworkInterface>; response: NetworkInterface[] };
  'interface.create': { params: [NetworkInterfaceCreate]; response: NetworkInterface };
  'interface.update': { params: [id: string, update: NetworkInterfaceUpdate]; response: NetworkInterface };
  'interface.delete': { params: [id: string]; response: string };
  'interface.has_pending_changes': { params: void; response: boolean };
  'interface.checkin_waiting': { params: void; response: number | null };
  'interface.checkin': { params: void; response: void };
  'interface.xmit_hash_policy_choices': { params: void; response: Choices };
  'interface.lacpdu_rate_choices': { params: void; response: Choices };

  // iSCSI
  'iscsi.initiator.query': { params: QueryParams<IscsiInitiatorGroup>; response: IscsiInitiatorGroup[] };
  'iscsi.initiator.delete': { params: [id: number]; response: boolean };
  'iscsi.target.query': { params: QueryParams<IscsiTarget>; response: IscsiTarget[] };
  'iscsi.extent.disk_choices': { params: void; response: Choices };
  'iscsi.extent.query': { params: QueryParams<IscsiExtent>; response: IscsiExtent[] };
  'iscsi.extent.create': { params: [IscsiExtentUpdate]; response: IscsiExtent };
  'iscsi.extent.update': { params: [id: number, update: IscsiExtentUpdate]; response: IscsiExtentUpdate };
  'iscsi.extent.delete': { params: [id: number, remove: number, force: boolean]; response: boolean };
  'iscsi.auth.query': { params: QueryParams<IscsiAuthAccess>; response: IscsiAuthAccess[] };
  'iscsi.auth.delete': { params: [id: number]; response: boolean };
  'iscsi.global.sessions': { params: QueryParams<IscsiGlobalSession>; response: IscsiGlobalSession[] };
  'iscsi.global.config': { params: void; response: IscsiGlobalConfig };
  'iscsi.global.update': { params: [IscsiGlobalConfigUpdate]; response: IscsiGlobalConfig };
  'iscsi.targetextent.create': { params: [IscsiTargetExtentUpdate]; response: IscsiTargetExtent };
  'iscsi.targetextent.query': { params: QueryParams<IscsiTargetExtent>; response: IscsiTargetExtent[] };
  'iscsi.targetextent.update': { params: [id: number, extent: IscsiTargetExtentUpdate]; response: IscsiTargetExtent };
  'iscsi.targetextent.delete': { params: [id: number, force?: boolean]; response: boolean };
  'iscsi.auth.update': { params: [id: number, auth: IscsiAuthAccessUpdate]; response: IscsiAuthAccess };
  'iscsi.auth.create': { params: [IscsiAuthAccessUpdate]; response: IscsiAuthAccess };
  'iscsi.initiator.create': { params: [IscsiInitiatorGroupUpdate]; response: IscsiInitiatorGroup };
  'iscsi.initiator.update': {
    params: [id: number, initiator: IscsiInitiatorGroupUpdate];
    response: IscsiInitiatorGroup;
  };
  'iscsi.portal.create': { params: [IscsiPortalUpdate]; response: IscsiPortal };
  'iscsi.portal.update': { params: [id: number, target: IscsiPortalUpdate]; response: IscsiPortal };
  'iscsi.portal.listen_ip_choices': { params: void; response: Choices };
  'iscsi.portal.query': { params: QueryParams<IscsiPortal>; response: IscsiPortal[] };
  'iscsi.portal.delete': { params: [number]; response: boolean };
  'iscsi.target.update': { params: [id: number, target: IscsiTargetUpdate]; response: IscsiTarget };
  'iscsi.target.create': { params: [IscsiTargetUpdate]; response: IscsiTarget };
  'iscsi.target.delete': { params: [id: number, force?: boolean]; response: boolean };

  // IPMI
  'ipmi.is_loaded': { params: void; response: boolean };
  'ipmi.identify': { params: [IpmiIdentify]; response: void };
  'ipmi.update': { params: [id: number, update: IpmiUpdate]; response: Ipmi };
  'ipmi.query': { params: QueryParams<Ipmi>; response: Ipmi[] };

  // Group
  'group.query': { params: QueryParams<Group>; response: Group[] };
  'group.create': { params: [CreateGroup]; response: number };
  'group.update': { params: [number, UpdateGroup]; response: void };
  'group.delete': { params: DeleteGroupParams; response: number };
  'group.get_group_obj': { params: [{ groupname?: string; gid?: number }]; response: DsUncachedGroup };
  'group.get_next_gid': { params: void; response: number };

  // Network
  'network.general.summary': { params: void; response: NetworkSummary };
  'network.configuration.activity_choices': { params: void; response: MapOption[] };
  'network.configuration.update': { params: [NetworkConfigurationUpdate]; response: NetworkConfiguration };
  'network.configuration.config': { params: void; response: NetworkConfiguration };

  // Kerberos
  'kerberos.realm.query': { params: QueryParams<KerberosRealm>; response: KerberosRealm[] };
  'kerberos.realm.create': { params: [KerberosRealmUpdate]; response: KerberosRealm };
  'kerberos.realm.update': { params: [id: number, update: KerberosRealmUpdate]; response: KerberosRealm };
  'kerberos.realm.delete': { params: [id: number]; response: boolean };
  'kerberos.keytab.has_nfs_principal': { params: void; response: boolean };
  'kerberos.config': { params: void; response: KerberosConfig };
  'kerberos.update': { params: [KerberosConfigUpdate]; response: KerberosConfig };
  'kerberos.keytab.kerberos_principal_choices': { params: void; response: string[] };
  'kerberos.keytab.create': { params: [KerberosKeytabUpdate]; response: KerberosKeytab };
  'kerberos.keytab.update': { params: [id: number, update: KerberosKeytabUpdate]; response: KerberosKeytab };
  'kerberos.keytab.query': { params: QueryParams<KerberosKeytab>; response: KerberosKeytab[] };
  'kerberos.keytab.delete': { params: [id: number]; response: boolean };

  // KMIP
  'kmip.update': { params: [KmipConfigUpdate]; response: KmipConfig };
  'kmip.config': { params: void; response: KmipConfig };
  'kmip.kmip_sync_pending': { params: void; response: boolean };
  'kmip.sync_keys': { params: void; response: void };
  'kmip.clear_sync_pending_keys': { params: void; response: void };

  // Ldap
  'ldap.ssl_choices': { params: void; response: string[] };
  'ldap.update': { params: [LdapConfigUpdate]; response: LdapConfigUpdateResult };
  'ldap.schema_choices': { params: void; response: string[] };
  'ldap.config': { params: void; response: LdapConfig };

  // LLDP
  'lldp.country_choices': { params: void; response: Choices };
  'lldp.update': { params: [LldpConfigUpdate]; response: LldpConfig };
  'lldp.config': { params: void; response: LldpConfig };

  // NFS
  'nfs.bindip_choices': { params: void; response: Choices };
  'nfs.add_principal': { params: [AddNfsPrincipal]; response: boolean };
  'nfs.config': { params: void; response: NfsConfig };
  'nfs.update': { params: [NfsConfigUpdate]; response: NfsConfig };

  // OpenVPN
  'openvpn.client.update': { params: [OpenvpnClientConfigUpdate]; response: OpenvpnClientConfig };
  'openvpn.client.authentication_algorithm_choices': { params: void; response: Choices };
  'openvpn.client.cipher_choices': { params: void; response: Choices };
  'openvpn.server.renew_static_key': { params: void; response: OpenvpnServerConfig };
  'openvpn.client.config': { params: void; response: OpenvpnClientConfig };
  'openvpn.server.cipher_choices': { params: void; response: Choices };
  'openvpn.server.authentication_algorithm_choices': { params: void; response: Choices };
  'openvpn.server.client_configuration_generation': {
    params: [certificateId: number, serverAddress: string];
    response: string;
  };
  'openvpn.server.update': { params: [OpenvpnServerConfigUpdate]; response: OpenvpnServerConfig };
  'openvpn.server.config': { params: void; response: OpenvpnServerConfig };

  // Pool
  'pool.attach': { params: [id: number, params: PoolAttachParams]; response: void };
  'pool.attachments': { params: [id: number]; response: PoolAttachment[] };
  'pool.create': { params: [CreatePool]; response: Pool };
  'pool.dataset.attachments': { params: [datasetId: string]; response: DatasetAttachment[] };
  'pool.dataset.change_key': { params: [id: string, params: DatasetChangeKeyParams]; response: void };
  'pool.dataset.compression_choices': { params: void; response: Choices };
<<<<<<< HEAD
  'pool.dataset.create': { params: [DatasetCreate]; response: Dataset };
=======
  'pool.dataset.checksum_choices': { params: void; response: Choices };
  'pool.dataset.create': { params: any; response: Dataset };
>>>>>>> 74b4c426
  'pool.dataset.delete': { params: [path: string, params: { recursive: boolean; force?: boolean }]; response: boolean };
  'pool.dataset.encryption_algorithm_choices': { params: void; response: Choices };
  'pool.dataset.encryption_summary': {
    params: [path: string, params?: DatasetEncryptionSummaryQueryParams];
    response: DatasetEncryptionSummary[];
  };
  'pool.dataset.export_key': { params: [id: string, download?: boolean]; response: string };
  'pool.dataset.get_quota': { params: DatasetQuotaQueryParams; response: DatasetQuota[] };
  'pool.dataset.inherit_parent_encryption_properties': { params: [id: string]; response: void };
  'pool.dataset.lock': { params: DatasetLockParams; response: boolean };
  'pool.dataset.path_in_locked_datasets': { params: [path: string]; response: boolean };
  'pool.dataset.permission': { params: DatasetPermissionsUpdate; response: number };
  'pool.dataset.processes': { params: [datasetId: string]; response: Process[] };
  'pool.dataset.promote': { params: [id: string]; response: void };
  'pool.dataset.query': { params: QueryParams<Dataset, ExtraDatasetQueryOptions>; response: Dataset[] };
  'pool.dataset.query_encrypted_roots_keys': { params: void; response: DatasetEncryptedRootKeys };
  'pool.dataset.recommended_zvol_blocksize': { params: [name: string]; response: DatasetRecordSize };
  'pool.dataset.set_quota': { params: [dataset: string, quotas: SetDatasetQuota[]]; response: void };
  'pool.dataset.unlock': { params: [path: string, params: DatasetUnlockParams]; response: DatasetUnlockResult };
  'pool.dataset.unlock_services_restart_choices': { params: [id: string]; response: Choices };
<<<<<<< HEAD
  'pool.dataset.update': { params: [id: string, update: DatasetUpdate]; response: Dataset };
=======
  'pool.dataset.update': { params: any; response: Dataset };
>>>>>>> 74b4c426
  'pool.dataset.recordsize_choices': { params: void; response: string[] };
  'pool.detach': { params: [id: number, params: { label: string }]; response: boolean };
  'pool.download_encryption_key': { params: [volumeId: number, fileName?: string]; response: string };
  'pool.expand': { params: PoolExpandParams; response: null };
  'pool.export': { params: PoolExportParams; response: void };
  'pool.filesystem_choices': { params: [DatasetType[]?]; response: string[] };
  'pool.get_disks': { params: [ids: string[]]; response: string[] };
  'pool.import_disk': { params: ImportDiskParams; response: void };
  'pool.import_disk_autodetect_fs_type': { params: [path: string]; response: string };
  'pool.import_disk_msdosfs_locales': { params: void; response: string[] };
  'pool.import_find': { params: void; response: PoolFindResult[] };
  'pool.import_pool': { params: [PoolImportParams]; response: boolean };
  'pool.is_upgraded': { params: [poolId: number]; response: boolean };
  'pool.offline': { params: [id: number, params: { label: string }]; response: boolean };
  'pool.online': { params: [id: number, params: { label: string }]; response: boolean };
  'pool.passphrase': { params: [number, { passphrase: string; admin_password: string }]; response: void };
  'pool.processes': { params: [id: number]; response: Process[] };
  'pool.query': { params: QueryParams<Pool>; response: Pool[] };
  'pool.recoverykey_rm': { params: [number, { admin_password: string }]; response: void };
  'pool.remove': { params: PoolRemoveParams; response: void };
  'pool.replace': { params: [id: number, params: PoolReplaceParams]; response: boolean };
  'pool.resilver.config': { params: void; response: ResilverConfig };
  'pool.resilver.update': { params: [ResilverConfigUpdate]; response: ResilverConfig };
  'pool.scrub': { params: PoolScrubParams; response: void };
  'pool.scrub.create': { params: [CreatePoolScrub]; response: PoolScrub };
  'pool.scrub.delete': { params: [id: number]; response: boolean };
  'pool.scrub.query': { params: QueryParams<PoolScrub>; response: PoolScrub[] };
  'pool.scrub.update': { params: [id: number, params: CreatePoolScrub]; response: PoolScrub };
  'pool.snapshottask.create': { params: [PeriodSnapshotTaskUpdate]; response: PeriodicSnapshotTask };
  'pool.snapshottask.delete': { params: [id: number]; response: boolean };
  'pool.snapshottask.query': { params: QueryParams<PeriodicSnapshotTask>; response: PeriodicSnapshotTask[] };
  'pool.snapshottask.update': { params: [id: number, update: PeriodSnapshotTaskUpdate]; response: PeriodicSnapshotTask };
  'pool.unlock': { params: PoolUnlockQuery; response: PoolUnlockResult };
  'pool.unlock_services_restart_choices': { params: [id: number]; response: Choices };
  'pool.update': { params: [id: number, update: UpdatePool]; response: Pool };
  'pool.upgrade': { params: [id: number]; response: boolean };

  // Replication
  'replication.list_datasets': { params: [transport: TransportMode, credentials?: number]; response: string[] };
  'replication.create': { params: [ReplicationCreate]; response: ReplicationTask };
  'replication.query': { params: QueryParams<ReplicationTask>; response: ReplicationTask[] };
  'replication.restore': { params: [id: number, params: { name: string; target_dataset: string }]; response: void };
  'replication.run': { params: [id: number]; response: number };
  'replication.delete': { params: [id: number]; response: boolean };
  'replication.count_eligible_manual_snapshots': { params: [CountManualSnapshotsParams]; response: EligibleManualSnapshotsCount };
  'replication.list_naming_schemas': { params: void; response: string[] };
  'replication.target_unmatched_snapshots': {
    params: TargetUnmatchedSnapshotsParams;
    response: { [dataset: string]: string[] };
  };
  'replication.update': { params: [id: number, update: Partial<ReplicationCreate>]; response: ReplicationTask };

  // Rsync
  'rsynctask.run': { params: [id: number]; response: any };
  'rsynctask.query': { params: QueryParams<RsyncTask>; response: RsyncTask[] };
  'rsynctask.create': { params: [RsyncTaskUpdate]; response: RsyncTask };
  'rsynctask.update': { params: [id: number, params: RsyncTaskUpdate]; response: RsyncTask };
  'rsynctask.delete': { params: [id: number]; response: boolean };

  // Rsyncd
  'rsyncd.update': { params: [RsyncConfigUpdate]; response: RsyncConfig };
  'rsyncd.config': { params: void; response: RsyncConfig };

  // Rsyncmod
  'rsyncmod.query': { params: QueryParams<RsyncModule>; response: RsyncModule[] };
  'rsyncmod.update': { params: [id: number, params: RsyncModuleCreate]; response: RsyncModule };
  'rsyncmod.create': { params: [RsyncModuleCreate]; response: RsyncModule };
  'rsyncmod.delete': { params: [id: number]; response: boolean };

  // Reporting
  'reporting.get_data': { params: ReportingQueryParams; response: ReportingData[] };
  'reporting.update': { params: [ReportingConfigUpdate]; response: ReportingConfig };
  'reporting.config': { params: void; response: ReportingConfig };
  'reporting.graphs': { params: QueryParams<ReportingGraph>; response: ReportingGraph[] };
  'reporting.clear': { params: void; response: void };

  // S3
  's3.bindip_choices': { params: void; response: Choices };
  's3.config': { params: void; response: S3Config };
  's3.update': { params: [S3ConfigUpdate]; response: S3Config };

  // SMB
  'smb.bindip_choices': { params: void; response: Choices };
  'smb.unixcharset_choices': { params: void; response: Choices };
  'smb.get_smb_ha_mode': { params: void; response: string };
  'smb.update': { params: [SmbConfigUpdate]; response: SmbConfig };
  'smb.config': { params: void; response: SmbConfig };
  'smb.sharesec.query': { params: QueryParams<SmbSharesec>; response: SmbSharesec[] };
  'smb.sharesec.update': { params: [id: number, update: { share_acl: SmbSharesecAce[] }]; response: SmbSharesec };

  // SSH
  'ssh.update': { params: [SshConfigUpdate]; response: SshConfig };
  'ssh.config': { params: void; response: SshConfig };
  'ssh.bindiface_choices': { params: void; response: Choices };

  // System
  'system.feature_enabled': { params: [feature: string]; response: boolean };
  'system.advanced.update': { params: [Partial<AdvancedConfigUpdate>]; response: AdvancedConfig };
  'system.reboot': { params: { delay?: number }; response: void };
  'system.shutdown': { params: { delay?: number }; response: void };
  'system.advanced.serial_port_choices': { params: void; response: Choices };
  'system.info': { params: void; response: SystemInfo };
  'system.advanced.config': { params: void; response: AdvancedConfig };
  'system.general.update': { params: [SystemGeneralConfigUpdate]; response: SystemGeneralConfig };
  'system.ntpserver.delete': { params: [id: number]; response: boolean };
  'system.ntpserver.query': { params: QueryParams<NtpServer>; response: NtpServer[] };
  'system.ntpserver.create': { params: [CreateNtpServer]; response: NtpServer };
  'system.ntpserver.update': { params: [id: number, params: CreateNtpServer]; response: NtpServer };
  'system.general.config': { params: void; response: SystemGeneralConfig };
  'system.general.kbdmap_choices': { params: void; response: Choices };
  'system.general.language_choices': { params: void; response: Choices };
  'system.general.timezone_choices': { params: void; response: Choices };
  'system.general.ui_address_choices': { params: void; response: Choices };
  'system.license_update': { params: [license: string]; response: void };
  'system.general.ui_v6address_choices': { params: void; response: Choices };
  'system.general.ui_certificate_choices': { params: void; response: Record<number, string> };
  'system.general.ui_httpsprotocols_choices': { params: void; response: Choices };
  'system.general.ui_restart': { params: void; response: void };
  'system.build_time': { params: void; response: ApiTimestamp };
  'system.product_type': { params: void; response: ProductType };
  'system.advanced.syslog_certificate_choices': { params: void; response: Choices };
  'system.advanced.syslog_certificate_authority_choices': { params: void; response: Choices };
  'system.advanced.sed_global_password': { params: void; response: string };
  'system.is_stable': { params: void; response: boolean };

  // Replication
  'replication.config.config': { params: void; response: ReplicationConfig };
  'replication.config.update': { params: [ReplicationConfigUpdate]; response: ReplicationConfig };

  // Support
  'support.is_available': { params: void; response: boolean };
  'support.is_available_and_enabled': { params: void; response: boolean };
  'support.config': { params: void; response: SupportConfig };
  'support.update': { params: [SupportConfigUpdate]; response: SupportConfig };
  'support.new_ticket': { params: [CreateNewTicket]; response: NewTicketResponse };
  'support.attach_ticket': { params: AttachTicketParams; response: Job };
  'support.fetch_categories': { params: FetchSupportParams; response: Choices };
  'support.attach_ticket_max_size': { params: void; response: number };

  // SMART
  'smart.test.disk_choices': { params: void; response: Choices };
  'smart.update': { params: [SmartConfigUpdate]; response: SmartConfig };
  'smart.config': { params: void; response: SmartConfig };
  'smart.test.manual_test': { params: [SmartManualTestParams[]]; response: ManualSmartTest[] };
  'smart.test.query': { params: QueryParams<SmartTest>; response: SmartTest[] };
  'smart.test.create': { params: [SmartTestUpdate]; response: SmartTest };
  'smart.test.results': { params: QueryParams<SmartTestResults>; response: SmartTestResults[] };
  'smart.test.update': { params: [id: number, update: SmartTestUpdate]; response: SmartTest };
  'smart.test.delete': { params: [id: number]; response: boolean };

  // SystemDataset
  'systemdataset.pool_choices': { params: void; response: Choices };
  'systemdataset.config': { params: void; response: SystemDatasetConfig };
  'systemdataset.update': { params: [SystemDatasetUpdate]; response: SystemDatasetConfig };

  // Service
  'service.started': { params: [ServiceName]; response: boolean };
  'service.query': { params: QueryParams<Service>; response: Service[] };
  'service.update': { params: [number | ServiceName, Partial<Service>]; response: number };
  'service.start': { params: [ServiceName, { silent: boolean }]; response: boolean };
  'service.stop': {
    params: [ServiceName, { silent: boolean }];
    response: boolean; // False indicates that service has been stopped.
  };
  'service.restart': { params: [ServiceName]; response: void };

  // Sensor
  'sensor.query': { params: void; response: Sensor[] };

  // Sharing
  'sharing.smb.query': { params: QueryParams<SmbShare>; response: SmbShare[] };
  'sharing.smb.create': { params: [SmbShareUpdate]; response: SmbShare };
  'sharing.smb.update': { params: [id: number, update: SmbShareUpdate]; response: SmbShare };
  'sharing.smb.delete': { params: [id: number]; response: boolean };
  'sharing.smb.presets': { params: void; response: SmbPresets };
  'sharing.nfs.query': { params: QueryParams<NfsShare>; response: NfsShare[] };
  'sharing.nfs.update': { params: [id: number, update: NfsShareUpdate]; response: NfsShare };
  'sharing.nfs.create': { params: [NfsShareUpdate]; response: NfsShare };
  'sharing.nfs.delete': { params: [id: number]; response: boolean };
  'sharing.webdav.query': { params: QueryParams<WebDavShare>; response: WebDavShare[] };
  'sharing.webdav.update': { params: [id: number, update: WebDavShareUpdate]; response: WebDavShare };
  'sharing.webdav.create': { params: [WebDavShareUpdate]; response: WebDavShare };
  'sharing.webdav.delete': { params: [id: number]; response: boolean };

  // Tunable
  'tunable.tunable_type_choices': { params: void; response: Choices };
  'tunable.query': { params: QueryParams<Tunable>; response: Tunable };
  'tunable.update': { params: [id: number, update: TunableUpdate]; response: Tunable };
  'tunable.create': { params: [TunableUpdate]; response: Tunable };
  'tunable.delete': { params: [id: number]; response: true };

  // TFTP
  'tftp.update': { params: [TftpConfigUpdate]; response: TftpConfig };
  'tftp.config': { params: void; response: TftpConfig };
  'tftp.host_choices': { params: void; response: Choices };

  // FTP
  'ftp.update': { params: [FtpConfigUpdate]; response: FtpConfig };
  'ftp.config': { params: void; response: FtpConfig };

  // Truecommand
  'truecommand.config': { params: void; response: TrueCommandConfig };
  'truecommand.update': { params: [UpdateTrueCommand]; response: TrueCommandUpdateResponse };
  'truecommand.connected': { params: void; response: TrueCommandConnectionState };

  // TrueNAS
  'truenas.is_eula_accepted': { params: void; response: boolean };
  'truenas.get_eula': { params: void; response: string };
  'truenas.accept_eula': { params: void; response: void };
  'truenas.is_production': { params: void; response: boolean };
  'truenas.set_production': {
    params: [production: boolean, attach_debug: boolean];
    response: { ticket: number; url: string };
  };

  // Vm
  'vm.query': { params: QueryParams<VirtualMachine>; response: VirtualMachine[] };
  'vm.cpu_model_choices': { params: void; response: Choices };
  'vm.bootloader_options': { params: void; response: Choices };
  'vm.device.nic_attach_choices': { params: void; response: Choices };
  'vm.device.bind_choices': { params: void; response: Choices };
  'vm.create': { params: [VirtualMachineUpdate]; response: VirtualMachine };
  'vm.delete': { params: VmDeleteParams; response: boolean };
  'vm.resolution_choices': { params: void; response: Choices };
  'vm.get_display_web_uri': { params: VmDisplayWebUriParams; response: { [id: number]: VmDisplayWebUri } };
  'vm.device.passthrough_device_choices': { params: void; response: Choices };
  'vm.device.create': { params: [VmDeviceUpdate]; response: VmDevice };
  'vm.device.delete': { params: [number, VmDeviceDelete]; response: boolean };
  'vm.random_mac': { params: void; response: string };
  'vm.device.query': { params: QueryParams<VmDevice>; response: VmDevice[] };
  'vm.stop': { params: VmStopParams; response: void };
  'vm.maximum_supported_vcpus': { params: void; response: number };
  'vm.device.update': { params: [id: number, update: VmDeviceUpdate]; response: VmDevice };
  'vm.port_wizard': { params: void; response: VmPortWizardResult };
  'vm.get_available_memory': { params: void; response: number };
  'vm.clone': { params: VmCloneParams; response: boolean };
  'vm.update': { params: [id: number, update: VirtualMachineUpdate]; response: VirtualMachine };
  'vm.poweroff': { params: [id: number]; response: void };
  'vm.restart': { params: [id: number]; response: void };
  'vm.get_display_devices': { params: [id: number]; response: VmDisplayDevice[] };
  'vm.start': { params: [id: number]; response: void };
  'vm.virtualization_details': { params: void; response: VirtualizationDetails };

  // Vmware
  'vmware.dataset_has_vms': { params: DatasetHasVmsQueryParams; response: boolean };
  'vmware.query': { params: QueryParams<VmwareSnapshot>; response: VmwareSnapshot[] };
  'vmware.create': { params: [VmwareSnapshotUpdate]; response: VmwareSnapshot };
  'vmware.update': { params: [id: number, update: VmwareSnapshotUpdate]; response: VmwareSnapshot };
  'vmware.delete': { params: [id: number]; response: boolean };
  'vmware.match_datastores_with_datasets': {
    params: [MatchDatastoresWithDatasetsParams];
    response: MatchDatastoresWithDatasets;
  };

  // User
  'user.update': { params: [id: number, update: UserUpdate]; response: number };
  'user.create': { params: [UserUpdate]; response: number };
  'user.query': { params: QueryParams<User>; response: User[] };
  'user.set_root_password': { params: [password: string]; response: void };
  'user.delete': { params: DeleteUserParams; response: number };
  'user.get_user_obj': { params: [{ username?: string; uid?: number }]; response: DsUncachedUser };
  'user.shell_choices': { params: [userId?: number]; response: Choices };
  'user.set_attribute': { params: [id: number, key: string, value: unknown]; response: boolean };
  'user.get_next_uid': { params: void; response: number };
  'user.has_root_password': { params: void; response: boolean };

  // UPS
  'ups.update': { params: [UpsConfigUpdate]; response: UpsConfig };
  'ups.config': { params: void; response: UpsConfig };
  'ups.driver_choices': { params: void; response: Choices };
  'ups.port_choices': { params: void; response: string[] };

  // Update
  'update.get_auto_download': { params: void; response: boolean };
  'update.get_trains': { params: void; response: SystemUpdateTrains };
  'update.set_auto_download': { params: [boolean]; response: void };
  'update.get_pending': { params: void; response: SystemUpdateChange[] };
  'update.check_available': { params: void; response: SystemUpdate };
  'update.set_train': { params: [train: string]; response: void };
  'update.download': { params: void; response: boolean };
  'update.update': { params: [UpdateParams]; response: void };

  // ZFS
  'zfs.snapshot.create': { params: [CreateZfsSnapshot]; response: ZfsSnapshot };
  'zfs.snapshot.query': { params: QueryParams<ZfsSnapshot>; response: ZfsSnapshot[] };
  'zfs.snapshot.delete': { params: [id: string, params?: { defer?: boolean; recursive?: boolean }]; response: boolean };
  'zfs.snapshot.clone': { params: [CloneZfsSnapshot]; response: boolean };
  'zfs.snapshot.rollback': { params: ZfsRollbackParams; response: void };

  // staticroute
  'staticroute.query': { params: QueryParams<StaticRoute>; response: StaticRoute[] };
  'staticroute.create': { params: [UpdateStaticRoute]; response: StaticRoute };
  'staticroute.update': { params: [id: number, update: UpdateStaticRoute]; response: StaticRoute };
  'staticroute.delete': { params: [id: number]; response: boolean };

  // SNMP
  'snmp.config': { params: void; response: SnmpConfig };
  'snmp.update': { params: [SnmpConfigUpdate]; response: SnmpConfig };

  // WEBDAV
  'webdav.config': { params: void; response: WebdavConfig };
  'webdav.update': { params: [WebdavConfigUpdate]; response: WebdavConfig };
  'webdav.cert_choices': { params: void; response: Choices };

  // InitShutdownScript
  'initshutdownscript.query': { params: QueryParams<InitShutdownScript>; response: InitShutdownScript[] };
  'initshutdownscript.create': { params: [CreateInitShutdownScript]; response: InitShutdownScript };
  'initshutdownscript.update': { params: UpdateInitShutdownScriptParams; response: InitShutdownScript };
  'initshutdownscript.delete': { params: [id: number]; response: boolean };
};

/**
 * Prefer typing like this:
 * ```
 * queryCall: 'user.query' as const
 * ```
 * instead of using ApiMethod.
 */
export type ApiMethod = keyof ApiDirectory;<|MERGE_RESOLUTION|>--- conflicted
+++ resolved
@@ -657,12 +657,8 @@
   'pool.dataset.attachments': { params: [datasetId: string]; response: DatasetAttachment[] };
   'pool.dataset.change_key': { params: [id: string, params: DatasetChangeKeyParams]; response: void };
   'pool.dataset.compression_choices': { params: void; response: Choices };
-<<<<<<< HEAD
+  'pool.dataset.checksum_choices': { params: void; response: Choices };
   'pool.dataset.create': { params: [DatasetCreate]; response: Dataset };
-=======
-  'pool.dataset.checksum_choices': { params: void; response: Choices };
-  'pool.dataset.create': { params: any; response: Dataset };
->>>>>>> 74b4c426
   'pool.dataset.delete': { params: [path: string, params: { recursive: boolean; force?: boolean }]; response: boolean };
   'pool.dataset.encryption_algorithm_choices': { params: void; response: Choices };
   'pool.dataset.encryption_summary': {
@@ -683,11 +679,7 @@
   'pool.dataset.set_quota': { params: [dataset: string, quotas: SetDatasetQuota[]]; response: void };
   'pool.dataset.unlock': { params: [path: string, params: DatasetUnlockParams]; response: DatasetUnlockResult };
   'pool.dataset.unlock_services_restart_choices': { params: [id: string]; response: Choices };
-<<<<<<< HEAD
   'pool.dataset.update': { params: [id: string, update: DatasetUpdate]; response: Dataset };
-=======
-  'pool.dataset.update': { params: any; response: Dataset };
->>>>>>> 74b4c426
   'pool.dataset.recordsize_choices': { params: void; response: string[] };
   'pool.detach': { params: [id: number, params: { label: string }]; response: boolean };
   'pool.download_encryption_key': { params: [volumeId: number, fileName?: string]; response: string };
