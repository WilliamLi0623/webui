--- conflicted
+++ resolved
@@ -25,14 +25,11 @@
     data: { title: 'Sharing' },
     children: [
       {
-<<<<<<< HEAD
-=======
         path: '',
         component: SharesDashboardComponent,
         data: { title: 'Dashboard', breadcrumb: 'Dashboard' },
       },
       {
->>>>>>> c33c3be5
         path: 'nfs',
         data: { title: 'NFS', breadcrumb: 'NFS', icon: 'share' },
         children: [{
