import { T } from '../../../translate-marker';
<<<<<<< HEAD
import globalHelptext from 'app/helptext/global-helptext';
=======
import globalHelptext from './../../../helptext/global-helptext';
>>>>>>> 97c49a01

export default {
    name_placeholder: T('Name'),
    name_tooltip: T('Descriptive name for the replication.'),

    direction_placeholder: T('Direction'),
    direction_tooltip: T('Direction of travel. <i>Push</i> sends \
 snapshots from the local system to a remote system, or to another \
 dataset on the local system. <i>Pull</i> takes snapshots from a remote \
 system and stores them on the local system. <i>Pull</i> requires a \
 snapshot <i>Naming Schema</i> to identify which snapshots to replicate.'),

    transport_placeholder: T('Transport'),
    transport_tooltip: T('Method of snapshot transfer:<ul> \
 <li><i>SSH</i> is supported by most systems. It requires a previously \
 created <a href="--docurl--/system.html#ssh-connection" \
 target="_blank">SSH connection</a>.</li> \
 <li><i>SSH+NETCAT</i> uses SSH to establish a connection to the \
 destination system, then uses \
 <a href="https://github.com/freenas/py-libzfs" \
 target="_blank">py-libzfs</a> to send an unencrypted data stream for \
 higher transfer speeds. This only works when replicating to a FreeNAS, \
 TrueNAS, or other system with <i>py-libzfs</i> installed.</li> \
 <li><i>LOCAL</i> efficiently replicates snapshots to another dataset on \
 the same system without using the network.</li> \
 <li><i>LEGACY</i> uses the legacy replication engine from FreeNAS 11.2 \
 and earlier.</li></ul>'),

    ssh_credentials_placeholder: T('SSH Connection'),
    ssh_credentials_tooltip: T('Choose the \
 <a href="--docurl--/system.html#ssh-connection" \
 target="_blank">SSH connection</a>.'),

    netcat_active_side_placeholder: T('Netcat Active Side'),
    netcat_active_side_tooltip: T('Establishing a connection requires \
 that one of the connection systems has open TCP ports. Choose which \
 system (<i>LOCAL</i> or <i>REMOTE</i>) will open ports. Consult your IT \
 department to determine which systems are allowed to open ports.'),

    netcat_active_side_listen_address_placeholder: T('Netcat Active Side Listen Address'),
    netcat_active_side_listen_address_tooltip: T('IP address on which\
 the connection <b>Active Side</b> listens. Defaults to <i>0.0.0.0</i>.'),

    netcat_active_side_port_min_placeholder: T('Netcat Active Side Min Port'),
    netcat_active_side_port_min_tooltip: T('Lowest port number of the \
 active side listen address that is open to connections.'),

    netcat_active_side_port_max_placeholder: T('Netcat Active Side Max Port'),
    netcat_active_side_port_max_tooltip: T('Highest port number of the \
 active side listen address that is open to connections. The first \
 available port between the minimum and maximum is used.'),

    netcat_passive_side_connect_address_placeholder: T('Netcat Active Side Connect Address'),
    netcat_passive_side_connect_address_tooltip: T('Hostname or IP \
 address used to connect to the active side system. When the active side \
 is <i>LOCAL</i>, this defaults to the <i>SSH_CLIENT</i> environment \
 variable. When the active side is <i>REMOTE</i>, this defaults to the \
 SSH connection hostname.'),

    source_datasets_placeholder: T('Source Datasets'),
    source_datasets_tooltip: T('Choose datasets on the source system to \
 be replicated. Click the <i class="material-icons">folder</i> to see \
 all datasets on the source system. Each dataset must have an associated \
 periodic snapshot task, or previously-created snapshots for a one-time \
 replication.'),

    target_dataset_placeholder: T('Target Dataset'),
    target_dataset_tooltip: T('Choose a dataset on the destination \
 system where snapshots are stored. Click the \
 <i class="material-icons">folder</i> to see all datasets on the \
 destination system. Click a dataset to set it as the target.'),

    recursive_placeholder: T('Recursive'),
    recursive_tooltip: T('Replicate all child dataset snapshots. When \
 set, <b>Exclude Child Datasets</b> becomes available.'),

    exclude_placeholder: T('Exclude Child Datasets'),
    exclude_tooltip: T('Exclude specific child dataset snapshots from \
 the replication. Use with <b>Recursive</b> snapshots. List child \
 dataset names to exclude. Example: <i>pool1/dataset1/child1</i>. A \
 recursive replication of <i>pool1/dataset1</i> snapshots includes all \
 child dataset snapshots except <i>child1</i>.'),

    properties_placeholder: T('Properties'),
    properties_tooltip: T('Include dataset properties with the replicated \
 snapshots.'),

    periodic_snapshot_tasks_placeholder: T('Periodic Snapshot Tasks'),
    periodic_snapshot_tasks_tooltip: T('Snapshot schedule for this \
 replication task. Choose from configured \
 <a href="--docurl--/tasks.html#periodic-snapshot-tasks" \
 target="_blank">Periodic Snapshot Tasks</a>. This replication task must \
 have the same <b>Recursive</b> and <b>Exclude Child Datasets</b> values \
 as the chosen periodic snapshot task. Selecting a periodic snapshot \
 schedule removes the <b>Schedule</b> field.'),

    naming_schema_placeholder: T('Naming Schema'),
    naming_schema_tooltip: T('Pattern of naming custom snapshots to be \
 replicated. Enter the name and \
 <a href="https://www.freebsd.org/cgi/man.cgi?query=strftime" \
 target="_blank">strftime(3)</a> <i>%Y</i>, <i>%m</i>, <i>%d</i>, \
 <i>%H</i>, and <i>%M</i> strings that match the snapshots to include in \
 the replication.'),

    also_include_naming_schema_placeholder: T('Also Include Naming Schema'),
    also_include_naming_schema_tooltip: T('Pattern of naming custom \
 snapshots to include in the replication with the periodic snapshot \
 schedule. Enter the \
 <a href="https://www.freebsd.org/cgi/man.cgi?query=strftime" \
 target="_blank">strftime(3)</a> strings that match the snapshots to \
 include in the replication.<br><br> \
 When a periodic snapshot is not linked to the replication, enter the \
 naming schema for manually created snapshots. Has the same <i>%Y</i>, \
 <i>%m</i>, <i>%d</i>, <i>%H</i>, and <i>%M</i> string requirements as \
 the <b>Naming Schema</b> in a \
 <a href="--docurl--/tasks.html#periodic-snapshot-tasks" \
 target="_blank">periodic snapshot task.'),

    auto_placeholder: T('Run Automatically'),
    auto_tooltip: T('Set to either start this replication task \
 immediately after the linked periodic snapshot task completes or \
 continue to create a separate <b>Schedule</b> for this replication.'),

    schedule_placeholder: T('Schedule'),
    schedule_tooltip: T('Start time for the replication task.'),

    schedule_picker_tooltip: T('Select a preset schedule or choose \
 <i>Custom</i> to use the advanced scheduler.'),

    schedule_begin_placeholder: T('Begin'),
    schedule_begin_tooltip: T('Start time for the replication task.'),

    schedule_end_placeholder: T('End'),
    schedule_end_tooltip: T('End time for the replication task. A \
 replication that is already in progress can continue to run past this \
 time.'),

    restrict_schedule_placeholder: T('Snapshot Replication Schedule'),
    restrict_schedule_tooltip: T('Schedule which periodic snapshots will \
 be replicated. All snapshots will be replicated by default. To choose \
 which snapshots are replicated, set the checkbox and select a schedule \
 from the drop-down menu.<br> \
 For example, there is a system that takes a snapshot every hour, but \
 the administrator has decided that only every other snapshot is needed \
 for replication. The scheduler is set to even hours and only snapshots \
 taken at those times are replicated.'),

    restrict_schedule_picker_tooltip: T('Select a preset schedule or \
 choose <i>Custom</i> to use the advanced scheduler.'),

    restrict_schedule_begin_placeholder: T('Begin'),
    restrict_schedule_begin_tooltip: T('Set a starting time when the \
 replication is not allowed to start. A replication that is already in \
 progress can continue to run past this time.'),

    restrict_schedule_end_placeholder: T('End'),
    restrict_schedule_end_tooltip: T('Set an ending time for when \
 replications are not allowed to start.'),

    only_matching_schedule_placeholder: T('Only Replicate Snapshots Matching Schedule'),
    only_matching_schedule_tooltip: T('Set to either use the \
 <b>Schedule</b> in place of the <b>Snapshot Replication Schedule</b> or \
 add the <b>Schedule</b> values to the \
 <b>Snapshot Replication Schedule</b>.'),

    allow_from_scratch_placeholder: T('Replicate from scratch if incremental is not possible'),
    allow_from_scratch_tooltip: T('If the destination system has \
 snapshots but they do not have any data in common with the source \
 snapshots, destroy all destination snapshots and do a full replication. \
 <b>Warning:</b> enabling this option can cause data loss or excessive \
 data transfer if the replication is misconfigured.'),

    hold_pending_snapshots_placeholder: T('Hold Pending Snapshots'),
    hold_pending_snapshots_tooltip: T('Prevent source system snapshots \
 that have failed replication from being automatically removed by the \
 <b>Snapshot Retention Policy</b>.'),

    retention_policy_placeholder: T('Snapshot Retention Policy'),
    retention_policy_tooltip: T('When replicated snapshots are deleted \
 from the destination system:<ul> \
 <li><i>Same as Source</i>: use the <b>Snapshot Lifetime</b> \
 from from the source periodic snapshot task.</li> \
 <li><i>Custom</i>: define a <b>Snapshot Lifetime</b> for the \
 destination system.</li> \
 <li><i>None</i>: never delete snapshots from the destination \
 system.</li>'),

    lifetime_value_placeholder: T('Snapshot Lifetime'),
    lifetime_value_tooltip: T('How long a snapshot remains on the \
 destination system. Enter a number and choose a measure of time from \
 the drop-down.'),

    lifetime_unit_placeholder: T(''),
    lifetime_unit_tooltip: T(''),

    compression_placeholder: T('Stream Compression'),
    compression_tooltip: T('Select a compression algorithm to reduce the\
 size of the data being replicated. Only appears when <i>SSH</i> is \
 chosen for <i>Transport</i> type.'),

<<<<<<< HEAD
    speed_limit_placeholder: globalHelptext.human_readable.suggestion_label,
=======
    speed_limit_placeholder: T(`Limit ${globalHelptext.human_readable.suggestion_label}`),
>>>>>>> 97c49a01
    speed_limit_tooltip: T('Limit replication speed to this number of \
 bytes per second.'),
    speed_limit_errors: globalHelptext.human_readable.input_error,

    dedup_placeholder: T('Send Deduplicated Stream'),
    dedup_tooltip: T('Deduplicate the stream to avoid sending redundant \
 data blocks. The destination system must also support deduplicated \
 streams. See <a href="https://www.freebsd.org/cgi/man.cgi?query=zfs" \
 target="_blank">zfs(8)</a>.'),

    large_block_placeholder: T('Allow Blocks Larger than 128KB'),
    large_block_tooltip: T('Allow sending large data blocks. The \
 destination system must also support large blocks. See \
 <a href="https://www.freebsd.org/cgi/man.cgi?query=zfs" \
 target="_blank">zfs(8)</a>.'),

/** Not visible in 11.3
    embed_placeholder: T('Allow WRITE_EMBEDDED Records'),
    embed_tooltip: T('Use WRITE_EMBEDDED records to make the stream more \
 efficient. The destination system must also support WRITE_EMBEDDED \
 records. When the source system is using lz4 compression, the destination \
 system must use the same compression. See \
 <a href="https://www.freebsd.org/cgi/man.cgi?query=zfs" target="_blank">zfs(8)</a>.'),
*/
    compressed_placeholder: T('Allow Compressed WRITE Records'),
    compressed_tooltip: T('Use compressed WRITE records to make the \
 stream more efficient. The destination system must also support \
 compressed WRITE records. See \
 <a href="https://www.freebsd.org/cgi/man.cgi?query=zfs" \
 target="_blank">zfs(8)</a>.'),

    retries_placeholder: T('Number of retries for failed replications'),
    retries_tooltip: T('Number of times the replication is attempted \
 before stopping and marking the task as failed.'),

    logging_level_placeholder: T('Logging Level'),
    logging_level_tooltip: T('Message verbosity level in the replication \
 task log.'),

    enabled_placeholder: T('Enabled'),
    enabled_tooltip: T('Activates the replication schedule.'),

}<|MERGE_RESOLUTION|>--- conflicted
+++ resolved
@@ -1,9 +1,5 @@
 import { T } from '../../../translate-marker';
-<<<<<<< HEAD
-import globalHelptext from 'app/helptext/global-helptext';
-=======
 import globalHelptext from './../../../helptext/global-helptext';
->>>>>>> 97c49a01
 
 export default {
     name_placeholder: T('Name'),
@@ -204,11 +200,7 @@
  size of the data being replicated. Only appears when <i>SSH</i> is \
  chosen for <i>Transport</i> type.'),
 
-<<<<<<< HEAD
-    speed_limit_placeholder: globalHelptext.human_readable.suggestion_label,
-=======
     speed_limit_placeholder: T(`Limit ${globalHelptext.human_readable.suggestion_label}`),
->>>>>>> 97c49a01
     speed_limit_tooltip: T('Limit replication speed to this number of \
  bytes per second.'),
     speed_limit_errors: globalHelptext.human_readable.input_error,
