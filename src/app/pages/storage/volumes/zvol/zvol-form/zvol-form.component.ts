import { Component } from '@angular/core';
import { Validators } from '@angular/forms';
import {ActivatedRoute, Router} from '@angular/router';
import { Subscription } from 'rxjs';
import * as _ from 'lodash';

import { RestService, WebSocketService } from '../../../../../services/';
import { AppLoaderService } from '../../../../../services/app-loader/app-loader.service';
import { DialogService } from 'app/services/dialog.service';
import { T } from '../../../../../translate-marker';

import { FieldConfig } from '../../../../common/entity/entity-form/models/field-config.interface';
import { EntityFormComponent } from '../../../../common/entity/entity-form';
import { EntityUtils } from '../../../../common/entity/utils';
import helptext from '../../../../../helptext/storage/volumes/zvol-form';

interface ZvolFormData {
  name: string;
  comments: string;
  volsize: number;
  volsize_unit: string;
  force_size: boolean;
  sync: string;
  compression: string;
  deduplication: string;
  sparse: boolean;
  volblocksize: string;
  type: string;
};

@Component({
  selector : 'app-zvol-add',
  template : `<entity-form [conf]="this"></entity-form>`
})
export class ZvolFormComponent {

  protected pk: any;
  protected path: string;
  public sub: Subscription;
  protected route_success: string[] = [ 'storage', 'pools' ];
  public queryCall = "pool.dataset.query";
  protected compression: any;
  protected advanced_field: Array<any> = [ 'volblocksize' ];
  protected isBasicMode = true;
  protected isNew = true;
  protected isEntity = true;
  public parent: string;
  public data: any;
  public parent_data: any;
  public volid: string;
  public customFilter: any[] = [];
  public pk_dataset: any[] = [];
  public edit_data: any;
  protected entityForm: any;

  public custActions: Array<any> = [
    {
      id: 'basic_mode',
      name: T('Basic Mode'),
      function: () => { this.isBasicMode = !this.isBasicMode; }
    },
    {
      id: 'advanced_mode',
      name: T('Advanced Mode'),
      function: () => { this.isBasicMode = !this.isBasicMode; }
    }
  ];

  protected byteMap: Object= {
    'T': 1099511627776,
    'G': 1073741824,
    'M': 1048576,
    'K': 1024,
  };

  public fieldConfig: FieldConfig[] = [
    {
      type: 'input',
      name: 'name',
      placeholder: helptext.zvol_name_placeholder,
      tooltip: helptext.zvol_name_tooltip,
      validation: helptext.zvol_name_validation,
      required: true,
      isHidden: false
    },
    {
      type: 'input',
      name: 'comments',
      placeholder: helptext.zvol_comments_placeholder,
      tooltip: helptext.zvol_comments_tooltip,
    },
    {
      type: 'input',
      name: 'volsize',
      inputType: 'number',
      placeholder: helptext.zvol_volsize_placeholder,
      tooltip : helptext.zvol_volsize_tooltip,
      validation: [Validators.required, Validators.min(0)],
      required: true,
      class: 'inline',
      width: '70%',
      value: 0,
      min: 0,
    },
    {
      type: 'select',
      name: 'volsize_unit',
      options: [ {
        label: 'KiB',
        value: 'K',
      }, {
        label: 'MiB',
        value: 'M',
      }, {
        label: 'GiB',
        value: 'G',
      },{
        label: 'TiB',
        value: 'T',
      }],
      value: 'G',
      class: 'inline',
      width: '30%',
    },
    {
      type: 'checkbox',
      name : 'force_size',
      placeholder: helptext.zvol_forcesize_placeholder,
      tooltip : helptext.zvol_forcesize_tooltip,
    },
    {
      type: 'select',
      name: 'sync',
      placeholder: helptext.zvol_sync_placeholder,
      tooltip: helptext.zvol_sync_tooltip,
      options: [
        { label: 'Standard', value: 'STANDARD' },
        { label: 'Always', value: 'ALWAYS' },
        { label: 'Disabled', value: 'DISABLED' }
      ],
    },
    {
      type: 'select',
      name: 'compression',
<<<<<<< HEAD
      placeholder: helptext.zvol_compression_placeholder,
      tooltip: helptext.zvol_compression_tooltip,
=======
      placeholder: T('Compression level'),
      tooltip: T('Automatically compress data written to the zvol.\
                  Choose a <a href="%%docurl%%/storage.html%%webversion%%#compression"\
                  target="_blank">compression algorithm</a>.'),
>>>>>>> b40f10cd
      options: [
        {label : 'Off', value : "OFF"},
        {label : 'lz4 (recommended)', value : "LZ4"},
        {label : 'gzip (default level, 6)', value : "GZIP"},
        {label : 'gzip (fastest)', value : "GZIP-1"},
        {label : 'gzip (maximum, slow)', value : "GZIP-9"},
        {label : 'zle (runs of zeros)', value : "ZLE"},
        {label : 'lzjb (legacy, not recommended)', value : "LZJB"},
      ],
      validation: helptext.zvol_compression_validation,
      required: true,
    },
    {
      type: 'select',
      name: 'deduplication',
<<<<<<< HEAD
      placeholder: helptext.zvol_deduplication_placeholder,
      tooltip : helptext.zvol_deduplication_tooltip,
=======
      placeholder: T('ZFS Deduplication'),
      tooltip : T('Activates the process for ZFS to transparently reuse\
                   a single copy of duplicated data to save space. The\
                   <a href="%%docurl%%/storage.html%%webversion%%#deduplication"\
                   target="_blank">Deduplication section</a> of the Guide\
                   describes each option.'),
>>>>>>> b40f10cd
      options: [
        {label : 'On', value : "ON"},
        {label : 'Verify', value : "VERIFY"},
        {label : 'Off', value : "OFF"},
      ],
      validation: helptext.zvol_deduplication_validation,
      required: true,
    },
    {
      type: 'checkbox',
      name : 'sparse',
      placeholder: helptext.zvol_sparse_placeholder,
      tooltip : helptext.zvol_sparse_tooltip,
      isHidden: false
    },
    {
      type: 'select',
      name: 'volblocksize',
      placeholder: helptext.zvol_volblocksize_placeholder,
      tooltip: helptext.zvol_volblocksize_tooltip,
      options: [
        { label: '4K', value: '4K' },
        { label: '8K', value: '8K' },
        { label: '16K', value: '16K' },
        { label: '32K', value: '32K' },
        { label: '64K', value: '64K' },
        { label: '128K', value: '128K' },
      ],
      isHidden: false
    },
  ];

  isCustActionVisible(actionId: string) {
    if (actionId === 'advanced_mode' && this.isBasicMode === false) {
      return false;
    } else if (actionId === 'basic_mode' && this.isBasicMode === true) {
      return false;
    }
    return true;
  }



  public sendAsBasicOrAdvanced(data: ZvolFormData): ZvolFormData {
    data.type = "VOLUME"

    if( this.isNew === false ) {
        delete data.name;
        delete data.volblocksize;
        delete data.type;
        delete data.sparse;
    } else {
      data.name = this.parent + "/" + data.name;
    }

    if( this.isBasicMode === true ) {

    }
    data.volsize = data.volsize * this.byteMap[data.volsize_unit];
    delete data.volsize_unit;
    return data;
  }


  constructor(protected router: Router, protected aroute: ActivatedRoute,
              protected rest: RestService, protected ws: WebSocketService,
              protected loader: AppLoaderService, protected dialogService: DialogService
              ) {}


  async preInit(entityForm: EntityFormComponent){
    const paramMap: any = (<any>this.aroute.params).getValue();
    this.parent = paramMap['path']


    const name = _.find(this.fieldConfig, {name:'name'});
    const sparse =   _.find(this.fieldConfig, {name:'sparse'});
    const sync = _.find(this.fieldConfig, {name:'sync'});
    const compression = _.find(this.fieldConfig, {name:'compression'});
    const deduplication = _.find(this.fieldConfig, {name:'deduplication'});
    const volblocksize = _.find(this.fieldConfig, {name:'volblocksize'});


    await this.ws.call('pool.dataset.query', [[["id", "=", this.parent]]]).toPromise().then((pk_dataset)=>{

      if(pk_dataset && pk_dataset[0].type ==="FILESYSTEM"){


        const sync_inherit = [{label:`Inherit (${pk_dataset[0].sync.rawvalue})`, value: 'INHERIT'}];
        const compression_inherit = [{label:`Inherit (${pk_dataset[0].compression.rawvalue})`, value: 'INHERIT'}];
        const deduplication_inherit = [{label:`Inherit (${pk_dataset[0].deduplication.rawvalue})`, value: 'INHERIT'}];
        const volblocksize_inherit = [{label:`Inherit`, value: 'INHERIT'}];

        sync.options = sync_inherit.concat(sync.options);
        compression.options = compression_inherit.concat(compression.options);        
        deduplication.options = deduplication_inherit.concat(deduplication.options);
        volblocksize.options = volblocksize_inherit.concat(volblocksize.options);

        entityForm.formGroup.controls['sync'].setValue('INHERIT');
        entityForm.formGroup.controls['compression'].setValue('INHERIT');
        entityForm.formGroup.controls['deduplication'].setValue('INHERIT');
        this.ws.call('pool.dataset.recommended_zvol_blocksize',[this.parent]).subscribe(res=>{
          this.entityForm.formGroup.controls['volblocksize'].setValue(res);
        })

      } else {
        let parent_dataset = pk_dataset[0].name.split('/')
        parent_dataset.pop()
        parent_dataset = parent_dataset.join('/')

        this.ws.call('pool.dataset.query', [[["id","=",parent_dataset]]]).subscribe((parent_dataset_res)=>{
          this.custActions = null;
          entityForm.setDisabled('name',true);
          sparse['isHidden'] =true;
          volblocksize['isHidden'] =true;
          _.find(this.fieldConfig, {name:'sparse'})['isHidden']=true;
          this.customFilter = [[["id", "=", this.parent]]]
          this.isNew =false;
          let sync_collection = [{label:pk_dataset[0].sync.value, value: pk_dataset[0].sync.value}];
          let compression_collection = [{label:pk_dataset[0].compression.value, value: pk_dataset[0].compression.value}];
          let deduplication_collection = [{label:pk_dataset[0].deduplication.value, value: pk_dataset[0].deduplication.value}];

          let volumesize = pk_dataset[0].volsize.parsed;
          const volumeunit =  pk_dataset[0].volsize.value.match(/[a-zA-Z]+|[+-]?([0-9]+([.][0-9]*)?|[.][0-9]+)+/g)[1];
          volumesize = volumesize/this.byteMap[volumeunit];
          volumesize = volumesize.toFixed(3)

          entityForm.formGroup.controls['name'].setValue(pk_dataset[0].name);
          if(pk_dataset[0].comments){
            entityForm.formGroup.controls['comments'].setValue(pk_dataset[0].comments.value);
          }
          else {
            entityForm.formGroup.controls['comments'].setValue('');
          }

          entityForm.formGroup.controls['volsize'].setValue(volumesize);

          entityForm.formGroup.controls['volsize_unit'].setValue(volumeunit);


          if (pk_dataset[0].sync.source === "INHERITED" || pk_dataset[0].sync.source === "DEFAULT" ){
            sync_collection = [{label:`Inherit (${parent_dataset_res[0].sync.rawvalue})`, value: parent_dataset_res[0].sync.value}];


          } else {
            sync_collection = [{label:`Inherit (${parent_dataset_res[0].sync.rawvalue})`, value: 'INHERIT'}];
            entityForm.formGroup.controls['sync'].setValue(pk_dataset[0].sync.value);
          }

          sync.options = sync_collection.concat(sync.options);

          if (pk_dataset[0].compression.source === "INHERITED" || pk_dataset[0].compression.source === "DEFAULT" ){
            compression_collection = [{label:`Inherit (${parent_dataset_res[0].compression.rawvalue})`, value: parent_dataset_res[0].compression.value}];

          } else {
            compression_collection = [{label:`Inherit (${parent_dataset_res[0].compression.rawvalue})`, value: 'INHERIT'}];
            entityForm.formGroup.controls['compression'].setValue(pk_dataset[0].compression.value);
          }

          compression.options = compression_collection.concat(compression.options);


          if (pk_dataset[0].deduplication.source === "INHERITED" || pk_dataset[0].deduplication.source === "DEFAULT" ){
            deduplication_collection = [{label:`Inherit (${parent_dataset_res[0].deduplication.rawvalue})`, value: parent_dataset_res[0].deduplication.value}];

          } else {
            deduplication_collection = [{label:`Inherit (${parent_dataset_res[0].deduplication.rawvalue})`, value: 'INHERIT'}];
            entityForm.formGroup.controls['deduplication'].setValue(pk_dataset[0].deduplication.value);
          }

          deduplication.options = deduplication_collection.concat(deduplication.options);


          entityForm.formGroup.controls['sync'].setValue(pk_dataset[0].sync.value);
          if (pk_dataset[0].compression.value === 'GZIP') {
            entityForm.formGroup.controls['compression'].setValue(pk_dataset[0].compression.value+'-6');
          }
          else{
            entityForm.formGroup.controls['compression'].setValue(pk_dataset[0].compression.value);

          }
          entityForm.formGroup.controls['deduplication'].setValue(pk_dataset[0].deduplication.value);

        })

      }
    })



  }

  afterInit(entityForm: EntityFormComponent) {
    this.entityForm = entityForm;
    if(!entityForm.isNew){
    }
  }

  addSubmit(body: any) {
    const data: any = this.sendAsBasicOrAdvanced(body);

    if (data.sync === 'INHERIT') {
      delete(data.sync);
    }
    if (data.compression === 'INHERIT') {
      delete(data.compression);
    }
    if (data.deduplication === 'INHERIT') {
      delete(data.deduplication);
    }
    if (data.volblocksize !== 'INHERIT') {
      let volblocksize_integer_value = data.volblocksize.match(/[a-zA-Z]+|[+-]?([0-9]+([.][0-9]*)?|[.][0-9]+)+/g)[0];
      volblocksize_integer_value = parseInt(volblocksize_integer_value,10)


      if (volblocksize_integer_value === 512){
        volblocksize_integer_value = 512
      } else {
        volblocksize_integer_value = volblocksize_integer_value * 1024
      }


      data.volsize = data.volsize + (volblocksize_integer_value - data.volsize%volblocksize_integer_value)


    } else{
      delete(data.volblocksize);
    }


    return this.ws.call('pool.dataset.create', [ data ]);
  }
  editSubmit(body: any) {
     this.ws.call('pool.dataset.query', [[["id", "=", this.parent]]]).subscribe((res)=>{
      this.edit_data = this.sendAsBasicOrAdvanced(body);
      let volblocksize_integer_value = res[0].volblocksize.value.match(/[a-zA-Z]+|[+-]?([0-9]+([.][0-9]*)?|[.][0-9]+)+/g)[0];
      volblocksize_integer_value = parseInt(volblocksize_integer_value,10)
      if (volblocksize_integer_value === 512){
        volblocksize_integer_value = 512
      } else {
        volblocksize_integer_value = volblocksize_integer_value * 1024
      }
      if(this.edit_data.volsize%volblocksize_integer_value !== 0){
        this.edit_data.volsize = this.edit_data.volsize + (volblocksize_integer_value - this.edit_data.volsize%volblocksize_integer_value)
      }
      let rounded_vol_size  = res[0].volsize.parsed

      if(res[0].volsize.parsed%volblocksize_integer_value !== 0){
        rounded_vol_size  = res[0].volsize.parsed + (volblocksize_integer_value - res[0].volsize.parsed%volblocksize_integer_value)
      }

      if(this.edit_data.volsize >= rounded_vol_size){
        this.ws.call('pool.dataset.update', [this.parent, this.edit_data]).subscribe((restPostResp) => {
          this.loader.close();
          this.router.navigate(new Array('/').concat(
            this.route_success));
        }, (eres) => {
          this.loader.close();
          new EntityUtils().handleWSError(this.entityForm, eres);
        });
      } else{
        this.loader.close();
        this.dialogService.Info(T("Error saving ZVOL."), "Shrinking a ZVOL is not allowed in the User Interface. This can lead to data loss.")
      }
    })
  }

  customSubmit(body: any) {


    this.loader.open();

    if(this.isNew === true){
      this.addSubmit(body).subscribe((restPostResp) => {
        this.loader.close();

        this.router.navigate(new Array('/').concat(
          this.route_success));
      }, (res) => {
        this.loader.close();
        new EntityUtils().handleWSError(this.entityForm, res);
      });
    } else{
      this.editSubmit(body);
    }
  }

}<|MERGE_RESOLUTION|>--- conflicted
+++ resolved
@@ -142,15 +142,8 @@
     {
       type: 'select',
       name: 'compression',
-<<<<<<< HEAD
       placeholder: helptext.zvol_compression_placeholder,
       tooltip: helptext.zvol_compression_tooltip,
-=======
-      placeholder: T('Compression level'),
-      tooltip: T('Automatically compress data written to the zvol.\
-                  Choose a <a href="%%docurl%%/storage.html%%webversion%%#compression"\
-                  target="_blank">compression algorithm</a>.'),
->>>>>>> b40f10cd
       options: [
         {label : 'Off', value : "OFF"},
         {label : 'lz4 (recommended)', value : "LZ4"},
@@ -166,17 +159,8 @@
     {
       type: 'select',
       name: 'deduplication',
-<<<<<<< HEAD
       placeholder: helptext.zvol_deduplication_placeholder,
       tooltip : helptext.zvol_deduplication_tooltip,
-=======
-      placeholder: T('ZFS Deduplication'),
-      tooltip : T('Activates the process for ZFS to transparently reuse\
-                   a single copy of duplicated data to save space. The\
-                   <a href="%%docurl%%/storage.html%%webversion%%#deduplication"\
-                   target="_blank">Deduplication section</a> of the Guide\
-                   describes each option.'),
->>>>>>> b40f10cd
       options: [
         {label : 'On', value : "ON"},
         {label : 'Verify', value : "VERIFY"},
