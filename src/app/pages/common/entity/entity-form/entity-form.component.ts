--- conflicted
+++ resolved
@@ -18,18 +18,11 @@
 import { ActivatedRoute, Router } from '@angular/router';
 import { UntilDestroy, untilDestroyed } from '@ngneat/until-destroy';
 import { TranslateService } from '@ngx-translate/core';
-<<<<<<< HEAD
-
-import { WebSocketService, SystemGeneralService } from '../../../../services';
-=======
 import * as _ from 'lodash';
->>>>>>> 55e69d12
 import { Observable } from 'rxjs';
 import { FormConfiguration } from 'app/interfaces/entity-form.interface';
 import { FieldSets } from 'app/pages/common/entity/entity-form/classes/field-sets';
-import {
-  RestService, WebSocketService, SystemGeneralService, DialogService,
-} from 'app/services';
+import { WebSocketService, SystemGeneralService, DialogService } from 'app/services';
 import { AppLoaderService } from 'app/services/app-loader/app-loader.service';
 import { ModalService } from 'app/services/modal.service';
 import { T } from 'app/translate-marker';
