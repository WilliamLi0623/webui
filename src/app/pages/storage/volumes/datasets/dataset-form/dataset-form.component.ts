import { ApplicationRef, Component, OnInit, ViewContainerRef } from '@angular/core';
import { ActivatedRoute, Router } from '@angular/router';
import { FormArray, FormGroup, Validators } from '@angular/forms';
import { Subscription } from 'rxjs';

import * as _ from 'lodash';
import { RestService, WebSocketService } from '../../../../../services/';
import { EntityUtils } from '../../../../common/entity/utils';
import { FieldConfig } from '../../../../common/entity/entity-form/models/field-config.interface';
import { EntityFormService } from '../../../../common/entity/entity-form/services/entity-form.service';
import { AppLoaderService } from '../../../../../services/app-loader/app-loader.service';

@Component({
  selector : 'app-dataset-form',
  templateUrl : './dataset-form.component.html',
  providers: [ EntityFormService ],
})
export class DatasetFormComponent implements OnInit{

  protected volid: string;
  public sub: Subscription;
  public route_success: string[] = [ 'storage', 'volumes' ];
  protected isBasicMode: boolean = true;

  protected resourceName: string;
  protected parent: string;
  public submitFunction = this.editSubmit;
  private isNew: boolean = false;
  public formGroup: FormGroup;
  protected data: any;
  protected parent_data: any;

  public error: string;
  public success: boolean = false;
  public busy: Subscription;

  public fieldConfig: FieldConfig[] = [
    {
      type: 'input',
      name: 'name',
      placeholder: 'Name',
      tooltip: 'Mandatory; enter a unique name for the dataset.',
      validation : [ Validators.required ]
    }, 
    {
      type: 'input',
      name: 'comments',
      placeholder: 'Comments',
      tooltip: 'Enter comments or notes about this dataset here.',
    },
    {  
      type: 'select',
      name: 'compression',
      placeholder: 'Compression level',
      tooltip: 'For more information about the available compression algorithms,\
 refer to the <a href="http://doc.freenas.org/11/storage.html#compression" target="none">FreeNAS User Guide</a>.',
      options: [
        { label: 'OFF', value: 'OFF' },
        { label: 'LZ4', value: 'LZ4' },
        { label: 'GZIP-1', value: 'GZIP-1' },
        { label: 'GZIP-6', value: 'GZIP-6' },
        { label: 'GZIP-9', value: 'GZIP-9' },
        { label: 'ZLE', value: 'ZLE' },
        { label: 'LZJB', value: 'LZJB' }
      ],
    },
    {
      type: 'select',
      name: 'atime',
      placeholder: 'Enable atime',
      tooltip: 'Controls whether the access time for files is updated\
 when they are read; setting this property to <b>Off</b> avoids producing log\
 traffic when reading files, and can result in significant performance gains.',
      options: [
        { label: 'ON', value: 'ON' },
        { label: 'OFF', value: 'OFF' }
      ],
    },
    {
      type: 'input',
      inputType: 'number',
      name: 'refquota',
      placeholder: 'Quota for this dataset',
      tooltip: 'Only available in <b>Advanced Mode</b>; default of <i>0</i> disables\
 quotas; specifying a value means to use no more than the specified\
 size and is suitable for user datasets to prevent users from hogging available space.',
      value: 0,
    },
    {
      type: 'input',
      inputType: 'number',
      name: 'quota',
      placeholder: 'Quota for this dataset and all children',
      tooltip: 'Only available in <b>Advanced Mode</b>; a specified\
 value applies to both this dataset and any child datasets.',
      value: 0,
    },
    {
      type: 'input',
      inputType: 'number',
      name: 'refreservation',
      placeholder: 'Reserved space for this dataset',
      tooltip: 'Only available in <b>Advanced Mode</b>; default of <i>0</i> is\
 unlimited; specifying a value is suitable for datasets containing logs\
 which could take up all available free space',
      value: 0,
    },
    {
      type: 'input',
      inputType: 'number',
      name: 'reservation',
      placeholder: 'Reserved space for this dataset and all children',
      tooltip: 'Only available in <b>Advanced Mode</b>; a specified\
 value applies to both this dataset and any child datasets.',
      value: 0,
    },
    {
      type: 'select',
      name: 'deduplication',
      placeholder: 'Deduplication',
      tooltip: 'Read the section on <a href="http://doc.freenas.org/11/storage.html#deduplication" target="none">Deduplication</a>\
 before making a change to this setting.',
      options: [
        { label: 'ON', value: 'ON' },
        { label: 'VERIFY', value: 'VERIFY' },
        { label: 'OFF', value: 'OFF' }
      ],
    },
    {
      type: 'select',
      name: 'readonly',
      placeholder: 'Read-only',
      tooltip: 'Only available in <b>Advanced Mode</b>;\
 choices are <b>Inherit (off)</b>, <b>On</b>, or <b>Off</b>.',
      options: [
        { label: 'ON', value: 'ON' },
        { label: 'OFF', value: 'OFF' }
      ],
    },
    {
      type: 'select',
      name: 'snapdir',
      placeholder: 'Snapshot directory',
      tooltip: 'Only available in <b>Advanced Mode</b>;\
<<<<<<< HEAD
 Snapshot directory is used when retrieving files from a snapshot\
 or for rsync-based snapshot.',
=======
 makes the .zfs snapshot directory <b>Visible</b> or <b>Invisible</b> on this dataset.',
>>>>>>> 541d5a14
      options: [
        { label: 'Visible', value: 'VISIBLE' },
        { label: 'Invisible', value: 'HIDDEN' },
      ],
    },
    {
      type: 'select',
      name: 'copies',
      placeholder: 'Copies',
<<<<<<< HEAD
      tooltip: 'Only available in <b>Advanced Mode</b>; ZFS\
 allows 1, 2, or 3 copies of data.',
=======
      tooltip: 'Only available in <b>Advanced Mode</b>;\
 sets the number of data copies on this dataset.',
>>>>>>> 541d5a14
      options: [
        { label: '1', value: '1' },
        { label: '2', value: '2' },
        { label: '3', value: '3' }
      ],
    },
    {
      type: 'select',
      name: 'recordsize',
      placeholder: 'Record Size',
      tooltip: 'Only available in <b>Advanced Mode</b>; while ZFS automatically\
 adapts the record size dynamically to adapt to data, if the data has a fixed size\
 for example, a database, matching that size may result in better performance.',
      options: [
        { label: '512', value: '512' },
        { label: '1K', value: '1K' },
        { label: '2K', value: '2K' },
        { label: '4K', value: '4K' },
        { label: '8K', value: '8K' },
        { label: '16K', value: '16K' },
        { label: '32K', value: '32K' },
        { label: '64K', value: '64K' },
        { label: '128K', value: '128K' },
        { label: '256K', value: '256K' },
        { label: '512K', value: '512K' },
        { label: '1024K', value: '1024K' }
      ],
    },
    {
      type: 'select',
      name: 'casesensitivity',
      placeholder: 'Case Sensitivity',
      tooltip: 'Choices are: <b>sensitive</b> (default, assumes filenames are\
 case sensitive), <b>insensitive</b> (assumes filenames are not case sensitive), or\
 <b>mixed</b> (understands both types of filenames).',
      options: [
        { label: 'SENSITIVE', value: 'SENSITIVE' },
        { label: 'INSENSITIVE', value: 'INSENSITIVE' },
        { label: 'MIXED', value: 'MIXED' }
      ],
    },
  ];

  protected advanced_field: Array<any> = [
    'refquota',
    'quota',
    'refreservation',
    'reservation',
    'readonly',
    'snapdir',
    'copies',
    'recordsize',
  ];

  public custActions: Array<any> = [
    {
      id : 'basic_mode',
      name : 'Basic Mode',
      function : () => { this.isBasicMode = !this.isBasicMode; }
    },
    {
      id : 'advanced_mode',
      name : 'Advanced Mode',
      function : () => { this.isBasicMode = !this.isBasicMode; }
    }
  ];

  protected RecordSizeMap: any = {
    '512': '512',
    '1024': '1K',
    '2048': '2K',
    '4096': '4K',
    '8192': '8K',
    '16384': '16K',
    '32768': '32K',
    '65536': '64K',
    '131072': '128K',
    '262144': '256K',
    '524288': '512K',
    '1048576': '1024K',
  };

  constructor(protected router: Router, protected aroute: ActivatedRoute,
              protected rest: RestService, protected ws: WebSocketService, 
              protected entityFormService: EntityFormService,
              protected loader: AppLoaderService) {}

  isCustActionVisible(actionId: string) {
    if (actionId == 'advanced_mode' && this.isBasicMode == false) {
      return false;
    } else if (actionId == 'basic_mode' && this.isBasicMode == true) {
      return false;
    }
    return true;
  }

  preInit() {
    this.sub = this.aroute.params.subscribe(params => {
      this.volid = params['volid'];
      // edit dataset
      if(params['pk']) {
        this.resourceName = params['pk'];
        let pk_parent = params['pk'].split('/');
        this.parent = pk_parent.splice(0, pk_parent.length - 1).join('/');
        this.fieldConfig.pop();
      }
      // add new dataset
      if (params['parent']) {
        this.parent = params['parent'];
        this.resourceName = this.parent;
        this.submitFunction = this.addSubmit;
        this.isNew = true;
      }
    });
  }

  ngOnInit() {
    this.preInit();
    this.formGroup = this.entityFormService.createFormGroup(this.fieldConfig);

    this.ws.call('pool.dataset.query', [ [['id', '=', this.resourceName]] ]).subscribe((res) => {
      this.data = res[0];
      this.parent_data = res[0];

      for (let i in this.data) {
        let fg = this.formGroup.controls[i];

        if (fg && !this.isNew) {
          let value = "";

          if(i === "name") {
            value = this.data[i];
          }
          else {
            value = this.data[i].value;
          }

          if(
            i == "compression" || 
            i == "atime" || 
            i == "dedup" || 
            i == "readonly" || 
            i == "snapdir" || 
            i == "casesensitivity") {
            value = value.toUpperCase();
          }

          fg.setValue(value);
        }
      }

      if (!this.isNew) {
        this.setDisabled('name', true);

        if(this.parent) {
          this.ws.call('pool.dataset.query', [[['id', '=', this.parent]]]).subscribe((res) => {
            this.parent_data = res[0];
          });
        }
      }
    });
  }

  editSubmit(body: any) {
    return this.ws.call('pool.dataset.update', [this.resourceName, body]);
  }

  addSubmit(body: any) {
    return this.ws.call('pool.dataset.create', [body]);
  }

  clearErrors() {
    for (let f = 0; f < this.fieldConfig.length; f++) {
      this.fieldConfig[f].errors = '';
      this.fieldConfig[f].hasErrors = false;
    }
  }

  isShow(id: any): any {
    if (this.isBasicMode) {
      if (this.advanced_field.indexOf(id) > -1) {
        return false;
      }
    }
    return true;
  }

  setDisabled(name: string, disable: boolean) {
    if (this.formGroup.controls[name]) {
      const method = disable ? 'disable' : 'enable';
      this.formGroup.controls[name][method]();
      return;
    }

    this.fieldConfig = this.fieldConfig.map((item) => {
      if (item.name === name) {
        item.disabled = disable;
      }
      return item;
    });
  }

  goBack() {
    this.router.navigate(new Array('').concat(this.route_success));
  }

  onSubmit(event: Event) {
    event.preventDefault();
    event.stopPropagation();
    this.error = null;
    this.success = false;
    this.clearErrors();
    let value = _.cloneDeep(this.formGroup.value);

    if(this.isNew) {
      value['name'] = this.resourceName + '/' + value['name'];
    }    
    if(value['quota'] == 0) {
      value['quota'] = null;
    }
    if(value['refquota'] == 0) {
      value['refquota'] = null;
    }
    if(value['reservation'] == 0) {
      value['reservation'] = null;
    }
    if(value['refreservation'] == 0) {
      value['refreservation'] = null;
    }
    if(value['copies'] > 0) {
      value['copies'] = value['copies'].toString();
    }
    
    this.loader.open();
    this.busy = this.submitFunction(value)
                    .subscribe(
                        (res) => {
                          this.loader.close();
                          if (this.route_success) {
                            this.router.navigate(new Array('').concat(
                                this.route_success));
                          } else {
                            this.success = true;
                          }
                        },
                        (res) => {
                          this.loader.close();
                          this.error = res.reason;
                        });
  }
}<|MERGE_RESOLUTION|>--- conflicted
+++ resolved
@@ -142,12 +142,7 @@
       name: 'snapdir',
       placeholder: 'Snapshot directory',
       tooltip: 'Only available in <b>Advanced Mode</b>;\
-<<<<<<< HEAD
- Snapshot directory is used when retrieving files from a snapshot\
- or for rsync-based snapshot.',
-=======
- makes the .zfs snapshot directory <b>Visible</b> or <b>Invisible</b> on this dataset.',
->>>>>>> 541d5a14
+makes the .zfs snapshot directory <b>Visible</b> or <b>Invisible</b> on this dataset.',
       options: [
         { label: 'Visible', value: 'VISIBLE' },
         { label: 'Invisible', value: 'HIDDEN' },
@@ -157,13 +152,8 @@
       type: 'select',
       name: 'copies',
       placeholder: 'Copies',
-<<<<<<< HEAD
-      tooltip: 'Only available in <b>Advanced Mode</b>; ZFS\
- allows 1, 2, or 3 copies of data.',
-=======
       tooltip: 'Only available in <b>Advanced Mode</b>;\
  sets the number of data copies on this dataset.',
->>>>>>> 541d5a14
       options: [
         { label: '1', value: '1' },
         { label: '2', value: '2' },
