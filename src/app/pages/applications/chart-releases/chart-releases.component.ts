import { Component, Output, EventEmitter, OnInit } from '@angular/core';
import { MatDialog } from '@angular/material/dialog';
import { TranslateService } from '@ngx-translate/core';
import { Subscription } from 'rxjs';
import * as _ from 'lodash';

import { DialogService, SystemGeneralService, WebSocketService } from '../../../services/index';
import { ApplicationsService } from '../applications.service';
import { ModalService } from '../../../services/modal.service';
import { EntityJobComponent } from '../../common/entity/entity-job/entity-job.component';
import { EntityUtils } from '../../common/entity/utils';
import { DialogFormConfiguration } from '../../common/entity/entity-dialog/dialog-form-configuration.interface';
import { ChartReleaseEditComponent } from '../forms/chart-release-edit.component';
import { PlexFormComponent } from '../forms/plex-form.component';
import { NextCloudFormComponent } from '../forms/nextcloud-form.component';
import { MinioFormComponent } from '../forms/minio-form.component';
import { EmptyConfig, EmptyType } from '../../common/entity/entity-empty/entity-empty.component';

import  helptext  from '../../../helptext/apps/apps';
import { Router } from '@angular/router';

@Component({
  selector: 'app-charts',
  templateUrl: './chart-releases.component.html',
  styleUrls: ['../applications.component.scss']
})

export class ChartReleasesComponent implements OnInit {
  @Output() switchTab = new EventEmitter<string>();

  public chartItems = [];
  private dialogRef: any;
  public ixIcon = 'assets/images/ix-original.png';
  private rollbackChartName: string;
  private chartReleaseForm: ChartReleaseEditComponent;
  private plexForm: PlexFormComponent;
  private nextCloudForm: NextCloudFormComponent;
  private minioForm: MinioFormComponent;
  private refreshTable: Subscription;
  private refreshForm: Subscription;
<<<<<<< HEAD
  private selectedAppName: String;
  private podList = [];
  private podDetails = {};
=======
  
  public emptyPageConf: EmptyConfig = {
    type: EmptyType.loading,
    large: true,
    title: helptext.message.loading,
    button: {
      label: "View Catalog",
      action: this.viewCatalog.bind(this),
    }
  };
>>>>>>> 55721c00

  public rollBackChart: DialogFormConfiguration = {
    title: helptext.charts.rollback_dialog.title,
    fieldConfig: [{
      type: 'input',
      name: 'item_version',
      placeholder: helptext.charts.rollback_dialog.version.placeholder,
      tooltip: helptext.charts.rollback_dialog.version.tooltip,
      required: true
    },{
      type: 'checkbox',
      name: 'rollback_snapshot',
      placeholder: helptext.charts.rollback_dialog.snapshot.placeholder,
      tooltip: helptext.charts.rollback_dialog.snapshot.tooltip
    },{
      type: 'checkbox',
      name: 'force',
      placeholder: helptext.charts.rollback_dialog.force.placeholder,
      tooltip: helptext.charts.rollback_dialog.force.tooltip
    }],
    method_ws: 'chart.release.rollback',
    saveButtonText: helptext.charts.rollback_dialog.action,
    customSubmit: this.doRollback,
    parent: this,
  }

  public choosePod: DialogFormConfiguration = {
    title: helptext.podConsole.choosePod.title,
    fieldConfig: [{
      type: 'select',
      name: 'pods',
      placeholder: helptext.podConsole.choosePod.placeholder,
      required: true,
    },{
      type: 'select',
      name: 'containers',
      placeholder: helptext.podConsole.chooseConatiner.placeholder,
      required: true,
    },{
      type: 'input',
      name: 'command',
      placeholder: helptext.podConsole.chooseCommand.placeholder,
      value: '/bin/bash'
    }],
    saveButtonText: helptext.podConsole.choosePod.action,
    customSubmit: this.doPodSelect,
    afterInit: this.afterShellDialogInit,
    parent: this,
  }

  constructor(private mdDialog: MatDialog,
    private dialogService: DialogService, private translate: TranslateService,
    private appService: ApplicationsService, private modalService: ModalService,
    private sysGeneralService: SystemGeneralService, private router: Router,
    protected ws: WebSocketService
  ) { }

  ngOnInit(): void {
    this.refreshChartReleases();
    this.refreshForms();
    this.refreshTable = this.modalService.refreshTable$.subscribe(() => {
      this.refreshChartReleases();
    })
    this.refreshForm = this.modalService.refreshForm$.subscribe(() => {
      this.refreshForms();
    });
  }

  refreshForms() {
    this.chartReleaseForm = new ChartReleaseEditComponent(this.mdDialog,this.dialogService,this.modalService,this.appService);
    this.plexForm = new PlexFormComponent(this.mdDialog,this.dialogService,this.modalService,this.sysGeneralService,this.appService);
    this.nextCloudForm = new NextCloudFormComponent(this.mdDialog,this.dialogService,this.modalService,this.appService);
    this.minioForm = new MinioFormComponent(this.mdDialog,this.dialogService,this.modalService);
  }

  viewCatalog() {
    this.switchTab.emit('0');
  }

  showLoadStatus(type: EmptyType) {
    let title = "";
    let message = undefined;

    switch (type) {
      case EmptyType.loading:
        title = helptext.message.loading;
        break;
      case EmptyType.first_use:
        title = helptext.message.not_configured;
        break;
      case EmptyType.no_page_data :
        title = helptext.message.no_installed;
        message = helptext.message.no_installed_message;
        break;
      case EmptyType.errors:
        title = helptext.message.not_running;
        break;
    }

    this.emptyPageConf.type = type;
    this.emptyPageConf.title = title;
    this.emptyPageConf.message = message;
  }

  refreshChartReleases() {
    this.showLoadStatus(EmptyType.loading);
    const checkTitle = setInterval(() => {
        this.updateChartReleases();
    }, 1000);
  }

  updateChartReleases() {
    this.appService.getKubernetesConfig().subscribe(res => {
      if (!res.pool) {
        this.chartItems = [];
        this.showLoadStatus(EmptyType.first_use);
      } else {
        this.appService.getKubernetesServiceStarted().subscribe(res => {
          if (!res) {
            this.chartItems = [];
            this.showLoadStatus(EmptyType.errors);
          } else {
            this.appService.getChartReleases().subscribe(charts => {
              this.chartItems = [];
              let repos = [];
              charts.forEach(chart => {
                let chartObj = {
                  name: chart.name,
                  catalog: chart.catalog,
                  status: chart.status,
                  version: chart.chart_metadata.version,
                  latest_version: chart.chart_metadata.latest_chart_version,
                  description: chart.chart_metadata.description,
                  update: chart.update_available,
                  chart_name: chart.chart_metadata.name,
                  repository: chart.config.image.repository,
                  tag: chart.config.image.tag,
                  portal: chart.portals && chart.portals.web_portal ? chart.portals.web_portal[0] : '',
                  id: chart.chart_metadata.name,
                  icon: chart.chart_metadata.icon ? chart.chart_metadata.icon : this.ixIcon,
                  count: `${chart.pod_status.available}/${chart.pod_status.desired}`,
                  desired: chart.pod_status.desired,
                  history: !(_.isEmpty(chart.history))
                };
                repos.push(chartObj.repository);
                let ports = [];
                if (chart.used_ports) {
                  chart.used_ports.forEach(item => {
                    ports.push(`${item.port}\\${item.protocol}`)
                  })
                  chartObj['used_ports'] = ports.join(', ');
                  this.chartItems.push(chartObj);
                }  
              })
              
              if (this.chartItems.length == 0) {
                this.showLoadStatus(EmptyType.no_page_data );
              }
            })
          }
        })
      }
    })
  }

  refreshStatus(name: string) {
    this.appService.getChartReleases(name).subscribe(res => {
      let item = this.chartItems.find(o => o.name === name);
      item.status = res[0].status;
      if (item.status === 'DEPLOYING') {
        setTimeout(() => {
          this.refreshStatus(name);
        }, 3000);
      }
    })
  }

  start(name: string) {
    this.appService.setReplicaCount(name, 1).subscribe(() => {
      this.refreshStatus(name);
    })
  }

  stop(name: string) {
    this.appService.setReplicaCount(name, 0).subscribe(() => {
      this.refreshStatus(name);
    })
  }

  portal(portal: string) {
    window.open(portal);
  }

  update(name: string) {
    this.translate.get(helptext.charts.upgrade_dialog.msg).subscribe(msg => {
      this.dialogService.confirm(helptext.charts.upgrade_dialog.title, msg + name + '?')
      .subscribe(res => {
        if (res) {
          this.dialogRef = this.mdDialog.open(EntityJobComponent, { data: { 'title': (
            helptext.charts.upgrade_dialog.job) }, disableClose: true});
          this.dialogRef.componentInstance.setCall('chart.release.upgrade', [name]);
          this.dialogRef.componentInstance.submit();
          this.dialogRef.componentInstance.success.subscribe((res) => {
            this.dialogService.closeAllDialogs();
          });
          this.dialogRef.componentInstance.failure.subscribe((err) => {
            // new EntityUtils().handleWSError(this, err, this.dialogService);
          })
        }
      })
    })
  }

  rollback(name: string) {
    this.rollbackChartName = name;
    this.dialogService.dialogForm(this.rollBackChart, true);
  }

  doRollback(entityDialog: any) {
    const self = entityDialog.parent;
    const form = entityDialog.formGroup.controls;
    const payload = {
      item_version: form['item_version'].value,
      rollback_snapshot: form['rollback_snapshot'].value,
      force: form['force'].value
    }
    self.dialogRef = self.mdDialog.open(EntityJobComponent, { data: { 'title': (
      helptext.charts.rollback_dialog.job) }, disableClose: true});
    self.dialogRef.componentInstance.setCall('chart.release.rollback', [self.rollbackChartName, payload]);
    self.dialogRef.componentInstance.submit();
    self.dialogRef.componentInstance.success.subscribe((res) => {
      self.dialogService.closeAllDialogs();
    });
    self.dialogRef.componentInstance.failure.subscribe((err) => {
      // new EntityUtils().handleWSError(self, err, self.dialogService);
    })

  }

  edit(name: string, id: string) {
    switch (id) {
      case 'minio':
        this.modalService.open('slide-in-form', this.minioForm, name);
        break;
      
      case 'plex':
        this.modalService.open('slide-in-form', this.plexForm, name);
        break;

      case 'nextcloud':
        this.modalService.open('slide-in-form', this.nextCloudForm, name);
        break;

      default:
        this.modalService.open('slide-in-form', this.chartReleaseForm, name);
    }
  }

  delete(name: string) {
    this.translate.get(helptext.charts.delete_dialog.msg).subscribe(msg => {
      this.dialogService.confirm(helptext.charts.delete_dialog.title, msg + name + '?')
      .subscribe(res => {
        if (res) {
          this.dialogRef = this.mdDialog.open(EntityJobComponent, { data: { 'title': (
            helptext.charts.delete_dialog.job) }, disableClose: true});
          this.dialogRef.componentInstance.setCall('chart.release.delete', [name]);
          this.dialogRef.componentInstance.submit();
          this.dialogRef.componentInstance.success.subscribe((res) => {
            this.dialogService.closeAllDialogs();
            this.refreshChartReleases();
          });
          this.dialogRef.componentInstance.failure.subscribe((err) => {
            // new EntityUtils().handleWSError(this, err, this.dialogService);
          })
        }
      })
    })
  }

  updateImage(image: string, tag: string) {
    this.translate.get(helptext.updateImageDialog.message).subscribe(msg => {
      this.dialogService.confirm(helptext.updateImageDialog.title, msg + image + '?', true).subscribe(res => {
        if (res) {
          this.dialogRef = this.mdDialog.open(EntityJobComponent, { data: { 'title': (
            helptext.charts.update_dialog.job) }, disableClose: true});
          this.dialogRef.componentInstance.setCall('container.image.pull', [{from_image: image,tag:tag}]);
          this.dialogRef.componentInstance.submit();
          this.dialogRef.componentInstance.success.subscribe(() => {
            this.dialogService.closeAllDialogs();
            this.dialogService.Info(helptext.updateImageDialog.success, helptext.updateImageDialog.successMsg,
               '300px', 'info', true);
            this.refreshChartReleases();
          });
          this.dialogRef.componentInstance.failure.subscribe((err) => {
            // new EntityUtils().handleWSError(this, err, this.dialogService);
          })
        }
      })
    })
  }

  openShell(name: string) {
    this.podList = [];
    this.podDetails = {};
    this.selectedAppName = name;
    this.ws.call('chart.release.pod_console_choices', [this.selectedAppName]).subscribe(res => {
      this.podDetails = Object.assign({}, res);
      this.podList = Object.keys(this.podDetails);
      if (this.podList.length == 0) {
        this.dialogService.confirm(helptext.podConsole.nopod.title, helptext.podConsole.nopod.message, true, 'Close', false, null, null, null, null, true);
      } else {
        this.choosePod.fieldConfig[0].value = this.podList[0];
        this.choosePod.fieldConfig[0].options = this.podList.map(item => {
          return {
            label: item,
            value: item,
          }
        });
        this.choosePod.fieldConfig[1].value = this.podDetails[this.podList[0]][0];
        this.choosePod.fieldConfig[1].options = this.podDetails[this.podList[0]].map(item => {
          return {
            label: item,
            value: item,
          }
        });
        this.dialogService.dialogForm(this.choosePod, true);
      }
    })
  }

  doPodSelect(entityDialog: any) {
    const self = entityDialog.parent;
    const pod = entityDialog.formGroup.controls['pods'].value;
    const command = entityDialog.formGroup.controls['command'].value;
    self.router.navigate(new Array("/apps/shell/").concat([self.selectedAppName, pod, command]));
    self.dialogService.closeAllDialogs();
  }

  afterShellDialogInit(entityDialog: any) {
    const self = entityDialog.parent;
    entityDialog.formGroup.controls['pods'].valueChanges.subscribe(value => {
      const containers = self.podDetails[value];
      const containerFC = _.find(entityDialog.fieldConfig, {'name' : 'containers'});
      containerFC.options = containers.map(item => {
        return {
          label: item,
          value: item,
        }
      });
      entityDialog.formGroup.controls['containers'].setValue(containers[0]);
    })
  }
}<|MERGE_RESOLUTION|>--- conflicted
+++ resolved
@@ -38,12 +38,10 @@
   private minioForm: MinioFormComponent;
   private refreshTable: Subscription;
   private refreshForm: Subscription;
-<<<<<<< HEAD
   private selectedAppName: String;
   private podList = [];
   private podDetails = {};
-=======
-  
+ 
   public emptyPageConf: EmptyConfig = {
     type: EmptyType.loading,
     large: true,
@@ -53,7 +51,6 @@
       action: this.viewCatalog.bind(this),
     }
   };
->>>>>>> 55721c00
 
   public rollBackChart: DialogFormConfiguration = {
     title: helptext.charts.rollback_dialog.title,
