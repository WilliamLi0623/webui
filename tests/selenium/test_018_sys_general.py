# Author: Rishabh Chauhan
# License: BSD
# Location for tests  of FreeNAS new GUI
# Test case count: 1

import sys
import os
import time
cwd = str(os.getcwd())
sys.path.append(cwd)
from function import take_screenshot


skip_mesages = "Skipping first run"
script_name = os.path.basename(__file__).partition('.')[0]

xpaths = {
<<<<<<< HEAD
    'navSystem': '//*[@id="nav-2"]/div/a[1]',
    'submenuGeneral': '//*[@id="2-0"]',
    'breadcrumbBar1': "//div[@id='breadcrumb-bar']/ul/li/a",
    'breadcrumbBar2': "//*[@id='breadcrumb-bar']/ul/li[2]/a"
=======
    'navSystem': "//span[contains(.,'System')]",
    'submenuGeneral': "//a[contains(text(),'General')]",
    'breadcrumbBar': "//*[@id='breadcrumb-bar']/ul/li[2]/a"
>>>>>>> 2fdf0da3
}


def test_01_nav_system_general(wb_driver):
    # Navigating to System>General page
    wb_driver.find_element_by_xpath(xpaths['navSystem']).click()
    # allowing page to load by giving explicit time(in seconds)
    time.sleep(1)
    wb_driver.find_element_by_xpath(xpaths['submenuGeneral']).click()
    # get the ui element
    ui_element = wb_driver.find_element_by_xpath(xpaths['breadcrumbBar2'])
    # get the weather data
    page_data = ui_element.text
    # assert response
    assert "General" in page_data, page_data
    # taking screenshot
    test_name = sys._getframe().f_code.co_name
    take_screenshot(wb_driver, script_name, test_name)<|MERGE_RESOLUTION|>--- conflicted
+++ resolved
@@ -15,16 +15,11 @@
 script_name = os.path.basename(__file__).partition('.')[0]
 
 xpaths = {
-<<<<<<< HEAD
-    'navSystem': '//*[@id="nav-2"]/div/a[1]',
-    'submenuGeneral': '//*[@id="2-0"]',
+    'navSystem': "//span[contains(.,'System')]",
+    'submenuGeneral': "//a[contains(text(),'General')]",
     'breadcrumbBar1': "//div[@id='breadcrumb-bar']/ul/li/a",
     'breadcrumbBar2': "//*[@id='breadcrumb-bar']/ul/li[2]/a"
-=======
-    'navSystem': "//span[contains(.,'System')]",
-    'submenuGeneral': "//a[contains(text(),'General')]",
-    'breadcrumbBar': "//*[@id='breadcrumb-bar']/ul/li[2]/a"
->>>>>>> 2fdf0da3
+
 }
 
 
