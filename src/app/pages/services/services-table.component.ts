import { Component, OnChanges, ElementRef, OnInit, AfterViewInit, ViewChild, Input, Output, EventEmitter } from '@angular/core';
import { Router } from '@angular/router';
import { Subscription } from 'rxjs';
import { Observable } from 'rxjs/Observable';
import { BrowserModule } from '@angular/platform-browser';
import { NgxDatatableModule } from '@swimlane/ngx-datatable';
import { RestService, WebSocketService } from '../../services/';
import { MaterialModule } from '../../appMaterial.module';
import { MatButtonToggleGroup } from '@angular/material/button-toggle';
import { min } from 'rxjs/operator/min';

@Component({
  selector: 'services-table',
  templateUrl: './services-table.component.html',
  styleUrls: ['./services-table.component.css']
})
export class ServicesTableComponent implements OnChanges, OnInit {

  @Input() conf: any;
  @Input() data: any[];
  @ViewChild('datatable') datatable;


  public columns: Array < any > = [
    { name: 'Running', prop: 'state' },
    { name: 'Label', prop: 'label' },
    { name: 'Enable', prop: 'enable' },
    { name: 'Actions', prop: 'cardActions' }
  ];

<<<<<<< HEAD
  public checked: boolean;
=======
  public pageSize:number = 12;
  public minPageSize: number = 3;
  public baseWindowHeight: number = 910;
  public tableHeight:number;
>>>>>>> dd035a7c

  constructor(protected router: Router, protected rest: RestService, protected ws: WebSocketService) {}

  ngOnInit() {
    this.findPageSize();
    
    window.onresize = () => {
      this.findPageSize()
    }
  }

  findPageSize() {
    let x = window.innerHeight - this.baseWindowHeight;
    this.pageSize = 12 + (Math.floor(x/50));
    if (this.pageSize < this.minPageSize) {
      this.pageSize = this.minPageSize;
    }
    this.setTableHeight(this.datatable);
  }

  ngOnChanges(changes) {
    if(changes.data){
      let newData = Object.assign(this.data,{});
      this.data = newData;
    }
    this.datatable.limit = this.pageSize; // items per page
    this.datatable.recalculate();
    this.setTableHeight(this.datatable);
  }

  setTableHeight(t){
    this.tableHeight = (50*this.pageSize) + 100;
  }
}<|MERGE_RESOLUTION|>--- conflicted
+++ resolved
@@ -28,14 +28,10 @@
     { name: 'Actions', prop: 'cardActions' }
   ];
 
-<<<<<<< HEAD
-  public checked: boolean;
-=======
   public pageSize:number = 12;
   public minPageSize: number = 3;
   public baseWindowHeight: number = 910;
   public tableHeight:number;
->>>>>>> dd035a7c
 
   constructor(protected router: Router, protected rest: RestService, protected ws: WebSocketService) {}
 
