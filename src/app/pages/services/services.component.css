--- conflicted
+++ resolved
@@ -71,11 +71,7 @@
   width: 25%;
   text-align: center;
   background-color: #d0d0d0;
-<<<<<<< HEAD
-  background-image:url('/assets/images/services/services-bg-2.jpg');
-=======
 /*  background-image:url('/assets/images/services/services-bg-2.jpg');*/
->>>>>>> 18201704
   background-size: cover;
   background-position: 50%;
   position: absolute;
