--- conflicted
+++ resolved
@@ -19,17 +19,8 @@
   public fieldConfig: FieldConfig[] = [{
       type: 'input',
       name: 'basename',
-<<<<<<< HEAD
-      placeholder: T('Base Name'),
-      tooltip: T('Lowercase alphanumeric characters plus dot (.), dash (-), \
-                  and colon (:) are allowed. See the \
-                  <i>Constructing iSCSI names using the iqn.format</i> \
-                  section of <a href="https://tools.ietf.org/html/rfc3721.html" \
-                  target="_blank">RFC3721</a>.'),
-=======
       placeholder: helptext_sharing_iscsi.globalconf_placeholder_basename,
       tooltip: helptext_sharing_iscsi.globalconf_tooltip_basename,
->>>>>>> 2a5d0639
       required: true,
       validation: helptext_sharing_iscsi.globalconf_validators_basename
     },
