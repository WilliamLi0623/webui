import { RestService, DialogService } from '../../../../services';
import { Component } from '@angular/core';
import { Router } from '@angular/router';
import { TranslateService } from '@ngx-translate/core';

import * as _ from 'lodash';
import { TaskService } from '../../../../services/';
import { EntityUtils } from '../../../common/entity/utils';
import { T } from '../../../../translate-marker';

@Component({
  selector: 'app-cron-list',
  template: `<entity-table [title]="title" [conf]="this"></entity-table>`,
  providers: [TaskService]
})
export class CronListComponent {

  public title = "Cron Jobs";
  protected resource_name = 'tasks/cronjob';
  protected route_add: string[] = ['tasks', 'cron', 'add'];
  protected route_add_tooltip = "Add Cron Job";
  protected route_edit: string[] = ['tasks', 'cron', 'edit'];
  protected entityList: any;

  public columns: Array < any > = [
    { name: T('Users'), prop: 'cron_user' },
    { name: T('Command'), prop: 'cron_command' },
    { name: T('Description'), prop: 'cron_description' },
    { name: T('Minute'), prop: 'cron_minute' },
    { name: T('Hour'), prop: 'cron_hour' },
    { name: T('Day of Month'), prop: 'cron_daymonth' },
    { name: T('Month'), prop: 'cron_month' },
    { name: T('Day of Week'), prop: 'cron_dayweek' },
    { name: T('Redirect Stdout'), prop: 'cron_stdout', hidden: true },
    { name: T('Redirect Stderr'), prop: 'cron_stderr', hidden: true },
    { name: T('Enabled'), prop: 'cron_enabled' },
  ];
  public config: any = {
    paging: true,
    sorting: { columns: this.columns },
  };

  protected month_choice: any;
  constructor(protected router: Router, protected rest: RestService, protected translate: TranslateService,
    protected taskService: TaskService, protected dialog: DialogService) {}

  afterInit(entityList: any) { this.entityList = entityList; }

  getActions(row) {
    const actions = [];
    actions.push({
      label : T("Run Now"),
      id: "run",
      onClick : (members) => {
<<<<<<< HEAD
        this.dialog.confirm(T("Run Now"), T(" Would you like to run this cron job now?"), true, T('Run Now')).subscribe((run) => {
=======
        this.dialog.confirm(T("Run Now"), T("Run this cron job now?"), true).subscribe((run) => {
>>>>>>> c7698738
          if (run) {
            this.rest.post(this.resource_name + '/' + row.id + '/run/', {} ).subscribe((res) => {
              this.translate.get("close").subscribe((close) => {
                this.entityList.snackBar.open(res.data, close, { duration: 5000 });
              });
            }, (err) => {
              new EntityUtils().handleError(this, err);
            });
          }
        });
      }
    });
    actions.push({
      label : T("Edit"),
      id: "edit",
      onClick : (task_edit) => {
        this.router.navigate(new Array('/').concat(
          [ 'tasks', 'cron', 'edit', row.id ]));
      }
    })
    actions.push({
      label : T("Delete"),
      onClick : (task_delete) => {
        this.entityList.doDelete(row.id );
      },
    });

    return actions;
  }
}<|MERGE_RESOLUTION|>--- conflicted
+++ resolved
@@ -52,11 +52,7 @@
       label : T("Run Now"),
       id: "run",
       onClick : (members) => {
-<<<<<<< HEAD
-        this.dialog.confirm(T("Run Now"), T(" Would you like to run this cron job now?"), true, T('Run Now')).subscribe((run) => {
-=======
         this.dialog.confirm(T("Run Now"), T("Run this cron job now?"), true).subscribe((run) => {
->>>>>>> c7698738
           if (run) {
             this.rest.post(this.resource_name + '/' + row.id + '/run/', {} ).subscribe((res) => {
               this.translate.get("close").subscribe((close) => {
