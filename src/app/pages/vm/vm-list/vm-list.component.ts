--- conflicted
+++ resolved
@@ -24,8 +24,6 @@
 import * as _ from 'lodash';
 import { Subscription } from 'rxjs';
 import { VMWizardComponent } from '../vm-wizard/vm-wizard.component';
-import { ThrowStmt } from '@angular/compiler/public_api';
-import { withLatestFrom } from 'rxjs/operators';
 import { Validators } from '@angular/forms';
 import { ServiceStatus } from 'app/enums/service-status.enum';
 
@@ -191,13 +189,8 @@
   }
 
   onSliderChange(row: any) {
-<<<<<<< HEAD
     let method: ApiMethod;
-    if (row['status']['state'] === 'RUNNING') {
-=======
-    let method: string;
     if (row['status']['state'] === ServiceStatus.Running) {
->>>>>>> 45d519e7
       method = this.wsMethods.stop;
       const parent = this;
       const stopDialog: DialogFormConfiguration = {
