import { Component } from '@angular/core';
import { Router } from '@angular/router';
import { RestService, WebSocketService, NetworkService } from '../../../services';
import { FormGroup, Validators } from '@angular/forms';
import { Wizard } from '../../common/entity/entity-form/models/wizard.interface';
import { EntityWizardComponent } from '../../common/entity/entity-wizard/entity-wizard.component';
import {MessageService} from '../../common/entity/entity-form/services/message.service';
import * as _ from 'lodash';

import {VmService} from '../../../services/vm.service';
import {regexValidator} from '../../common/entity/entity-form/validators/regex-validation';
import { AppLoaderService } from '../../../services/app-loader/app-loader.service';
import { MatDialog } from '@angular/material';
import { T } from '../../../translate-marker';
import { DialogService } from '../../../services/dialog.service';


@Component({
  selector: 'app-vm-wizard',
  template: '<entity-wizard [conf]="this"></entity-wizard>',
  providers : [ VmService ]
})
export class VMWizardComponent {

  protected addWsCall = 'vm.create';
  public route_success: string[] = ['vm'];
  public summary = {};
  isLinear = true;
  firstFormGroup: FormGroup;
  protected dialogRef: any;
  objectKeys = Object.keys;
  summary_title = "VM Summary";

  entityWizard: any;
  public res;

  protected wizardConfig: Wizard[] = [

    {
      label: T('Select VM wizard type'),
      fieldConfig: [

        {
          type: 'select',
          name: 'wizard_type',
          required: true,
          placeholder: T('Virtual Machine (VM) Wizard type.'),
          tooltip: T('Select the Virtual Machine (VM) Wizard type.'),
          options: [
            {label: 'Virtual Machine (VM)', value: 'vm'},
            {label: 'Docker Host', value: 'docker'},
          ],
          validation : [ Validators.required ],
          value: 'vm'
        },
      ]
    },


    {
      label: T('Operating System'),
      fieldConfig: [
        {
          type: 'select',
          name: 'os',
          required: true,
          placeholder: T('Guest Operating System'),
          tooltip: T('Choose the VM operating system type.'),
          options: [
            {label: 'Windows', value: 'Windows'},
            {label: 'Linux', value: 'Linux'},
            {label: 'FreeBSD', value: 'FreeBSD'},
          ],
          validation : [ Validators.required ],
        },
      { type: 'input',
        name : 'name',
        placeholder : T('Name'),
        tooltip : T('Enter an alphanumeric name for the virtual machine.'),
        validation : [ Validators.required ],
        required: true,
        blurStatus: true,
        blurEvent: this.blurEvent,
        parent: this
      },
      { type: 'select',
        name : 'bootloader',
        placeholder : T('Boot Method'),
        tooltip : T('Select <i>UEFI</i> for newer operating systems or\
                     <i>UEFI-CSM</i> (Compatibility Support Mode) for\
                     older operating systems that only support BIOS\
                     booting.'),
        options: []
      },
      { type: 'checkbox',
        name : 'autostart',
        placeholder : T('Start on Boot'),
        tooltip : T('Set to start this VM when the system boots.'),
        value: true
      },
      { type: 'checkbox',
      name : 'enable_vnc',
      placeholder : T('Enable VNC'),
      tooltip : T('Enable a VNC (Virtual Network Computing) remote\
                   connection. Requires <i>UEFI</i> booting.'),
      value: true,
      isHidden: false
    }
      ]
    },
    {
      label: T('CPU and Memory'),
      fieldConfig: [{
          type: 'input',
          name: 'vcpus',
          placeholder: T('Virtual CPUs'),
          inputType: 'number',
          min: 1,
          validation : [ Validators.required, Validators.min(1), Validators.max(16) ],
          tooltip: T('Number of virtual CPUs to allocate to the virtual\
                      machine. The maximum is 16, or fewer if the host\
                      CPU limits the maximum. The VM operating system\
                      might also have operational or licensing\
                      restrictions on the number of CPUs.'),
        },
        {
          type: 'input',
          name: 'memory',
          placeholder: T('Memory Size (MiB)'),
          inputType: 'number',
          min: 128,
          validation : [ Validators.required, Validators.min(128)],
          required: true,
          blurStatus: true,
          blurEvent: this.blurEvent2,
          parent: this,
          tooltip: T('Allocate a number of megabytes of RAM for the VM.'),
        },
      ]
    },
    {
      label: T('Hard Disks'),
      fieldConfig: [
        {
          type: 'radio',
          name: 'disk_radio',
          tooltip: 'Select <i>Create new disk image</i> to create a new\
                    zvol on an existing dataset. This is used as a\
                    virtual hard drive for the VM. Select <i>Use\
                    existing disk image</i> to use an existing zvol or\
                    file for the VM.',
          options:[{label:T("Create new disk image"), value: true},
                   {label:T("Use existing disk image"), value: false}],
          value: true,
        },
        {
          type: 'input',
          name: 'volsize',
          placeholder : T('Define the size (GiB) for the zvol'),
          tooltip: T('Allocate a number of gigabytes of space for the\
                      new zvol.'),
          isHidden: false,
          blurStatus: true,
          blurEvent: this.blurEvent3,
          parent: this,
          validation: [Validators.required, Validators.min(1)],
          required: true
        },
        {
          type: 'paragraph',
          name: 'pool_detach_warning',
          paraText: T("Select a pool or dataset"),
        },
        {
          type: 'explorer',
          name: 'datastore',
          tooltip: T('Choose a pool or dataset for the new zvol.'),
          options: [],
          isHidden: false,
          initial: '/mnt',
          explorerType: 'directory',
          validation: [Validators.required],
          required: true
        },
        {
          type: 'select',
          name: 'hdd_type',
          placeholder: T('Select desired type of disk'),
          tooltip: T('Select desired disk type.'),
          isHidden: false,
          options : [
            {label : 'AHCI', value : 'AHCI'},
            {label : 'VirtIO', value : 'VIRTIO'},
          ],
          value: 'AHCI'
        },
        {
          type: 'select',
          name: 'hdd_path',
          placeholder: T('Select an existing disk'),
          tooltip: T('Browse to the desired pool or dataset on the disk.'),
          isHidden: true,
          options:[]
        },
      ]
    },
    {
      label: T('Network Interface'),
      fieldConfig: [
        {
          name : 'NIC_type',
          placeholder : T('Adapter Type'),
          tooltip : T('<i>Intel e82545 (e1000)</i> emulates the same\
                       Intel Ethernet card. This provides compatibility\
                       with most operating systems. <i>VirtIO</i>\
                       provides better performance when the operating\
                       system installed in the VM supports VirtIO\
                       paravirtualized network drivers.'),
          type: 'select',
          options : [],
          validation : [ Validators.required ],
          required: true,
        },
        {
          name : 'NIC_mac',
          placeholder : T('Mac Address'),
          tooltip : T('Enter the desired address into the field to\
                       override the randomized MAC address.'),
          type: 'input',
          value : '00:a0:98:FF:FF:FF',
          validation : [ regexValidator(/\b([0-9A-F]{2}[:-]){5}([0-9A-F]){2}\b/i) ],
        },
        {
          name : 'nic_attach',
          placeholder : T('Attach NIC'),
          tooltip : T('Select the physical interface to associate with\
                       the VM.'),
          type: 'select',
          options : [],
          validation : [ Validators.required ],
          required: true,
        },
      ]
    },
    {
      label: T('Installation Media'),
      fieldConfig: [
        {
          type: 'explorer',
          name: 'iso_path',
          placeholder : T('Choose installation media image'),
          initial: '/mnt',
          tooltip: T('Browse to the operating system installer image file.'),
          validation : [ Validators.required ],
          required: true,
        },
        {
          type: 'checkbox',
          name: 'upload_iso_checkbox',
          placeholder : T('Upload an installer image file'),
          tooltip: T('Set to display image upload options.'),
          value: false,
        },
        {
          type: 'explorer',
          name: 'upload_iso_path',
          placeholder : 'ISO save location',
          initial: '/mnt',
          tooltip: T('Choose a location to store the installer image file.'),
          explorerType: 'directory',
          isHidden: true,
          validation : [],
        },
        {
          type: 'upload',
          name: 'upload_iso',
          placeholder : 'ISO upload location',
          tooltip: 'Browse to the installer image file and click <b>Upload</b>.',
          isHidden: true,
          acceptedFiles: '.img,.iso',
          fileLocation: '',
          validation : [  ],
          message: this.messageService
        },
      ]
    },
  ]

  protected releaseField: any;
  protected currentServerVersion: any;
  private datastore: any;
  private nic_attach: any;
  private nicType:  any;
  private bootloader: any;

  constructor(protected rest: RestService, protected ws: WebSocketService,
    public vmService: VmService, public networkService: NetworkService,
    protected loader: AppLoaderService, protected dialog: MatDialog,
    public messageService: MessageService,private router: Router,
    private dialogService: DialogService) {

  }

  preInit(entityWizard: EntityWizardComponent){
    this.entityWizard = entityWizard;
  }
  afterInit(entityWizard: EntityWizardComponent) {

    this.ws.call("pool.dataset.query",[[["type", "=", "VOLUME"]]]).subscribe((zvols)=>{
      zvols.forEach(zvol => {
        _.find(this.wizardConfig[3].fieldConfig, {name : 'hdd_path'}).options.push(
          {
            label : zvol.id, value : zvol.id
          }
        );   
      });
    });

    ( < FormGroup > entityWizard.formArray.get([0]).get('wizard_type')).valueChanges.subscribe((res) => {
      if (res === 'docker') {
        this.router.navigate(new Array('/').concat(['vm','dockerwizard']))
      }
    });

    ( < FormGroup > entityWizard.formArray.get([1]).get('bootloader')).valueChanges.subscribe((bootloader) => {
      if(bootloader === "UEFI_CSM"){
        _.find(this.wizardConfig[1].fieldConfig, {name : 'enable_vnc'})['isHidden'] = true;
      } else {
        _.find(this.wizardConfig[1].fieldConfig, {name : 'enable_vnc'})['isHidden'] = false;
      }


    });


    ( < FormGroup > entityWizard.formArray.get([1]).get('os')).valueChanges.subscribe((res) => {
      this.summary[T('Guest Operating System')] = res;
      ( < FormGroup > entityWizard.formArray.get([1])).get('name').valueChanges.subscribe((name) => {
        this.summary[T('Name')] = name;
      });
      ( < FormGroup > entityWizard.formArray.get([2])).get('vcpus').valueChanges.subscribe((vcpus) => {
        this.summary[T('Number of CPUs')] = vcpus;
      });
      ( < FormGroup > entityWizard.formArray.get([2])).get('memory').valueChanges.subscribe((memory) => {
        this.summary[T('Memory')] = memory + ' MiB';
      });

      ( < FormGroup > entityWizard.formArray.get([3])).get('volsize').valueChanges.subscribe((volsize) => {
        this.summary[T('Hard Disk Size')] = volsize + ' GiB';
      });

      ( < FormGroup > entityWizard.formArray.get([3])).get('disk_radio').valueChanges.subscribe((disk_radio)=>{
        if(this.summary[T('Hard Disk')] || this.summary[T('Hard Disk Size')]){
          delete this.summary[T('Hard Disk')];
          delete this.summary[T('Hard Disk Size')];
        }
        if(disk_radio) {
          this.summary[T('Hard Disk Size')] = ( < FormGroup > entityWizard.formArray.get([3])).controls['volsize'].value + ' Gib';
            ( < FormGroup > entityWizard.formArray.get([3])).get('volsize').valueChanges.subscribe((volsize) => {
              this.summary[T('Hard Disk Size')] = volsize + ' GiB';
            });
        } else {
          this.summary[T('Hard Disk')] = ( < FormGroup > entityWizard.formArray.get([3])).controls['hdd_path'].value;
            ( < FormGroup > entityWizard.formArray.get([3])).get('hdd_path').valueChanges.subscribe((existing_hdd_path)=>{
              this.summary[T('Hard Disk')] = existing_hdd_path;
            })
        }
      });

      ( < FormGroup > entityWizard.formArray.get([3])).get('datastore').valueChanges.subscribe((datastore)=>{
        if(datastore !== undefined && datastore !== "" && datastore !== "/mnt"){
          _.find(this.wizardConfig[3].fieldConfig, {'name' : 'datastore'}).hasErrors = false;
          _.find(this.wizardConfig[3].fieldConfig, {'name' : 'datastore'}).errors = null;
        const volsize = ( < FormGroup > entityWizard.formArray.get([3])).controls['volsize'].value * 1073741824;
        this.ws.call('filesystem.statfs',[datastore]).subscribe((stat)=> {
<<<<<<< HEAD
          _.find(this.wizardConfig[3].fieldConfig, {'name' : 'volsize'}).hasErrors = false;
          _.find(this.wizardConfig[3].fieldConfig, {'name' : 'volsize'}).errors = '';
          /* case where default formvalue > total available capacity*/
=======
          _.find(this.wizardConfig[3].fieldConfig, {'name' : 'volsize'})['hasErrors'] = false;
          _.find(this.wizardConfig[3].fieldConfig, {'name' : 'volsize'})['errors'] = '';
>>>>>>> c23b2bf5
         if (stat.free_bytes < volsize ) {
          ( < FormGroup > entityWizard.formArray.get([3])).controls['volsize'].setValue(Math.floor(stat.free_bytes / (1073741824)));
         } else if (stat.free_bytes > 40*1073741824) {
              const vm_os = ( < FormGroup > entityWizard.formArray.get([1]).get('os')).value;
              if (vm_os === "Windows"){
                  ( < FormGroup > entityWizard.formArray.get([3])).controls['volsize'].setValue(volsize/1073741824);
              } else {
                  ( < FormGroup > entityWizard.formArray.get([3])).controls['volsize'].setValue(volsize/1073741824);
              };
        } else if (stat.free_bytes > 10*1073741824) {
              const vm_os = ( < FormGroup > entityWizard.formArray.get([1]).get('os')).value;
              ( < FormGroup > entityWizard.formArray.get([3])).controls['volsize'].setValue(volsize/1073741824);
          };
        });
      } else {
        if(datastore === '/mnt'){
          ( < FormGroup > entityWizard.formArray.get([3])).controls['datastore'].setValue(null);
          _.find(this.wizardConfig[3].fieldConfig, {'name' : 'datastore'}).hasErrors = true;
          _.find(this.wizardConfig[3].fieldConfig, {'name' : 'datastore'}).errors = `Virtual Machine storage are not allowed on temporary file storage, ${datastore}`;
        }
        if(datastore === ''){
          ( < FormGroup > entityWizard.formArray.get([3])).controls['datastore'].setValue(null);
          _.find(this.wizardConfig[3].fieldConfig, {'name' : 'datastore'}).hasErrors = true;
          _.find(this.wizardConfig[3].fieldConfig, {'name' : 'datastore'}).errors = `Please select a valid path`;
        }
      }
      });
      ( < FormGroup > entityWizard.formArray.get([5]).get('iso_path')).valueChanges.subscribe((iso_path) => {
        this.summary[T('Installation Media')] = iso_path;
      });
      this.messageService.messageSourceHasNewMessage$.subscribe((message)=>{
        ( < FormGroup > entityWizard.formArray.get([5]).get('iso_path')).setValue(message);
      })
      this.ws.call('vm.get_available_memory').subscribe((available_memory)=>{
        if (available_memory > 512 * 1048576) {
          this.res = res;
          this.populate_ds();
          if (res === 'Windows') {
            ( < FormGroup > entityWizard.formArray.get([2])).controls['vcpus'].setValue(2);
            ( < FormGroup > entityWizard.formArray.get([2])).controls['memory'].setValue(4096);
            ( < FormGroup > entityWizard.formArray.get([3])).controls['volsize'].setValue(40);
          }
          else {
            ( < FormGroup > entityWizard.formArray.get([2])).controls['vcpus'].setValue(1);
            ( < FormGroup > entityWizard.formArray.get([2])).controls['memory'].setValue(512);
            ( < FormGroup > entityWizard.formArray.get([3])).controls['volsize'].setValue(10);
          }

        } else {
          if (res === 'Windows') {
            ( < FormGroup > entityWizard.formArray.get([2])).controls['vcpus'].setValue(2);
            ( < FormGroup > entityWizard.formArray.get([2])).controls['memory'].setValue(0);
            ( < FormGroup > entityWizard.formArray.get([3])).controls['volsize'].setValue(40);
          }
          else {
            ( < FormGroup > entityWizard.formArray.get([2])).controls['vcpus'].setValue(1);
            ( < FormGroup > entityWizard.formArray.get([2])).controls['memory'].setValue(0);
            ( < FormGroup > entityWizard.formArray.get([3])).controls['volsize'].setValue(10);
          }

        }
      })

    });
    ( < FormGroup > entityWizard.formArray.get([3]).get('disk_radio')).valueChanges.subscribe((res) => {
      if (res){
        _.find(this.wizardConfig[3].fieldConfig, {name : 'volsize'})['isHidden'] = false;
        _.find(this.wizardConfig[3].fieldConfig, {name : 'datastore'})['isHidden'] = false;
        _.find(this.wizardConfig[3].fieldConfig, {name : 'hdd_path'})['isHidden'] = true;
        _.find(this.wizardConfig[3].fieldConfig, {name : 'hdd_type'})['isHidden'] = false;
      } else {
        _.find(this.wizardConfig[3].fieldConfig, {name : 'volsize'})['isHidden'] = true;
        _.find(this.wizardConfig[3].fieldConfig, {name : 'datastore'})['isHidden'] = true;
        _.find(this.wizardConfig[3].fieldConfig, {name : 'hdd_path'})['isHidden'] = false;
        _.find(this.wizardConfig[3].fieldConfig, {name : 'hdd_type'})['isHidden'] = true;
      }

    });
    ( < FormGroup > entityWizard.formArray.get([5]).get('upload_iso_checkbox')).valueChanges.subscribe((res) => {
      if (res){
        _.find(this.wizardConfig[5].fieldConfig, {name : 'upload_iso'})['isHidden'] = false;
        _.find(this.wizardConfig[5].fieldConfig, {name : 'upload_iso_path'})['isHidden'] = false;
      } else {
        _.find(this.wizardConfig[5].fieldConfig, {name : 'upload_iso'})['isHidden'] = true;
        _.find(this.wizardConfig[5].fieldConfig, {name : 'upload_iso_path'})['isHidden'] = true;
      }

    });
    ( < FormGroup > entityWizard.formArray.get([5]).get('upload_iso_path')).valueChanges.subscribe((res) => {
      if (res){
        _.find(this.wizardConfig[5].fieldConfig, {name : 'upload_iso'}).fileLocation = res;
      }

    });
    this.populate_ds();

    this.networkService.getAllNicChoices().subscribe((res) => {
      this.nic_attach = _.find(this.wizardConfig[4].fieldConfig, {'name' : 'nic_attach'});
      res.forEach((item) => {
        this.nic_attach.options.push({label : item[1], value : item[0]});
      });
      ( < FormGroup > entityWizard.formArray.get([4])).controls['nic_attach'].setValue(
        this.nic_attach.options[0].value
      )
      this.ws.call('vm.random_mac').subscribe((mac_res)=>{
        ( < FormGroup > entityWizard.formArray.get([4])).controls['NIC_mac'].setValue(mac_res);
      });

    });
    this.ws.call('notifier.choices', [ 'VM_NICTYPES' ]).subscribe((res) => {
          this.nicType = _.find(this.wizardConfig[4].fieldConfig, {name : "NIC_type"});
          res.forEach((item) => {
            this.nicType.options.push({label : item[1], value : item[0]});
          });
        ( < FormGroup > entityWizard.formArray.get([4])).controls['NIC_type'].setValue(
          this.nicType.options[0].value
        )
        });

      this.ws.call('notifier.choices', [ 'VM_BOOTLOADER' ]).subscribe((res) => {
        this.bootloader = _.find(this.wizardConfig[1].fieldConfig, {name : 'bootloader'});
        res.forEach((item) => {
          this.bootloader.options.push({label : item[1], value : item[0]})
        });
      ( < FormGroup > entityWizard.formArray.get([1])).controls['bootloader'].setValue(
        this.bootloader.options[0].value
      )
      });
  }
  getRndInteger(min, max) {
    return Math.floor(Math.random() * (max - min + 1) ) + min;
}
blurEvent(parent){
  const vm_name = parent.entityWizard.formGroup.value.formArray[1].name
  parent.ws.call('vm.query', [[["name","=",vm_name]]]).subscribe((vm_wizard_res)=>{
    if(vm_wizard_res.length > 0){
      _.find(parent.wizardConfig[0].fieldConfig, {'name' : 'name'})['hasErrors'] = true;
      _.find(parent.wizardConfig[0].fieldConfig, {'name' : 'name'})['errors'] = `Virtual machine ${vm_wizard_res[0].name} already exists.`;
      parent.entityWizard.formArray.get([1]).get('name').setValue("");

    }
  })
}

blurEvent2(parent){
  const vm_memory_requested = parent.entityWizard.formGroup.value.formArray[2].memory
  const vm_name = parent.entityWizard.formGroup.value.formArray[1].name
  parent.ws.call('vm.get_available_memory').subscribe((vm_memory_available)=>{
    if( vm_memory_requested *1048576> vm_memory_available){
<<<<<<< HEAD
      _.find(parent.wizardConfig[2].fieldConfig, {'name' : 'memory'}).hasErrors = true;
      _.find(parent.wizardConfig[2].fieldConfig, {'name' : 'memory'}).errors = `Cannot allocate ${vm_memory_requested} Mib to virtual machine: ${vm_name}.`;
      parent.entityWizard.formArray.get([2]).get('memory').setValue(0);
    } else{
      _.find(parent.wizardConfig[2].fieldConfig, {'name' : 'memory'}).hasErrors = false;
      _.find(parent.wizardConfig[2].fieldConfig, {'name' : 'memory'}).errors = '';
=======
      _.find(parent.wizardConfig[2].fieldConfig, {'name' : 'memory'})['hasErrors'] = true;
      _.find(parent.wizardConfig[2].fieldConfig, {'name' : 'memory'})['errors'] = `Cannot allocate ${vm_memory_requested} Mib to virtual machine: ${vm_name}.`;
      parent.entityWizard.formArray.get([2]).get('name').setValue(0);

>>>>>>> c23b2bf5
    }
  })
}
blurEvent3(parent){
  if(parent.entityWizard.formArray.controls[3].value.volsize > 0 ) {
    const volsize = parent.entityWizard.formArray.controls[3].value.volsize * 1073741824;
    const datastore = parent.entityWizard.formArray.controls[3].value.datastore;
    const vm_name = parent.entityWizard.formGroup.value.formArray[1].name;
    if(datastore !== undefined && datastore !== "" && datastore !== "/mnt"){
    parent.ws.call('filesystem.statfs',[datastore]).subscribe((stat)=> {
      if (stat.free_bytes < volsize ) {
        _.find(parent.wizardConfig[3].fieldConfig, {'name' : 'volsize'})['hasErrors'] = true;
        _.find(parent.wizardConfig[3].fieldConfig, {'name' : 'volsize'})['errors'] = `Cannot allocate ${volsize / (1073741824)} Gib to for storage virtual machine: ${vm_name}.`;
        parent.entityWizard.formArray.get([3]).get('volsize').setValue(0);
       } else {
        _.find(parent.wizardConfig[3].fieldConfig, {'name' : 'volsize'})['hasErrors'] = false;
        _.find(parent.wizardConfig[3].fieldConfig, {'name' : 'volsize'})['errors'] = '';
        const vm_os = parent.entityWizard.formArray.controls[1].os;
        if (vm_os === "Windows"){
          parent.entityWizard.formArray.get([3]).get('volsize').setValue(volsize/1073741824);
        } else {
          parent.entityWizard.formArray.get([3]).get('volsize').setValue(volsize/1073741824);
        };
       }
    })
  }
}
}
populate_ds(this) {
  this.ws.call('pool.dataset.query').subscribe((filesystem_res)=>{
    this.datastore = _.find(this.wizardConfig[3].fieldConfig, { name : 'datastore' });
    for (const idx in filesystem_res) {
      if(!filesystem_res[idx].name.includes("/") && !filesystem_res[idx].name.includes("freenas-boot")){
        this.datastore.options.push(
          {label : filesystem_res[idx].name, value : filesystem_res[idx].name});
      }
    };
    if (this.datastore.options.length > 0) {
      this.entityWizard.formArray.get([3]).controls['datastore'].setValue('/mnt/'+this.datastore.options[0].value);
      if (this.res) {
        if (this.datastore.options[0].value !== undefined && this.datastore.options[0].value!==""){
        this.ws.call('filesystem.statfs',['/mnt/'+this.datastore.options[0].value]).subscribe((stat)=> {
          let storage = 10*1073741824
          if (this.res === "Windows") { 
            storage = 40*1073741824;
          }
          if (storage && stat.free_bytes < storage ) {
            this.entityWizard.formArray.get([3]).controls['volsize'].setValue(Math.floor(stat.free_bytes/(1073741824))); 
          };
         });
        };
      }
    }
    

  });
};

async customSubmit(value) {
    value.datastore = value.datastore.replace('/mnt/','')
    const hdd = value.datastore+"/"+value.name.replace(/\s+/g, '-')+"-"+Math.random().toString(36).substring(7);
    const vm_payload = {}
    const zvol_payload = {}

    // zvol_payload only applies if the user is creating one
    zvol_payload['create_zvol'] = true
    zvol_payload["zvol_name"] = hdd
    zvol_payload["zvol_volsize"] = value.volsize * 1024 * 1000 * 1000;

    vm_payload["vm_type"]= "Bhyve";
    vm_payload["memory"]= value.memory;
    vm_payload["name"] = value.name;
    vm_payload["vcpus"] = value.vcpus;
    vm_payload["memory"] = value.memory;
    vm_payload["bootloader"] = value.bootloader;
    vm_payload["autoloader"] = value.autoloader;
    vm_payload["autostart"] = value.autostart;
    vm_payload["devices"] = [
      {"dtype": "NIC", "attributes": {"type": value.NIC_type, "mac": value.NIC_mac, "nic_attach":value.nic_attach}},
      {"dtype": "DISK", "attributes": {"path": hdd, "type": "AHCI", "sectorsize": 0}},
      {"dtype": "CDROM", "attributes": {"path": value.iso_path}},
    ]
    if(value.enable_vnc &&value.bootloader !== "UEFI_CSM"){
      await this.create_vnc_device(vm_payload);
    };
    this.loader.open();
    if( value.hdd_path ){
      for (const device of vm_payload["devices"]){
        if (device.dtype === "DISK"){
          device.attributes.path = '/dev/zvol/'+ value.hdd_path;
        };
      };
      this.ws.call('vm.create', [vm_payload]).subscribe(vm_res => {
        this.loader.close();
        this.router.navigate(['/vm']);
    },(error) => {
      this.loader.close();
      this.dialogService.errorReport(T("Error creating VM."), error.reason, error.trace.formatted);
    });

    } else {
      for (const device of vm_payload["devices"]){
        if (device.dtype === "DISK"){          
          const orig_hdd = device.attributes.path;
          const create_zvol = zvol_payload['create_zvol']
          const zvol_name = zvol_payload['zvol_name']
          const zvol_volsize = zvol_payload['zvol_volsize']

          device.attributes.path = '/dev/zvol/' + orig_hdd
          device.attributes.type = value.hdd_type;
          device.attributes.create_zvol = create_zvol
          device.attributes.zvol_name = zvol_name
          device.attributes.zvol_volsize = zvol_volsize
        };
      };
      this.ws.call('vm.create', [vm_payload]).subscribe(vm_res => {
        this.loader.close();
        this.router.navigate(['/vm']);
      },(error) => {
        this.loader.close();
        this.dialogService.errorReport(T("Error creating VM."), error.reason, error.trace.formatted);
      });
    }
}

  async create_vnc_device(vm_payload: any) {
    await this.ws.call('interfaces.ip_in_use', [{"ipv4": true}]).toPromise().then( res=>{
      vm_payload["devices"].push(
        {
          "dtype": "VNC", "attributes": {
            "wait": true,
            "vnc_port": String(this.getRndInteger(5553,6553)),
            "vnc_resolution": "1024x768",
            "vnc_bind": res[0].address,
            "vnc_password": "",
            "vnc_web": true
          }
        }
    );
    });
  }
}<|MERGE_RESOLUTION|>--- conflicted
+++ resolved
@@ -373,14 +373,8 @@
           _.find(this.wizardConfig[3].fieldConfig, {'name' : 'datastore'}).errors = null;
         const volsize = ( < FormGroup > entityWizard.formArray.get([3])).controls['volsize'].value * 1073741824;
         this.ws.call('filesystem.statfs',[datastore]).subscribe((stat)=> {
-<<<<<<< HEAD
-          _.find(this.wizardConfig[3].fieldConfig, {'name' : 'volsize'}).hasErrors = false;
-          _.find(this.wizardConfig[3].fieldConfig, {'name' : 'volsize'}).errors = '';
-          /* case where default formvalue > total available capacity*/
-=======
           _.find(this.wizardConfig[3].fieldConfig, {'name' : 'volsize'})['hasErrors'] = false;
           _.find(this.wizardConfig[3].fieldConfig, {'name' : 'volsize'})['errors'] = '';
->>>>>>> c23b2bf5
          if (stat.free_bytes < volsize ) {
           ( < FormGroup > entityWizard.formArray.get([3])).controls['volsize'].setValue(Math.floor(stat.free_bytes / (1073741824)));
          } else if (stat.free_bytes > 40*1073741824) {
@@ -530,19 +524,12 @@
   const vm_name = parent.entityWizard.formGroup.value.formArray[1].name
   parent.ws.call('vm.get_available_memory').subscribe((vm_memory_available)=>{
     if( vm_memory_requested *1048576> vm_memory_available){
-<<<<<<< HEAD
-      _.find(parent.wizardConfig[2].fieldConfig, {'name' : 'memory'}).hasErrors = true;
-      _.find(parent.wizardConfig[2].fieldConfig, {'name' : 'memory'}).errors = `Cannot allocate ${vm_memory_requested} Mib to virtual machine: ${vm_name}.`;
+      _.find(parent.wizardConfig[2].fieldConfig, {'name' : 'memory'})['hasErrors'] = true;
+      _.find(parent.wizardConfig[2].fieldConfig, {'name' : 'memory'})['errors'] = `Cannot allocate ${vm_memory_requested} Mib to virtual machine: ${vm_name}.`;
       parent.entityWizard.formArray.get([2]).get('memory').setValue(0);
     } else{
-      _.find(parent.wizardConfig[2].fieldConfig, {'name' : 'memory'}).hasErrors = false;
-      _.find(parent.wizardConfig[2].fieldConfig, {'name' : 'memory'}).errors = '';
-=======
-      _.find(parent.wizardConfig[2].fieldConfig, {'name' : 'memory'})['hasErrors'] = true;
-      _.find(parent.wizardConfig[2].fieldConfig, {'name' : 'memory'})['errors'] = `Cannot allocate ${vm_memory_requested} Mib to virtual machine: ${vm_name}.`;
-      parent.entityWizard.formArray.get([2]).get('name').setValue(0);
-
->>>>>>> c23b2bf5
+      _.find(parent.wizardConfig[2].fieldConfig, {'name' : 'memory'})['hasErrors'] = false;
+      _.find(parent.wizardConfig[2].fieldConfig, {'name' : 'memory'})['errors'] = '';
     }
   })
 }
