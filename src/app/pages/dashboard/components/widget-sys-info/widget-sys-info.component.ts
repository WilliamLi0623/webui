--- conflicted
+++ resolved
@@ -4,13 +4,10 @@
 import { UntilDestroy, untilDestroyed } from '@ngneat/until-destroy';
 import { Store } from '@ngrx/store';
 import { TranslateService } from '@ngx-translate/core';
-<<<<<<< HEAD
-import { filter, take } from 'rxjs/operators';
-=======
 import {
   differenceInSeconds, differenceInDays, addSeconds, format,
 } from 'date-fns';
->>>>>>> e7bfb7a4
+import { filter, take } from 'rxjs/operators';
 import { JobState } from 'app/enums/job-state.enum';
 import { ProductType } from 'app/enums/product-type.enum';
 import { SystemUpdateStatus } from 'app/enums/system-update.enum';
@@ -32,21 +29,18 @@
     './widget-sys-info.component.scss',
   ],
 })
-export class WidgetSysInfoComponent extends WidgetComponent implements OnInit {
+export class WidgetSysInfoComponent extends WidgetComponent implements OnInit, OnDestroy {
   // HA
   @Input() isHA = false;
   @Input() isPassive = false;
   @Input() enclosureSupport = false;
   @Input() showReorderHandle = false;
-<<<<<<< HEAD
   @Input() systemInfo: SystemInfo;
-=======
   showTimeDiffWarning = false;
   timeInterval: Timeout;
   timeDiffInSeconds: number;
   timeDiffInDays: number;
   nasDateTime: Date;
->>>>>>> e7bfb7a4
 
   title: string = this.translate.instant('System Info');
   data: SystemInfo;
@@ -143,16 +137,12 @@
     );
   }
 
-<<<<<<< HEAD
-=======
   ngOnDestroy(): void {
-    this.core.unregister({ observerClass: this });
     if (this.timeInterval) {
       clearInterval(this.timeInterval);
     }
   }
 
->>>>>>> e7bfb7a4
   get themeAccentColors(): string[] {
     const theme = this.themeService.currentTheme();
     this._themeAccentColors = theme.accentColors.map((color) => theme[color]);
@@ -180,9 +170,6 @@
 
   processSysInfo(systemInfo: SystemInfo): void {
     this.data = systemInfo;
-<<<<<<< HEAD
-    this.loader = false;
-=======
     const now = Date.now();
     const datetime = systemInfo.datetime.$date;
     this.nasDateTime = new Date(datetime);
@@ -204,7 +191,6 @@
     this.timeInterval = setInterval(() => {
       this.nasDateTime = addSeconds(this.nasDateTime, 1);
     }, 1000);
->>>>>>> e7bfb7a4
 
     const build = new Date(this.data.buildtime['$date']);
     const year = build.getUTCFullYear();
