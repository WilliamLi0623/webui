@import '~@angular/material/theming';
@include mat-core();
@import '../scss-imports/cssvars';


// mandatory stuff for theming
$freenas-primary: mat-palette($md-primary);
$freenas-accent:  mat-palette($md-accent);

// include the custom theme components into a theme object
$freenas-theme: mat-light-theme($freenas-primary, $freenas-accent);

$primary-dark: darken( map-get($md-primary, 500), 8% );

// Bring theme colors to various ripple effects
@mixin mat-ripple-theme($theme) {
  .mat-checkbox .mat-ripple-element, .mat-radio-button .mat-ripple-element {
    @include variable(background, --accent, $accent, !important);
//    opacity: 0.4;
  }
  .mat-button.mat-primary .mat-ripple-element,
  .mat-icon-button.mat-primary .mat-ripple-element,
  .mat-tab-label .mat-ripple-element {
    @include variable(background, --primary, $primary, !important);
//    opacity: 0.2;
  }
  .mat-button.mat-accent .mat-ripple-element,
  .mat-icon-button.mat-accent .mat-ripple-element,
  .mat-slide-toggle .mat-ripple-element {
    @include variable(background, --accent, $accent, !important);
//    opacity: 0.2;
  }
  .mat-button .mat-ripple-element, .mat-raised-button .mat-ripple-element {
    background: rgba(0, 0, 0, .12);
  }
}

// include the custom theme object into the angular material theme
.ix-blue {
  @include angular-material-theme($freenas-theme);

  .mat-bg-primary,
  .topbar,
  .sidebar-panel.mat-sidenav .sidebar-list-item.open md-icon:not(.menu-caret),
  .chats-wrap .conversations-hold .single-conversation.me .conversation-msg,
  .ngx-datatable .datatable-footer .datatable-pager .pager .pages.active a,
  .fileupload-drop-zone.dz-file-over,
  .toolbar-avatar.online > .status-dot,
  .cal-open-day-events,
  div.hopscotch-bubble {
      background: map-get($md-primary, 500) !important;
      color: #ffffff !important;
  }
  .mat-color-primary,
  .sidebar-panel.mat-sidenav .sidebar-list-item.open > .mat-list-item-content > a > span,
  .sidebar-panel.mat-sidenav .sidebar-list-item.open .sub-menu .mat-list-item.selected a {
      color: map-get($md-primary, 500) !important;
  }
  .sidebar-panel .mat-nav-list .mat-list-item {
      color: rgba(0, 0, 0, 0.94)
  }
  .sidebar-panel.mat-sidenav .sidebar-list-item.open > .mat-list-item-content > .sub-menu {
      //border-left: 2px solid map-get($md-primary, 500);
      @include variable(border-left, --primary, $primary, !important);
  }
  .breadcrumb-bar {
      //background: #ffffff !important;
      @include variable(background, --bg2, $bg2, !important);
      @include variable(color, --fg1, $fg1, !important);
  }
  /* Hopscotch Tour */
  div.hopscotch-bubble {
      border-color: $primary-dark;
      @include variable(border-color, --primary, $primary);
  }
  /* up arrow  */
  div.hopscotch-bubble .hopscotch-bubble-arrow-container.up .hopscotch-bubble-arrow-border {
      border-bottom: 17px solid $primary-dark;
      @include variable(border-bottom-color, --primary, $primary);
  }
  div.hopscotch-bubble .hopscotch-bubble-arrow-container.up .hopscotch-bubble-arrow {
      border-bottom: 17px solid map-get($md-primary, 500);
      @include variable(border-bottom-color, --primary, $primary);
      top: -16px;
  }
  /* right arrow */
  div.hopscotch-bubble .hopscotch-bubble-arrow-container.right .hopscotch-bubble-arrow-border {
      border-left: 17px solid $primary-dark;
      @include variable(border-left-color, --primary, $primary);
  }
  div.hopscotch-bubble .hopscotch-bubble-arrow-container.right .hopscotch-bubble-arrow {
      border-left: 17px solid map-get($md-primary, 500);
      @include variable(border-left-color, --primary, $primary);
      left: -1px;
  }
  /* bottom arrow */
  div.hopscotch-bubble .hopscotch-bubble-arrow-container.down .hopscotch-bubble-arrow-border {
      border-top: 17px solid $primary-dark;
      @include variable(border-top-color, --primary, $primary);
  }
  div.hopscotch-bubble .hopscotch-bubble-arrow-container.down .hopscotch-bubble-arrow {
      border-top: 17px solid map-get($md-primary, 500);
      @include variable(border-top-color, --primary, $primary);
      top: -18px;
  }
  /* Left Arrow */
  div.hopscotch-bubble .hopscotch-bubble-arrow-container.left .hopscotch-bubble-arrow-border {
      border-right: 17px solid $primary-dark;
      @include variable(border-right-color, --primary, $primary);
  }
  div.hopscotch-bubble .hopscotch-bubble-arrow-container.left .hopscotch-bubble-arrow {
      left: 1px;
      border-right: 17px solid map-get($md-primary, 500);
      @include variable(border-right-color, --primary, $primary);
  }
  .mat-slide-toggle.mat-checked:not(.mat-disabled) .mat-slide-toggle-thumb {
    background-color: map-get($md-accent, 400);
    @include variable(background, --accent, $accent, !important);

  }
  .mat-slide-toggle.mat-checked:not(.mat-disabled) .mat-slide-toggle-bar {
    @include variable(background, --accent, $accent, !important);

  }
  .mat-bg-accent,
  div.hopscotch-bubble .hopscotch-bubble-number,
  div.hopscotch-bubble .hopscotch-nav-button.next:hover,
  div.hopscotch-bubble .hopscotch-nav-button.next {
      background-color: map-get($md-accent, 500);
      color: black;
  }
  .mat-bg-warn {
      //background-color: #f44336;
      @include variable(background-color, --red, $red);
      color: white;
  }
  .mat-color-accent {
      //color: map-get($md-accent, 500);
      @include variable(color, --accent, $accent);
  }
  .mat-color-warn {
      //color: #f44336;
      @include variable(color, --warn, $warn);
  }
  .mat-sidenav-container{
    //background-color:#ddd;
    @include variable(background, --bg1, $bg1);
  }

  /////////////////// Typography (egret overrides)

  html,body{
    font-size:13px;
    /* Experimental thin fonts */
    font-weight:250;
  }

  h1,h2,h3,h4,h5,h6{
    font-weight:500;
  }

  h4{
    font-size:15px;
  }

  /////////////////// SpecSelectors: Selectors not originally in ix-blue theme
  .mat-tab-label, .mat-tab-link{
    @include variable(color, --fg1, $fg1);
  }
  .mat-menu-item .mat-icon:not([color]),
  .mat-menu-item .theme-picker-swatch .mat-icon:not([color]),
  .mat-menu-item-submenu-trigger::after{
    @include variable(color, --fg1, $fg1);
  }
  .mat-toolbar,
  .mat-raised-button{
    background-color:rgba(0,0,0,0.1);
    @include variable(color, --fg1, $fg1);
  }

  .mat-bg-primary,
  .mat-raised-button.mat-primary, .mat-fab.mat-primary, .mat-mini-fab.mat-primary,
  .topbar,
  .sidebar-panel.mat-sidenav .sidebar-list-item.open md-icon:not(.menu-caret),
  .chats-wrap .conversations-hold .single-conversation.me .conversation-msg,
  .ngx-datatable .datatable-footer .datatable-pager .pager .pages.active a,
  .fileupload-drop-zone.dz-file-over,
  .toolbar-avatar.online > .status-dot,
  .cal-open-day-events,
  //.datatable-header,.datatable-footer,
  .mat-step-header .mat-step-icon,
  div.hopscotch-bubble{
        @include variable(background, --primary, $primary, !important);
        //@include variable(color, #fff, #fff, !important);
        @include variable(color, --primary-txt, $primary-txt, !important);

  }

  .ngx-datatable.material{
    background:none;
  }
  .datatable-header,.datatable-footer{
    border-top-style:solid;
    border-top-width:1px;
    @include variable(border-top-color, --bg1, $bg1, !important);
  }
  .datatable-header,.datatable-footer{
//        @include variable(background, --bg2, $bg2, !important);
//        @include variable(color, --fg2, $fg2, !important);
//        @include variable(background, --primary, $primary, !important);
//        @include variable(color, --primary-txt, $primary-txt, !important);
    @include variable(background, --bg2, $bg2, !important);
    background-color:rgba(0,0,0,0.75)
  }


  .mat-bg-accent,
  .mat-raised-button.mat-accent, .mat-fab.mat-accent, .mat-mini-fab.mat-accent,
  div.hopscotch-bubble .hopscotch-bubble-number,
  div.hopscotch-bubble .hopscotch-nav-button.next:hover,
  div.hopscotch-bubble .hopscotch-nav-button.next,
  .ngx-datatable .datatable-footer .datatable-pager .pager .pages.active a,
  .mat-checkbox-indeterminate.mat-accent .mat-checkbox-background,
  .mat-checkbox-checked.mat-accent .mat-checkbox-background{
      background-color: map-get($md-accent, 500);
      color: black;
      @include variable(background, --accent, $accent, !important);
      @include variable(color, #000, #000, !important);
  }

  .mat-drawer,
  .sidebar-panel.mat-sidenav .navigation-hold#scroll-area,
  .mat-card,.mat-paginator,
  .mat-button-toggle,
  .mat-select-content, .mat-select-panel,
  .mat-select-panel-done-animating,
  .mat-expansion-panel,
  .mat-dialog-container,
  .mat-stepper-horizontal, .mat-stepper-vertical,
  .dx-treelist-container{
    @include variable(background, --bg2, $bg2);
    @include variable(color, --fg2, $fg2);
  }
  .mat-button-toggle-checked{
    background-color:rgba(0,0,0,0.1);
    @include variable(color, --fg2, $fg2);
  }

  .mat-select-panel .mat-option:hover,
  .ngx-datatable .datatable-body .datatable-row-wrapper:nth-child(odd){
    @include variable(background, --alt-bg1, $alt-bg1);
    @include variable(color, --alt-fg1, $alt-fg1);
  }

  .ngx-datatable .datatable-body .datatable-row-wrapper:nth-child(even){
    //@include variable(background, --alt-bg1, $alt-bg1);
    background-color:rgba(123,123,123,0.2);
    @include variable(color, --alt-fg1, $alt-fg1);
  }

  .mat-card .mat-divider{
    @include variable(background, --alt-fg1, $alt-fg1);
    opacity:0.15;
  }


  .sidebar-panel .mat-nav-list .mat-list-item,
  .app-user .app-user-name, .text-muted,
  .mat-expansion-panel-header-title,
  .mat-expansion-panel-header-description,

  .mat-list .mat-list-item,
  .mat-menu-panel button,
  .mat-paginator-navigation-next, .mat-paginator-navigation-previous,

  .mat-nav-list .mat-list-item,
  .mat-form-field-label,
  .mat-selection-list .mat-list-item,.mat-option,
  .mat-select-arrow, .mat-select-value {
    @include variable(color, --fg2, $fg2, !important);
  }

  .mat-form-field .mat-select.mat-select-disabled .mat-select-arrow,
  .mat-select-disabled .mat-select-value  {
    @include variable(color, --fg2, $fg2);
    opacity: 0.38;
  }

  .mat-form-field.mat-focused.mat-primary .mat-select-arrow {
    @include variable(color, --primary, $primary, !important);
  }

  .mat-checkbox-disabled .mat-checkbox-label {
    @include variable(color, --fg2, $fg2);
    opacity: 0.6;
  }

  .mat-checkbox-disabled .mat-checkbox-frame, .mat-checkbox-disabled .mat-checkbox-inner-container {
    opacity: 0.75;
  }

  .mat-menu-panel,
  .mat-option.mat-active,
  .mat-nav-list a{
    @include variable(background, --bg2, $bg2);
    @include variable(color, --fg2, $fg2, !important);
  }

  .mat-form-field-underline {
    @include variable(background-color, --fg2, $fg2, !important);
    opacity:0.35;
  }

  .mat-warn .mat-form-field-underline {
    opacity:0.85;
  }

  .mat-form-field.mat-focused .mat-form-field-ripple {
    @include variable(background-color, --primary, $primary, !important);
  }

  #test-alert {
    @include variable(color, --fg2, $fg2);
  }

  .mat-form-field-ripple{
    @include variable(background-color, --primary, $primary);
  }

  .mat-color-primary,
  .mat-button.mat-primary,
  .sidebar-panel.mat-sidenav .sidebar-list-item.open > .mat-list-item-content > a > span,
  .sidebar-panel.mat-sidenav .sidebar-list-item.open .sub-menu .mat-list-item.selected a
  // .mat-focused .mat-form-field-label
  {
    @include variable(color, --primary, $primary, !important);
  }

  .mat-form-field.mat-focused.mat-primary {
    @include variable(color, --fg2, $fg2, !important);
  }

  .mat-form-field-invalid .mat-form-field-label {
    color: #f44336 !important;
  }

  .mat-form-field-disabled .mat-form-field-label {
    opacity: .38;
  }

  .mat-button.mat-accent {
    @include variable(color, --accent, $accent, !important);
  }

  .mat-button:disabled {
    opacity: .38;
  }

  .mat-form-field-ripple{
    @include variable(background-color, --primary, $primary);
  }

  .mat-input-element {
    @include variable(caret-color, --fg2, $fg2, !important);
  }

  .mat-input-element:disabled{
    opacity:0.38;
    @include variable(color, --fg2, $fg2);
  }

  .mat-calendar-table-header,
  .mat-calendar-table,
  .mat-calendar-body-cell-content,
  .mat-calendar-body-label{
    @include variable(color, --fg2, $fg2);
  }

  .mat-calendar-table-header,
  .mat-calendar-body-cell,
  .mat-calendar-body-cell-content{
    cursor:default;
  }

  .mat-raised-button.mat-primary[disabled],
  .mat-raised-button.mat-accent[disabled],
  .mat-raised-button.mat-warn[disabled],
  .mat-raised-button[disabled][disabled],
  .mat-fab.mat-primary[disabled],
  .mat-fab.mat-accent[disabled],
  .mat-fab.mat-warn[disabled],
  .mat-fab[disabled][disabled],
  .mat-mini-fab.mat-primary[disabled],
  .mat-mini-fab.mat-accent[disabled],
  .mat-mini-fab.mat-warn[disabled],
  .mat-mini-fab[disabled][disabled]{
    @include variable(background-color, #999, #999);
    opacity:0.38;
  }

  .egret-swatch, .mat-checkbox-frame, .mat-radio-outer-circle {
    @include variable(border-color, --fg1, $fg1);
    // border-color: gray;
  }

  .headerCheckBox .mat-checkbox-frame,
  .ngx-datatable .datatable-body .mat-checkbox-frame {
    @include variable(border-color, --alt-fg1, $alt-fg1, !important);
  }

  .mat-expansion-indicator::after, button.card-close, .mat-pseudo-checkbox {
    @include variable(color, --fg1, $fg1);
  }

  .toggle-children {
    filter: invert(50%);
    top: 5px;
    left: 4px;
  }

  .mat-menu-item[disabled] {
    @include variable(color, --primary-txt, $primary-txt);
    opacity: 0.38;
  }

  .spacer{
    flex: 1 1 auto;
  }

  .dynamic-field tooltip{
    @include variable(display, --tooltip, $tooltip);
  }

  // System wide hover effects
  .mat-select-panel .mat-option:focus,
  .mat-select-panel .mat-option.mat-selected:not(.mat-option-multiple){
    @include variable(background, --primary, $primary, !important);
    @include variable(color, --primary-txt, $primary-txt, !important);
  }

  .mat-menu-content button.mat-menu-item:hover,
  .mat-menu-content button.mat-menu-item:hover .mat-icon:not(.theme-picker-swatch-icon),
  .ngx-datatable .datatable-body .datatable-row-wrapper:hover,
  .ngx-datatable .datatable-body .datatable-row-wrapper:hover .plugin-buttons,
  .ngx-datatable .datatable-body .datatable-row-wrapper:hover .plugin-icons,
  .mat-menu-content button.mat-menu-item:focus,
  .mat-menu-content button.mat-menu-item:focus .mat-icon:not(.theme-picker-swatch-icon),
  .ngx-datatable .datatable-body .datatable-row-wrapper:focus {
    @include variable(background, --primary, $primary, !important);
    @include variable(color, --primary-txt, $primary-txt !important);
}

.ngx-datatable .datatable-body .datatable-row-wrapper:hover .mat-checkbox .mat-checkbox-frame {
  @include variable(border-color, --primary-txt, $primary-txt, !important);
}

.ngx-datatable .datatable-body .datatable-row-wrapper:hover .mat-slide-toggle:not(.mat-checked) .mat-slide-toggle-bar {
  @include variable(background, --bg1, $bg1, !important);
}

  // Treelists in storage/volumes
  .mat-expansion-panel-header{
    background-color:rgba(0,0,0,0.1);
  }
  .mat-expansion-panel-body{
    //background-color:rgba(0,0,0,0.15);
    position:relative;
    //padding:0;// ask pete
  }
  .dx-treelist-container{
    background:transparent;
  }
  .dx-treelist-headers{
    border-bottom:none;
  }

  .dx-treelist-rowsview{
    border:0;
  }

  .dx-treelist .dx-column-lines> td{
    border-left:solid 1px rgba(128,128,128,0.1);
    border-right:none;
  }

  .dx-treelist .dx-row-lines > td{
    border-color: rgba(128,128,128,0.1);
  }

  tr.dx-row:nth-child(odd){
    background-color:rgba(0,0,0,0.05)
  }

  // END Treelist styles

  //Entity Module Overrides

  entity-task .form-card.mat-card,
  device-edit .form-card.mat-card,
  entity-form .form-card.mat-card{
    max-width:960px;
    margin:0 auto;
  }

  .mat-card-actions .mat-button {
    margin-right: 3px !important;
    margin-left: 1px !important;
  }

  .form-card.mat-card{
    font-size:12px;
  }

  .fieldset-label{
    min-width:100%;
    margin-bottom:16px;
  }

  .combo-box-menu.mat-menu-panel {
      max-height: 256px;
  }

  .mat-checkbox {
    margin: 4px;
  }
  .form-line .mat-checkbox {
    margin-left: 0;
  }

  .ngx-datatable .mat-checkbox-inner-container {
    margin-left: 4px;
  }

  .mat-checkbox-inner-container{
    width:16px;
    height:16px;
    overflow: visible;
  }
  .mat-checkbox-ripple{
    left:-17px;
    top:-17px;
  }
  /////////////////// END SpecSelectors

  .mat-dialog-title {
    .warning-icon {
      color: #ffc107;
      position: relative;
      top: 8px;
      font-size: 35px;
      margin-right: 10px;
    }
  }

  .mat-dialog-content {
    max-width: 600px;
    padding-bottom: -3px;
    overflow: hidden;

    .info-panel {
      max-height: 100px;
      padding: 0px;
      border: 0px;
      overflow: hidden;
      -webkit-transition: max-height 0.3s linear;
      -moz-transition: max-height 0.3s linear;
      -o-transition: max-height 0.3s linear;
      -ms-transition: max-height 0.3s linear;
      transition: max-height 0.5s linear;

      &.open {
        max-height: calc( 100px + 2rem + 4px );
        padding: 2px;
      }

      textarea {
        overflow: auto;
        background: white;
        color: black;
        border: 1px solid #ddd;
        min-height: 100px;
        padding: 1rem;
        width: calc( 100% - 2rem );
      }
    }

    .backtrace-panel {
      max-height: 0;
      padding: 0px;
      border: 0px;
      overflow: hidden;
      -webkit-transition: max-height 0.3s linear;
      -moz-transition: max-height 0.3s linear;
      -o-transition: max-height 0.3s linear;
      -ms-transition: max-height 0.3s linear;
      transition: max-height 0.5s linear;

      &.open {
        max-height: calc( 100px + 2rem + 4px );
        padding: 2px;
      }

      textarea {
        overflow: auto;
        background: white;
        color: black;
        border: 1px solid #ddd;
        min-height: 100px;
        padding: 1rem;
        width: calc( 100% - 2rem );
      }
    }
  }

  // To move tooltips up when they appear too low on viewport
  #raised-tooltip {
    top: -90px;
  }

  // To fix alignment issues w/checkboxes on Create Pool page
  .headerCheckBox {
    position: relative;
    left: 16px;
    margin-top: 7px;
  }

  // For Detach Pools functions on volumes-list.component.ts
  #pool_detach_warning {
    margin-bottom: 15px;
  }

  #cust_button_download_key {
    @include variable(background-color, --red, $red);
    color: white;
    margin-right: 7px;
  }
  // ------------------------

  // For some items on VM Wizard Hard Disks page
  #disk_radio {
    max-width: 220px;
  }

  #disk_radio tooltip {
    position: relative;
    top: 30px;
    left: 180px;
  }
  // ---------------

  // Vertically align header-footer items on datatables
  .datatable-header-cell {
    position: relative;
    // top: -5px;
    // left: 14px;
  }

  // Put header labels directly over cells
  .datatable-header-cell-label {
    margin-left: 7px;
    text-align: center;
    position: relative;
    top: 7px;
  }

  // Resizes loader dialog which appears on update, wipe disk, etc.
  .entity-job-dialog {
    min-width: 200px;
    max-width: 500px;
    max-height: 300px;
  }

  // Fix bug where ngx-datatable rows get stuck at original window width
  .datatable-scroll {
    min-width: 100%;
  }

  // Style the ix logo with the primary theme color
  .ix-logo {
    @include variable(fill, --primary, $primary);
  }

  // Color the small lock icon with theme colors
  .app-user-name .icon-xs {
    @include variable(color, --fg2, $fg2, !important);
  }

  .mat-spinner circle {
      @include variable(stroke, --primary, $primary, !important);
  }

  // Add a visual effect when any sidenav menu item is clicked
  .highlight  {
    opacity: 0.5;
  }

  // Add rule for entity wizards to make text light on dark themes
  .mat-step-header .mat-step-label.mat-step-label-active {
    @include variable(color, --fg2, $fg2);
    opacity: 1;
  }

  .mat-step-header .mat-step-label {
    @include variable(color, --fg2, $fg2);
    opacity: .38;
  }

  // Style file trees to be highlighted with a theme color
  .node-content-wrapper:hover,
  .node-content-wrapper-focused{
      background-color: var(--bg2);
  }

  // Give vdev arrow buttons theme colors
  .vdev-action-btn {
    @include variable(background, --bg1, $bg1);
  }

  .vdev-action-btn .arrow {
    @include variable(color, --primary, $primary);
  }

  .vdev-action-btn:disabled {
    opacity: 0.38;
  }

  #vdev__close-button {
    color: var(--primary) !important;
  }

  // style nav chevrons on datatable pager w/regard to theme
  .mat-button-wrapper .mat-paginator-decrement,
  .mat-button-wrapper .mat-paginator-increment {
    @include variable(border-color, --fg1, $fg1);
  }

  .mat-icon-button:disabled .mat-button-wrapper .mat-paginator-decrement,
  .mat-icon-button:disabled .mat-button-wrapper .mat-paginator-increment {
    @include variable(border-color, --fg1, $fg1);
    opacity: .38;
  }

  // style to make sure all radio buttons catch the theme color
  .mat-radio-button.mat-accent .mat-radio-inner-circle {
    background-color: var(--accent) !important;
  }

  .mat-radio-button.mat-accent.mat-radio-checked .mat-radio-outer-circle {
    border-color: var(--accent) !important;
  }

  // Fix icon color in notification area
  .info-icon {
    @include variable(color, --primary, $primary !important);
  }

  .mat-spinner circle {
    @include variable(stroke, --primary, $primary, !important);
  }

  // Align button and tooltip on Add Replication form
  #repl_remote_hostkey button {
    left: 17px;
  }

  #repl_remote_hostkey .tooltip {
    left: 145px;
    top: -55px
  }

  // Theme color for slider (Shell page and elsewhere)
  .mat-slider {
    @include variable(color, --accent, $accent, !important);
  }

  .mat-slider-track-fill, .mat-slider-thumb {
    @include variable(background-color, --accent, $accent, !important);
  }

  // Fix a layout problem on Sharing/ISCSI page with ink-bar under active link...
  iscsi .mat-tab-label-active, reportsdashboard .mat-tab-label-active  {
    border-bottom: 2px solid;
    @include variable(border-color, --primary, $primary);
  }

  //...by hiding ink bar, replacing it with a bottom border, above.
  iscsi .mat-ink-bar, reportsdashboard .mat-ink-bar {
    opacity: 0;
  }

  // Properly align buttons on Dir Services / Idmap
  #idmap-actions {
    margin-left: 0;
  }

  // Adjustment of highlight over page number on pager in footer
  .ngx-datatable .datatable-footer .datatable-pager .pager .pages.active a {
    padding-top: 1px;
  }

  // Background visually links the items in the form-explorer
  .form-ex-flex-container {
    @include variable(background, --bg1, $bg1);
  }

  // Align buttons on UI Prefs form
  .prefs-form .mat-card-actions {
    text-align: left !important;
    padding-left: 10px;
  }

  // Keeps buttons on UI prefs form from overflowing page
  @media (min-width: 600px) and (max-width:740px) {
    .prefs-form button {
      display: block;
      margin-bottom: 10px !important;
    }
  }

  // Adds space above Manage Themes section in 1 col view on UI Pref
  @media (max-width: 599px) {
    custom-theme-manager-form {
      margin-top: 30px !important;
    }
  }

  // Helper styles for red,blue,green,cyan,orange,magenta,violet,yellow
  // The --color-txt css vars are generated by theme service
  .fn-theme-primary{
    @include variable(background-color, --primary, $primary);
    @include variable(color, --primary-txt, $primary-txt);
  }
  .fn-theme-red{
    @include variable(background-color, --red, $red);
    @include variable(color, --red-txt, $red-txt);
  }
  .fn-theme-blue{
    @include variable(background-color, --blue, $blue);
    @include variable(color, --blue-txt, $blue-txt);
  }
  .fn-theme-green{
    @include variable(background-color, --green, $green);
    @include variable(color, --green-txt, $green-txt);
  }
  .fn-theme-cyan{
    @include variable(background-color, --cyan, $cyan);
    @include variable(color, --cyan-txt, $cyan-txt);
  }
  .fn-theme-orange{
    @include variable(background-color, --orange, $orange);
    @include variable(color, --orange-txt, $orange-txt);
  }
  .fn-theme-magenta{
    @include variable(background-color, --magenta, $magenta);
    @include variable(color, --magenta-txt, $magenta-txt);
  }
  .fn-theme-violet{
    @include variable(background-color, --violet, $violet);
    @include variable(color, --violet-txt, $violet-txt);
  }
  .fn-theme-yellow{
    @include variable(background-color, --yellow, $yellow);
    @include variable(color, --yellow-txt, $yellow-txt);
  }

  // Fixes color on Reports page tabs
  #dashboardcontainerdiv .mat-ink-bar {
    @include variable(background-color, --primary, $primary);
  }

  .mat-button {
    text-transform: uppercase !important;
    font-weight: 500 !important;
  }

 .mat-button.mat-basic, .mat-button.mat-primary {
    @include variable(background-color, --primary, $primary);
    color: white !important;
  }

  .mat-button.mat-accent {
    @include variable(background-color, --accent, $accent);
    color: black !important;
  }

  // Gets checkboxes in SMART tests to pick up theme color
  .mat-primary .mat-pseudo-checkbox-checked, .mat-primary .mat-pseudo-checkbox-indeterminate {
    @include variable(background, --accent, $accent !important);
  }

  .mat-pseudo-checkbox{
    display:none ;
  }

  // Bring tooltips to the front in dialogs
  .mat-dialog-container, .mat-dialog-content {
      overflow: visible !important;
  }

  // Fix for overscrolling problem with sidenav
  .sidebar-panel.mat-sidenav .navigation-hold {
    position: static !important;
  }

  .mat-drawer {
    overflow-y: hidden !important;
  }

  app-admin-layout .not-alerts .mat-drawer-inner-container {
    overflow: visible !important;
  }

  // Bring theme colors to rollover effect for standard primary buttons
  .mat-button.mat-primary:hover .mat-button-focus-overlay {
    @include variable(background-color, --primary, $primary);
    opacity: .12;
  }

  // Bring theme colors to rollover effect for standard accent buttons
  .mat-button.mat-accent:hover .mat-button-focus-overlay {
    @include variable(background-color, --accent, $accent);
    opacity: .12;
  }

  // Bring theme color to tab underline on Theme Preview
  #theme-preview .mat-ink-bar {
    @include variable(background-color, --primary, $primary !important);
  }

  // Bring theme color to small icon buttons
  .mat-icon-button.mat-primary {
    @include variable(color, --primary, $primary !important);
  }

  .mat-icon-button.mat-accent {
    @include variable(color, --accent, $accent !important);
  }

  // Make room for checkbox ripple effect in datatables
  .datatable-header-cell .mat-checkbox, .datatable-body-cell .mat-checkbox {
    margin-left: 5px;
  }

  // Adjustments to checkboxes and header labels on unique tables
  services .datatable-body-cell .mat-checkbox {
    bottom: 7px !important;
  }

  services .datatable-header-cell-label {
    margin-left: 15px;
  }


  .red-warning-button {
    @include variable(background-color, --red, $red !important);
    color: white;
  }

  // // Define logo via CSS properties
  // .logo{
  //  /*   @include variable(background-image, --logo, $logo !important); //url(assets/images/logo.svg);
  //     background-size: contain;
  //     width: 52px;
  //     height: 48px;
  //     background-repeat: no-repeat;
  //     background-position: 0 4px;
  //     left: -6px;
  //     position: relative;*/
  // }
  // .logo-text{
  //    /* @include variable(background-image, --logo-text, $logo-text !important); //url(assets/images/logo-text.svg);
  //     width: 112px;
  //     height: 40px;
  //     position: relative;
  //     top: 0;
  //     background-size: contain;
  //     background-repeat: no-repeat;
  //     background-position: 2px 0;*/
  // }

  .mat-progress-bar-fill::after {
    @include variable(background-color, --primary, $primary);
  }

   .mat-progress-bar-buffer {
     @include variable(background-color, --primary, $primary);
     opacity: 0.5;
   }

   .mat-progress-bar .mat-progress-bar-background{
     //opacity:0.1;
     display:none;
   }

  #password, #sed_passwd, #em_pass1, #bsdusr_passwd_currnt,
    #Passphrase, #passphrase, #disk_passwd, #ldap_bindpw, #iscsi_target_auth_secret,
      #iscsi_target_auth_peersecret, #dc_passwd, #secret_key, #ad_bindpw, #v3_password,
      #secret_access_key-S3, #v3_privpassphrase, #secret_access_key-S3, #pass-FTP,
      #pass-MEGA, #pass-SFTP, #pass-WEBDAV, #aws_secret_access_key {
    max-width: 640px;
    min-width: 225px;
  }
  #password_conf, #bsdusr_password_conf, #sed_passwd2, #em_pass2,
    #Passphrase2, #passphrase2, #disk_passwd2, #iscsi_target_auth_secret_confirm,
      #iscsi_target_auth_peersecret_confirm, #password2, #dc_passwd2, #secret_key2, #v3_password2,
      #v3_privpassphrase2 {
    width: 70%;
    max-width: 450px;
  }

  #bsdusr_password {
    width: 70%;
    max-width: 475px;
    min-width: 225px;
  }

  app-createpassphrase-form .has-tooltip {
    width: 100% !important;
    max-width: 450px !important;
  }

  .has-pwtoggle > mat-form-field {
    width: 70% !important;
  }

  app-support .has-pwtoggle > mat-form-field {
    width: calc( 100% - 66px ) !important;
  }

  app-entity-dialog .has-pwtoggle  {
    padding: 0 0 10px 0 !important;
    width: 385px !important;
    background: rgba(0, 0, 0, 0) !important;

    mat-form-field {
      width: 86.3% !important;
    }
  }

  #secret_key2 {
    margin-bottom: 5px;
  }

  #toggle_pw {
    @include variable(display, --toggle_pw_display_prop, $toggle_pw_display_prop);
  }

  datatable-selection > .empty-row {
    color: var(--alt-fg1);
  }

  #toggle_pw {
    @include variable(display, --toggle_pw_display_prop, $toggle_pw_display_prop);
  }

  #show_Warning {
    @include variable(display, --enableWarning, $enableWarning);
  }

  #update-info {
    color: var(--accent);
  }

  .services-table .service-toggle-running {
    @include variable(fill, --accent, $accent);
  }

  .mat-simple-snackbar-action {
    color: var(--accent);
  }

  input[type=number] {
    -moz-appearance: textfield !important;
  }

  input[type=number]::-webkit-inner-spin-button {
    -webkit-appearance: none;
  }

  .mat-autocomplete-panel {
    background: var(--bg2) !important;
  }

  .mat-autocomplete-panel .mat-option:hover {
    background-color: var(--primary) !important;
  }

  .mat-autocomplete-panel .mat-option-text {
    color: var(--fg2) !important;
  }

  .ui-treetable tr:nth-child(even){
    background-color:rgba(123,123,123,0.2);
  }

  .ui-treetable tr:hover {
    @include variable(background, --primary, $primary, !important);
    @include variable(color, --primary-txt, $primary-txt);
  }

  .ui-treetable-thead {
    text-align: left;
    vertical-align: top;
  }

  app-volumes-list .ui-treetable-resizable .ui-treetable-tfoot>tr>td, .ui-treetable-resizable .ui-treetable-tbody>tr>td {
    white-space: nowrap;
    text-overflow: ellipsis;
    max-width: 300px;
  }

  app-volumes-list td[id^="tbody__comments_"] {
    white-space: normal !important;
    text-overflow: unset;
    min-width: 200px;
  }

  .ngx-datatable .datatable-header .datatable-header-cell .resize-handle {
    border-right: 1px solid !important;
    @include variable(border-color, --primary-txt, $primary-txt);
    visibility: visible !important;
    opacity: .25;
  }

  .datatable-header-inner {
    height: 52px;
  }

  #idmap-err {
    position: absolute;
    top: 100px;
    left: 26px;
    @include variable(color, --red, $red);
  }

  #em_pwmessage {
    margin: 10px 0;
  }

  .rightside-content-hold {
    overflow-y: auto;
  }

  app-networksummary .mat-list .mat-subheader {
    @include variable(color, --fg2, $fg2);
  }

  .xterm-viewport {
    overflow-y: auto;
  }

  .xterm-rows > div {
    height: 15px !important;
  }

  .advanced-date-picker .cron-fields .mat-select-value,
  .advanced-date-picker .cron-fields .mat-select-arrow,
  .advanced-date-picker .cron-fields .mat-form-field.mat-focused.mat-primary .mat-select-arrow  {
    color: white !important;
  }

  .advanced-date-picker .cron-fields .mat-form-field.mat-focused .mat-input-element {
    color: white;
  }

  .advanced-date-picker .cron-fields .mat-form-field.mat-focused .mat-form-field-ripple {
    background-color: white !important;
  }

  .advanced-date-picker .cron-fields .mat-form-field-underline {
    background-color: white !important;
    opacity: .99;
  }

  app-select-dialog .mat-select-placeholder,
  app-ipmi .mat-select-placeholder {
    @include variable(color, --fg2, $fg2);
  }

  app-acmedns-form {
    h4 {
      font-size: 20px;
    }
    .fieldset:first-of-type {
      padding-left: 5px;
    }
    .fieldset:nth-of-type(2) {
      padding-left: 30px;
      padding-top: 38px;
    }
    & p .material-icons {
      font-size: 36px;
      margin-right: 10px;
      margin-left: -4px;
      position: relative;
      top: 10px;
    }
    & #select_auth, #auth_attributes {
      font-size: 140%;
    }
  }

  #acme_directory_uri mat-form-field {
    width: 50%;
  }

  app-support {
    .fieldset {
      padding-left: 15px;
    }
    #FN_col1, #FN_col2, #TN_col1 {
      font-size: 180%;
      margin-bottom: 15px;

      & .material-icons {
        margin-right: 10px;
        margin-left: -5px;
        position: relative;
        top: 10px;
        font-size: 36px;
      }
    }
    #TN_col1, #FN_col1, #support_text {
      width: 200%;
    }
    .lowerme {
      margin-top: 60px !important;
    }
    #support_text {
      font-size: 110%;
      margin-right: 30px;
      margin-top: 10px;
    }
    h4 {
      font-size: 130%;
      margin-top: 15px;
      margin-bottom: 5px;
    }
    #pic {
      text-align: center;
      margin-top: 25px;
      margin-bottom: -25px;
      position: relative;
      right: 40px;

      & img {
        max-width: 480px;
      }
    }
    .mat-card-actions {
      margin-left: 15px;
    }
  }

  entity-form form-combobox mat-form-field {
    width: 50%;
    min-width: 180px;
  }

  app-replication-wizard #adjustme {
    top: -70px;
  }

  jail-wizard .tooltiptext {
    top: -1px;
  }

  mat-radio-group .tooltip .material-icons,
  mat-radio-group .tooltip .material-icons {
    position: relative;
    top: 4px;
  }

  .navigation-hold#scroll-area .ps__scrollbar-y-rail {
    top: 50px !important;
  }

<<<<<<< HEAD
  .mat-card{
    border-radius:6px;
    overflow:hidden;
=======
  .tooltiptext samp {
      background: rgba(255, 255, 255, 0.25);
  }

  .node-content-wrapper {
    margin-left: 2px;
    padding-left: 3px;
  }
  tree-node-content mat-icon {
     vertical-align: top;
  }
  tree-node-content span {
    vertical-align: top;
    line-height: 25px;
    padding-left: 3px;
>>>>>>> 41871cc4
  }

 } // end of ix theme<|MERGE_RESOLUTION|>--- conflicted
+++ resolved
@@ -1275,11 +1275,6 @@
     top: 50px !important;
   }
 
-<<<<<<< HEAD
-  .mat-card{
-    border-radius:6px;
-    overflow:hidden;
-=======
   .tooltiptext samp {
       background: rgba(255, 255, 255, 0.25);
   }
@@ -1295,7 +1290,11 @@
     vertical-align: top;
     line-height: 25px;
     padding-left: 3px;
->>>>>>> 41871cc4
+  }
+
+  .mat-card{
+    border-radius: 6px;
+    overflow: hidden;
   }
 
  } // end of ix theme