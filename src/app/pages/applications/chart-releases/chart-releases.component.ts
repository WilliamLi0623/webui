--- conflicted
+++ resolved
@@ -42,10 +42,7 @@
   private minioForm: MinioFormComponent;
   private refreshTable: Subscription;
   private refreshForm: Subscription;
-<<<<<<< HEAD
   public settingsEvent: Subject<CoreEvent>;
-=======
-  
   public emptyPageConf: EmptyConfig = {
     type: EmptyType.loading,
     large: true,
@@ -55,7 +52,6 @@
       action: this.viewCatalog.bind(this),
     }
   };
->>>>>>> ee8248f5
 
   public rollBackChart: DialogFormConfiguration = {
     title: helptext.charts.rollback_dialog.title,
@@ -144,42 +140,6 @@
   }
 
   refreshChartReleases() {
-<<<<<<< HEAD
-    this.appService.getChartReleases().subscribe(charts => {
-      this.chartItems = [];
-      let repos = [];
-      charts.forEach(chart => {
-        let chartObj = {
-          name: chart.name,
-          catalog: chart.catalog,
-          status: chart.status,
-          version: chart.chart_metadata.version,
-          latest_version: chart.chart_metadata.latest_chart_version,
-          description: chart.chart_metadata.description,
-          update: chart.update_available,
-          chart_name: chart.chart_metadata.name,
-          repository: chart.config.image.repository,
-          tag: chart.config.image.tag,
-          portal: chart.portals && chart.portals.web_portal ? chart.portals.web_portal[0] : '',
-          id: chart.chart_metadata.name,
-          icon: chart.chart_metadata.icon ? chart.chart_metadata.icon : this.ixIcon,
-          count: `${chart.pod_status.available}/${chart.pod_status.desired}`,
-          desired: chart.pod_status.desired,
-          history: !(_.isEmpty(chart.history))
-        };
-        repos.push(chartObj.repository);
-        let ports = [];
-        if (chart.used_ports) {
-          chart.used_ports.forEach(item => {
-            ports.push(`${item.port}\\${item.protocol}`)
-          })
-          chartObj['used_ports'] = ports.join(', ');
-          this.chartItems.push(chartObj);
-        }  
-      });
-
-      this.filerChartItems();
-=======
     this.showLoadStatus(EmptyType.loading);
     const checkTitle = setInterval(() => {
         this.updateChartReleases();
@@ -233,11 +193,12 @@
               if (this.chartItems.length == 0) {
                 this.showLoadStatus(EmptyType.no_page_data );
               }
+
+              this.filerChartItems();
             })
           }
         })
       }
->>>>>>> ee8248f5
     })
   }
 
@@ -348,7 +309,7 @@
           break;
       }
     });
-    
+
     this.translate.get(helptext.bulkActions.finished).subscribe(msg => {
       this.dialogService.Info(helptext.choosePool.success, msg,
         '500px', 'info', true);
