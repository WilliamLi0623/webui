--- conflicted
+++ resolved
@@ -12,13 +12,8 @@
 import { UntilDestroy, untilDestroyed } from '@ngneat/until-destroy';
 import { TranslateService } from '@ngx-translate/core';
 import { UUID } from 'angular2-uuid';
-<<<<<<< HEAD
-
 import { add, sub } from 'date-fns';
-=======
-import * as moment from 'moment';
 import { Subject } from 'rxjs';
->>>>>>> 5b6e195c
 import { WidgetComponent } from 'app/core/components/widgets/widget/widget.component';
 import { ProductType } from 'app/enums/product-type.enum';
 import { CoreEvent } from 'app/interfaces/events';
