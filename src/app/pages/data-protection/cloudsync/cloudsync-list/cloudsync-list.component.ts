--- conflicted
+++ resolved
@@ -167,7 +167,6 @@
         label: T('Stop'),
         icon: 'stop',
         onClick: (row: any) => {
-<<<<<<< HEAD
           this.dialog
             .confirm({
               title: T('Stop'),
@@ -177,7 +176,7 @@
             .subscribe((res: boolean) => {
               if (res) {
                 this.ws.call('cloudsync.abort', [row.id]).subscribe(
-                  (wsRes) => {
+                  () => {
                     this.dialog.Info(
                       T('Task Stopped'),
                       T('Cloud sync <i>') + row.description + T('</i> stopped.'),
@@ -192,26 +191,6 @@
                 );
               }
             });
-=======
-          this.dialog.confirm(T('Stop'), T('Stop this cloud sync?'), true).subscribe((res: any) => {
-            if (res) {
-              this.ws.call('cloudsync.abort', [row.id]).subscribe(
-                () => {
-                  this.dialog.Info(
-                    T('Task Stopped'),
-                    T('Cloud sync <i>') + row.description + T('</i> stopped.'),
-                    '500px',
-                    'info',
-                    true,
-                  );
-                },
-                (wsErr) => {
-                  new EntityUtils().handleWSError(this.entityList, wsErr);
-                },
-              );
-            }
-          });
->>>>>>> 66795440
         },
       },
       {
