--- conflicted
+++ resolved
@@ -1,5 +1,4 @@
 <div id="dashboardcontainerdiv" class="dashboard-wrap">
-<<<<<<< HEAD
   <mat-card class="dashboard-item p-0 mt-1 mr-1 mb-05 ml-1">
       <mat-card-title>
         <div class="mat-toolbar mat-card-toolbar">
@@ -53,6 +52,50 @@
   		</mat-list>
       </mat-card-content>
     </mat-card>
+      <mat-card class="dashboard-item p-0 mt-1 mr-1 mb-05 ml-1">
+    <mat-card-title>
+      <div class="mat-toolbar mat-card-toolbar">
+        <div class="mat-card-title-text">Network Information</div>
+      </div>
+    </mat-card-title>
+    <mat-card-content>
+      <mat-list>
+        <div *ngIf="network_info.ips && network_info.ips.lagg0">
+          <mat-list-item *ngFor="let ipv4 of network_info.ips.lagg0.IPV4">
+            <mat-icon matListIcon aria-hidden="true" color="primary" class="mr-1">label</mat-icon>
+            <span class="cdk-visually-hidden mr-1">Label Icon</span>
+            <label matLine class="mr-1"><strong>IPv4:</strong></label>
+            <p matLine>{{ipv4}} </p>
+          </mat-list-item>
+        </div>
+        <div *ngIf="network_info.ips && network_info.ips.lagg0">
+          <mat-list-item *ngFor="let ipv6 of network_info.ips.lagg0.IPV6">
+            <mat-icon matListIcon aria-hidden="true" color="primary" class="mr-1">label</mat-icon>
+            <span class="cdk-visually-hidden mr-1">Label Icon</span>
+            <label matLine class="mr-1"><strong>IPv6:</strong></label>
+            <p matLine>{{ipv6}} </p>
+          </mat-list-item>
+        </div>
+        <div *ngIf="network_info.default_routes">
+          <mat-list-item *ngFor="let route of network_info.default_routes">
+            <mat-icon matListIcon aria-hidden="true" color="primary" class="mr-1">label</mat-icon>
+            <span class="cdk-visually-hidden mr-1">Label Icon</span>
+            <label matLine class="mr-1"><strong>Routes:</strong></label>
+            <p matLine>{{route}} </p>
+          </mat-list-item>
+        </div>
+        <div *ngIf="network_info.nameservers">
+          <mat-list-item *ngFor="let nameserver of network_info.nameservers; let i=index">
+            <mat-icon matListIcon aria-hidden="true" color="primary" class="mr-1">label</mat-icon>
+            <span class="cdk-visually-hidden mr-1">Label Icon</span>
+            <label matLine class="mr-1"><strong>Nameserver{{i + 1}}: </strong></label>
+            <p matLine>{{nameserver}} </p>
+          </mat-list-item>
+        </div>
+      </mat-list>
+    </mat-card-content>
+  </mat-card>
+
   	<mat-card
   		*ngFor="let graph of graphs" 
   		class="dashboard-item p-0 mt-1 mr-1 mb-05 ml-1">
@@ -99,132 +142,6 @@
       <entity-card [ngStyle]="noteStyle" [conf]="cards[i]" [front]="cardfront" [back]="cardback" [lazyLoaded]="true"></entity-card>
     </div>
     <!-- end of Notes -->
-=======
-  <md-card class="dashboard-item p-0 mt-1 mr-1 mb-05 ml-1">
-    <md-card-title>
-      <div class="mat-toolbar mat-card-toolbar">
-        <div class="mat-card-title-text">System Information</div>
-      </div>
-    </md-card-title>
-    <md-card-content>
-      <md-list>
-        <md-list-item>
-          <md-icon mdListIcon aria-hidden="true" color="primary" class="mr-1">label</md-icon>
-          <span class="cdk-visually-hidden">Label Icon</span>
-          <label mdLine class="mr-1"><strong>Uptime:</strong></label>
-          <p mdLine>{{info.uptime}} </p>
-        </md-list-item>
-        <md-list-item>
-          <md-icon mdListIcon aria-hidden="true" color="primary" class="mr-1">label</md-icon>
-          <span class="cdk-visually-hidden">Label Icon</span>
-          <label mdLine class="mr-1"><strong>Version:</strong></label>
-          <p mdLine>{{info.version}} </p>
-        </md-list-item>
-        <md-list-item>
-          <md-icon mdListIcon aria-hidden="true" color="primary" class="mr-1">label</md-icon>
-          <span class="cdk-visually-hidden">Label Icon</span>
-          <label mdLine class="mr-1"><strong>Model:</strong></label>
-          <p mdLine>{{info.model}} </p>
-        </md-list-item>
-        <md-list-item>
-          <md-icon mdListIcon aria-hidden="true" color="primary" class="mr-1">label</md-icon>
-          <span class="cdk-visually-hidden">Label Icon</span>
-          <label mdLine class="mr-1"><strong>Average Load:</strong></label>
-          <p mdLine>{{info.loadavg}} </p>
-        </md-list-item>
-        <md-list-item>
-          <md-icon mdListIcon aria-hidden="true" color="primary" class="mr-1">label</md-icon>
-          <span class="cdk-visually-hidden">Label Icon</span>
-          <label mdLine class="mr-1"><strong>Physical Memory:</strong></label>
-          <p mdLine>{{info.physmem}} </p>
-        </md-list-item>
-        <md-list-item *ngIf="info.hostname">
-          <md-icon mdListIcon aria-hidden="true" color="primary" class="mr-1">label</md-icon>
-          <span class="cdk-visually-hidden">Label Icon</span>
-          <label mdLine class="mr-1"><strong>Hostname:</strong></label>
-          <p mdLine>{{info.hostname}} </p>
-        </md-list-item>
-        <md-list-item *ngFor="let ip of ipAddress">
-          <md-icon mdListIcon aria-hidden="true" color="primary" class="mr-1">label</md-icon>
-          <span class="cdk-visually-hidden mr-1">Label Icon</span>
-          <label mdLine class="mr-1"><strong>IP:</strong></label>
-          <p mdLine>{{ip}} </p>
-        </md-list-item>
-      </md-list>
-    </md-card-content>
-  </md-card>
-  <md-card class="dashboard-item p-0 mt-1 mr-1 mb-05 ml-1">
-    <md-card-title>
-      <div class="mat-toolbar mat-card-toolbar">
-        <div class="mat-card-title-text">Network Information</div>
-      </div>
-    </md-card-title>
-    <md-card-content>
-      <md-list>
-        <div *ngIf="network_info.ips && network_info.ips.lagg0">
-          <md-list-item *ngFor="let ipv4 of network_info.ips.lagg0.IPV4">
-            <md-icon mdListIcon aria-hidden="true" color="primary" class="mr-1">label</md-icon>
-            <span class="cdk-visually-hidden mr-1">Label Icon</span>
-            <label mdLine class="mr-1"><strong>IPv4:</strong></label>
-            <p mdLine>{{ipv4}} </p>
-          </md-list-item>
-        </div>
-        <div *ngIf="network_info.ips && network_info.ips.lagg0">
-          <md-list-item *ngFor="let ipv6 of network_info.ips.lagg0.IPV6">
-            <md-icon mdListIcon aria-hidden="true" color="primary" class="mr-1">label</md-icon>
-            <span class="cdk-visually-hidden mr-1">Label Icon</span>
-            <label mdLine class="mr-1"><strong>IPv6:</strong></label>
-            <p mdLine>{{ipv6}} </p>
-          </md-list-item>
-        </div>
-        <div *ngIf="network_info.default_routes">
-          <md-list-item *ngFor="let route of network_info.default_routes">
-            <md-icon mdListIcon aria-hidden="true" color="primary" class="mr-1">label</md-icon>
-            <span class="cdk-visually-hidden mr-1">Label Icon</span>
-            <label mdLine class="mr-1"><strong>Routes:</strong></label>
-            <p mdLine>{{route}} </p>
-          </md-list-item>
-        </div>
-        <div *ngIf="network_info.nameservers">
-          <md-list-item *ngFor="let nameserver of network_info.nameservers; let i=index">
-            <md-icon mdListIcon aria-hidden="true" color="primary" class="mr-1">label</md-icon>
-            <span class="cdk-visually-hidden mr-1">Label Icon</span>
-            <label mdLine class="mr-1"><strong>Nameserver{{i + 1}}: </strong></label>
-            <p mdLine>{{nameserver}} </p>
-          </md-list-item>
-        </div>
-      </md-list>
-    </md-card-content>
-  </md-card>
-  <md-card *ngFor="let graph of graphs" class="dashboard-item p-0 mt-1 mr-1 mb-05 ml-1">
-    <md-card-title>
-      <div class="mat-toolbar mat-card-toolbar">
-        <div class="mat-card-title-text">
-          <span>{{ graph.title }}</span>
-        </div>
-      </div>
-    </md-card-title>
-    <md-card-content>
-      <line-chart [dataList]="graph.dataList" [legends]="graph.legends" [type]="graph.type || 'Line'" [series]="graph.series" [divideBy]="graph.divideBy" [chartFormatter]="chartFormatter"></line-chart>
-    </md-card-content>
-  </md-card>
-  <!-- Notes -->
-  <div *ngFor="let card of cards; let i=index" class="dashboard-item p-0 mt-1 mr-1 mb-05 ml-1">
-    <ng-template #cardfront let-name="name">
-      <md-card-title>{{card.title}}</md-card-title>
-      <md-card-content>{{card.content}}</md-card-content>
-      <md-card-actions>
-        <button md-raised-button color="primary" (click)="toggleForm(true,cards[i],'edit');">Edit</button>
-        <button md-raised-button color="primary" (click)="deleteNote(card.id)">Delete</button>
-      </md-card-actions>
-    </ng-template>
-    <ng-template #cardback let-name="backname">
-      <dashboard-note-edit class="dashboard-note-cardback" *ngIf="cards[i].template == 'edit'" [isNew]="cards[i].isNew" [machineId]="cards[i].id" [cardNote]="cards[i]" (cancel)="cancel(i)" (saved)="toggleForm($event.flipState,cards[i],'none', $event.id);refreshNote(cards[i].id)"></dashboard-note-edit>
-    </ng-template>
-    <entity-card [ngStyle]="noteStyle" [conf]="cards[i]" [front]="cardfront" [back]="cardback" [lazyLoaded]="true"></entity-card>
-  </div>
-  <!-- end of Notes -->
->>>>>>> d2588388
 </div>
 <section class="fab">
   <button mat-fab class="mat-fab-bottom-right-1" color="primary" matTooltip="Add a note" (click)="addNote()">
