import {
  Component, OnInit, OnDestroy, AfterViewInit, Input, ViewChild, Renderer2, ElementRef,
} from '@angular/core';
import { CoreServiceInjector } from 'app/core/services/coreserviceinjector';
import { Router } from '@angular/router';
import { CoreService, CoreEvent } from 'app/core/services/core.service';
import { MaterialModule } from 'app/appMaterial.module';
import { ChartData } from 'app/core/components/viewchart/viewchart.component';
import { ViewChartDonutComponent } from 'app/core/components/viewchartdonut/viewchartdonut.component';
import { ViewChartPieComponent } from 'app/core/components/viewchartpie/viewchartpie.component';
import { ViewChartLineComponent } from 'app/core/components/viewchartline/viewchartline.component';
import { WebSocketService, SystemGeneralService } from '../../../../services';
import { LocaleService } from 'app/services/locale.service';
import { FlexLayoutModule, MediaObserver } from '@angular/flex-layout';
import { TextLimiterDirective } from 'app/core/components/directives/text-limiter/text-limiter.directive';

import filesize from 'filesize';
import { WidgetComponent } from 'app/core/components/widgets/widget/widget.component';
import { environment } from 'app/../environments/environment';

import { TranslateService } from '@ngx-translate/core';

import { T } from '../../../../translate-marker';

interface BrandingConfig {
  software_platform: string; // Core || Enterprise || Scale
  hardware_platform: string; // M50 R50 etc
  product_image: string; // Path to product image
}

@Component({
  selector: 'widget-sysinfo',
  templateUrl: './widgetsysinfo.component.html',
  styleUrls: ['./widgetsysinfo.component.css'],
})
export class WidgetSysInfoComponent extends WidgetComponent implements OnInit, OnDestroy, AfterViewInit {
  // HA
<<<<<<< HEAD
  @Input('isHA') isHA: boolean = false
  @Input('passive') isPassive: boolean = false
  @Input('enclosure') enclosureSupport: boolean = false;

  public title: string = T("System Info");
  public data: any;
  public memory:string;
  public imagePath:string = "assets/images/";
  public ready:boolean = false;
  public retroLogo: number = -1;
  public product_image = '';
  public product_model = '';
  public product_enclosure = ''; // rackmount || tower
  public certified = false;
  public failoverBtnLabel: string = "FAILOVER TO STANDBY"
  public updateAvailable:boolean = false;
  private _updateBtnStatus:string = this.themeService.isDefaultTheme ? "primary" : "default";
  public updateBtnLabel:string = T("Check for Updates")
=======
  @Input('isHA') isHA = false;
  @Input('passive') isPassive = false;

  title: string = T('System Info');
  data: any;
  memory: string;
  imagePath = 'assets/images/';
  ready = false;
  retroLogo = -1;
  product_image = '';
  product_model = '';
  product_enclosure = ''; // rackmount || tower
  certified = false;
  failoverBtnLabel = 'FAILOVER TO STANDBY';
  updateAvailable = false;
  private _updateBtnStatus: string = this.themeService.isDefaultTheme ? 'primary' : 'default';
  updateBtnLabel: string = T('Check for Updates');
>>>>>>> fd1b4639
  private _themeAccentColors: string[];
  connectionIp = environment.remote;
  manufacturer = '';
  buildDate: string;
  loader = false;
  product_type: string = window.localStorage['product_type'];
  systemLogo: any;
  isFN = false;
  isUpdateRunning = false;
  is_ha: boolean;
  ha_status: string;
  updateMethod = 'update.update';
  screenType = 'Desktop';
  uptimeString: string;
  dateTime: string;

  constructor(public router: Router, public translate: TranslateService, private ws: WebSocketService,
    public sysGenService: SystemGeneralService, public mediaObserver: MediaObserver,
    private locale: LocaleService) {
    super(translate);
    this.configurable = false;
    this.sysGenService.updateRunning.subscribe((res) => {
      res === 'true' ? this.isUpdateRunning = true : this.isUpdateRunning = false;
    });

    mediaObserver.media$.subscribe((evt) => {
      const st = evt.mqAlias == 'xs' ? 'Mobile' : 'Desktop';
      this.screenType = st;
    });
  }

  log(str) { console.log(str); }

  ngAfterViewInit() {
    this.core.register({ observerClass: this, eventName: 'UserPreferencesChanged' }).subscribe((evt: CoreEvent) => {
      this.retroLogo = evt.data.retroLogo ? 1 : 0;
    });

    this.ws.call('update.get_auto_download').subscribe((res) => {
      if (res == true) {
        this.core.register({ observerClass: this, eventName: 'UpdateChecked' }).subscribe((evt: CoreEvent) => {
          if (evt.data.status == 'AVAILABLE') {
            this.updateAvailable = true;
          }
        });
      }
    });

    if (this.isHA && this.isPassive) {
      this.core.register({ observerClass: this, eventName: 'HA_Status' }).subscribe((evt: CoreEvent) => {
        if (evt.data.status == 'HA Enabled' && !this.data) {
          this.ws.call('failover.call_remote', ['system.info']).subscribe((res) => {
            const evt = { name: 'SysInfoPassive', data: res };
            this.processSysInfo(evt);
          });
        }
        this.ha_status = evt.data.status;
      });
    } else {
      this.ws.call('system.info').subscribe((res) => {
        const evt = { name: 'SysInfo', data: res };
        this.processSysInfo(evt);
      });

      this.core.emit({ name: 'UpdateCheck' });
      this.core.emit({ name: 'UserPreferencesRequest' });
      this.core.emit({ name: 'HAStatusRequest' });
    }
    if (window.localStorage.getItem('product_type') === 'ENTERPRISE') {
      this.ws.call('failover.licensed').subscribe((res) => {
        if (res) {
          this.updateMethod = 'failover.upgrade';
          this.is_ha = true;
        }
        this.checkForRunningUpdate();
      });
    }
  }

  ngOnInit() {
  }

  checkForRunningUpdate() {
    this.ws.call('core.get_jobs', [[['method', '=', this.updateMethod], ['state', '=', 'RUNNING']]]).subscribe(
      (res) => {
        if (res && res.length > 0) {
          this.isUpdateRunning = true;
        }
      },
      (err) => {
        console.error(err);
      },
    );
  }

  ngOnDestroy() {
    this.core.unregister({ observerClass: this });
  }

  get themeAccentColors() {
    const theme = this.themeService.currentTheme();
    this._themeAccentColors = [];
    for (const color in theme.accentColors) {
      this._themeAccentColors.push(theme[theme.accentColors[color]]);
    }
    return this._themeAccentColors;
  }

  get updateBtnStatus() {
    if (this.updateAvailable) {
      this._updateBtnStatus = this.themeService.isDefaultTheme ? 'primary' : 'default';
      this.updateBtnLabel = T('Updates Available');
    }
    return this._updateBtnStatus;
  }

  processSysInfo(evt: CoreEvent) {
    this.loader = false;
    this.data = evt.data;

    const build = new Date(this.data.buildtime['$date']);
    const year = build.getUTCFullYear();
    const months = ['Jan', 'Feb', 'Mar', 'Apr', 'May', 'Jun', 'Jul', 'Aug', 'Sep', 'Oct', 'Nov', 'Dec'];
    const month = months[build.getUTCMonth()];
    const day = build.getUTCDate();
    const hours = build.getUTCHours();
    const minutes = build.getUTCMinutes();
    this.buildDate = month + ' ' + day + ', ' + year + ' ' + hours + ':' + minutes;

    this.memory = this.formatMemory(this.data.physmem, 'GiB');

    // PLATFORM INFO
    if (this.data.system_manufacturer && this.data.system_manufacturer.toLowerCase() == 'ixsystems') {
      this.manufacturer = 'ixsystems';
    } else {
      this.manufacturer = 'other';
    }

    // PRODUCT IMAGE
    this.setProductImage(evt.data);

    this.parseUptime();
    this.ready = true;
  }

  parseUptime() {
    this.uptimeString = '';
    const seconds = Math.round(this.data.uptime_seconds);
    const uptime = {
      days: Math.floor(seconds / (3600 * 24)),
      hrs: Math.floor(seconds % (3600 * 24) / 3600),
      min: Math.floor(seconds % 3600 / 60),
    };
    const { days, hrs, min } = uptime;

    let pmin = min.toString();
    if (pmin.length === 1) {
      pmin = '0' + pmin;
    }

    if (days > 0) {
      days === 1 ? this.uptimeString += days + T(' day, ')
        : this.uptimeString += days + T(' days, ') + `${hrs}:${pmin}`;
    } else if (hrs > 0) {
      this.uptimeString += `${hrs}:${pmin}`;
    } else {
      min === 1 ? this.uptimeString += min + T(' minute')
        : this.uptimeString += min + T(' minutes');
    }

    this.dateTime = (this.locale.getTimeOnly(this.data.datetime.$date, false, this.data.timezone));
  }

  formatMemory(physmem: number, units: string) {
    let result: string;
    if (units == 'MiB') {
      result = Number(physmem / 1024 / 1024).toFixed(0) + ' MiB';
    } else if (units == 'GiB') {
      result = Number(physmem / 1024 / 1024 / 1024).toFixed(0) + ' GiB';
    }
    return result;
  }

  setProductImage(data) {
    if (this.manufacturer !== 'ixsystems') return;

    if (data.system_product.includes('MINI')) {
      this.setMiniImage(data.system_product);
    } else if (data.system_product.includes('CERTIFIED')) {
      this.certified = true;
    } else {
      this.setTrueNASImage(data.system_product);
    }
  }

  setTrueNASImage(sys_product) {
    this.product_enclosure = 'rackmount';

    if (sys_product.includes('X10')) {
      this.product_image = '/servers/X10.png';
      this.product_model = 'X10';
    } else if (sys_product.includes('X20')) {
      this.product_image = '/servers/X20.png';
      this.product_model = 'X20';
    } else if (sys_product.includes('M40')) {
      this.product_image = '/servers/M40.png';
      this.product_model = 'M40';
    } else if (sys_product.includes('M50')) {
      this.product_image = '/servers/M50.png';
      this.product_model = 'M50';
    } else if (sys_product.includes('M60')) {
      this.product_image = '/servers/M50.png';
      this.product_model = 'M50';
    } else if (sys_product.includes('Z20')) {
      this.product_image = '/servers/Z20.png';
      this.product_model = 'Z20';
    } else if (sys_product.includes('Z35')) {
      this.product_image = '/servers/Z35.png';
      this.product_model = 'Z35';
    } else if (sys_product.includes('Z50')) {
      this.product_image = '/servers/Z50.png';
      this.product_model = 'Z50';
    } else if (sys_product.includes('R10')) {
      this.product_image = '/servers/R10.png';
      this.product_model = 'R10';
    } else if (sys_product.includes('R20')) {
      this.product_image = '/servers/R20.png';
      this.product_model = 'R20';
    } else if (sys_product.includes('R40')) {
      this.product_image = '/servers/R40.png';
      this.product_model = 'R40';
    } else if (sys_product.includes('R50')) {
      this.product_image = '/servers/R50.png';
      this.product_model = 'R50';
    } else {
      this.product_image = 'ix-original.svg';
    }
  }

  setMiniImage(sys_product) {
    this.product_enclosure = 'tower';

    switch (sys_product) {
      case 'FREENAS-MINI-2.0':
      case 'FREENAS-MINI-3.0-E':
      case 'FREENAS-MINI-3.0-E+':
      case 'TRUENAS-MINI-3.0-E':
      case 'TRUENAS-MINI-3.0-E+':
        this.product_image = 'freenas_mini_cropped.png';
        break;
      case 'FREENAS-MINI-3.0-X':
      case 'FREENAS-MINI-3.0-X+':
      case 'TRUENAS-MINI-3.0-X':
      case 'TRUENAS-MINI-3.0-X+':
        this.product_image = 'freenas_mini_x_cropped.png';
        break;
      case 'FREENAS-MINI-XL':
      case 'FREENAS-MINI-3.0-XL+':
      case 'TRUENAS-MINI-3.0-XL+':
        this.product_image = 'freenas_mini_xl_cropped.png';
        break;
      default:
        this.product_image = '';
        break;
    }
  }
<<<<<<< HEAD

  goToEnclosure(){
    if(this.enclosureSupport) this.router.navigate(['/system/viewenclosure']);
  }

=======
>>>>>>> fd1b4639
}<|MERGE_RESOLUTION|>--- conflicted
+++ resolved
@@ -34,45 +34,26 @@
   styleUrls: ['./widgetsysinfo.component.css'],
 })
 export class WidgetSysInfoComponent extends WidgetComponent implements OnInit, OnDestroy, AfterViewInit {
+
   // HA
-<<<<<<< HEAD
-  @Input('isHA') isHA: boolean = false
-  @Input('passive') isPassive: boolean = false
+  @Input('isHA') isHA: boolean = false;
+  @Input('passive') isPassive: boolean = false;
   @Input('enclosure') enclosureSupport: boolean = false;
 
-  public title: string = T("System Info");
-  public data: any;
-  public memory:string;
-  public imagePath:string = "assets/images/";
-  public ready:boolean = false;
-  public retroLogo: number = -1;
-  public product_image = '';
-  public product_model = '';
-  public product_enclosure = ''; // rackmount || tower
-  public certified = false;
-  public failoverBtnLabel: string = "FAILOVER TO STANDBY"
-  public updateAvailable:boolean = false;
-  private _updateBtnStatus:string = this.themeService.isDefaultTheme ? "primary" : "default";
-  public updateBtnLabel:string = T("Check for Updates")
-=======
-  @Input('isHA') isHA = false;
-  @Input('passive') isPassive = false;
-
-  title: string = T('System Info');
+  title: string = T("System Info");
   data: any;
   memory: string;
-  imagePath = 'assets/images/';
-  ready = false;
-  retroLogo = -1;
-  product_image = '';
-  product_model = '';
-  product_enclosure = ''; // rackmount || tower
-  certified = false;
-  failoverBtnLabel = 'FAILOVER TO STANDBY';
-  updateAvailable = false;
-  private _updateBtnStatus: string = this.themeService.isDefaultTheme ? 'primary' : 'default';
-  updateBtnLabel: string = T('Check for Updates');
->>>>>>> fd1b4639
+  imagePath: string = "assets/images/";
+  ready: boolean = false;
+  retroLogo: number = -1;
+  product_image: string = '';
+  product_model: string = '';
+  product_enclosure: string = ''; // rackmount || tower
+  certified: boolean = false;
+  failoverBtnLabel: string = "FAILOVER TO STANDBY"
+  updateAvailable: boolean = false;
+  private _updateBtnStatus: string = this.themeService.isDefaultTheme ? "primary" : "default";
+  updateBtnLabel: string = T("Check for Updates")
   private _themeAccentColors: string[];
   connectionIp = environment.remote;
   manufacturer = '';
@@ -339,12 +320,9 @@
         break;
     }
   }
-<<<<<<< HEAD
 
   goToEnclosure(){
     if(this.enclosureSupport) this.router.navigate(['/system/viewenclosure']);
   }
 
-=======
->>>>>>> fd1b4639
 }