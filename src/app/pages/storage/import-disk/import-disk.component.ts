--- conflicted
+++ resolved
@@ -26,13 +26,9 @@
   selector: 'app-import-disk',
   template: `
   <div *ngIf="initialized">
-<<<<<<< HEAD
+
   <entity-form [conf]="this"></entity-form>
   </div>`
-=======
-    <entity-form [conf]="this"></entity-form>
-  </div>`,
->>>>>>> fd1b4639
 })
 export class ImportDiskComponent implements OnDestroy, Formconfiguration {
   initialized = true;
@@ -46,7 +42,6 @@
       width: '49%',
       config: [
         {
-<<<<<<< HEAD
           type : 'select',
           name : 'volume',
           placeholder : helptext.import_disk_volume_placeholder,
@@ -68,29 +63,6 @@
           ],
           required: true,
           validation : helptext.import_disk_fs_type_validation
-=======
-          type: 'select',
-          name: 'volume',
-          placeholder: helptext.import_disk_volume_placeholder,
-          tooltip: helptext.import_disk_volume_tooltip,
-          options: [],
-          required: true,
-          validation: helptext.import_disk_volume_validation,
-        },
-        {
-          type: 'radio',
-          name: 'fs_type',
-          placeholder: helptext.import_disk_fs_type_placeholder,
-          tooltip: helptext.import_disk_fs_type_tooltip,
-          options: [
-            { value: 'ufs', label: 'UFS' },
-            { value: 'ntfs', label: 'NTFS' },
-            { value: 'msdosfs', label: 'MSDOSFS' },
-            { value: 'ext2fs', label: 'EXT2FS' },
-          ],
-          required: true,
-          validation: helptext.import_disk_fs_type_validation,
->>>>>>> fd1b4639
         },
         {
           type: 'select',
@@ -101,30 +73,18 @@
           isHidden: true,
         },
         {
-<<<<<<< HEAD
+
           type : 'explorer',
           name : 'dst_path',
           placeholder : helptext.import_disk_dst_path_placeholder,
-=======
-          type: 'explorer',
-          name: 'dst_path',
-          placeholder: helptext.import_disk_dst_path_placeholder,
->>>>>>> fd1b4639
           tooltip: helptext.import_disk_dst_path_tooltip,
           explorerType: 'directory',
           initial: '/mnt',
           required: true,
-<<<<<<< HEAD
           validation : helptext.import_disk_dst_path_validation
         },
       ]
     }
-=======
-          validation: helptext.import_disk_dst_path_validation,
-        },
-      ],
-    },
->>>>>>> fd1b4639
   ];
 
   volume: any;
@@ -139,12 +99,8 @@
   constructor(protected router: Router, protected rest: RestService,
     protected ws: WebSocketService, protected dialog: MatDialog,
     protected _injector: Injector, protected _appRef: ApplicationRef, protected dialogService: DialogService,
-<<<<<<< HEAD
     protected job: JobService, protected core: CoreService
   ) {}
-=======
-    protected job: JobService) {}
->>>>>>> fd1b4639
 
   preInit(entityForm: any) {
     this.entityForm = entityForm;
@@ -163,11 +119,7 @@
         this.msdosfs_locale.options.push({ label: res[i], value: res[i] });
       }
     }, (res) => {
-<<<<<<< HEAD
       this.dialogService.errorReport(T("Error getting locales"), res.message, res.stack);
-=======
-      this.dialogService.errorReport(T('Error getting locales'), res.message, res.stack);
->>>>>>> fd1b4639
       this.initialized = true;
     });
 
@@ -192,7 +144,6 @@
 
     this.makeList();
 
-<<<<<<< HEAD
     // Listen for disks being added/removed
     this.core.register({ observerClass: this, eventName: "DisksChanged" }).subscribe((evt:CoreEvent) => {
       this.makeList();
@@ -201,75 +152,42 @@
   }
 
   makeList() {
-    this.volume.options = []
+    this.volume.options = [];
       this.ws.call("disk.get_unused", [true]).subscribe((data)=>{
 
         for (let i = 0; i < data.length; i++) {
           if(data[i].partitions) {
             for (let p = 0; p < data[i].partitions.length; p++) {
               this.volume.options.push(
-                {label : data[i].partitions[p].path,
-                  value : data[i].partitions[p].path});
+                {
+                  label : data[i].partitions[p].path,
+                  value : data[i].partitions[p].path
+                }
+              );
             }
           }
         }
+
         this.initialized = true;
 
       }, (res) => {
-        this.dialogService.errorReport(T("Error getting disk data"), res.message, res.stack);
+        this.dialogService.errorReport( T("Error getting disk data"), res.message, res.stack );
         this.initialized = true;
       });
-=======
-    this.ws.subscribe('disk.query').subscribe((res) => {
-		  if (res) {
-        this.makeList();
-		  }
-	  });
-  }
-
-  makeList() {
-    this.volume.options = [];
-    this.ws.call('disk.get_unused', [true]).subscribe((data) => {
-      for (let i = 0; i < data.length; i++) {
-        if (data[i].partitions) {
-          for (let p = 0; p < data[i].partitions.length; p++) {
-            this.volume.options.push(
-              {
-                label: data[i].partitions[p].path,
-                value: data[i].partitions[p].path,
-              },
-            );
-          }
-        }
-      }
-      this.initialized = true;
-    }, (res) => {
-      this.dialogService.errorReport(T('Error getting disk data'), res.message, res.stack);
-      this.initialized = true;
-    });
->>>>>>> fd1b4639
   }
 
   customSubmit(payload) {
     this.custActions = [];
-<<<<<<< HEAD
-    const fs_options = {}
-      if (payload.fs_type === "msdosfs" && payload.msdosfs_locale) {
-        fs_options["locale"] = payload.msdosfs_locale;
-      }
-      this.dialogRef = this.dialog.open(EntityJobComponent, { data: { "title": T("Importing Disk") }});
-    this.dialogRef.componentInstance.setDescription(T("Importing Disk..."));
+    const fs_options = {};
+    if (payload.fs_type === "msdosfs" && payload.msdosfs_locale) {
+      fs_options["locale"] = payload.msdosfs_locale;
+    }
+
+    this.dialogRef = this.dialog.open(EntityJobComponent, { data: { "title": T("Importing Disk") } });
+    this.dialogRef.componentInstance.setDescription( T("Importing Disk...") );
     this.dialogRef.componentInstance.setCall('pool.import_disk', [payload.volume, payload.fs_type, fs_options ,payload.dst_path]);
-=======
-    const fs_options = {};
-    if (payload.fs_type === 'msdosfs' && payload.msdosfs_locale) {
-      fs_options['locale'] = payload.msdosfs_locale;
-    }
-    this.dialogRef = this.dialog.open(EntityJobComponent, { data: { title: T('Importing Disk') } });
-    this.dialogRef.componentInstance.setDescription(T('Importing Disk...'));
-    this.dialogRef.componentInstance.setCall('pool.import_disk', [payload.volume, payload.fs_type, fs_options, payload.dst_path]);
->>>>>>> fd1b4639
     this.dialogRef.componentInstance.submit();
+
     this.dialogRef.componentInstance.success.subscribe((job_res) => {
       this.dialogRef.close();
       this.entityForm.success = true;
@@ -284,6 +202,7 @@
         },
       ];
     });
+
     this.dialogRef.componentInstance.aborted.subscribe((job) => {
       this.dialogRef.close();
       this.entityForm.success = false;
