--- conflicted
+++ resolved
@@ -81,19 +81,15 @@
     public dialog: MatDialog,
     public snackBar: MatSnackBar,
     public translate: TranslateService,
-    protected loader: AppLoaderService, ) {
-<<<<<<< HEAD
+    protected loader: AppLoaderService) {
+      super();
       this.sysGenService.updateRunningNoticeSent.subscribe(() => {
         this.updateNotificationSent = true;
         setTimeout(() => {
           this.updateNotificationSent = false;
         }, 600000);
       });
-    }
-=======
-    super();
-  }
->>>>>>> 3209c5f9
+  }
 
   ngOnInit() {
     if (window.localStorage.getItem('is_freenas') === 'false') {
