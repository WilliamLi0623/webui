import {ApplicationRef, Component, Injector, OnDestroy} from '@angular/core';
import { Router} from '@angular/router';
import * as _ from 'lodash';
import helptext from '../../../helptext/storage/import-disk/import-disk';

import {
  RestService,
  WebSocketService,
  JobService
} from '../../../services/';
import {
  FieldConfig
} from '../../common/entity/entity-form/models/field-config.interface';
import { MatDialog } from '@angular/material/dialog';
import { EntityJobComponent } from '../../common/entity/entity-job/entity-job.component';
import { DialogService } from 'app/services/dialog.service';
import { EntityUtils } from '../../common/entity/utils';
import { Formconfiguration } from '../../common/entity/entity-form/entity-form.component';
import { T } from '../../../translate-marker';
import { FieldSet } from '../../common/entity/entity-form/models/fieldset.interface';
import { CoreService, CoreEvent } from 'app/core/services/core.service';

@Component({
  selector : 'app-import-disk',
  template: `
  <div *ngIf="initialized">
  <entity-form [conf]="this"></entity-form>
  </div>`
})
export class ImportDiskComponent implements OnDestroy, Formconfiguration {
  public initialized = true;

  public fieldConfig: FieldConfig[];
  public fieldSets: FieldSet[] = [
    {
      name: helptext.fieldset_disk,
      label: true,
      class: 'general',
      width: '49%',
      config: [
        {
          type : 'select',
          name : 'volume',
          placeholder : helptext.import_disk_volume_placeholder,
          tooltip: helptext.import_disk_volume_tooltip,
          options: [],
          required: true,
          validation : helptext.import_disk_volume_validation
        },
        {
          type : 'radio',
          name : 'fs_type',
          placeholder : helptext.import_disk_fs_type_placeholder,
          tooltip: helptext.import_disk_fs_type_tooltip,
          options: [
            {value:'ufs', label:'UFS'},
            {value:'ntfs', label:'NTFS'},
            {value:'msdosfs', label:'MSDOSFS'},
            {value: 'ext2fs', label:'EXT2FS'}
          ],
          required: true,
          validation : helptext.import_disk_fs_type_validation
        },
        {
          type: 'select',
          name: 'msdosfs_locale',
          placeholder: helptext.import_disk_msdosfs_locale_placeholder,
          tooltip: helptext.import_disk_msdosfs_locale_tooltip,
          options: [],
          isHidden: true,
        },
        {
          type : 'explorer',
          name : 'dst_path',
          placeholder : helptext.import_disk_dst_path_placeholder,
          tooltip: helptext.import_disk_dst_path_tooltip,
          explorerType: 'directory',
          initial: '/mnt',
          required: true,
          validation : helptext.import_disk_dst_path_validation
        },
      ]
    }
  ];

  public volume: any;
  public fs_type: any;
  private fs_type_subscription: any;
  private fs_type_list: any;
  public msdosfs_locale: any;
  private entityForm: any;
  protected dialogRef: any;
  public custActions: any[];

  constructor(protected router: Router, protected rest: RestService,
    protected ws: WebSocketService, protected dialog: MatDialog,
    protected _injector: Injector, protected _appRef: ApplicationRef, protected dialogService: DialogService,
    protected job: JobService, protected core: CoreService
  ) {}

  preInit(entityForm: any) {
    this.entityForm = entityForm;
    entityForm.isNew = true; // disable attempting to load data that doesn't exist
  }

  afterInit(entityForm: any) {
    this.fieldConfig = entityForm.fieldConfig;
    this.volume = _.find(this.fieldConfig, {'name':'volume'});
    this.fs_type_list = _.find(this.fieldConfig, {'name':'fs_type'});
    this.msdosfs_locale = _.find(this.fieldConfig, {'name':'msdosfs_locale'});
    this.fs_type = entityForm.formGroup.controls['fs_type'];

    this.ws.call("pool.import_disk_msdosfs_locales").subscribe((res) =>{
      for (let i =0; i< res.length; i++) {
        this.msdosfs_locale.options.push({label : res[i], value : res[i]});
      }
    }, (res) => {
      this.dialogService.errorReport(T("Error getting locales"), res.message, res.stack);
      this.initialized = true;
    });

    this.fs_type_subscription = this.fs_type.valueChanges.subscribe((value: any) => {
      if (value === 'msdosfs') {
        this.msdosfs_locale['isHidden'] = false;
      } else {
        this.msdosfs_locale['isHidden'] = true;
      }
    });

    entityForm.formGroup.controls['volume'].valueChanges.subscribe((res: any) => {
      this.ws.call('pool.import_disk_autodetect_fs_type', [res]).subscribe((res: any) => {
        // If ws call fails to return type, no type is selected; otherwise, type is autoselected.
        for ( let option of this.fs_type_list.options) {
          if (res === option.value) {
            this.fs_type.setValue(option.value);
          };
        };
      })
    })

    this.makeList();

    // Listen for disks being added/removed
    this.core.register({ observerClass: this, eventName: "DisksChanged" }).subscribe((evt:CoreEvent) => {
      this.makeList();
    });

  }

  makeList() {
    this.volume.options = []
      this.ws.call("disk.get_unused", [true]).subscribe((data)=>{

        for (let i = 0; i < data.length; i++) {
          if(data[i].partitions) {
            for (let p = 0; p < data[i].partitions.length; p++) {
              this.volume.options.push(
                {label : data[i].partitions[p].path,
                  value : data[i].partitions[p].path});
            }
          }
        }
        this.initialized = true;

      }, (res) => {
        this.dialogService.errorReport(T("Error getting disk data"), res.message, res.stack);
        this.initialized = true;
      });
  }

  customSubmit(payload: any){
    this.custActions = [];
<<<<<<< HEAD
    const fs_options: any = {}
    if (payload.fs_type === "msdosfs" && payload.msdosfs_locale) {
      fs_options["locale"] = payload.msdosfs_locale;
    }
    this.dialogRef = this.dialog.open(EntityJobComponent, { data: { "title": T("Importing Disk") }});
=======
    const fs_options = {}
      if (payload.fs_type === "msdosfs" && payload.msdosfs_locale) {
        fs_options["locale"] = payload.msdosfs_locale;
      }
      this.dialogRef = this.dialog.open(EntityJobComponent, { data: { "title": T("Importing Disk") }});
>>>>>>> c7c7702a
    this.dialogRef.componentInstance.setDescription(T("Importing Disk..."));
    this.dialogRef.componentInstance.setCall('pool.import_disk', [payload.volume, payload.fs_type, fs_options ,payload.dst_path]);
    this.dialogRef.componentInstance.submit();
    this.dialogRef.componentInstance.success.subscribe((job_res: any) => {
      this.dialogRef.close();
      this.entityForm.success = true;
      this.job.showLogs(job_res, T('Disk Imported: Log Summary'), T('Close'));
      this.custActions = [
        {
          id: 'view_import_log',
          name: 'View Import Log',
          function: () => {
            this.job.showLogs(job_res, T('Logs'), T('Close'));
          }
        }
      ];
    });
    this.dialogRef.componentInstance.aborted.subscribe((job: any) => {
      this.dialogRef.close();
      this.entityForm.success = false;
      this.job.showLogs(job, T('Disk Import Aborted: Log Summary'), T('Close'));
      this.custActions = [
        {
          id: 'view_import_log',
          name: 'View Import Log',
          function: () => {
            this.job.showLogs(job, T('Logs'), T('Close'));
          }
        }
      ];
    });
    this.dialogRef.componentInstance.failure.subscribe((err: any) => {
      new EntityUtils().handleWSError(this.entityForm, err);
    });

  }

  ngOnDestroy() {
    this.core.unregister({observerClass: this});
    this.fs_type_subscription.unsubscribe();
  }

}<|MERGE_RESOLUTION|>--- conflicted
+++ resolved
@@ -170,19 +170,11 @@
 
   customSubmit(payload: any){
     this.custActions = [];
-<<<<<<< HEAD
     const fs_options: any = {}
-    if (payload.fs_type === "msdosfs" && payload.msdosfs_locale) {
-      fs_options["locale"] = payload.msdosfs_locale;
-    }
-    this.dialogRef = this.dialog.open(EntityJobComponent, { data: { "title": T("Importing Disk") }});
-=======
-    const fs_options = {}
       if (payload.fs_type === "msdosfs" && payload.msdosfs_locale) {
         fs_options["locale"] = payload.msdosfs_locale;
       }
       this.dialogRef = this.dialog.open(EntityJobComponent, { data: { "title": T("Importing Disk") }});
->>>>>>> c7c7702a
     this.dialogRef.componentInstance.setDescription(T("Importing Disk..."));
     this.dialogRef.componentInstance.setCall('pool.import_disk', [payload.volume, payload.fs_type, fs_options ,payload.dst_path]);
     this.dialogRef.componentInstance.submit();
