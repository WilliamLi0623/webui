<div id="{{config.name}}" class="dynamic-field form-explorer" [formGroup]="group" [ngClass]="fieldShow" [class.has-tooltip]="config.tooltip" *ngIf="!config['isHidden']">
    <div class="form-ex-flex-container" id="form-ex-flex-container">
        <div id="box1">
<<<<<<< HEAD
            <button mat-icon-button aria-label="Toggle Tree" type="button" (click)="toggleTree()" [disabled]="config.disabled">
=======
            <button mat-icon-button aria-label="Toggle Tree" type="button"(click)="toggleTree()" [disabled]="config.disabled">
>>>>>>> a1f75d35
                <mat-icon class="explorer-folder">folder</mat-icon>
            </button>
        </div>

        <div id="box2">
            <mat-form-field class="full-width" id="formexinput">
                <tooltip style="float: right;" *ngIf="config.tooltip" [message]="config.tooltip"></tooltip>
                <textarea matInput *ngIf="config.multiple; else textInput" [placeholder]="config.placeholder | translate" [formControlName]="config.name" [required]="config.required"></textarea>
                <ng-template #textInput>
                    <input matInput [type]="'text'" [placeholder]="config.placeholder | translate" [formControlName]="config.name" [required]="config.required">
                </ng-template>
            </mat-form-field>
        </div>

        <tree-root #tree id="form-ex-input" *ngIf="treeVisible && !config.disabled" [nodes]="nodes" [options]="customTemplateStringOptions" [focused]="true" id="box3" (select)="onClick($event)" (deselect)="onClick($event)">
            <ng-template #treeNodeTemplate let-node *ngIf="(config.explorerType == 'zvol')">
                <mat-icon>folder</mat-icon>
                <span title="{{node.data.mountpoint}}">{{ node.data.name }}</span>
            </ng-template>
            <ng-template #treeNodeTemplate let-node *ngIf="(config.explorerType == 'directory') || (config.explorerType == 'dataset') || (config.explorerType == 'file') || !config.explorerType">
                <mat-icon *ngIf="node.data.hasChildren || node.data.children; else fileIcon">folder</mat-icon>
                <ng-template #fileIcon><mat-icon>insert_drive_file</mat-icon></ng-template>
                <span title="{{node.data.name}}">{{ node.data.subTitle }}</span>
            </ng-template>
        </tree-root>
    </div>

    <mat-error *ngIf="config['hasErrors']">{{config['errors']}}</mat-error>
    <mat-error *ngIf="config.warnings">{{config.warnings | translate}}</mat-error>
</div><|MERGE_RESOLUTION|>--- conflicted
+++ resolved
@@ -1,11 +1,7 @@
 <div id="{{config.name}}" class="dynamic-field form-explorer" [formGroup]="group" [ngClass]="fieldShow" [class.has-tooltip]="config.tooltip" *ngIf="!config['isHidden']">
     <div class="form-ex-flex-container" id="form-ex-flex-container">
         <div id="box1">
-<<<<<<< HEAD
             <button mat-icon-button aria-label="Toggle Tree" type="button" (click)="toggleTree()" [disabled]="config.disabled">
-=======
-            <button mat-icon-button aria-label="Toggle Tree" type="button"(click)="toggleTree()" [disabled]="config.disabled">
->>>>>>> a1f75d35
                 <mat-icon class="explorer-folder">folder</mat-icon>
             </button>
         </div>
