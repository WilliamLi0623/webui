--- conflicted
+++ resolved
@@ -97,11 +97,6 @@
     if output == "--driver":
         driver_v = arg
 
-<<<<<<< HEAD
-=======
-#driver_v = "NULL"
-
->>>>>>> ad9627dc
 try:
     ip
 except NameError:
@@ -111,7 +106,7 @@
 
 #global runDriver
 
-<<<<<<< HEAD
+
 try:
     driver_v
 except NameError:
@@ -131,17 +126,6 @@
         print("Option '%s' not allowed" % driver_v)
         print(UsageMSG)
         sys.exit(1)
-=======
-if (driver_v == "U"):
-    from driverU import webDriver
-    print ("Running Ubuntu driver")
-    runDriver = webDriver()
-else:
-    from driverG import webDriver
-    print("Running Selenium Grid")
-    runDriver = webDriver(grid_server_ip)
-
->>>>>>> ad9627dc
 
 # running tests
 run_login_test(runDriver, ip)
