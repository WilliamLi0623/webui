import 'style-loader!./lineChart.scss';
import { BehaviorSubject } from 'rxjs/BehaviorSubject';
import { CoreService, CoreEvent } from 'app/core/services/core.service';

import {Component, Input, OnInit, AfterViewInit, OnDestroy} from '@angular/core';
import * as ChartistLegend from 'chartist-plugin-legend';
import {UUID} from 'angular2-uuid';
import * as c3 from 'c3';

import { LineChartService, HandleDataFunc, LineChartData,LineChartMetadata, DataListItem } from './lineChart.service';


export interface ChartFormatter {
  format (value, ratio, id);
}

@Component({
  selector: 'line-chart', 
  template: `<div id="{{controlUid}}"></div>`
})
export class LineChartComponent implements OnInit, AfterViewInit, OnDestroy, HandleDataFunc {

  @Input() dataList: DataListItem[];

  /**   First element is Name of the Field a string
   *    Followed by the other elements being a number.
   *    This fits in with how C3 charts work.
   *
   *     [ ["nameOfField_1", number, number, number, number],
     *       ["nameOfField_2", number, number, number, number]
     *     ]
   */
  @Input() series: any[][];
  @Input() legends: string[]; 
  @Input() type: string;
  @Input() divideBy: number;
  @Input() chartFormatter: ChartFormatter;
  @Input() minY?: number = 0;
  @Input() maxY?: number = 100;
  @Input() labelY?: string = 'Label Y';

  public chart:any;
  public units: string = '';
  public showLegendValues: boolean = false;
  public legendEvents: BehaviorSubject<any>;
  public legendLabels: BehaviorSubject<any>;
  data: LineChartData = {
    labels: [],
    series: [],
    //meta: {}
  };
  colorPattern = ["#2196f3", "#009688", "#ffc107", "#9c27b0", "#607d8b", "#00bcd4", "#8bc34a", "#ffeb3b", "#e91e63", "#3f51b5"];
  timeFormat: string = "%H:%M";
  culling:number = 6;
  controlUid: string;


  constructor(private core:CoreService, private _lineChartService: LineChartService) {
    this.legendEvents = new BehaviorSubject(false);
    this.legendLabels = new BehaviorSubject([]);
  }

  handleDataFunc(linechartData: LineChartData) {

    this.data.labels.splice(0, this.data.labels.length);
    this.data.series.splice(0, this.data.series.length);
    if(linechartData.meta){
      this.units = linechartData.meta.units;
    }

    linechartData.labels.forEach((label) => {this.data.labels.push(new Date(label))});
    linechartData.series.forEach((dataSeriesArray) => {
<<<<<<< HEAD
      
      if (typeof (this.divideBy) !== 'undefined' || linechartData.meta.conversion) {
        const newArray = new Array();
        dataSeriesArray.forEach((numberVal) => {
          if(linechartData.meta.conversion){
            newArray.push(this.convertTo(numberVal, linechartData.meta.conversion));
          } else if (numberVal > 0) {
            newArray.push(numberVal / this.divideBy);
=======
    
    const newArray = []; //new Array();
      if (typeof (this.divideBy) !== 'undefined') {
        dataSeriesArray.forEach((numberVal) => {
          if (numberVal > 0) {
            newArray.push((numberVal / this.divideBy).toFixed(2));
          } else {
            newArray.push(numberVal);
          }
        });
        
        dataSeriesArray = newArray;
      } else { 
        dataSeriesArray.forEach((numberVal) => {
          if(numberVal > 0){
            newArray.push(numberVal.toFixed(2));
>>>>>>> e77327c4
          } else {
            newArray.push(numberVal);
          }
        });
        dataSeriesArray = newArray;
      }
  
      this.data.series.push(dataSeriesArray);
    });

    const columns: any[][] = [];
    let legendLabels: string[] = [];

    // xColumn
    const xValues: any[] = [];
    xValues.push('xValues');
    this.data.labels.forEach((label) => {
      xValues.push(label);
    });

    columns.push(xValues);

    // For C3.. Put the name of the series as the first element of each series array
    for (let i = 0; i < this.legends.length && this.data.series.length; ++i) {
      let legend: string;
      if(linechartData.meta.removePrefix){
        legend  = this.legends[i].replace(linechartData.meta.removePrefix, "");
      } else {
        legend  = this.legends[i];
      }

      legendLabels.push(legend);

      let series: any[] = this.data.series[i];
      if( typeof(series) !== 'undefined' && series.length > 0 ) {
        series.unshift(legend);
      } else {
        series = [legend];
      }
      columns.push(series);
    }
    this.legendLabels.next(legendLabels);


    this.chart = c3.generate({
      bindto: '#' + this.controlUid,
      /*color: {
        pattern: this.colorPattern
      },*/
      data: {
        columns: columns,
        colors: this.createColorObject(),
        x: 'xValues',
        //xFormat: '%H:%M',
        type: 'line',
        onmouseout: (d) => {
          this.showLegendValues = false;
        }
      },
      axis: {
        x: {
          type: 'timeseries',
          tick: {
            //format: '%H:%M:%S',
            format: this.timeFormat,
            fit: true,
            //values: ['01:10', '03:10', '06:10']
            culling: { 
              max: this.culling
            }
          }
        },
        y:{
          tick: {
            format: (y) => { return y + linechartData.meta.units}
          },
          label: {
            text:linechartData.meta. labelY,
            position: 'outer-middle',
          }
          //default: [this.minY,this.maxY],
          /*min: this.minY,
          max: this.maxY*/
        }
      },
      grid:{
        x:{
          show: true
        },
        y:{
          show: true
        }
      },
      subchart: {
        show: true
      },
      legend: {
        show:false
      },
      zoom: {
        enabled: false
      },
      tooltip: {
        show: true,
        contents: (raw, defaultTitleFormat, defaultValueFormat, color) => {
          if(!this.showLegendValues){
            this.showLegendValues = true;
          }

          if(raw.value == Number(0)){
            raw.value == raw.value.toString()
          }
          
          this.legendEvents.next(raw);
          return '<div style="display:none">' + raw[0].x + '</div>';
        }
      }
    });

  }

  private setupPiechart() {

    const chart = c3.generate({
      bindto: '#' + this.controlUid,
      data: {
        columns: this.series,
        type: 'pie'
      },
      pie: {
        label: {
          format: this.chartFormatter.format
        }
      }
    });

  }

  private processThemeColors(theme):string[]{
    let colors: string[] = [];
    theme.accentColors.map((color) => {
      colors.push(theme[color]);
    }); 
    return colors;
  }

  private createColorObject(){
    let obj = {};
    this.legends.forEach((item, index)=>{
      obj[item] = this.colorPattern[index]
    })
    return obj;
  }

  public fetchData(rrdOptions, timeformat?: string, culling?:number){
    if(timeformat){
      this.timeFormat = timeformat;
    }
    if(culling){
      this.culling = culling;
    }

    // Convert from milliseconds to seconds for epoch time
    rrdOptions.start = Math.floor(rrdOptions.start / 1000);
    if(rrdOptions.end){
      rrdOptions.end = Math.floor(rrdOptions.end / 1000);
    }

    // This is the time portion of the API call.  
    this._lineChartService.getData(this, this.dataList, rrdOptions);
  }

  public convertTo(value, conversion){
    let result;
    switch(conversion){
    case 'bytesToGigabytes':
      result = value / 1073741824;
      break;
    case 'percentFloatToInteger':
      result = value * 100;
      break;
    }

    return result.toFixed(2);
  }

  ngOnInit() {
    this.core.register({ observerClass:this, eventName:"ThemeData" }).subscribe((evt:CoreEvent)=>{ 
      this.colorPattern = this.processThemeColors(evt.data);
      if(this.chart){ 
        this.chart.data.colors(this.createColorObject())
      }
    });

    this.core.register({ observerClass:this, eventName:"ThemeChanged" }).subscribe((evt:CoreEvent)=>{ 
      this.colorPattern = this.processThemeColors(evt.data);
      if(this.chart){ 
        this.chart.data.colors(this.createColorObject())
      }
    });

    this.core.emit({name:"ThemeDataRequest"});
    this.controlUid = "chart_" + UUID.UUID();
  }

  ngAfterViewInit() {
  }

  ngOnDestroy(){
    this.core.unregister({observerClass:this});
  }

}<|MERGE_RESOLUTION|>--- conflicted
+++ resolved
@@ -70,21 +70,13 @@
 
     linechartData.labels.forEach((label) => {this.data.labels.push(new Date(label))});
     linechartData.series.forEach((dataSeriesArray) => {
-<<<<<<< HEAD
-      
+    
+    const newArray = [];
       if (typeof (this.divideBy) !== 'undefined' || linechartData.meta.conversion) {
-        const newArray = new Array();
         dataSeriesArray.forEach((numberVal) => {
           if(linechartData.meta.conversion){
             newArray.push(this.convertTo(numberVal, linechartData.meta.conversion));
           } else if (numberVal > 0) {
-            newArray.push(numberVal / this.divideBy);
-=======
-    
-    const newArray = []; //new Array();
-      if (typeof (this.divideBy) !== 'undefined') {
-        dataSeriesArray.forEach((numberVal) => {
-          if (numberVal > 0) {
             newArray.push((numberVal / this.divideBy).toFixed(2));
           } else {
             newArray.push(numberVal);
@@ -96,7 +88,6 @@
         dataSeriesArray.forEach((numberVal) => {
           if(numberVal > 0){
             newArray.push(numberVal.toFixed(2));
->>>>>>> e77327c4
           } else {
             newArray.push(numberVal);
           }
