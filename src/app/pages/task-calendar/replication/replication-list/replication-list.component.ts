import { Component } from '@angular/core';
import { Router } from '@angular/router';
import { HttpClient } from '@angular/common/http';
import { Validators } from '@angular/forms';

import { EntityUtils } from 'app/pages/common/entity/utils';
import { T } from 'app/translate-marker';
import {
  DialogService, JobService, WebSocketService, StorageService,
} from '../../../../services';
import { DialogFormConfiguration } from '../../../common/entity/entity-dialog/dialog-form-configuration.interface';
import globalHelptext from '../../../../helptext/global-helptext';
import helptext from '../../../../helptext/task-calendar/replication/replication';

@Component({
  selector: 'app-replication-list',
  template: '<entity-table [title]="title" [conf]="this"></entity-table>',
  providers: [JobService, StorageService],
})
export class ReplicationListComponent {
  title = 'Replication Tasks';
  protected queryCall = 'replication.query';
  protected wsDelete = 'replication.delete';
  protected route_add: string[] = ['tasks', 'replication', 'wizard'];
  protected route_edit: string[] = ['tasks', 'replication', 'edit'];
  protected route_success: string[] = ['tasks', 'replication'];
  entityList: any;
  protected asyncView = true;

  columns: any[] = [
    { name: 'Name', prop: 'name', always_display: true },
    { name: 'Direction', prop: 'direction' },
    { name: 'Transport', prop: 'transport', hidden: true },
    { name: 'SSH Connection', prop: 'ssh_connection', hidden: true },
    { name: 'Source Dataset', prop: 'source_datasets', hidden: true },
    { name: 'Target Dataset', prop: 'target_dataset', hidden: true },
    { name: 'Recursive', prop: 'recursive', hidden: true },
    { name: 'Auto', prop: 'auto', hidden: true },
    { name: 'Enabled', prop: 'enabled', selectable: true },
    { name: 'State', prop: 'task_state', state: 'state' },
    { name: 'Last Snapshot', prop: 'task_last_snapshot' },
  ];

  config: any = {
    paging: true,
    sorting: { columns: this.columns },
    deleteMsg: {
      title: 'Replication Task',
      key_props: ['name'],
    },
  };

  constructor(
    private router: Router,
    private ws: WebSocketService,
    private dialog: DialogService,
    protected job: JobService,
    protected storage: StorageService,
    protected http: HttpClient,
  ) { }

  afterInit(entityList: any) {
    this.entityList = entityList;
  }

  resourceTransformIncomingRestData(tasks: any[]): any[] {
    return tasks.map((task) => {
      task.task_state = task.state.state;
      task.ssh_connection = task.ssh_credentials ? task.ssh_credentials.name : '-';
      task.task_last_snapshot = task.state.last_snapshot ? task.state.last_snapshot : T('No snapshots sent yet');
      return task;
    });
  }

  getActions(parentrow) {
    return [{
      id: parentrow.name,
      icon: 'play_arrow',
      name: 'run',
      label: T('Run Now'),
      onClick: (row) => {
        this.dialog.confirm(T('Run Now'), T('Replicate <i>') + row.name + T('</i> now?'), true).subscribe((res) => {
          if (res) {
            row.state = 'RUNNING';
            this.ws.call('replication.run', [row.id]).subscribe(
              (ws_res) => {
                this.dialog.Info(T('Task started'), T('Replication <i>') + row.name + T('</i> has started.'), '500px', 'info', true);
              },
              (err) => {
                new EntityUtils().handleWSError(this.entityList, err);
              },
            );
          }
        });
      },
    }, {
      actionName: parentrow.description,
      id: 'restore',
      label: T('Restore'),
      icon: 'restore',
      onClick: (row) => {
        const parent = this;
        const conf: DialogFormConfiguration = {
          title: helptext.replication_restore_dialog.title,
          fieldConfig: [
            {
              type: 'input',
              name: 'name',
              placeholder: helptext.name_placeholder,
              tooltip: helptext.name_tooltip,
              validation: [Validators.required],
              required: true,
            },
            {
              type: 'explorer',
              explorerType: 'dataset',
              initial: '',
              name: 'target_dataset',
              placeholder: helptext.target_dataset_placeholder,
              tooltip: helptext.target_dataset_tooltip,
              validation: [Validators.required],
              required: true,
            },
          ],
          saveButtonText: helptext.replication_restore_dialog.saveButton,
          customSubmit(entityDialog) {
            parent.entityList.loader.open();
            parent.ws.call('replication.restore', [row.id, entityDialog.formValue]).subscribe(
              (res) => {
                entityDialog.dialogRef.close(true);
                parent.entityList.loaderOpen = true;
                parent.entityList.needRefreshTable = true;
                parent.entityList.getData();
              },
              (err) => {
                parent.entityList.loader.close(true);
                new EntityUtils().handleWSError(entityDialog, err, parent.dialog);
              },
            );
          },
        };
        this.dialog.dialogFormWide(conf);
      },
    }, {
      id: parentrow.name,
      icon: 'edit',
      name: 'edit',
      label: T('Edit'),
      onClick: (row) => {
        this.route_edit.push(row.id);
        this.router.navigate(this.route_edit);
      },
    }, {
      id: parentrow.name,
      icon: 'delete',
      name: 'delete',
      label: T('Delete'),
      onClick: (row) => {
        this.entityList.doDelete(row);
      },
    }];
  }

  stateButton(row) {
    if (row.state.state === 'RUNNING') {
      this.entityList.runningStateButton(row.job.id);
    } else if (row.state.state === 'HOLD') {
      this.dialog.Info(T('Task is on hold'), row.state.reason, '500px', 'info', true);
    } else {
      const error = row.state.state === 'ERROR' ? row.state.error : null;
      const log = (row.job && row.job.logs_excerpt) ? row.job.logs_excerpt : null;
      if (error === null && log === null) {
        this.dialog.Info(globalHelptext.noLogDilaog.title, globalHelptext.noLogDilaog.message);
      }

      const dialog_title = T('Task State');
      const dialog_content = (error ? `<h5>${T('Error')}</h5> <pre>${error}</pre>` : '')
            + (log ? `<h5>${T('Logs')}</h5> <pre>${log}</pre>` : '');

<<<<<<< HEAD
      if (log) {
        this.dialog.confirm(dialog_title, dialog_content, true, T('Download Logs'),
          false, '', '', '', '', false, T('Cancel'), true).subscribe(
          (dialog_res) => {
            if (dialog_res) {
              this.ws.call('core.download', ['filesystem.get', [row.job.logs_path], row.job.id + '.log']).subscribe(
                (snack_res) => {
                  const url = snack_res[1];
                  const mimetype = 'text/plain';
                  let failed = false;
                  this.storage.streamDownloadFile(this.http, url, row.job.id + '.log', mimetype).subscribe((file) => {
                    this.storage.downloadBlob(file, row.job.id + '.log');
                  }, (err) => {
                    failed = true;
                    new EntityUtils().handleWSError(this, err);
                  });
                },
                (snack_res) => {
                  new EntityUtils().handleWSError(this, snack_res);
                },
              );
=======
            if (log) {
                this.dialog.confirm(dialog_title, dialog_content, true, T('Download Logs'),
                false, '', '', '', '', false, T('Cancel'), true).subscribe(
                (dialog_res) => {
                  if (dialog_res) {
                    this.ws.call('core.download', ['filesystem.get', [row.job.logs_path], row.job.id + '.log']).subscribe(
                      (snack_res) => {
                        const url = snack_res[1];
                        const mimetype = 'text/plain';
                        let failed = false;
                        this.storage.streamDownloadFile(this.http, url, row.job.id + '.log', mimetype).subscribe(file => {
                          this.storage.downloadBlob(file, row.job.id + '.log');
                        }, err => {
                          failed = true;
                          new EntityUtils().handleWSError(this, err);
                        });
                      },
                      (snack_res) => {
                        new EntityUtils().handleWSError(this, snack_res);
                      }
                    );
                  }
                });
            } else {
                this.dialog.errorReport(row.state.state, `<pre>${row.state.error}</pre>`);
>>>>>>> 9892025c
            }
          },
        );
      } else {
        this.dialog.errorReport(row.state.state, row.state.error);
      }
    }
  }

  onCheckboxChange(row) {
    row.enabled = !row.enabled;
    this.ws.call('replication.update', [row.id, { enabled: row.enabled }])
      .subscribe(
        (res) => {
          if (!res) {
            row.enabled = !row.enabled;
          }
        },
        (err) => {
          row.enabled = !row.enabled;
          new EntityUtils().handleWSError(this, err, this.dialog);
        },
      );
  }
}<|MERGE_RESOLUTION|>--- conflicted
+++ resolved
@@ -14,7 +14,7 @@
 
 @Component({
   selector: 'app-replication-list',
-  template: '<entity-table [title]="title" [conf]="this"></entity-table>',
+  template: '<entity-table [title]=\'title\' [conf]=\'this\'></entity-table>',
   providers: [JobService, StorageService],
 })
 export class ReplicationListComponent {
@@ -177,7 +177,6 @@
       const dialog_content = (error ? `<h5>${T('Error')}</h5> <pre>${error}</pre>` : '')
             + (log ? `<h5>${T('Logs')}</h5> <pre>${log}</pre>` : '');
 
-<<<<<<< HEAD
       if (log) {
         this.dialog.confirm(dialog_title, dialog_content, true, T('Download Logs'),
           false, '', '', '', '', false, T('Cancel'), true).subscribe(
@@ -199,38 +198,11 @@
                   new EntityUtils().handleWSError(this, snack_res);
                 },
               );
-=======
-            if (log) {
-                this.dialog.confirm(dialog_title, dialog_content, true, T('Download Logs'),
-                false, '', '', '', '', false, T('Cancel'), true).subscribe(
-                (dialog_res) => {
-                  if (dialog_res) {
-                    this.ws.call('core.download', ['filesystem.get', [row.job.logs_path], row.job.id + '.log']).subscribe(
-                      (snack_res) => {
-                        const url = snack_res[1];
-                        const mimetype = 'text/plain';
-                        let failed = false;
-                        this.storage.streamDownloadFile(this.http, url, row.job.id + '.log', mimetype).subscribe(file => {
-                          this.storage.downloadBlob(file, row.job.id + '.log');
-                        }, err => {
-                          failed = true;
-                          new EntityUtils().handleWSError(this, err);
-                        });
-                      },
-                      (snack_res) => {
-                        new EntityUtils().handleWSError(this, snack_res);
-                      }
-                    );
-                  }
-                });
-            } else {
-                this.dialog.errorReport(row.state.state, `<pre>${row.state.error}</pre>`);
->>>>>>> 9892025c
             }
           },
         );
       } else {
-        this.dialog.errorReport(row.state.state, row.state.error);
+        this.dialog.errorReport(row.state.state, `<pre>${row.state.error}</pre>`);
       }
     }
   }
