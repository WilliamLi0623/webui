--- conflicted
+++ resolved
@@ -209,11 +209,7 @@
 }
 
 .slim .vm-power-btn{  
-<<<<<<< HEAD
-  top: 280px;
-=======
   top: 260px;
->>>>>>> 76f86a39
   left: 116px;
   position: absolute;
 }
