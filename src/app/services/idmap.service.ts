import { Injectable } from '@angular/core';
import { Observable } from 'rxjs';
<<<<<<< HEAD

=======
import { Certificate } from 'app/interfaces/certificate.interface';
import { RestService } from './rest.service';
>>>>>>> 55e69d12
import { WebSocketService } from './ws.service';

@Injectable({ providedIn: 'root' })
export class IdmapService {
  constructor(protected ws: WebSocketService) {}

  getCerts(): Observable<Certificate[]> {
    return this.ws.call('certificate.query');
  }

  getBackendChoices(): Observable<any> {
    return this.ws.call('idmap.backend_options');
  }

  getADStatus(): Observable<any> {
    return this.ws.call('activedirectory.config');
  }
}<|MERGE_RESOLUTION|>--- conflicted
+++ resolved
@@ -1,11 +1,6 @@
 import { Injectable } from '@angular/core';
 import { Observable } from 'rxjs';
-<<<<<<< HEAD
-
-=======
 import { Certificate } from 'app/interfaces/certificate.interface';
-import { RestService } from './rest.service';
->>>>>>> 55e69d12
 import { WebSocketService } from './ws.service';
 
 @Injectable({ providedIn: 'root' })
