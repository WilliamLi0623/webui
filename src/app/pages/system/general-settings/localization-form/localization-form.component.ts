--- conflicted
+++ resolved
@@ -134,12 +134,8 @@
     this.ws.call('system.general.update', [body]).pipe(untilDestroyed(this)).subscribe(() => {
       this.sysGeneralService.refreshSysGeneral();
       this.isFormLoading = false;
-<<<<<<< HEAD
+      this.cdr.markForCheck();
       this.slideInService.close();
-=======
-      this.cdr.markForCheck();
-      this.modalService.close();
->>>>>>> 77dc9a24
       this.setTimeOptions(body.timezone);
       this.langService.setLanguage(body.language);
     }, (error) => {
