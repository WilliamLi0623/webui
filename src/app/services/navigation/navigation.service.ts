--- conflicted
+++ resolved
@@ -116,11 +116,8 @@
         { name: 'Active Directory', state: 'activedirectory' },
         { name: 'LDAP', state: 'ldap' },
         { name: 'NIS', state: 'nis' },
-<<<<<<< HEAD
         { name: 'Kerberos Realms', state: 'kerberosrealms' },
-=======
         { name: 'Kerberos Settings', state: 'kerberossettings' },
->>>>>>> ba604a36
       ]
     },
     {
