--- conflicted
+++ resolved
@@ -14,17 +14,11 @@
 script_name = os.path.basename(__file__).partition('.')[0]
 
 xpaths = {
-<<<<<<< HEAD
     'navService': '//*[@id="nav-8"]/div/a[1]',
-    'navSystem': '//*[@id="nav-2"]/div/a[1]',
-    'submenuAdvanced': '//*[@id="2-3"]',
+    'navSystem': "//span[contains(.,'System')]",
+    'submenuAdvanced': "//a[contains(.,'Advanced')]",
     'breadcrumbBar1': "//div[@id='breadcrumb-bar']/ul/li/a",
     'breadcrumbBar2': "//*[@id='breadcrumb-bar']/ul/li[2]/a"
-=======
-    'navSystem': "//span[contains(.,'System')]",
-    'submenuAdvanced': "//a[contains(.,'Advanced')]",
-    'breadcrumbBar': "//*[@id='breadcrumb-bar']/ul/li[2]/a"
->>>>>>> 2fdf0da3
 }
 
 
