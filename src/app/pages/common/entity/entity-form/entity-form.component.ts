--- conflicted
+++ resolved
@@ -138,9 +138,11 @@
 
       if (!this.isNew) {
         this.getFunction.subscribe((res) => {
-<<<<<<< HEAD
           if (res.data){
             this.data = res.data;
+            if( typeof(this.conf.resource_transformIncommingRestData) !== "undefined" ) {
+              this.data = this.conf.resource_transformIncommingRestData(this.data);
+            }
             for (let i in this.data) {
               let fg = this.formGroup.controls[i];
               if (fg) {
@@ -169,18 +171,7 @@
                     this.wsfg.setValue(this.wsResponse[i]);
                   }
                 }
-=======
-          this.data = res.data;
-          if( typeof(this.conf.resource_transformIncommingRestData) !== "undefined" ) {
-            this.data = this.conf.resource_transformIncommingRestData(this.data);
-          }
-          for (let i in this.data) {
-            let fg = this.formGroup.controls[i];
-            if (fg) {
-              let current_field = this.fieldConfig.find((control) => control.name === i);
-              if (current_field.type == "array") {
-                  this.setArrayValue(this.data[i], fg, i);
->>>>>>> f8674b36
+
               } else {
                 if (this.conf.dataAttributeHandler) {
                   this.conf.dataAttributeHandler(this);
