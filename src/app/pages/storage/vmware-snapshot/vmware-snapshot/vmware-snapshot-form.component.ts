--- conflicted
+++ resolved
@@ -245,15 +245,9 @@
     }
   }
 
-<<<<<<< HEAD
   passwordBlur(): void {
     if (this.entityForm) {
-      this.datastore = _.find(this.fieldConfig, { name: 'datastore' });
-=======
-  passwordBlur(parent: this): void {
-    if (parent.entityForm) {
-      this.datastore = _.find(parent.fieldConfig, { name: 'datastore' }) as FormSelectConfig;
->>>>>>> 98ed8d1d
+      this.datastore = _.find(this.fieldConfig, { name: 'datastore' }) as FormSelectConfig;
       const payload: MatchDatastoresWithDatasetsParams = {
         hostname: this.entityForm.formGroup.value.hostname,
         username: this.entityForm.formGroup.value.username,
@@ -264,11 +258,7 @@
         this.loader.open();
         this.ws.call('vmware.match_datastores_with_datasets', [payload]).pipe(untilDestroyed(this)).subscribe((res) => {
           res.filesystems.forEach((filesystem_item) => {
-<<<<<<< HEAD
-            const config: FormSelectConfig = _.find(this.fieldConfig, { name: 'filesystem' });
-=======
-            const config = _.find(parent.fieldConfig, { name: 'filesystem' }) as FormSelectConfig;
->>>>>>> 98ed8d1d
+            const config = _.find(this.fieldConfig, { name: 'filesystem' }) as FormSelectConfig;
             config.options.push(
               {
                 label: filesystem_item.name, value: filesystem_item.name,
