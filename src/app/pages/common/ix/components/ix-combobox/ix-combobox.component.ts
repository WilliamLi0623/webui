import {
<<<<<<< HEAD
  Component, ElementRef, Input, OnChanges, SimpleChanges, ViewChild,
} from '@angular/core';
import {
  ControlValueAccessor, FormControl, NgControl,
} from '@angular/forms';
=======
  Component, ElementRef, EventEmitter, forwardRef, Input, OnChanges, OnInit, Output, SimpleChanges, ViewChild,
} from '@angular/core';
import { ControlValueAccessor, FormControl, NG_VALUE_ACCESSOR } from '@angular/forms';
import { MatAutocomplete, MatAutocompleteTrigger } from '@angular/material/autocomplete';
>>>>>>> 2a45252c
import { UntilDestroy, untilDestroyed } from '@ngneat/until-destroy';
import { TranslateService } from '@ngx-translate/core';
import {
  fromEvent, Observable, of, Subject,
} from 'rxjs';
import {
  debounceTime, distinctUntilChanged, map, takeUntil,
} from 'rxjs/operators';
import { Option } from 'app/interfaces/option.interface';

@UntilDestroy()
@Component({
  selector: 'ix-combobox',
  templateUrl: './ix-combobox.component.html',
  styleUrls: ['./ix-combobox.component.scss'],
})
export class IxComboboxComponent implements ControlValueAccessor, OnChanges, OnInit {
  @Input() label: string;
  @Input() hint: string;
  @Input() required: boolean;
  @Input() tooltip: string;
  @Input() options: Observable<Option[]>;
  @ViewChild('ixInput') inputElementRef: ElementRef;
  @ViewChild('auto') autoCompleteRef: MatAutocomplete;
  @ViewChild(MatAutocompleteTrigger) autocompleteTrigger: MatAutocompleteTrigger;
  @Output() scrollEnd: EventEmitter<string> = new EventEmitter<string>();
  placeholder = this.translate.instant('Search');
  getDisplayWith = this.displayWith.bind(this);

  @Input() filter: (options: Option[], filterValue: string) => Observable<Option[]> =
  (options: Option[], value: string): Observable<Option[]> => {
    const filtered = options.filter((option: Option) => {
      return option.label.toLowerCase().includes(value.toLowerCase())
          || option.value.toString().toLowerCase().includes(value.toLowerCase());
    });
    return of(filtered);
  };

  filteredOptions: Observable<Option[]>;
  filterChanged$ = new Subject<string>();
  formControl = new FormControl(this);
  value: string | number = '';
  isDisabled = false;
  filterValue = '';
  selectedOption: Option = null;
  syncOptions: Option[];

  onChange: (value: string | number) => void = (): void => {};
  onTouch: () => void = (): void => {};

<<<<<<< HEAD
  constructor(
    public controlDirective: NgControl,
  ) {
    this.controlDirective.valueAccessor = this;
  }
=======
  constructor(private translate: TranslateService) {}
>>>>>>> 2a45252c

  writeValue(value: string | number): void {
    this.value = value;
    if (this.value && this.syncOptions) {
      this.selectedOption = { ...(this.syncOptions.find((option: Option) => option.value === this.value)) };
    }
    if (this.selectedOption) {
      this.filterChanged$.next('');
    }
  }

  ngOnInit(): void {
    this.filterChanged$.pipe(
      debounceTime(300),
      distinctUntilChanged(),
      untilDestroyed(this),
    ).subscribe((changedValue: string) => {
      this.filterValue = changedValue;
      if (changedValue) {
        this.filteredOptions = this.filter(this.syncOptions, changedValue);
      } else {
        this.filteredOptions = of(this.syncOptions);
      }
    });
  }

  onOpenDropdown(): void {
    setTimeout(() => {
      if (
        this.autoCompleteRef
        && this.autocompleteTrigger
        && this.autoCompleteRef.panel
      ) {
        fromEvent(this.autoCompleteRef.panel.nativeElement, 'scroll')
          .pipe(
            debounceTime(300),
            map(() => this.autoCompleteRef.panel.nativeElement.scrollTop),
            takeUntil(this.autocompleteTrigger.panelClosingActions),
            untilDestroyed(this),
          )
          .subscribe(() => {
            const { scrollTop, scrollHeight, clientHeight: elementHeight } = this.autoCompleteRef.panel.nativeElement;
            const atBottom = scrollHeight === scrollTop + elementHeight;
            if (atBottom) {
              this.scrollEnd.emit(this.filterValue);
            }
          });
      }
    });
  }

  onChanged(changedValue: string): void {
    this.filterChanged$.next(changedValue);
  }

  resetInput(): void {
    this.filterChanged$.next('');
    if (this.inputElementRef && this.inputElementRef.nativeElement) {
      this.inputElementRef.nativeElement.value = '';
    }
    this.selectedOption = null;
    this.onChange('');
  }

  registerOnChange(onChange: (value: string | number) => void): void {
    this.onChange = onChange;
  }

  registerOnTouched(onTouched: () => void): void {
    this.onTouch = onTouched;
  }

  optionSelected(option: Option): void {
    this.selectedOption = { ...option };
    this.filterChanged$.next('');
    this.onChange(this.selectedOption.value);
  }

  displayWith(): string {
    return this.selectedOption ? this.selectedOption.label : '';
  }

  ngOnChanges(changes: SimpleChanges): void {
    if (changes.options) {
      if (changes.options.currentValue) {
        changes.options.currentValue.pipe(untilDestroyed(this)).subscribe((options: Option[]) => {
          this.syncOptions = options;
          this.filteredOptions = of(options);
          const setOption = this.syncOptions.find((option: Option) => option.value === this.value);
          this.selectedOption = setOption ? { ...setOption } : null;
          if (this.selectedOption) {
            this.filterChanged$.next('');
          }
        });
      }
    }
  }

  shouldShowResetInput(): boolean {
    return this.hasValue() && !this.isDisabled;
  }

  hasValue(): boolean {
    return this.inputElementRef?.nativeElement?.value && this.inputElementRef.nativeElement.value.length > 0;
  }

  setDisabledState?(isDisabled: boolean): void {
    this.isDisabled = isDisabled;
  }
}<|MERGE_RESOLUTION|>--- conflicted
+++ resolved
@@ -1,16 +1,10 @@
 import {
-<<<<<<< HEAD
-  Component, ElementRef, Input, OnChanges, SimpleChanges, ViewChild,
+  Component, ElementRef, EventEmitter, Input, OnChanges, OnInit, Output, SimpleChanges, ViewChild,
 } from '@angular/core';
 import {
   ControlValueAccessor, FormControl, NgControl,
 } from '@angular/forms';
-=======
-  Component, ElementRef, EventEmitter, forwardRef, Input, OnChanges, OnInit, Output, SimpleChanges, ViewChild,
-} from '@angular/core';
-import { ControlValueAccessor, FormControl, NG_VALUE_ACCESSOR } from '@angular/forms';
 import { MatAutocomplete, MatAutocompleteTrigger } from '@angular/material/autocomplete';
->>>>>>> 2a45252c
 import { UntilDestroy, untilDestroyed } from '@ngneat/until-destroy';
 import { TranslateService } from '@ngx-translate/core';
 import {
@@ -61,15 +55,12 @@
   onChange: (value: string | number) => void = (): void => {};
   onTouch: () => void = (): void => {};
 
-<<<<<<< HEAD
   constructor(
+    private translate: TranslateService,
     public controlDirective: NgControl,
   ) {
     this.controlDirective.valueAccessor = this;
   }
-=======
-  constructor(private translate: TranslateService) {}
->>>>>>> 2a45252c
 
   writeValue(value: string | number): void {
     this.value = value;
