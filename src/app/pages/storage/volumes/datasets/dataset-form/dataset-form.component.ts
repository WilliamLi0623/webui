import { ApplicationRef, Component, OnInit, ViewContainerRef } from '@angular/core';
import { ActivatedRoute, Router } from '@angular/router';
import { FormArray, FormGroup, Validators } from '@angular/forms';
import { Subscription } from 'rxjs/Subscription';

import * as _ from 'lodash';
import { RestService, WebSocketService } from '../../../../../services/';
import { EntityUtils } from '../../../../common/entity/utils';
import { FieldConfig } from '../../../../common/entity/entity-form/models/field-config.interface';
import { AppLoaderService } from '../../../../../services/app-loader/app-loader.service';
import { Formconfiguration } from '../../../../common/entity/entity-form/entity-form.component';
import { EntityFormComponent } from '../../../../common/entity/entity-form';
import { AnimationKeyframesSequenceMetadata } from '@angular/animations';
import { DialogService } from 'app/services/dialog.service';
import { T } from '../../../../../translate-marker';


interface DatasetFormData {
  name: string;
  comments: string;
  sync: string;
  compression: string;
  atime: string;
  share_type: string;
  refquota: number;
  refquota_unit?: string;
  quota: number;
  quota_unit?: string;
  refreservation: number;
  refreservation_unit?: string;
  reservation: number;
  reservation_unit?: string;
  deduplication: string;
  exec: string;
  readonly: string;
  snapdir: string;
  copies: string;
  recordsize: string;
  casesensitivity: string;
};


@Component({
  selector: 'app-dataset-form',
  template: '<entity-form [conf]="this"></entity-form>'
})
export class DatasetFormComponent implements Formconfiguration{

  public volid: string;
  public sub: Subscription;
  public route_success: string[] = ['storage', 'pools'];
  public isBasicMode = true;
  public pk: any;
  public customFilter: any[] = [];
  public queryCall = "pool.dataset.query";
  public isEntity = true;
  public isNew = false;
  public parent_dataset: any;
  protected entityForm: any;


  public parent: string;
  public data: any;
  public parent_data: any;


  public custActions: Array<any> = [
    {
      id: 'basic_mode',
      name: T('Basic Mode'),
      function: () => { this.isBasicMode = !this.isBasicMode; }
    },
    {
      id: 'advanced_mode',
      name: T('Advanced Mode'),
      function: () => { this.isBasicMode = !this.isBasicMode; }
    }
  ];


  public fieldConfig: FieldConfig[] = [
    {
      type: 'input',
      name: 'name',
      placeholder: T('Name'),
      tooltip: T('Enter a unique name for the dataset.'),
      readonly: true,
      required: true,
      validation: [Validators.required]
    },
    {
      type: 'input',
      name: 'comments',
      placeholder: T('Comments'),
      tooltip: T('Enter any notes about this dataset.'),
    },
    {
      type: 'select',
      name: 'sync',
      placeholder: T('Sync'),
      tooltip: T('Read about <a href="guide" target="_blank">sync</a>\
                  before making any changes.'),
      options: [
        { label: 'Standard', value: 'STANDARD' },
        { label: 'Always', value: 'ALWAYS' },
        { label: 'Disabled', value: 'DISABLED' }
      ],
    },
    {
      type: 'select',
      name: 'compression',
      placeholder: T('Compression level'),
      tooltip: T('For more information about the available compression\
                  algorithms, refer to the <a\
                  href="..//docs/storage.html#compression"\
                  target="_blank">Compression section</a> of the guide.'),
      options: [
        { label: 'off', value: 'OFF' },
        { label: 'lz4 (recommended)', value: 'LZ4' ,},
        { label: 'gzip (fastest)', value: 'GZIP-1' },
        { label: 'gzip (default level, 6)', value: 'GZIP-6' },
        { label: 'gzip (maximum, slow)', value: 'GZIP-9' },
        { label: 'zle (runs of zeros)', value: 'ZLE' },
        { label: 'lzjb (legacy, not recommended)', value: 'LZJB' }
      ],
    },
    {
      type: 'select',
      name: 'atime',
      placeholder: T('Enable atime'),
      tooltip: T('Choose <i>ON</i> to update the access time for files\
                  when they are read. Choose <b>Off</b> to prevent\
                  producing log traffic when reading files. This can\
                  result in significant performance gains.'),
      options: [
        { label: 'on', value: 'ON' },
        { label: 'off', value: 'OFF' }
      ],
    },
    {
      type: 'radio',
      name: 'share_type',
      placeholder: T('Share Type'),
      tooltip: T('Choose the type that matches the type of client\
                  accessing the pool/dataset.'),
      options: [{label:'Unix', value: 'UNIX'},
                {label:'Windows', value: 'WINDOWS'},
                {label:'Mac', value: 'MAC'}],
      value: 'UNIX'
    },
    {
      type: 'input',
      inputType: 'number',
      name: 'refquota',
      placeholder: T('Quota for this dataset'),
      tooltip: T('<i>0</i> disables quotas. Specify a maximum allowed\
                  space for this dataset.'),
      class: 'inline',
      width: '70%',
      value: 0,
      min: 0,
      validation: [Validators.min(0)]
    },
    {
      type: 'select',
      name: 'refquota_unit',
      options: [ {
        label: 'KiB',
        value: 'K',
      }, {
        label: 'MiB',
        value: 'M',
      }, {
        label: 'GiB',
        value: 'G',
      }],
      value: 'G',
      class: 'inline',
      width: '30%',
    },
    {
      type: 'input',
      inputType: 'number',
      name: 'quota',
      placeholder: 'Quota for this dataset and all children',
      tooltip: 'Define a maximum size for both the dataset and any child\
                datasets. Enter <i>0</i> to remove the quota.',
      class: 'inline',
      width: '70%',
      value: 0,
      min: 0,
      validation: [Validators.min(0)]
    },
    {
      type: 'select',
      name: 'quota_unit',
      options: [ {
        label: 'KiB',
        value: 'K',
      }, {
        label: 'MiB',
        value: 'M',
      }, {
        label: 'GiB',
        value: 'G',
      }],
      value: 'G',
      class: 'inline',
      width: '30%',
    },
    {
      type: 'input',
      inputType: 'number',
      name: 'refreservation',
      placeholder: T('Reserved space for this dataset'),
      tooltip: T('<i>0</i> is unlimited. Reserve additional space for\
                  datasets containing logs which could take up all\
                  available free space.'),
      class: 'inline',
      width: '70%',
      value: 0,
      min: 0,
      validation: [Validators.min(0)]
    },
    {
      type: 'select',
      name: 'refreservation_unit',
      options: [ {
        label: 'KiB',
        value: 'K',
      }, {
        label: 'MiB',
        value: 'M',
      }, {
        label: 'GiB',
        value: 'G',
      }],
      value: 'G',
      class: 'inline',
      width: '30%',
    },
    {
      type: 'input',
      inputType: 'number',
      name: 'reservation',
      placeholder: T('Reserved space for this dataset and all children'),
      tooltip: T('<i>0</i> is unlimited. A specified value applies to\
                  both this dataset and any child datasets.'),
      class: 'inline',
      width: '70%',
      value: 0,
      min: 0,
      validation: [Validators.min(0)]
    },
    {
      type: 'select',
      name: 'reservation_unit',
      options: [ {
        label: 'KiB',
        value: 'K',
      }, {
        label: 'MiB',
        value: 'M',
      }, {
        label: 'GiB',
        value: 'G',
      }],
      value: 'G',
      class: 'inline',
      width: '30%',
    },
    {
      type: 'select',
      name: 'deduplication',
      label: T('ZFS deplication'),
      placeholder: T('ZFS Deduplication'),
      tooltip: T('Read about <a href="guide"\
                  target="_blank">Deduplication</a> before making\
                  changes to this setting.'),
      options: [
        { label: 'on', value: 'ON' },
        { label: 'verify', value: 'VERIFY' },
        { label: 'off', value: 'OFF' }
      ],
    },
    {
      type: 'select',
      name: 'exec',
      placeholder: T('Exec'),
      tooltip: T('Choose <b>On</b> or <b>Off</b>.'),
      options: [
        { label: 'On', value: 'ON' },
        { label: 'Off', value: 'OFF' }
      ],
    },
    {
      type: 'select',
      name: 'readonly',
      placeholder: T('Read-only'),
      tooltip: T('Choose if the dataset can be modified.'),
      options: [
        { label: 'On', value: 'ON' },
        { label: 'Off', value: 'OFF' }
      ],
    },
    {
      type: 'select',
      name: 'snapdir',
      placeholder: T('Snapshot directory'),
      tooltip: T('Choose if the .zfs snapshot directory is <b>Visible</b>\
                  or <b>Invisible</b> on this dataset.'),
      options: [
        { label: 'Visible', value: 'VISIBLE' },
        { label: 'Invisible', value: 'HIDDEN' },
      ],
    },
    {
      type: 'select',
      name: 'copies',
      placeholder: T('Copies'),
      tooltip: T('Set the number of data copies on this dataset.'),
      options: [
        { label: '1', value: '1' },
        { label: '2', value: '2' },
        { label: '3', value: '3' }
      ],
      value: 1
    },
    {
      type: 'select',
      name: 'recordsize',
      placeholder: T('Record Size'),
      tooltip: T('Matching the fixed size of data, as in a database, may\
                  result in better performance.'),
      options: [
        { label: '512', value: '512' },
        { label: '1K', value: '1K' },
        { label: '2K', value: '2K' },
        { label: '4K', value: '4K' },
        { label: '8K', value: '8K' },
        { label: '16K', value: '16K' },
        { label: '32K', value: '32K' },
        { label: '64K', value: '64K' },
        { label: '128K', value: '128K' },
        { label: '256K', value: '256K' },
        { label: '512K', value: '512K' },
        { label: '1024K', value: '1024K' }
      ],
    },
    {
      type: 'select',
      name: 'casesensitivity',
      placeholder: T('Case Sensitivity'),
      tooltip: T('<i>Sensitive</i> assumes filenames are case sensitive.\
                  <i>Insensitive</i> assumes filenames are not case\
                  sensitive. <i>Mixed</b> understands both types of\
                  filenames.'),
      options: [
        { label: 'Sensitive', value: 'SENSITIVE' },
        { label: 'Insensitive', value: 'INSENSITIVE' },
        { label: 'Mixed', value: 'MIXED' }
      ],
      value: 'SENSITIVE'
    }

  ];

  public advanced_field: Array<any> = [
    'refquota',
    'refquota_unit',
    'quota',
    'quota_unit',
    'refreservation',
    'refreservation_unit',
    'reservation',
    'reservation_unit',
    'readonly',
    'snapdir',
    'copies',
    'recordsize',
    'exec',
  ];

  protected byteMap: Object= {
    'G': 1073741824,
    'M': 1048576,
    'K': 1024,
  };
  protected recordSizeMap: Object= {
    '512': '512',
    '1024': '1K',
    '2048': '2K',
    '4096': '4K',
    '8192': '8K',
    '16384': '32K',
    '65536': '64K',
    '131072': '128K',
    '262144': '256K',
    '524288': '512K',
    '1048576': '1024K',
  };

  public sendAsBasicOrAdvanced(data: DatasetFormData): DatasetFormData {

    if( this.isNew === false ) {
        delete data.name;
    } else {
      data.name = this.parent + "/" + data.name;
    }

    if( this.isBasicMode === true ) {
      data.refquota = null;
      data.quota = null;
      data.refreservation = null;
      data.reservation = null;
      data.copies = ( data.copies !== undefined && data.copies !== null && data.name !== undefined) ? "1" : undefined;


    }
    // calculate and delete _unit
    data.refquota = data.refquota * this.byteMap[data.refquota_unit];
    data.quota = data.quota * this.byteMap[data.quota_unit];
    data.refreservation = data.refreservation * this.byteMap[data.refreservation_unit];
    data.reservation = data.reservation * this.byteMap[data.reservation_unit];
    delete data.refquota_unit;
    delete data.quota_unit;
    delete data.refreservation_unit;
    delete data.reservation_unit;

    return data;
  }




  isCustActionVisible(actionId: string) {
    if (actionId === 'advanced_mode' && this.isBasicMode === false) {
      return false;
    } else if (actionId === 'basic_mode' && this.isBasicMode === true) {
      return false;
    }
    return true;
  }

  constructor(protected router: Router, protected aroute: ActivatedRoute,
    protected rest: RestService, protected ws: WebSocketService,
    protected loader: AppLoaderService, protected dialogService: DialogService ) { }



  afterInit(entityForm: EntityFormComponent) {
    this.entityForm = entityForm;
    if(!entityForm.isNew){
      entityForm.setDisabled('casesensitivity',true);
      entityForm.setDisabled('name',true);
      _.find(this.fieldConfig, {name:'name'}).tooltip = "Dataset name (read-only)."
    }

  }

  preInit(entityForm: EntityFormComponent) {

    const paramMap: any = (<any>this.aroute.params).getValue();
    this.volid = paramMap['volid'];

    if (paramMap['pk'] !== undefined) {
      this.pk = paramMap['pk'];

      const pk_parent = paramMap['pk'].split('/');
      this.parent = pk_parent.splice(0, pk_parent.length - 1).join('/');
      this.customFilter = [[['id', '=', this.pk]]];
    }
    // add new dataset
    if (paramMap['parent'] || paramMap['pk'] === undefined) {
      this.parent = paramMap['parent'];
      this.pk = this.parent;
      this.isNew = true;
      this.fieldConfig[0].readonly = false;
    }
    if(this.parent){
      this.ws.call('pool.dataset.query', [[["id", "=", this.pk]]]).subscribe((pk_dataset)=>{
      if(this.isNew){
        const sync = _.find(this.fieldConfig, {name:'sync'});
        const compression = _.find(this.fieldConfig, {name:'compression'});
        const deduplication = _.find(this.fieldConfig, {name:'deduplication'});
        const exec = _.find(this.fieldConfig, {name:'exec'});
        const readonly = _.find(this.fieldConfig, {name:'readonly'});
        const atime = _.find(this.fieldConfig, {name:'atime'});
        const recordsize = _.find(this.fieldConfig, {name:'recordsize'});
        const sync_inherit = [{label:`Inherit (${pk_dataset[0].sync.rawvalue})`, value: 'INHERIT'}];
        const compression_inherit = [{label:`Inherit (${pk_dataset[0].compression.rawvalue})`, value: 'INHERIT'}];
        const deduplication_inherit = [{label:`Inherit (${pk_dataset[0].deduplication.rawvalue})`, value: 'INHERIT'}];
        const exec_inherit = [{label:`Inherit (${pk_dataset[0].exec.rawvalue})`, value: 'INHERIT'}];
        const readonly_inherit = [{label:`Inherit (${pk_dataset[0].readonly.rawvalue})`, value: 'INHERIT'}];
        const atime_inherit = [{label:`Inherit (${pk_dataset[0].atime.rawvalue})`, value: 'INHERIT'}];
        const recordsize_inherit = [{label:`Inherit (${pk_dataset[0].recordsize.value})`, value: 'INHERIT'}];


        sync.options = sync_inherit.concat(sync.options);
        compression.options = compression_inherit.concat(compression.options);        
        deduplication.options = deduplication_inherit.concat(deduplication.options);
        exec.options = exec_inherit.concat(exec.options);
        readonly.options = readonly_inherit.concat(readonly.options);
        atime.options = atime_inherit.concat(atime.options);
        recordsize.options = recordsize_inherit.concat(recordsize.options);


        entityForm.formGroup.controls['sync'].setValue('INHERIT');
        entityForm.formGroup.controls['compression'].setValue('INHERIT');
        entityForm.formGroup.controls['deduplication'].setValue('INHERIT');
        entityForm.formGroup.controls['exec'].setValue('INHERIT');
        entityForm.formGroup.controls['readonly'].setValue('INHERIT');
        entityForm.formGroup.controls['atime'].setValue('INHERIT');
        entityForm.formGroup.controls['recordsize'].setValue('INHERIT');
        }
        else {
          this.ws.call('pool.dataset.query', [[["id", "=", this.parent]]]).subscribe((parent_dataset)=>{
            this.parent_dataset = parent_dataset[0];
            const edit_sync = _.find(this.fieldConfig, {name:'sync'});
            const edit_compression = _.find(this.fieldConfig, {name:'compression'});
            const edit_deduplication = _.find(this.fieldConfig, {name:'deduplication'});
            const edit_exec = _.find(this.fieldConfig, {name:'exec'});
            const edit_readonly = _.find(this.fieldConfig, {name:'readonly'});
            const edit_atime = _.find(this.fieldConfig, {name:'atime'});
            const edit_recordsize = _.find(this.fieldConfig, {name:'recordsize'});
            let edit_sync_collection = [{label: pk_dataset[0].sync.value, value: pk_dataset[0].sync.value}];
            let edit_compression_collection = [{label:pk_dataset[0].compression.value, value: pk_dataset[0].compression.value}];
            let edit_deduplication_collection = [{label:pk_dataset[0].deduplication.value, value: pk_dataset[0].deduplication.value}];
            let edit_exec_collection = [{label:pk_dataset[0].exec.value, value: pk_dataset[0].exec.value}];
            let edit_readonly_collection = [{label:pk_dataset[0].readonly.value, value: pk_dataset[0].readonly.value}];
            let edit_atime_collection = [{label:pk_dataset[0].readonly.value, value: pk_dataset[0].readonly.value}];
            let edit_recordsize_collection = [{label:pk_dataset[0].recordsize.value, value: pk_dataset[0].recordsize.value}];

            if (pk_dataset[0].sync.source === "INHERITED" || pk_dataset[0].sync.source === "DEFAULT"){
              edit_sync_collection = [{label:`Inherit (${pk_dataset[0].sync.rawvalue})`, value: pk_dataset[0].sync.value}];
            }
            else{
              edit_sync_collection = [{label:`Inherit (${this.parent_dataset.sync.rawvalue})`, value: 'INHERIT'}];

            }

            edit_sync.options = edit_sync_collection.concat(edit_sync.options);

            if (pk_dataset[0].compression.source === "INHERITED" || pk_dataset[0].sync.source === "DEFAULT" ){
              edit_compression_collection = [{label:`Inherit (${pk_dataset[0].compression.rawvalue})`, value: pk_dataset[0].compression.value}];
            }
            else {
              edit_compression_collection = [{label:`Inherit (${this.parent_dataset.compression.rawvalue})`, value: 'INHERIT'}];
            }

            edit_compression.options = edit_compression_collection.concat(edit_compression.options);

            if (pk_dataset[0].deduplication.source === "INHERITED" || pk_dataset[0].sync.source === "DEFAULT"){
              edit_deduplication_collection = [{label:`Inherit (${pk_dataset[0].deduplication.rawvalue})`, value: pk_dataset[0].deduplication.value}];
            }
            else {
              edit_deduplication_collection = [{label:`Inherit (${this.parent_dataset.deduplication.rawvalue})`, value: 'INHERIT'}];
            }
            edit_deduplication.options = edit_deduplication_collection.concat(edit_deduplication.options);

            if (pk_dataset[0].exec.source === "INHERITED" || pk_dataset[0].sync.source === "DEFAULT"){
              edit_exec_collection = [{label:`Inherit (${pk_dataset[0].exec.rawvalue})`, value: pk_dataset[0].exec.value}];

            }
            else {

              edit_exec_collection = [{label:`Inherit (${this.parent_dataset.exec.value})`, value: 'INHERIT'}];
            }
            edit_exec.options = edit_exec_collection.concat(edit_exec.options);

            if (pk_dataset[0].readonly.source === "INHERITED" || pk_dataset[0].sync.source === "DEFAULT"){
              edit_readonly_collection = [{label:`Inherit (${pk_dataset[0].readonly.rawvalue})`, value: pk_dataset[0].readonly.value}];

            }
            else {
              edit_readonly_collection = [{label:`Inherit (${this.parent_dataset.readonly.rawvalue})`, value: 'INHERIT'}];
            }
            edit_readonly.options = edit_readonly_collection.concat(edit_readonly.options);

            if (pk_dataset[0].atime.source === "INHERITED" || pk_dataset[0].sync.source === "DEFAULT"){
              edit_atime_collection = [{label:`Inherit (${pk_dataset[0].atime.rawvalue})`, value: pk_dataset[0].atime.value}];

            } else {
              edit_atime_collection = [{label:`Inherit (${this.parent_dataset.atime.rawvalue})`, value: 'INHERIT'}];

            }
            edit_atime.options = edit_atime_collection.concat(edit_atime.options);

            if (pk_dataset[0].recordsize.source === "INHERITED" || pk_dataset[0].sync.source === "DEFAULT"){
              edit_recordsize_collection = [{label:`Inherit (${this.recordSizeMap[pk_dataset[0].recordsize.rawvalue]})`, value: pk_dataset[0].recordsize.value}];

            } else {
              edit_recordsize_collection = [{label:`Inherit (${this.parent_dataset.recordsize.value})`, value: 'INHERIT'}];
            }
            edit_recordsize.options = edit_recordsize_collection.concat(edit_recordsize.options);
            entityForm.formGroup.controls['sync'].setValue(pk_dataset[0].sync.value);
            if (pk_dataset[0].compression.value === 'GZIP') {
              entityForm.formGroup.controls['compression'].setValue(pk_dataset[0].compression.value+'-6');
            }
            else{
              entityForm.formGroup.controls['compression'].setValue(pk_dataset[0].compression.value);

            }

            entityForm.formGroup.controls['deduplication'].setValue(pk_dataset[0].deduplication.value);
            entityForm.formGroup.controls['exec'].setValue(pk_dataset[0].exec.  value);
            entityForm.formGroup.controls['readonly'].setValue(pk_dataset[0].readonly.value);
            entityForm.formGroup.controls['atime'].setValue(pk_dataset[0].atime.value);
            entityForm.formGroup.controls['recordsize'].setValue(pk_dataset[0].recordsize.value);
            this.parent_dataset = parent_dataset[0];
          })

        }
      });

    }

  }

  getFieldValueOrRaw(field): any {
    if( field === undefined || field.value === undefined) {
      return field;
    }
    return field.value;
  }

  resourceTransformIncomingRestData(wsResponse): any {
     const refquota = this.getFieldValueOrRaw(wsResponse.refquota);
     const quota = this.getFieldValueOrRaw(wsResponse.quota);
     const refreservation = this.getFieldValueOrRaw(wsResponse.refreservation);
     const reservation = this.getFieldValueOrRaw(wsResponse.reservation);

     const returnValue: DatasetFormData = {
        name: this.getFieldValueOrRaw(wsResponse.name),
        atime: this.getFieldValueOrRaw(wsResponse.atime),
        share_type: this.getFieldValueOrRaw(wsResponse.share_type),
        casesensitivity: this.getFieldValueOrRaw(wsResponse.casesensitivity),
        comments: this.getFieldValueOrRaw(wsResponse.comments),
        compression: this.getFieldValueOrRaw(wsResponse.compression),
        copies: this.getFieldValueOrRaw(wsResponse.copies),
        deduplication: this.getFieldValueOrRaw(wsResponse.deduplication),
        quota: quota ? quota.substring(0, quota.length - 1) : 0,
        quota_unit: quota ? quota.substr(-1, 1) : quota,
        readonly: this.getFieldValueOrRaw(wsResponse.readonly),
        exec: this.getFieldValueOrRaw(wsResponse.exec),
        recordsize: this.getFieldValueOrRaw(wsResponse.recordsize),
        refquota: refquota ? refquota.substring(0, refquota.length - 1) : 0,
        refquota_unit: refquota ? refquota.substr(-1, 1) : refquota,
        refreservation: refreservation ? refreservation.substring(0, refreservation.length - 1) : 0,
        refreservation_unit: refreservation ? refreservation.substr(-1, 1) : refreservation,
        reservation: reservation ? reservation.substring(0, reservation.length - 1) : 0,
        reservation_unit: reservation ? reservation.substr(-1, 1) : reservation,
        snapdir: this.getFieldValueOrRaw(wsResponse.snapdir),
        sync: this.getFieldValueOrRaw(wsResponse.sync)
     };

     // If combacks as Megabytes... Re-convert it to K.  Oddly enough.. It only takes K as an input.
    //  if( returnValue.recordsize !== undefined && returnValue.recordsize.indexOf("M") !== -1) {
    //    const value = Number.parseInt(returnValue.recordsize.replace("M", ""));
    //    returnValue.recordsize = "" + ( 1024 * value ) + "K";
    //  }

     if (quota || refquota || refreservation || reservation) {
       this.isBasicMode = false;
     }

     return returnValue;
  }

  editSubmit(body: any) {
    const data: any = this.sendAsBasicOrAdvanced(body);
    if (data.quota === 0) {
      data.quota = null;
    }
    if (data.refquota === 0) {
      data.refquota = null;
    }
    if (data.refreservation === 0) {
      data.refreservation = null;
    }
    if (data.reservation === 0) {
      data.reservation = null;
    }
    if (data.recordsize === "1M") {
      data.recordsize = "1024K";
    }
    return this.ws.call('pool.dataset.update', [this.pk, data]);
  }

  addSubmit(body: any) {
    const data: any = this.sendAsBasicOrAdvanced(body);
    if (data.quota === 0) {
      delete data.quota;
    }
    if (data.refquota === 0) {
      delete data.refquota;
    }
    if (data.refreservation === 0) {
      delete data.refreservation;
    }
    if (data.reservation === 0) {
      delete data.reservation;
    }
    if (data.recordsize === 'INHERIT') {
      delete(data.recordsize);
    }
    if (data.sync === 'INHERIT') {
      delete(data.sync);
    }
    if (data.compression === 'INHERIT') {
      delete(data.compression);
    }
    if (data.atime === 'INHERIT') {
      delete(data.atime);
    }
    if (data.exec === 'INHERIT') {
      delete(data.exec);
    }
    if (data.readonly === 'INHERIT') {
      delete(data.readonly);
    }
    if (data.deduplication === 'INHERIT') {
      delete(data.deduplication);
    }
    return this.ws.call('pool.dataset.create', [ data ]);
  }

  customSubmit(body) {
    this.loader.open();

    return ((this.isNew === true ) ? this.addSubmit(body) : this.editSubmit(body)).subscribe((restPostResp) => {
      this.loader.close();

      this.router.navigate(new Array('/').concat(
        this.route_success));
    }, (res) => {
      this.loader.close();
<<<<<<< HEAD
      this.dialogService.errorReport(T("Error saving dataset."), res.reason, res.trace.formatted);
=======
      new EntityUtils().handleWSError(this.entityForm, res);
>>>>>>> a8e1c622
    });
  }

}<|MERGE_RESOLUTION|>--- conflicted
+++ resolved
@@ -735,11 +735,7 @@
         this.route_success));
     }, (res) => {
       this.loader.close();
-<<<<<<< HEAD
-      this.dialogService.errorReport(T("Error saving dataset."), res.reason, res.trace.formatted);
-=======
       new EntityUtils().handleWSError(this.entityForm, res);
->>>>>>> a8e1c622
     });
   }
 
