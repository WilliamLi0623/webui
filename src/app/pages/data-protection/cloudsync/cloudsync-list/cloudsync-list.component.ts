import { Component } from '@angular/core';
import { Router, ActivatedRoute } from '@angular/router';
import { MatDialog } from '@angular/material/dialog';
import { EntityTableAction, EntityTableConfig } from 'app/pages/common/entity/entity-table/entity-table.interface';

import { TranslateService } from '@ngx-translate/core';

import { EntityDialogComponent } from 'app/pages/common/entity/entity-dialog/entity-dialog.component';
import { CloudSyncTaskUi } from 'app/interfaces/cloud-sync-task.interface';
import {
  EntityTableComponent,
} from 'app/pages/common/entity/entity-table/entity-table.component';
import {
  AppLoaderService,
  CloudCredentialService,
  DialogService,
  JobService,
  TaskService,
  WebSocketService,
} from 'app/services';
import { DialogFormConfiguration } from 'app/pages/common/entity/entity-dialog/dialog-form-configuration.interface';
import { T } from 'app/translate-marker';
import { EntityUtils } from 'app/pages/common/entity/utils';
import globalHelptext from 'app/helptext/global-helptext';
import helptext from 'app/helptext/data-protection/cloudsync/cloudsync-form';
import { CloudsyncFormComponent } from 'app/pages/data-protection/cloudsync/cloudsync-form/cloudsync-form.component';
import { ModalService } from 'app/services/modal.service';
import { EntityJob } from 'app/interfaces/entity-job.interface';
import { EntityJobState } from 'app/enums/entity-job-state.enum';
import { TransferMode } from 'app/enums/transfer-mode.enum';
import { UntilDestroy, untilDestroyed } from '@ngneat/until-destroy';

@UntilDestroy()
@Component({
  selector: 'app-cloudsync-list',
  template: '<entity-table [title]="title" [conf]="this"></entity-table>',
  providers: [JobService, TaskService, CloudCredentialService],
})
<<<<<<< HEAD
export class CloudsyncListComponent implements InputTableConf {
=======
export class CloudsyncListComponent implements EntityTableConfig, OnDestroy {
>>>>>>> ed7ade87
  title = T('Cloud Sync Tasks');
  queryCall: 'cloudsync.query' = 'cloudsync.query';
  route_add: string[] = ['tasks', 'cloudsync', 'add'];
  route_add_tooltip = 'Add Cloud Sync Task';
  route_edit: string[] = ['tasks', 'cloudsync', 'edit'];
  wsDelete: 'cloudsync.delete' = 'cloudsync.delete';
  entityList: EntityTableComponent;
  asyncView = true;

  columns = [
    { name: T('Description'), prop: 'description', always_display: true },
    { name: T('Credential'), prop: 'credential', hidden: true },
    { name: T('Direction'), prop: 'direction', hidden: true },
    { name: T('Transfer Mode'), prop: 'transfer_mode', hidden: true },
    { name: T('Path'), prop: 'path', hidden: true },
    {
      name: T('Schedule'),
      prop: 'cron_schedule',
      hidden: true,
      widget: {
        icon: 'calendar-range',
        component: 'TaskScheduleListComponent',
      },
    },
    { name: T('Frequency'), prop: 'frequency', enableMatTooltip: true },
    { name: T('Next Run'), prop: 'next_run', hidden: true },
    {
      name: T('Status'),
      prop: 'state',
      state: 'state',
      button: true,
    },
    { name: T('Enabled'), prop: 'enabled' },
  ];
  rowIdentifier = 'description';
  config: any = {
    paging: true,
    sorting: { columns: this.columns },
    deleteMsg: {
      title: T('Cloud Sync Task'),
      key_props: ['description'],
    },
  };

  constructor(
    protected router: Router,
    protected ws: WebSocketService,
    protected translateService: TranslateService,
    protected dialog: DialogService,
    protected job: JobService,
    protected aroute: ActivatedRoute,
    protected matDialog: MatDialog,
    protected modalService: ModalService,
    protected cloudCredentialService: CloudCredentialService,
    protected loader: AppLoaderService,
    protected taskService: TaskService,
  ) {}

  afterInit(entityList: EntityTableComponent): void {
    this.entityList = entityList;
    this.modalService.onClose$.pipe(untilDestroyed(this)).subscribe(() => {
      this.entityList.getData();
    });
  }

  resourceTransformIncomingRestData(data: CloudSyncTaskUi[]): CloudSyncTaskUi[] {
    return data.map((task) => {
      task.credential = task.credentials.name;
      task.cron_schedule = `${task.schedule.minute} ${task.schedule.hour} ${task.schedule.dom} ${task.schedule.month} ${task.schedule.dow}`;
      task.frequency = this.taskService.getTaskCronDescription(task.cron_schedule);
      task.next_run = this.taskService.getTaskNextRun(task.cron_schedule);

      if (task.job === null) {
        task.state = { state: EntityJobState.Pending };
      } else {
        task.state = { state: task.job.state };
        this.job.getJobStatus(task.job.id).pipe(untilDestroyed(this)).subscribe((job: EntityJob) => {
          task.state = { state: job.state };
          task.job = job;
        });
      }

      return task;
    });
  }

  getActions(parentrow: any): EntityTableAction[] {
    return [
      {
        actionName: parentrow.description,
        id: 'run_now',
        label: T('Run Now'),
        icon: 'play_arrow',
        name: 'run',
        onClick: (row: any) => {
          this.dialog
            .confirm({ title: T('Run Now'), message: T('Run this cloud sync now?'), hideCheckBox: true })
            .pipe(untilDestroyed(this)).subscribe((res: boolean) => {
              if (res) {
                row.state = { state: EntityJobState.Running };
                this.ws.call('cloudsync.sync', [row.id]).pipe(untilDestroyed(this)).subscribe(
                  (jobId: number) => {
                    this.dialog.Info(
                      T('Task Started'),
                      T('Cloud sync <i>') + row.description + T('</i> has started.'),
                      '500px',
                      'info',
                      true,
                    );
                    this.job.getJobStatus(jobId).pipe(untilDestroyed(this)).subscribe((job: EntityJob) => {
                      row.state = { state: job.state };
                      row.job = job;
                    });
                  },
                  (err) => {
                    new EntityUtils().handleWSError(this.entityList, err);
                  },
                );
              }
            });
        },
      },
      {
        actionName: parentrow.description,
        id: 'stop',
        name: 'stop',
        label: T('Stop'),
        icon: 'stop',
        onClick: (row: any) => {
          this.dialog
            .confirm({
              title: T('Stop'),
              message: T('Stop this cloud sync?'),
              hideCheckBox: true,
            })
            .pipe(untilDestroyed(this)).subscribe((res: boolean) => {
              if (res) {
                this.ws.call('cloudsync.abort', [row.id]).pipe(untilDestroyed(this)).subscribe(
                  () => {
                    this.dialog.Info(
                      T('Task Stopped'),
                      T('Cloud sync <i>') + row.description + T('</i> stopped.'),
                      '500px',
                      'info',
                      true,
                    );
                  },
                  (wsErr) => {
                    new EntityUtils().handleWSError(this.entityList, wsErr);
                  },
                );
              }
            });
        },
      },
      {
        actionName: parentrow.description,
        id: 'dryrun',
        name: 'dryrun',
        label: helptext.action_button_dry_run,
        icon: 'sync',
        onClick: (row: any) => {
          this.dialog
            .confirm({
              title: helptext.dry_run_title,
              message: helptext.dry_run_dialog,
              hideCheckBox: true,
            })
            .pipe(untilDestroyed(this)).subscribe((res: boolean) => {
              if (res) {
                this.ws.call('cloudsync.sync', [row.id, { dry_run: true }]).pipe(untilDestroyed(this)).subscribe(
                  (jobId: number) => {
                    this.dialog.Info(
                      T('Task Started'),
                      T('Cloud sync <i>') + row.description + T('</i> has started.'),
                      '500px',
                      'info',
                      true,
                    );
                    this.job.getJobStatus(jobId).pipe(untilDestroyed(this)).subscribe((job: EntityJob) => {
                      row.state = { state: job.state };
                      row.job = job;
                    });
                  },
                  (err) => {
                    new EntityUtils().handleWSError(this.entityList, err);
                  },
                );
              }
            });
        },
      },
      {
        actionName: parentrow.description,
        id: 'restore',
        name: 'restore',
        label: T('Restore'),
        icon: 'restore',
        onClick: (row: any) => {
          const parent = this;
          const conf: DialogFormConfiguration = {
            title: T('Restore Cloud Sync Task'),
            fieldConfig: [
              {
                type: 'input',
                name: 'description',
                placeholder: helptext.description_placeholder,
                tooltip: helptext.description_tooltip,
                validation: helptext.description_validation,
                required: true,
              },
              {
                type: 'select',
                name: 'transfer_mode',
                placeholder: helptext.transfer_mode_placeholder,
                validation: helptext.transfer_mode_validation,
                required: true,
                options: [
                  { label: T('SYNC'), value: TransferMode.Sync },
                  { label: T('COPY'), value: TransferMode.Copy },
                ],
                value: TransferMode.Copy,
              },
              {
                type: 'paragraph',
                name: 'transfer_mode_warning',
                paraText: helptext.transfer_mode_warning_copy,
                isLargeText: true,
                paragraphIcon: 'add_to_photos',
              },
              {
                type: 'explorer',
                explorerType: 'directory',
                name: 'path',
                placeholder: helptext.path_placeholder,
                tooltip: helptext.path_tooltip,
                validation: helptext.path_validation,
                initial: '/mnt',
                required: true,
              },
            ],
            saveButtonText: T('Restore'),
            afterInit(entityDialog: EntityDialogComponent) {
              entityDialog.formGroup.get('transfer_mode').valueChanges.pipe(untilDestroyed(this)).subscribe((mode) => {
                const paragraph = conf.fieldConfig.find((config) => config.name === 'transfer_mode_warning');
                switch (mode) {
                  case TransferMode.Sync:
                    paragraph.paraText = helptext.transfer_mode_warning_sync;
                    paragraph.paragraphIcon = 'sync';
                    break;
                  default:
                    paragraph.paraText = helptext.transfer_mode_warning_copy;
                    paragraph.paragraphIcon = 'add_to_photos';
                }
              });
            },
            customSubmit(entityDialog: EntityDialogComponent) {
              parent.loader.open();
              parent.ws.call('cloudsync.restore', [row.id, entityDialog.formValue]).pipe(untilDestroyed(this)).subscribe(
                () => {
                  entityDialog.dialogRef.close(true);
                  parent.entityList.getData();
                },
                (err) => {
                  parent.loader.close();
                  new EntityUtils().handleWSError(entityDialog, err, parent.dialog);
                },
              );
            },
          };
          this.dialog.dialogFormWide(conf);
        },
      },
      {
        id: 'edit',
        actionName: parentrow.description,
        name: 'edit',
        icon: 'edit',
        label: T('Edit'),
        onClick: (row: any) => {
          this.doEdit(row.id);
        },
      },
      {
        actionName: parentrow.description,
        id: 'delete',
        name: 'delete',
        label: T('Delete'),
        icon: 'delete',
        onClick: (row: any) => {
          this.entityList.doDelete(row);
        },
      },
    ];
  }

  isActionVisible(actionId: string, row: any): boolean {
    if (actionId === 'run_now' && row.job && row.job.state === EntityJobState.Running) {
      return false;
    }
    if (actionId === 'stop' && (row.job ? row.job && row.job.state !== EntityJobState.Running : true)) {
      return false;
    }
    return true;
  }

  onButtonClick(row: any): void {
    this.stateButton(row);
  }

  stateButton(row: any): void {
    if (row.job) {
      if (row.state.state === EntityJobState.Running) {
        this.entityList.runningStateButton(row.job.id);
      } else {
        this.job.showLogs(row.job);
      }
    } else {
      this.dialog.Info(globalHelptext.noLogDilaog.title, globalHelptext.noLogDilaog.message);
    }
  }

  doAdd(id?: number): void {
    this.modalService.open(
      'slide-in-form',
      new CloudsyncFormComponent(
        this.router,
        this.aroute,
        this.loader,
        this.dialog,
        this.matDialog,
        this.ws,
        this.cloudCredentialService,
        this.job,
        this.modalService,
      ),
      id,
    );
  }

  doEdit(id: number): void {
    this.doAdd(id);
  }
}<|MERGE_RESOLUTION|>--- conflicted
+++ resolved
@@ -36,11 +36,7 @@
   template: '<entity-table [title]="title" [conf]="this"></entity-table>',
   providers: [JobService, TaskService, CloudCredentialService],
 })
-<<<<<<< HEAD
-export class CloudsyncListComponent implements InputTableConf {
-=======
-export class CloudsyncListComponent implements EntityTableConfig, OnDestroy {
->>>>>>> ed7ade87
+export class CloudsyncListComponent implements EntityTableConfig {
   title = T('Cloud Sync Tasks');
   queryCall: 'cloudsync.query' = 'cloudsync.query';
   route_add: string[] = ['tasks', 'cloudsync', 'add'];
