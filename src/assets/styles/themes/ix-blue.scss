@import '~@angular/material/theming';
@include mat-core();
@import '../scss-imports/cssvars';


// mandatory stuff for theming
$freenas-primary: mat-palette($md-primary);
$freenas-accent:  mat-palette($md-accent);

// include the custom theme components into a theme object
$freenas-theme: mat-light-theme($freenas-primary, $freenas-accent);

$primary-dark: darken( map-get($md-primary, 500), 8% );

// Bring theme colors to various ripple effects
@mixin mat-ripple-theme($theme) {
  .mat-checkbox .mat-ripple-element, .mat-radio-button .mat-ripple-element {
    @include variable(background, --accent, $accent, !important);
//    opacity: 0.4;
  }
  .mat-button.mat-primary .mat-ripple-element,
  .mat-icon-button.mat-primary .mat-ripple-element,
  .mat-tab-label .mat-ripple-element {
    @include variable(background, --primary, $primary, !important);
//    opacity: 0.2;
  }
  .mat-button.mat-accent .mat-ripple-element,
  .mat-icon-button.mat-accent .mat-ripple-element,
  .mat-slide-toggle .mat-ripple-element {
    @include variable(background, --accent, $accent, !important);
//    opacity: 0.2;
  }
  .mat-button .mat-ripple-element, .mat-raised-button .mat-ripple-element {
    background: rgba(0, 0, 0, .12);
  }
}

// include the custom theme object into the angular material theme
.ix-blue {
  @include angular-material-theme($freenas-theme);

  .mat-bg-primary,
  .topbar,
  .sidebar-panel.mat-sidenav .sidebar-list-item.open md-icon:not(.menu-caret),
  .chats-wrap .conversations-hold .single-conversation.me .conversation-msg,
  .ngx-datatable .datatable-footer .datatable-pager .pager .pages.active a,
  .fileupload-drop-zone.dz-file-over,
  .toolbar-avatar.online > .status-dot,
  .cal-open-day-events,
  div.hopscotch-bubble {
      background: map-get($md-primary, 500) !important;
      color: #ffffff !important;
  }
  .mat-color-primary,
  .sidebar-panel.mat-sidenav .sidebar-list-item.open > .mat-list-item-content > a > span,
  .sidebar-panel.mat-sidenav .sidebar-list-item.open .sub-menu .mat-list-item.selected a {
      color: map-get($md-primary, 500) !important;
  }
  .sidebar-panel .mat-nav-list .mat-list-item {
      color: rgba(0, 0, 0, 0.94)
  }
  .sidebar-panel.mat-sidenav .sidebar-list-item.open > .mat-list-item-content > .sub-menu {
      //border-left: 2px solid map-get($md-primary, 500);
      @include variable(border-left, --primary, $primary, !important);
  }
  .breadcrumb-bar {
      //background: #ffffff !important;
      @include variable(background, --bg2, $bg2, !important);
      @include variable(color, --fg1, $fg1, !important);
  }
  /* Hopscotch Tour */
  div.hopscotch-bubble {
      border-color: $primary-dark;
      @include variable(border-color, --primary, $primary);
  }
  /* up arrow  */
  div.hopscotch-bubble .hopscotch-bubble-arrow-container.up .hopscotch-bubble-arrow-border {
      border-bottom: 17px solid $primary-dark;
      @include variable(border-bottom-color, --primary, $primary);
  }
  div.hopscotch-bubble .hopscotch-bubble-arrow-container.up .hopscotch-bubble-arrow {
      border-bottom: 17px solid map-get($md-primary, 500);
      @include variable(border-bottom-color, --primary, $primary);
      top: -16px;
  }
  /* right arrow */
  div.hopscotch-bubble .hopscotch-bubble-arrow-container.right .hopscotch-bubble-arrow-border {
      border-left: 17px solid $primary-dark;
      @include variable(border-left-color, --primary, $primary);
  }
  div.hopscotch-bubble .hopscotch-bubble-arrow-container.right .hopscotch-bubble-arrow {
      border-left: 17px solid map-get($md-primary, 500);
      @include variable(border-left-color, --primary, $primary);
      left: -1px;
  }
  /* bottom arrow */
  div.hopscotch-bubble .hopscotch-bubble-arrow-container.down .hopscotch-bubble-arrow-border {
      border-top: 17px solid $primary-dark;
      @include variable(border-top-color, --primary, $primary);
  }
  div.hopscotch-bubble .hopscotch-bubble-arrow-container.down .hopscotch-bubble-arrow {
      border-top: 17px solid map-get($md-primary, 500);
      @include variable(border-top-color, --primary, $primary);
      top: -18px;
  }
  /* Left Arrow */
  div.hopscotch-bubble .hopscotch-bubble-arrow-container.left .hopscotch-bubble-arrow-border {
      border-right: 17px solid $primary-dark;
      @include variable(border-right-color, --primary, $primary);
  }
  div.hopscotch-bubble .hopscotch-bubble-arrow-container.left .hopscotch-bubble-arrow {
      left: 1px;
      border-right: 17px solid map-get($md-primary, 500);
      @include variable(border-right-color, --primary, $primary);
  }
  .mat-slide-toggle.mat-checked:not(.mat-disabled) .mat-slide-toggle-thumb {
    background-color: map-get($md-accent, 400);
    @include variable(background, --accent, $accent, !important);

  }
  .mat-slide-toggle.mat-checked:not(.mat-disabled) .mat-slide-toggle-bar {
    @include variable(background, --accent, $accent, !important);

  }
  .mat-bg-accent,
  div.hopscotch-bubble .hopscotch-bubble-number,
  div.hopscotch-bubble .hopscotch-nav-button.next:hover,
  div.hopscotch-bubble .hopscotch-nav-button.next {
      background-color: map-get($md-accent, 500);
      color: black;
  }
  .mat-bg-warn {
      //background-color: #f44336;
      @include variable(background-color, --red, $red);
      color: white;
  }
  .mat-color-accent {
      //color: map-get($md-accent, 500);
      @include variable(color, --accent, $accent);
  }
  .mat-color-warn {
      //color: #f44336;
      @include variable(color, --warn, $warn);
  }
  .mat-sidenav-container{
    //background-color:#ddd;
    @include variable(background, --bg1, $bg1);
  }

  /////////////////// Typography (egret overrides)

  html,body{
    font-size:13px;
    /* Experimental thin fonts */
    font-weight:250;
  }

  h1,h2,h3,h4,h5,h6{
    font-weight:500;
  }

  h4{
    font-size:15px;
  }

  /////////////////// SpecSelectors: Selectors not originally in ix-blue theme
  .mat-tab-label, .mat-tab-link{
    @include variable(color, --fg1, $fg1);
  }
  .mat-menu-item .mat-icon:not([color]),
  .mat-menu-item .theme-picker-swatch .mat-icon:not([color]),
  .mat-menu-item-submenu-trigger::after{
    @include variable(color, --fg1, $fg1);
  }
  .mat-toolbar,
  .mat-raised-button{
    background-color:rgba(0,0,0,0.1);
    @include variable(color, --fg1, $fg1);
  }

  .mat-bg-primary,
  .mat-raised-button.mat-primary, .mat-fab.mat-primary, .mat-mini-fab.mat-primary,
  .topbar,
  .sidebar-panel.mat-sidenav .sidebar-list-item.open md-icon:not(.menu-caret),
  .chats-wrap .conversations-hold .single-conversation.me .conversation-msg,
  .ngx-datatable .datatable-footer .datatable-pager .pager .pages.active a,
  .fileupload-drop-zone.dz-file-over,
  .toolbar-avatar.online > .status-dot,
  .cal-open-day-events,
  //.datatable-header,.datatable-footer,
  .mat-step-header .mat-step-icon,
  div.hopscotch-bubble{
        @include variable(background, --primary, $primary, !important);
        //@include variable(color, #fff, #fff, !important);
        @include variable(color, --primary-txt, $primary-txt, !important);

  }

  .ngx-datatable.material{
    background:none;
  }
  .datatable-header,.datatable-footer{
    border-top-style:solid;
    border-top-width:1px;
    @include variable(border-top-color, --bg1, $bg1, !important);
  }
  .datatable-header,.datatable-footer{
//        @include variable(background, --bg2, $bg2, !important);
//        @include variable(color, --fg2, $fg2, !important);
//        @include variable(background, --primary, $primary, !important);
//        @include variable(color, --primary-txt, $primary-txt, !important);
    @include variable(background, --bg2, $bg2, !important);
    background-color:rgba(0,0,0,0.75)
  }


  .mat-bg-accent,
  .mat-raised-button.mat-accent, .mat-fab.mat-accent, .mat-mini-fab.mat-accent,
  div.hopscotch-bubble .hopscotch-bubble-number,
  div.hopscotch-bubble .hopscotch-nav-button.next:hover,
  div.hopscotch-bubble .hopscotch-nav-button.next,
  .ngx-datatable .datatable-footer .datatable-pager .pager .pages.active a,
  .mat-checkbox-indeterminate.mat-accent .mat-checkbox-background,
  .mat-checkbox-checked.mat-accent .mat-checkbox-background{
      background-color: map-get($md-accent, 500);
      color: black;
      @include variable(background, --accent, $accent, !important);
      @include variable(color, #000, #000, !important);
  }

  .mat-drawer,
  .sidebar-panel.mat-sidenav .navigation-hold#scroll-area,
  .mat-card,.mat-paginator,
  .mat-button-toggle,
  .mat-select-content, .mat-select-panel,
  .mat-select-panel-done-animating,
  .mat-expansion-panel,
  .mat-dialog-container,
  .mat-stepper-horizontal, .mat-stepper-vertical,
  .dx-treelist-container{
    @include variable(background, --bg2, $bg2);
    @include variable(color, --fg2, $fg2);
  }
  .mat-button-toggle-checked{
    background-color:rgba(0,0,0,0.1);
    @include variable(color, --fg2, $fg2);
  }

  .mat-select-panel .mat-option:hover,
  .ngx-datatable .datatable-body .datatable-row-wrapper:nth-child(odd) datatable-body-row{
    @include variable(background, --alt-bg1, $alt-bg1);
    @include variable(color, --alt-fg1, $alt-fg1);
  }

  .ngx-datatable .datatable-body .datatable-row-wrapper:nth-child(even) datatable-body-row{
    //@include variable(background, --alt-bg1, $alt-bg1);
    background-color:rgba(123,123,123,0.2);
    @include variable(color, --alt-fg1, $alt-fg1);
  }

  .mat-card .mat-divider{
    @include variable(background, --alt-fg1, $alt-fg1);
    opacity:0.15;
  }


  .sidebar-panel .mat-nav-list .mat-list-item,
  .app-user .app-user-name, .text-muted,
  .mat-expansion-panel-header-title,
  .mat-expansion-panel-header-description,

  .mat-list .mat-list-item,
  .mat-menu-panel button,
  .mat-paginator-navigation-next, .mat-paginator-navigation-previous,

  .mat-nav-list .mat-list-item,
  .mat-form-field-label,
  .mat-selection-list .mat-list-item,.mat-option,
  .mat-select-arrow, .mat-select-value {
    @include variable(color, --fg2, $fg2, !important);
  }

  .mat-form-field .mat-select.mat-select-disabled .mat-select-arrow,
  .mat-select-disabled .mat-select-value  {
    @include variable(color, --fg2, $fg2);
    opacity: 0.38;
  }

  .mat-form-field.mat-focused.mat-primary .mat-select-arrow {
    @include variable(color, --primary, $primary, !important);
  }

  .mat-checkbox-disabled .mat-checkbox-label {
    @include variable(color, --fg2, $fg2);
    opacity: 0.6;
  }

  .mat-checkbox-disabled .mat-checkbox-frame, .mat-checkbox-disabled .mat-checkbox-inner-container {
    opacity: 0.75;
  }

  .mat-menu-panel,
  .mat-option.mat-active,
  .mat-nav-list a{
    @include variable(background, --bg2, $bg2);
    @include variable(color, --fg2, $fg2, !important);
  }

  .mat-form-field-underline {
    @include variable(background-color, --fg2, $fg2, !important);
    opacity:0.35;
  }

  .mat-warn .mat-form-field-underline {
    opacity:0.85;
  }

  .mat-form-field.mat-focused .mat-form-field-ripple {
    @include variable(background-color, --primary, $primary, !important);
  }

  #test-alert {
    @include variable(color, --fg2, $fg2);
  }

  .mat-form-field-ripple{
    @include variable(background-color, --primary, $primary);
  }

  .mat-color-primary,
  .mat-button.mat-primary,
  .sidebar-panel.mat-sidenav .sidebar-list-item.open > .mat-list-item-content > a > span,
  .sidebar-panel.mat-sidenav .sidebar-list-item.open .sub-menu .mat-list-item.selected a
  // .mat-focused .mat-form-field-label
  {
    @include variable(color, --primary, $primary, !important);
  }

  .mat-form-field.mat-focused.mat-primary {
    @include variable(color, --fg2, $fg2, !important);
  }

  .mat-form-field-invalid .mat-form-field-label {
    color: #f44336 !important;
  }

  .mat-form-field-disabled .mat-form-field-label {
    opacity: .38;
  }

  .mat-button.mat-accent {
    @include variable(color, --accent, $accent, !important);
  }

  .mat-button:disabled {
    opacity: .38;
  }

  .mat-form-field-ripple{
    @include variable(background-color, --primary, $primary);
  }

  .mat-input-element {
    @include variable(caret-color, --fg2, $fg2, !important);
  }

  .mat-input-element:disabled{
    opacity:0.38;
    @include variable(color, --fg2, $fg2);
  }

  .mat-calendar-table-header,
  .mat-calendar-table,
  .mat-calendar-body-cell-content,
  .mat-calendar-body-label{
    @include variable(color, --fg2, $fg2);
  }

  .mat-calendar-table-header,
  .mat-calendar-body-cell,
  .mat-calendar-body-cell-content{
    cursor:default;
  }

  .mat-raised-button.mat-primary[disabled],
  .mat-raised-button.mat-accent[disabled],
  .mat-raised-button.mat-warn[disabled],
  .mat-raised-button[disabled][disabled],
  .mat-fab.mat-primary[disabled],
  .mat-fab.mat-accent[disabled],
  .mat-fab.mat-warn[disabled],
  .mat-fab[disabled][disabled],
  .mat-mini-fab.mat-primary[disabled],
  .mat-mini-fab.mat-accent[disabled],
  .mat-mini-fab.mat-warn[disabled],
  .mat-mini-fab[disabled][disabled]{
    @include variable(background-color, #999, #999);
    opacity:0.38;
  }

  .egret-swatch, .mat-checkbox-frame, .mat-radio-outer-circle {
    @include variable(border-color, --fg1, $fg1);
    // border-color: gray;
  }

  .headerCheckBox .mat-checkbox-frame,
  .ngx-datatable .datatable-body .mat-checkbox-frame {
    @include variable(border-color, --alt-fg1, $alt-fg1, !important);
  }

  .mat-expansion-indicator::after, button.card-close, .mat-pseudo-checkbox {
    @include variable(color, --fg1, $fg1);
  }

  .toggle-children {
    filter: invert(50%);
    top: 5px;
    left: 4px;
  }

  .mat-menu-item[disabled] {
    @include variable(color, --primary-txt, $primary-txt);
    opacity: 0.38;
  }

  .spacer{
    flex: 1 1 auto;
  }

  .dynamic-field tooltip{
    @include variable(display, --tooltip, $tooltip);
  }

  // System wide hover effects
  .mat-select-panel .mat-option:focus,
  .mat-select-panel .mat-option.mat-selected:not(.mat-option-multiple){
    @include variable(background, --primary, $primary, !important);
    @include variable(color, --primary-txt, $primary-txt, !important);
  }

  .mat-menu-content button.mat-menu-item:hover,
  .mat-menu-content button.mat-menu-item:hover .mat-icon:not(.theme-picker-swatch-icon),
  .ngx-datatable .datatable-body .datatable-row-wrapper:hover,
  .ngx-datatable .datatable-body .datatable-row-wrapper:hover .plugin-buttons,
  .ngx-datatable .datatable-body .datatable-row-wrapper:hover .plugin-icons,
  .mat-menu-content button.mat-menu-item:focus,
  .mat-menu-content button.mat-menu-item:focus .mat-icon:not(.theme-picker-swatch-icon),
  .ngx-datatable .datatable-body .datatable-row-wrapper:focus {
    @include variable(background, --primary, $primary, !important);
    @include variable(color, --primary-txt, $primary-txt !important);
}

.ngx-datatable .datatable-body .datatable-row-wrapper:hover .mat-checkbox .mat-checkbox-frame {
  @include variable(border-color, --primary-txt, $primary-txt, !important);
}

.ngx-datatable .datatable-body .datatable-row-wrapper:hover .mat-slide-toggle:not(.mat-checked) .mat-slide-toggle-bar {
  @include variable(background, --bg1, $bg1, !important);
}

  // Treelists in storage/volumes
  .mat-expansion-panel-header{
    background-color:rgba(0,0,0,0.1);
  }
  .mat-expansion-panel-body{
    //background-color:rgba(0,0,0,0.15);
    position:relative;
    //padding:0;// ask pete
  }
  .dx-treelist-container{
    background:transparent;
  }
  .dx-treelist-headers{
    border-bottom:none;
  }

  .dx-treelist-rowsview{
    border:0;
  }

  .dx-treelist .dx-column-lines> td{
    border-left:solid 1px rgba(128,128,128,0.1);
    border-right:none;
  }

  .dx-treelist .dx-row-lines > td{
    border-color: rgba(128,128,128,0.1);
  }

  tr.dx-row:nth-child(odd){
    background-color:rgba(0,0,0,0.05)
  }

  // END Treelist styles

  //Entity Module Overrides

  entity-task .form-card.mat-card,
  device-edit .form-card.mat-card,
  entity-form .form-card.mat-card{
    max-width:960px;
    margin:0 auto;
  }

  .mat-card-actions .mat-button {
    margin-right: 3px !important;
    margin-left: 1px !important;
  }

  .form-card.mat-card{
    font-size:12px;
  }

  .fieldset-label{
    min-width:100%;
    margin-bottom:16px;
  }

  .combo-box-menu.mat-menu-panel {
      max-height: 256px;
  }

  .mat-checkbox {
    margin: 4px;
  }
  .form-line .mat-checkbox {
    margin-left: 0;
  }

  .ngx-datatable .mat-checkbox-inner-container {
    margin-left: 4px;
  }

  .mat-checkbox-inner-container{
    width:16px;
    height:16px;
    overflow: visible;
  }
  .mat-checkbox-ripple{
    left:-17px;
    top:-17px;
  }
  /////////////////// END SpecSelectors

  .mat-dialog-title {
    .warning-icon {
      color: #ffc107;
      position: relative;
      top: 8px;
      font-size: 35px;
      margin-right: 10px;
    }
  }

  .mat-dialog-content {
    max-width: 600px;
    padding-bottom: -3px;
    overflow: hidden;

    .info-panel {
      max-height: 100px;
      padding: 0px;
      border: 0px;
      overflow: hidden;
      -webkit-transition: max-height 0.3s linear;
      -moz-transition: max-height 0.3s linear;
      -o-transition: max-height 0.3s linear;
      -ms-transition: max-height 0.3s linear;
      transition: max-height 0.5s linear;

      &.open {
        max-height: calc( 100px + 2rem + 4px );
        padding: 2px;
      }

      textarea {
        overflow: auto;
        background: white;
        color: black;
        border: 1px solid #ddd;
        min-height: 100px;
        padding: 1rem;
        width: calc( 100% - 2rem );
      }
    }

    .backtrace-panel {
      max-height: 0;
      padding: 0px;
      border: 0px;
      overflow: hidden;
      -webkit-transition: max-height 0.3s linear;
      -moz-transition: max-height 0.3s linear;
      -o-transition: max-height 0.3s linear;
      -ms-transition: max-height 0.3s linear;
      transition: max-height 0.5s linear;

      &.open {
        max-height: calc( 100px + 2rem + 4px );
        padding: 2px;
      }

      textarea {
        overflow: auto;
        background: white;
        color: black;
        border: 1px solid #ddd;
        min-height: 100px;
        padding: 1rem;
        width: calc( 100% - 2rem );
      }
    }
  }

  // To move tooltips up when they appear too low on viewport
  #raised-tooltip {
    top: -90px;
  }

  // To fix alignment issues w/checkboxes on Create Pool page
  .headerCheckBox {
    position: relative;
    left: 16px;
    margin-top: 7px;
  }

  // For Detach Pools functions on volumes-list.component.ts
  #pool_detach_warning, #pool_processes {
    margin-bottom: 15px;
  }

  #cust_button_download_key {
    @include variable(background-color, --red, $red);
    color: white;
    margin-right: 7px;
  }
  // ------------------------

  // For some items on VM Wizard Hard Disks page
  #disk_radio {
    max-width: 220px;
  }

  #disk_radio tooltip {
    position: relative;
    top: 30px;
    left: 180px;
  }
  // ---------------

  // Vertically align header-footer items on datatables
  .datatable-header-cell {
    position: relative;
    // top: -5px;
    // left: 14px;
  }

  // Put header labels directly over cells
  .datatable-header-cell-label {
    margin-left: 7px;
    text-align: center;
    position: relative;
    top: 7px;
  }

  // Resizes loader dialog which appears on update, wipe disk, etc.
  .entity-job-dialog {
    min-width: 200px;
    max-width: 500px;
    max-height: 300px;
  }

  // Fix bug where ngx-datatable rows get stuck at original window width
  .datatable-scroll {
    min-width: 100%;
  }

  // Style the ix logo with the primary theme color
  .ix-logo {
    @include variable(fill, --primary, $primary);
  }

  // Color the small lock icon with theme colors
  .app-user-name .icon-xs {
    @include variable(color, --fg2, $fg2, !important);
  }

  .mat-spinner circle {
      @include variable(stroke, --primary, $primary, !important);
  }

  // Add a visual effect when any sidenav menu item is clicked
  .highlight  {
    opacity: 0.5;
  }

  // Add rule for entity wizards to make text light on dark themes
  .mat-step-header .mat-step-label.mat-step-label-active {
    @include variable(color, --fg2, $fg2);
    opacity: 1;
  }

  .mat-step-header .mat-step-label {
    @include variable(color, --fg2, $fg2);
    opacity: .38;
  }

  // Style file trees to be highlighted with a theme color
  .node-content-wrapper:hover,
  .node-content-wrapper-focused{
      background-color: var(--bg2);
  }

  // Give vdev arrow buttons theme colors
  .vdev-action-btn {
    @include variable(background, --bg1, $bg1);
  }

  .vdev-action-btn .arrow {
    @include variable(color, --primary, $primary);
  }

  .vdev-action-btn:disabled {
    opacity: 0.38;
  }

  #vdev__close-button {
    color: var(--primary) !important;
  }

  // style nav chevrons on datatable pager w/regard to theme
  .mat-button-wrapper .mat-paginator-decrement,
  .mat-button-wrapper .mat-paginator-increment {
    @include variable(border-color, --fg1, $fg1);
  }

  .mat-icon-button:disabled .mat-button-wrapper .mat-paginator-decrement,
  .mat-icon-button:disabled .mat-button-wrapper .mat-paginator-increment {
    @include variable(border-color, --fg1, $fg1);
    opacity: .38;
  }

  // style to make sure all radio buttons catch the theme color
  .mat-radio-button.mat-accent .mat-radio-inner-circle {
    background-color: var(--accent) !important;
  }

  .mat-radio-button.mat-accent.mat-radio-checked .mat-radio-outer-circle {
    border-color: var(--accent) !important;
  }

  // Fix icon color in notification area
  .info-icon {
    @include variable(color, --primary, $primary !important);
  }

  .mat-spinner circle {
    @include variable(stroke, --primary, $primary, !important);
  }

  // Align button and tooltip on Add Replication form
  #repl_remote_hostkey button {
    left: 17px;
  }

  #repl_remote_hostkey .tooltip {
    left: 145px;
    top: -55px
  }

  // Theme color for slider (Shell page and elsewhere)
  .mat-slider {
    @include variable(color, --accent, $accent, !important);
  }

  .mat-slider-track-fill, .mat-slider-thumb {
    @include variable(background-color, --accent, $accent, !important);
  }

  // Fix a layout problem on Sharing/ISCSI page with ink-bar under active link...
  iscsi .mat-tab-label-active, reportsdashboard .mat-tab-label-active  {
    border-bottom: 2px solid;
    @include variable(border-color, --primary, $primary);
  }

  //...by hiding ink bar, replacing it with a bottom border, above.
  iscsi .mat-ink-bar, reportsdashboard .mat-ink-bar {
    opacity: 0;
  }

  // Properly align buttons on Dir Services / Idmap
  #idmap-actions {
    margin-left: 0;
  }

  // Adjustment of highlight over page number on pager in footer
  .ngx-datatable .datatable-footer .datatable-pager .pager .pages.active a {
    padding-top: 1px;
  }

  // Background visually links the items in the form-explorer
  .form-ex-flex-container {
    @include variable(background, --bg1, $bg1);
  }

  // Align buttons on UI Prefs form
  .prefs-form .mat-card-actions {
    text-align: left !important;
    padding-left: 10px;
  }

  // Keeps buttons on UI prefs form from overflowing page
  @media (min-width: 600px) and (max-width:740px) {
    .prefs-form button {
      display: block;
      margin-bottom: 10px !important;
    }
  }

  // Adds space above Manage Themes section in 1 col view on UI Pref
  @media (max-width: 599px) {
    custom-theme-manager-form {
      margin-top: 30px !important;
    }
  }

  // Helper styles for red,blue,green,cyan,orange,magenta,violet,yellow
  // The --color-txt css vars are generated by theme service
  .fn-theme-primary{
    @include variable(background-color, --primary, $primary);
    @include variable(color, --primary-txt, $primary-txt);
  }
  .fn-theme-red{
    @include variable(background-color, --red, $red);
    @include variable(color, --red-txt, $red-txt);
  }
  .fn-theme-blue{
    @include variable(background-color, --blue, $blue);
    @include variable(color, --blue-txt, $blue-txt);
  }
  .fn-theme-green{
    @include variable(background-color, --green, $green);
    @include variable(color, --green-txt, $green-txt);
  }
  .fn-theme-cyan{
    @include variable(background-color, --cyan, $cyan);
    @include variable(color, --cyan-txt, $cyan-txt);
  }
  .fn-theme-orange{
    @include variable(background-color, --orange, $orange);
    @include variable(color, --orange-txt, $orange-txt);
  }
  .fn-theme-magenta{
    @include variable(background-color, --magenta, $magenta);
    @include variable(color, --magenta-txt, $magenta-txt);
  }
  .fn-theme-violet{
    @include variable(background-color, --violet, $violet);
    @include variable(color, --violet-txt, $violet-txt);
  }
  .fn-theme-yellow{
    @include variable(background-color, --yellow, $yellow);
    @include variable(color, --yellow-txt, $yellow-txt);
  }

  // Fixes color on Reports page tabs
  #dashboardcontainerdiv .mat-ink-bar {
    @include variable(background-color, --primary, $primary);
  }

  .mat-button {
    text-transform: uppercase !important;
    font-weight: 500 !important;
  }

 .mat-button.mat-basic, .mat-button.mat-primary {
    @include variable(background-color, --primary, $primary);
    color: white !important;
  }

  .mat-button.mat-accent {
    @include variable(background-color, --accent, $accent);
    color: black !important;
  }

  // Gets checkboxes in SMART tests to pick up theme color
  .mat-primary .mat-pseudo-checkbox-checked, .mat-primary .mat-pseudo-checkbox-indeterminate {
    @include variable(background, --accent, $accent !important);
  }
  // for multi-selection only
  .mat-option-pseudo-checkbox.mat-pseudo-checkbox{
    display:none ;
  }

  // Bring tooltips to the front in dialogs
  .mat-dialog-container, .mat-dialog-content {
      overflow: visible !important;
  }

  // Fix for overscrolling problem with sidenav
  .sidebar-panel.mat-sidenav .navigation-hold {
    position: static !important;
  }

  .mat-drawer {
    overflow-y: hidden !important;
  }

  app-admin-layout .not-alerts .mat-drawer-inner-container {
    overflow: visible !important;
  }

  // Bring theme colors to rollover effect for standard primary buttons
  .mat-button.mat-primary:hover .mat-button-focus-overlay {
    @include variable(background-color, --primary, $primary);
    opacity: .12;
  }

  // Bring theme colors to rollover effect for standard accent buttons
  .mat-button.mat-accent:hover .mat-button-focus-overlay {
    @include variable(background-color, --accent, $accent);
    opacity: .12;
  }

  // Bring theme color to tab underline on Theme Preview
  #theme-preview .mat-ink-bar {
    @include variable(background-color, --primary, $primary !important);
  }

  // Bring theme color to small icon buttons
  .mat-icon-button.mat-primary {
    @include variable(color, --primary, $primary !important);
  }

  .mat-icon-button.mat-accent {
    @include variable(color, --accent, $accent !important);
  }

  // Make room for checkbox ripple effect in datatables
  .datatable-header-cell .mat-checkbox, .datatable-body-cell .mat-checkbox {
    margin-left: 5px;
  }

  // Adjustments to checkboxes and header labels on unique tables
  services .datatable-body-cell .mat-checkbox {
    bottom: 7px !important;
  }

  services .datatable-header-cell-label {
    margin-left: 15px;
  }


  .red-warning-button {
    @include variable(background-color, --red, $red !important);
    color: white;
  }

  // // Define logo via CSS properties
  // .logo{
  //  /*   @include variable(background-image, --logo, $logo !important); //url(assets/images/logo.svg);
  //     background-size: contain;
  //     width: 52px;
  //     height: 48px;
  //     background-repeat: no-repeat;
  //     background-position: 0 4px;
  //     left: -6px;
  //     position: relative;*/
  // }
  // .logo-text{
  //    /* @include variable(background-image, --logo-text, $logo-text !important); //url(assets/images/logo-text.svg);
  //     width: 112px;
  //     height: 40px;
  //     position: relative;
  //     top: 0;
  //     background-size: contain;
  //     background-repeat: no-repeat;
  //     background-position: 2px 0;*/
  // }

  .mat-progress-bar-fill::after {
    @include variable(background-color, --primary, $primary);
  }

   .mat-progress-bar-buffer {
     @include variable(background-color, --primary, $primary);
     opacity: 0.5;
   }

   .mat-progress-bar .mat-progress-bar-background{
     //opacity:0.1;
     display:none;
   }

  #password, #sed_passwd, #em_pass1, #bsdusr_passwd_currnt,
    #Passphrase, #passphrase, #disk_passwd, #ldap_bindpw, #iscsi_target_auth_secret,
      #iscsi_target_auth_peersecret, #dc_passwd, #secret_key, #ad_bindpw, #v3_password,
      #secret_access_key-S3, #v3_privpassphrase, #secret_access_key-S3, #pass-FTP,
      #pass-MEGA, #pass-SFTP, #pass-WEBDAV, #aws_secret_access_key {
    max-width: 640px;
    min-width: 225px;
  }
  #password_conf, #bsdusr_password_conf, #sed_passwd2, #em_pass2,
    #Passphrase2, #passphrase2, #disk_passwd2, #iscsi_target_auth_secret_confirm,
      #iscsi_target_auth_peersecret_confirm, #password2, #dc_passwd2, #secret_key2, #v3_password2,
      #v3_privpassphrase2 {
    width: 70%;
    max-width: 450px;
  }

  #bsdusr_password {
    width: 70%;
    max-width: 475px;
    min-width: 225px;
  }

  app-createpassphrase-form .has-tooltip {
    width: 100% !important;
    max-width: 450px !important;
  }

  .has-pwtoggle > mat-form-field {
    width: 70% !important;
  }

  app-support .has-pwtoggle > mat-form-field {
    width: calc( 100% - 66px ) !important;
  }

  app-entity-dialog .has-pwtoggle  {
    padding: 0 0 10px 0 !important;
    width: 385px !important;
    background: rgba(0, 0, 0, 0) !important;

    mat-form-field {
      width: 86.3% !important;
    }
  }

  #secret_key2 {
    margin-bottom: 5px;
  }

  #toggle_pw {
    @include variable(display, --toggle_pw_display_prop, $toggle_pw_display_prop);
  }

  datatable-selection > .empty-row {
    color: var(--alt-fg1);
  }

  #toggle_pw {
    @include variable(display, --toggle_pw_display_prop, $toggle_pw_display_prop);
  }

  #show_Warning {
    @include variable(display, --enableWarning, $enableWarning);
  }

  #update-info {
    color: var(--accent);
  }

  .services-table .service-toggle-running {
    @include variable(fill, --accent, $accent);
  }

  .mat-simple-snackbar-action {
    color: var(--accent);
  }

  input[type=number] {
    -moz-appearance: textfield !important;
  }

  input[type=number]::-webkit-inner-spin-button {
    -webkit-appearance: none;
  }

  .mat-autocomplete-panel {
    background: var(--bg2) !important;
  }

  .mat-autocomplete-panel .mat-option:hover {
    background-color: var(--primary) !important;
  }

  .mat-autocomplete-panel .mat-option-text {
    color: var(--fg2) !important;
  }

  .ui-treetable tr:nth-child(even){
    background-color:rgba(123,123,123,0.2);
  }

  .ui-treetable tr:hover {
    @include variable(background, --primary, $primary, !important);
    @include variable(color, --primary-txt, $primary-txt);
  }

  .ui-treetable-thead {
    text-align: left;
    vertical-align: top;
  }

  app-volumes-list .ui-treetable-resizable .ui-treetable-tfoot>tr>td, .ui-treetable-resizable .ui-treetable-tbody>tr>td {
    white-space: nowrap;
    text-overflow: ellipsis;
    max-width: 300px;
  }

  app-volumes-list td[id^="tbody__comments_"] {
    white-space: normal !important;
    text-overflow: unset;
    min-width: 200px;
  }

  .ngx-datatable .datatable-header .datatable-header-cell .resize-handle {
    border-right: 1px solid !important;
    @include variable(border-color, --primary-txt, $primary-txt);
    visibility: visible !important;
    opacity: .25;
  }

  .datatable-header-inner {
    height: 52px;
  }

  #idmap-err {
    position: absolute;
    top: 100px;
    left: 26px;
    @include variable(color, --red, $red);
  }

  #em_pwmessage {
    margin: 10px 0;
  }

  .rightside-content-hold {
    overflow-y: auto;
  }

  app-networksummary .mat-list .mat-subheader {
    @include variable(color, --fg2, $fg2);
  }

  .xterm-viewport {
    overflow-y: auto;
  }

  .xterm-rows > div {
    height: 15px !important;
  }

  .advanced-date-picker .cron-fields .mat-select-value,
  .advanced-date-picker .cron-fields .mat-select-arrow,
  .advanced-date-picker .cron-fields .mat-form-field.mat-focused.mat-primary .mat-select-arrow  {
    color: white !important;
  }

  .advanced-date-picker .cron-fields .mat-form-field.mat-focused .mat-input-element {
    color: white;
  }

  .advanced-date-picker .cron-fields .mat-form-field.mat-focused .mat-form-field-ripple {
    background-color: white !important;
  }

  .advanced-date-picker .cron-fields .mat-form-field-underline {
    background-color: white !important;
    opacity: .99;
  }

  app-select-dialog .mat-select-placeholder,
  app-ipmi .mat-select-placeholder {
    @include variable(color, --fg2, $fg2);
  }

  app-acmedns-form {
    h4 {
      font-size: 20px;
    }
    .fieldset:first-of-type {
      padding-left: 5px;
    }
    .fieldset:nth-of-type(2) {
      padding-left: 30px;
      padding-top: 38px;
    }
    & p .material-icons {
      font-size: 36px;
      margin-right: 10px;
      margin-left: -4px;
      position: relative;
      top: 10px;
    }
    & #select_auth, #auth_attributes {
      font-size: 140%;
    }
  }

  #acme_directory_uri mat-form-field {
    width: 50%;
  }

  app-support {
    .fieldset {
      padding-left: 15px;
    }
    #FN_col1, #FN_col2, #TN_col1 {
      font-size: 180%;
      margin-bottom: 15px;

      & .material-icons {
        margin-right: 10px;
        margin-left: -5px;
        position: relative;
        top: 10px;
        font-size: 36px;
      }
    }
    #TN_col1, #FN_col1, #support_text {
      width: 200%;
    }
    .lowerme {
      margin-top: 60px !important;
    }
    #support_text {
      font-size: 110%;
      margin-right: 30px;
      margin-top: 10px;
    }
    h4 {
      font-size: 130%;
      margin-top: 15px;
      margin-bottom: 5px;
    }
    #pic {
      text-align: center;
      margin-top: 25px;
      margin-bottom: -25px;
      position: relative;
      right: 40px;

      & img {
        max-width: 480px;
      }
    }
    .mat-card-actions {
      margin-left: 15px;
    }

    #FN_jira-info {
      margin-bottom: 10px;
    }

    #category_form-select-spinner {
      position: absolute;
      top: -20px;
      right: 45%;
    }

    .mat-card-actions {
      margin-top: -54px;
      width: 50%
    }
  }

  entity-form form-combobox mat-form-field {
    width: 50%;
    min-width: 180px;
  }

  app-service-netdata form-paragraph {
    font-size: larger;
    font-weight: 700;
    margin-bottom: 7px;
  }

  app-replication-wizard #adjustme {
    top: -70px;
  }

  jail-wizard .tooltiptext {
    top: -1px;
  }

  mat-radio-group .tooltip .material-icons,
  mat-radio-group .tooltip .material-icons {
    position: relative;
    top: 4px;
  }

  .navigation-hold#scroll-area .ps__scrollbar-y-rail {
    top: 50px !important;
  }

  .tooltiptext samp {
      background: rgba(255, 255, 255, 0.25);
  }

  .node-content-wrapper {
    margin-left: 2px;
    padding-left: 3px;
  }
  tree-node-content mat-icon {
     vertical-align: top;
  }
  tree-node-content span {
    vertical-align: top;
    line-height: 25px;
    padding-left: 3px;
  }

  .mat-card{
    border-radius: 6px;
    //overflow: hidden; // This clips tooltips
  }


  // Scrollbars need separate rules for firefox and webkit

  *{
    scrollbar-width:8px;
    scrollbar-height:8px;
  }

  *::-webkit-scrollbar{
    width:8px;
    height:8px;
  }

  *::-webkit-scrollbar-track{
    background-color:var(--bg2);
  }

  *::-webkit-scrollbar-thumb{
    background-color: rgba(127,127,127,0.5);
    border-radius:4px;
  }


  app-support a {
    text-decoration: underline;
  }

<<<<<<< HEAD
  app-entity-dialog #pool_processes p {
    max-height: 170px;
    overflow-y: auto; 
    padding: 3px;
    background-color: rgb(223, 223, 223);
    color: rgb(19, 19, 19);
  }
=======
  confirm-dialog pre {
      overflow-x: auto;
      white-space: pre-wrap;
      white-space: -moz-pre-wrap;
      white-space: -pre-wrap;
      white-space: -o-pre-wrap;
      word-wrap: break-word;
      background: rgba(0, 0, 0, 0.096);
      padding: 5px;
  }

  app-interfaces-form .disabled-select .mat-select-arrow {
    opacity: 0.38;
  }

>>>>>>> 7cf5f87f

 } // end of ix theme<|MERGE_RESOLUTION|>--- conflicted
+++ resolved
@@ -1345,7 +1345,6 @@
     text-decoration: underline;
   }
 
-<<<<<<< HEAD
   app-entity-dialog #pool_processes p {
     max-height: 170px;
     overflow-y: auto; 
@@ -1353,7 +1352,7 @@
     background-color: rgb(223, 223, 223);
     color: rgb(19, 19, 19);
   }
-=======
+
   confirm-dialog pre {
       overflow-x: auto;
       white-space: pre-wrap;
@@ -1369,6 +1368,4 @@
     opacity: 0.38;
   }
 
->>>>>>> 7cf5f87f
-
  } // end of ix theme