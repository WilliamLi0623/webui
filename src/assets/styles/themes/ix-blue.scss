--- conflicted
+++ resolved
@@ -1368,8 +1368,6 @@
     opacity: 0.38;
   }
 
-<<<<<<< HEAD
-=======
   app-createpassphrase-form #changekey-instructions,
   app-createpassphrase-form #createkey-instructions,
   app-addkey-form #addkey-instructions,
@@ -1385,5 +1383,4 @@
     flex-wrap: wrap;
   }
 
->>>>>>> 45b77456
  } // end of ix theme