--- conflicted
+++ resolved
@@ -67,31 +67,6 @@
     this.appService.getAllCatalogItems().subscribe(res => {
       res.forEach(catalog => {
         for (let i in catalog.trains.charts) {  
-<<<<<<< HEAD
-          if (i !== 'ix-chart') {
-            let item = catalog.trains.charts[i];
-            let versions = item.versions;
-            let latest, latestDetails;
-
-            let sorted_version_labels = Object.keys(versions);
-            sorted_version_labels.sort(this.utils.versionCompare);
-
-            latest = sorted_version_labels[0];
-            latestDetails = versions[latest];
-
-            let catalogItem = {
-              name: item.name,
-              catalog: {
-                id: catalog.id,
-                label: catalog.label,
-              },
-              icon_url: item.icon_url? item.icon_url : '/assets/images/ix-original.png',
-              latest_version: item.versions[latest].human_version,
-              info: latestDetails.app_readme,
-              schema: item.versions[latest].schema,
-            }
-            this.catalogApps.push(catalogItem);            
-=======
           let item = catalog.trains.charts[i];
           let versions = item.versions;
           let latest, latestDetails;
@@ -112,7 +87,6 @@
             latest_version: latest,
             info: latestDetails.app_readme,
             schema: item.versions[latest].schema,
->>>>>>> cd8a4f34
           }
           this.catalogApps.push(catalogItem);
         }
