--- conflicted
+++ resolved
@@ -5,12 +5,9 @@
 import { HttpClient, HttpErrorResponse } from '@angular/common/http';
 import { DatePipe } from '@angular/common';
 import { MatDialog, MatDialogRef } from '@angular/material/dialog';
-<<<<<<< HEAD
+import { CoreEvent } from 'app/interfaces/events';
 import { TranslateService } from '@ngx-translate/core';
 import { SystemDatasetPoolComponent } from 'app/pages/system/advanced/system-dataset-pool/system-dataset-pool.component';
-=======
-import { CoreEvent } from 'app/interfaces/events';
->>>>>>> 39945445
 import { Subject, Subscription } from 'rxjs';
 
 import * as cronParser from 'cron-parser';
