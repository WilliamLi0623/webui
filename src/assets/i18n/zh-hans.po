msgid ""
msgstr ""
<<<<<<< HEAD
"PO-Revision-Date: 2019-05-22 16:29+0000\n"
"Last-Translator: Weblate Admin <yifeiding@protonmail.com>\n"
"Language-Team: Chinese (Simplified) <http://limbo.gq/projects/freenas-webui/"
"webui/zh_Hans/>\n"
=======
"PO-Revision-Date: 2019-09-19 19:52+0000\n"
"Last-Translator: Weblate Admin <yifeiding@theunspeakble.com>\n"
"Language-Team: Chinese (Simplified) <https://www.theunspeakble.com/weblate/"
"projects/freenas-webui/master/zh_Hans/>\n"
>>>>>>> 7523535a
"Language: zh-hans\n"
"MIME-Version: 1.0\n"
"Content-Type: text/plain; charset=utf-8\n"
"Content-Transfer-Encoding: 8bit\n"
"Plural-Forms: nplurals=1; plural=0;\n"
<<<<<<< HEAD
"X-Generator: Weblate 3.6.1\n"
=======
"X-Generator: Weblate 3.8\n"
>>>>>>> 7523535a

msgid " Dataset"
msgstr " 数据集"

msgid " First vdev has "
msgstr " 第一个vdev有 "

msgid " First vdev is a "
msgstr " 第一个vdev是一个 "

msgid " Plugin"
msgstr ""

msgid ""
" When the <b>UPS Mode</b> is set to <i>slave</i>. Enter the open network "
"port number of the UPS <i>Master</i> system. The default port is "
"<i>3493</i>."
msgstr ""
" 当<b>UPS模式</b>被设置为<i>slave</i>。Enter the open network port number of the "
"UPS <i>Master</i> system. 默认端口是<i>3493</i>。"

msgid ""
" a passphrase invalidates an existing pool  recovery key file. To save a "
"backup of the existing encryption key  without making any changes, click "
"<b>DOWNLOAD ENCRYPTION KEY</b>."
msgstr ""

msgid " and all snapshots of it?"
msgstr " 和所有它的快照？"

msgid " but datastore "
msgstr " 但数据存储 "

msgid " disks, new vdev has "
msgstr " 磁盘，新的vdev有 "

msgid " is "
msgstr " 是 "

msgid ""
" is the minimum recommended record size. Choosing a smaller size can reduce "
"system performance."
msgstr " 是最小推荐记录数据大小。选择一个更小的大小可能会降低系统性能。"

msgid " seconds unless kept permanently. Adjust this amount to allow for testing."
msgstr ""

msgid " system is powered on and connected to the network."
msgstr ""

msgid " updated."
msgstr " 已更新。"

msgid "% of all cores"
msgstr "%所有核心"

msgid ""
"' is encrypted! If the passphrase for this encrypted pool has been lost, "
"the data will be PERMANENTLY UNRECOVERABLE! Before exporting/disconnecting "
"encrypted pools, download and safely store the encryption key and any "
"passphrase for it."
msgstr ""

msgid ""
"'%h' will be replaced with your hostname and '%i' will be replaced with "
"your IP address."
msgstr ""

msgid "'. All data on that pool was destroyed."
msgstr "’。所有此存储池的数据已被销毁。"

msgid "(No description)"
msgstr "(没有描述)"

msgid "*allow_sysvipc"
msgstr "*allow_sysvipc"

msgid ", new vdev is "
msgstr "，新的vdev是 "

msgid ". All data on that pool was destroyed."
msgstr ". 所有此存储池的数据已被销毁。"

msgid ". Is this correct?"
msgstr "。这是正确的吗？"

msgid "... Make sure the "
msgstr ""

msgid "0=Disabled, blank=inherit"
msgstr "0=禁用， 留空=继承"

msgid "20 characters is the maximum length."
msgstr "20个字符是极限长度。"

msgid ": Automatic update check failed. Please check system network settings."
msgstr "：自动更新检查失败。请检查系统网络设置。"

msgid ""
"</b> plugin and all data and snapshots stored with it, please type the name "
"of the plugin to confirm:"
msgstr ""

msgid ""
"</i> dataset and all snapshots stored with it, please type the name of the "
"dataset to confirm:"
msgstr ""

msgid "</i> has started."
msgstr "</i>已经开始。"

msgid "</i> now?"
msgstr "</i>现在？"

msgid ""
"</i>. Data on the pool will not be available after export. Data on the pool "
"disks can be destroyed by setting the <b>Destroy data</b> option. Back up "
"critical data <b>before</b> exporting/disconnecting the pool."
msgstr ""

msgid ""
"<a href=\"--docurl--/sharing.html#block-iscsi\" target=\"_blank\">iSCSI</a> "
"supports multiple authentication methods that are used by the target to "
"discover valid devices. <i>None</i> allows anonymous discovery while "
"<i>CHAP</i> and <i>Mutual CHAP</i> require authentication."
msgstr ""

msgid ""
"<a "
"href=\"https://docs.aws.amazon.com/AmazonS3/latest/dev/WebsiteEndpoints."
"html\"  target=\"_blank\">S3 API endpoint URL</a>. When using AWS, the "
"endpoint  field can be empty to use the default endpoint for the region, "
"and  available buckets are automatically fetched. Refer to the AWS  "
"Documentation for a list of  <a "
"href=\"https://docs.aws.amazon.com/general/latest/gr/rande.html#s3_website_"
"region_endpoints  target=\"_blank\">Simple Storage Service Website "
"Endpoints</a>."
msgstr ""

msgid ""
"<a "
"href=\"https://docs.microsoft.com/en-us/azure/storage/common/storage-create-"
"storage-account\"  target=\"_blank\">Microsoft Azure</a> account name."
msgstr ""

msgid ""
"<a href=\"https://docs.pcloud.com/methods/intro/authentication.html\"  "
"target=\"_blank\">pCloud Access Token</a>. These tokens can expire and  "
"require extension."
msgstr ""

msgid ""
"<a href=\"https://en.wikipedia.org/wiki/Extended_file_attributes\"          "
"      target=\"_blank\">Extended attributes</a> are                "
"preserved, but must be supported by both systems."
msgstr ""
"<a href=\"https://en.wikipedia.org/wiki/Extended_file_attributes\"          "
"      target=\"_blank\">Extended attributes</a> are preserved, but must be "
"supported by both systems."

msgid ""
"<a href=\"https://jira.ixsystems.com/secure/Signup!default.jspa\" "
"target=\"_blank\">   Create a Jira account</a> to file an issue. Use a "
"valid    email address when registering to receive issue status updates."
msgstr ""

msgid "<a href=\"https://mega.nz/\" target=\"_blank\">MEGA</a> account  password."
msgstr ""

msgid "<a href=\"https://mega.nz/\" target=\"_blank\">MEGA</a> account  username."
msgstr ""

msgid ""
"<a href=\"https://www.fastmail.com/help/technical/ssltlsstarttls.html\" "
"target=\"_blank\">Email encryption</a> type. Choices are <i>Plain (No "
"Encryption)</i>, <i>SSL (Implicit TLS)</i>, or <i>TLS (STARTTLS)</i>."
msgstr ""
"<a href=\"https://www.fastmail.com/help/technical/ssltlsstarttls.html\" "
"target=\"_blank\">邮件加密</a>类型。选择有<i>明文（不加密）</i>, <i>SSL (Implicit TLS)</i>, "
"或<i>TLS (STARTTLS)</i>。"

msgid ""
"<a "
"href=\"https://www.freebsd.org/cgi/man.cgi?query=geli&manpath=FreeBSD+11.1-"
"RELEASE+and+Ports\" target=\"_blank\">GELI</a> encryption is available for "
"ZFS pools. <b>WARNING:</b> Read the <a "
"href=\"--docurl--/storage.html#managing-encrypted-pools\" "
"target=\"_blank\">Encryption section</a> of the guide before activating "
"this option."
msgstr ""

msgid ""
"<a href='--docurl--/sharing.html--webversion--#block-iscsi' "
"target='_blank'>iSCSI</a> supports multiple authentication methods that are "
"used by the target to discover valid devices. None allows anonymous "
"discovery while CHAP and Mutual CHAP require authentication."
msgstr ""

#, fuzzy
msgid ""
"<b>COPY</b>: Files from the source are <i><u>copied</u></i> to the "
"destination. If files with the same names are present on the destination, "
"they are <i><u>overwritten</u></i>."
msgstr ""

msgid ""
"<b>Ctrl+C</b> kills a foreground process.<br>                            "
"Many utilities are built-in:<br> <b>Iperf</b>,                            "
"<b>Netperf</b>, <b>IOzone</b>, <b>arcsat</b>,                            "
"<b>tw_cli</b>, <br><b>MegaCli</b>,                            "
"<b>freenas-debug</b>, <b>tmux</b>,                            "
"<b>Dmidecode</b>.<br> Refer to the <a                            "
"href=\"--docurl--/cli.html\"                            "
"target=\"_blank\">Command Line Utilities</a>                            "
"chapter in the guide for usage information                            and "
"examples."
msgstr ""
"<b>Ctrl+C</b>杀死一个前台进程<br>                            很多工具是内置的：<br> "
"<b>Iperf</b>，                            "
"<b>Netperf</b>，<b>IOzone</b>，<b>arcsat</b>，                          "
"<b>tw_cli</b>，<br><b>MegaCli</b>，                           <b>freenas-"
"debug</b>，<b>tmux</b>，                           <b>Dmidecode</b>。<br>参考<"
"a                            href=\"%%docurl%%/cli.html\""
"                            target=\"_blank\">命令行工具</a>章节 in the guide for "
"usage information                            and examples."

msgid ""
"<b>Ctrl+C</b> kills a foreground process.<br>    Many utilities are "
"built-in:<br> <b>Iperf</b>,    <b>Netperf</b>, <b>IOzone</b>, "
"<b>arcsat</b>,    <b>tw_cli</b>, <br><b>MegaCli</b>,    "
"<b>freenas-debug</b>, <b>tmux</b>,    <b>Dmidecode</b>.<br> Refer to the <a "
"   href=\"--docurl--/cli.html\"    target=\"_blank\">Command Line "
"Utilities</a>    chapter in the guide for usage information    and examples."
msgstr ""

msgid "<b>Current Version:</b> "
msgstr ""

msgid ""
"<b>MOVE</b>: After files are <i><u>copied</u></i> from the source to the "
"destination, they are <i><u>deleted</u></i> from the source. Files with the "
"same names on the destination are <i><u>overwritten</u></i>."
msgstr ""

msgid "<b>Not recommended.</b> Allow multiple groups to share the same group ID."
msgstr "<b>不推荐。</b> 允许多个群组共享相同的群组ID。"

msgid ""
"<b>Root logins are discouraged.</b> Set to allow root logins. A password "
"must be set for the <i>root</i> user in <a "
"href=\"--docurl--/accounts.html#users\" target=\"_blank\">Users</a>."
msgstr ""
"<b>不鼓励root登录。</b>设置为允许root登录. 必须在<a href=\"%%docurl%%/accounts.html#users\" "
"target=\"_blank\">用户</a>里设置<i>root</i>用户的密码。"

msgid ""
"<b>SED (<a href=\"--docurl--/system.html#self-encrypting-drives\" "
"target=\"_blank\">Self-Encrypting Drives</a>) Options</b>"
msgstr ""
"<b>SED（ <a href=\"%%docurl%%/system.html#self-encrypting-drives\" target=\""
"_blank\">自加密驱动器</a> ）选项</b>"

msgid ""
"<b>SYNC</b>: Files on the destination are <i><u>changed</u></i> to match "
"those on the source. If a file does not exist on the source, it is also "
"<i><u>deleted</u></i> from the destination."
msgstr ""

msgid ""
"<b>WARNING:</b> Rolling back to this snapshot will permanently delete later "
"snapshots of this dataset. Do not roll back until all desired snapshots "
"have been backed up!"
msgstr "<b>警告：</b>回滚到这个快照将会永久删除在此快照后在此数据集上的所有快照。在所有需要的快照被备份前不要回滚！"

msgid ""
"<b>WARNING:</b> This configuration file contains system              "
"passwords and other sensitive data.<br>"
msgstr "<b>警告：</b> 这个配置文件包含系统密码以及其他系统敏感信息。<br>"

msgid ""
"<b>WARNING:</b> This configuration file contains system passwords and other "
"sensitive data.<br>"
msgstr "<b>警告：</b> 这个配置文件包含系统密码以及其他系统敏感信息。<br>"

msgid "<b>rsyncd</b> listens on this port."
msgstr "<b>rsyncd</b> 在此端口侦听。"

msgid "<br><b>Warning: Disks cannot be onlined in encrypted pools.</b></br>"
msgstr ""

msgid "<br><br>Roll back to snapshot <i>"
msgstr "<br><br>回滚到快照<i>"

msgid "<font color=\"red\"> There are "
msgstr "<font color=\"red\">有 "

msgid ""
"<font color=\"red\">WARNING</font>: use <i>rid</i> or <i>autorid</i> for "
"networks with only Windows computers, like most home networks. Mac "
"computers joined to Active Directory can also be used with <i>rid</i> and "
"<i>autorid</i>. Both of these backends have been preconfigured to work with "
"this NAS. Other idmap_backend values are for use in larger or mixed "
"networks with Windows and other operating systems. DO NOT CHANGE THE "
"idmap_backend SETTING UNLESS REQUIRED TO WORK WITH A MIXED NETWORK AND THE "
"PROPER CONFIGURATION HAS ALREADY BEEN DETERMINED. For reference, see <a "
"href=\"https://www.freebsd.org/cgi/man.cgi?query=idmap_rid\" "
"target=\"_blank\">idmap_rid(8)</a>, <a "
"href=\"https://www.freebsd.org/cgi/man.cgi?query=idmap_autorid\" "
"target=\"_blank\">idmap_autorid(8)</a>, <a "
"href=\"https://www.freebsd.org/cgi/man.cgi?query=idmap_ad\" "
"target=\"_blank\">ad</a>, <a "
"href=\"--docurl--/directoryservices.html#id12\" "
"target=\"_blank\">fruit</a>, <a "
"href=\"https://www.freebsd.org/cgi/man.cgi?query=idmap_ldap\" "
"target=\"_blank\">idmap_ldap(8)</a>, <a "
"href=\"https://www.freebsd.org/cgi/man.cgi?query=idmap_nss\" "
"target=\"_blank\">idmap_nss(8)</a>, <a "
"href=\"https://www.freebsd.org/cgi/man.cgi?query=idmap_rfc2307\" "
"target=\"_blank\">idmap_rfc2307(8), <a "
"href=\"https://www.freebsd.org/cgi/man.cgi?query=idmap_script\" "
"target=\"_blank\">idmap_script(8)</a>, <a "
"href=\"https://www.freebsd.org/cgi/man.cgi?query=idmap_tdb\" "
"target=\"_blank\">tdb</a>, and <a "
"href=\"https://www.freebsd.org/cgi/man.cgi?query=idmap_tdb2\" "
"target=\"_blank\">idmap_tdb2(8)</a>"
msgstr ""

msgid "<i>0</i> disables quotas. Specify a maximum allowed space for this dataset."
msgstr "<i>0</i>禁用限额。定义这个数据集的最大允许容量。"

msgid ""
"<i>0</i> is unlimited. A specified value applies to both this dataset and "
"any child datasets."
msgstr "<i>0</i>代表无限制。一个具体的数值会被应用在此数据集和任何它的子数据集。"

msgid ""
"<i>0</i> is unlimited. Reserve additional space for datasets containing "
"logs which could take up all available free space."
msgstr "<i>0</i>代表无限制。保留额外空间用于保存日志的数据集，日志可能会占用全部可用空间。"

msgid ""
"<i>AHCI</i> emulates an AHCI hard disk for best software compatibility. "
"<i>VirtIO</i> uses paravirtualized drivers and can provide better "
"performance, but requires the operating system installed in the VM to "
"support VirtIO disk devices."
msgstr ""
"<i>AHCI</i>模拟一个AHCI硬盘以获得最好的兼容性。<i>VirtIO</i>"
"使用半虚拟化驱动并可以提供更高的性能，但是需要安装在VM中的操作系统支持VirtIO磁盘设备。"

msgid ""
"<i>AHCI</i> emulates an AHCI hard disk for better software compatibility. "
"<i>VirtIO</i> uses paravirtualized drivers and can provide better "
"performance, but requires the operating system installed in the VM to "
"support VirtIO disk devices."
msgstr ""
"<i>AHCI</i>模拟一个AHCI硬盘以获得更好的软件兼容性。<i>VirtIO</i>"
"使用半虚拟化驱动并可以提供更高的性能，但是需要安装在VM中的操作系统支持VirtIO磁盘设备。"

msgid ""
"<i>Basic Authentication</i> is unencrypted. <i>Digest Authentication</i> is "
"encrypted."
msgstr "<i>基本鉴定</i>是不加密的。<i>Digest Authentication</i>是加密的。"

msgid ""
"<i>Default (Clone Jail)</i> or <i>Basejail</i>. Clone jails are clones of "
"the specified RELEASE. They are linked to that RELEASE, even if they are "
"upgraded. Basejails mount the specified RELEASE directories as nullfs "
"mounts over the jail directories. Basejails are not linked to the original "
"RELEASE when upgraded."
msgstr ""
"<i>默认（克隆Jail）</i>或<i>Basejail</i>. "
"克隆Jail是特定版本的克隆。它们被链接到那个版本，即时它们被升级了。Basejails mount the specified RELEASE "
"directories as nullfs mounts over the jail directories. Basejails are not "
"linked to the original RELEASE when upgraded."

msgid ""
"<i>Device</i> provide virtual storage access to zvols, zvol snapshots, or "
"physical devices. <i>File</i> provides virtual storage access to an "
"individual file."
msgstr "<i>设备</i>提供对zvols，zvol快照或物理设备的虚拟存储访问。<i>文件</i>提供对单个文件的虚拟存储访问。"

msgid ""
"<i>File</i> shares the contents of an individual file. <i>Device</i> shares "
"an entire device."
msgstr "<i>文件</i>共享一个文件的内容。<i>设备</i>共享整个设备。"

msgid ""
"<i>HTTP</i> will keep the connection unencrypted. <i>HTTPS</i> encrypts the "
"connection. <i>HTTP+HTTPS</i> allows both types of connections."
msgstr "<i>HTTP</i>会保持连接不加密。<i>HTTPS</i>会加密连接。<i>HTTP+HTTPS</i> 同时允许两种类型的连接。"

msgid ""
"<i>Intel e82545 (e1000)</i> emulates the same Intel Ethernet card. This "
"provides compatibility with most operating systems. <i>VirtIO</i> provides "
"better performance when the operating system installed in the VM supports "
"VirtIO paravirtualized network drivers."
msgstr ""
"<i>Intel e82545 "
"(e1000)</i>模拟一同型号Intel有线网卡。兼容大多数操作系统。<i>VirtIO</i>"
"在支持VirtIO半虚拟化网络驱动的虚拟机操作系统里可以提高更好的性能。"

msgid ""
"<i>Push</i> sends data to cloud storage. <i>Pull</i> receives data from "
"cloud storage."
msgstr "<i>推送</i>发送数据到云存储。<i>拉取</i>从云存储拉取数据。"

msgid ""
"<i>Quick</i> erases only the partitioning information on a disk without "
"clearing other old data. <i>Full with zeros</i> overwrites the entire disk "
"with zeros. <i>Full with random data</i> overwrites the entire disk with "
"random binary data."
msgstr ""
"<i>快速</i>只擦除磁盘的分区信息，不删除其他旧的数据。<i>用0填充</i>用0覆盖整个磁盘。<i>使用随机数据填充</i> "
"用随机二进制数据覆盖整个磁盘。"

msgid ""
"<i>Sensitive</i> assumes filenames are case sensitive. <i>Insensitive</i> "
"assumes filenames are not case sensitive. <i>Mixed</b> understands both "
"types of filenames."
msgstr "<i>敏感</i>默认文件名是大小写敏感的。<i>不敏感</i>默认文件名是大小写不敏感的。<i>混合</b>同时兼容两种类型的文件名。"

msgid ""
"<i>Standard</i> uses the sync settings that have been requested by the "
"client software, <i>Always</i> waits for data writes to complete, and "
"<i>Disabled</i> never waits for writes to complete."
msgstr "<i>标准</i> 使用客户端发送的同步设置，<i>总是</i> 等待数据写入完成， 和<i>禁用</i>从不等待写入完成。"

msgid ""
"<i>global</i> is a reserved name that cannot be used as a share name. "
"Please enter a different share name."
msgstr "<i>global</i>是保留名称，不能用作共享名称。请输入一个不同的共享名称。"

msgid ""
"<p>Including the Password Secret Seed allows using this configuration file "
"with a new boot device. This also decrypts all system passwords for reuse "
"when the configuration file is uploaded.</p> <b>Keep the configuration file "
"safe and protect it from unauthorized access!</b>"
msgstr ""
"<p>包括Password Secret Seed允许将此配置文件与新的引导设备一起使用。当配置文件被上传后这将同时解密所有系统密码用于重用。</p><b"
">保持配置文件安全并避免未经许可的访问！</b>"

msgid ""
"<p>The system will reboot to perform this operation!</p> <p><font "
"color=\"red\">All passwords are reset when the  uploaded configuration "
"database file was saved  without the Password Secret Seed. </font></p>"
msgstr ""
"<p>系统将会重启来进行此操作！</p> <p><font color=\"red\">如果配置数据库文件没有保存Password Secret "
"Seed，全部密码将会在上传配置数据库后被重置。</font></p>"

msgid ""
"A User Access Token for <a href=\"https://developer.box.com/\"  "
"target=\"_blank\">Box</a>. An  <a "
"href=\"https://developer.box.com/reference#token\"  "
"target=\"_blank\">access token</a> enables Box to verify a request  belongs "
"to an authorized session. Example token:  "
"<i>T9cE5asGnuyYCCqIZFoWjFHvNbvVqHjl</i>."
msgstr ""

msgid ""
"A list of simple patterns matching the IPs of the servers that will be "
"pushing metrics using this API key."
msgstr ""

msgid ""
"A new jail hostid, if desired. <br><b>Example hostid:</b> "
"<i>1a2bc345-678d-90e1-23fa-4b56c78901de</i>."
msgstr ""
"A new jail hostid, if desired. <br><b>样例 hostid:</b> "
"<i>1a2bc345-678d-90e1-23fa-4b56c78901de</i>."

msgid ""
"A new jail hostid, if desired.<br> <b>Example hostid:</b> "
"<i>1a2bc345-678d-90e1-23fa-4b56c78901de</i>."
msgstr ""

msgid "A pool with this name already exists."
msgstr "已存在使用此名称的存储池。"

msgid ""
"A single bandwidth limit or bandwidth limit schedule in rclone format. "
"Example: <samp>08:00,512 12:00,10MB 13:00,512 18:00,30MB 23:00,off</samp>. "
"Units can be specified with the beginning letter: <samp>b</samp>, "
"<samp>k</samp> (default), <samp>M</samp>, or <samp>G</samp>. See <a "
"href=\"https://rclone.org/docs/#bwlimit-bandwidth-spec\" "
"target=\"_blank\">rclone --bwlimit</a>."
msgstr ""

msgid ""
"A space-delimited list of network interfaces attached to a <b>VNET</b> "
"enabled jail after it is created. Interfaces are automatically released "
"when the jail is removed."
msgstr ""

msgid ""
"A space-delimited list of network interfaces attached to a VNET-enabled "
"jail after it is created. Interfaces are automatically released when the "
"jail is removed."
msgstr ""
"A space-delimited list of network interfaces attached to a VNET-enabled "
"jail after it is created. 接口会在jail删除时被自动释放。"

msgid "A swap size of 0 is STRONGLY DISCOURAGED."
msgstr "使用为0的swap大小是极不推荐的。"

msgid ""
"A unique name to identify this keypair. Automatically generated keypairs "
"are named after the object that generated the keypair with \" Key\" "
"appended to the name."
msgstr ""

msgid ""
"A username on the FTP Host system. This user must already exist  on the FTP "
"Host."
msgstr "FTP主机系统上的用户名。这个用户必须在FTP主机上存在。"

msgid ""
"A valid IPv4 address to use as the default route. <br>Enter <b>none</b> to "
"configure the jail with no IPv4 default route. <br><b>A jail without a "
"default route will not be able to access any networks.</b>"
msgstr ""
"一个用于默认路由的有效IPV4地址。<br>输入 <b>无</b> "
"以配置无IPv4默认路由的Jail。<br><b>一个没有默认路由的Jail不能访问任何网络。</b>"

msgid ""
"A valid IPv4 address to use as the default route.<br> Enter <b>none</b> to "
"configure the jail with no IPv4 default route.<br> <b>A jail without a "
"default route will not be able to access any networks.</b>"
msgstr ""

msgid ""
"A valid IPv6 address to use as the default route. <br>Enter <b>none</b> to "
"configure the jail without an IPv6 default route. <br><b>A jail without a "
"default route will not be able to access any networks."
msgstr ""
"使用一个有效的IPv6地址作为默认路由。<br>输入<b>无</b> "
"以配置无IPv6默认路由的Jail。<br><b>一个没有默认路由的Jail不能访问任何网络。"

msgid ""
"A valid IPv6 address to use as the default route. <br>Enter <b>none</b> to "
"configure the jail without an IPv6 default route. <br><b>A jail without a "
"default route will not be able to access any networks.</b>"
msgstr ""
"使用一个有效的IPv6地址作为默认路由。<br>输入<b>无</b> "
"以配置无IPv6默认路由的Jail。<br><b>一个没有默认路由的Jail不能访问任何网络。</b>"

msgid ""
"A valid IPv6 address to use as the default route.<br> Enter <b>none</b> to "
"configure the jail without an IPv6 default route.<br> <b>A jail without a "
"default route will not be able to access any networks.</b>"
msgstr ""

msgid "ACL Mode"
msgstr ""

msgid "ACL Type"
msgstr "ACL类型"

msgid "ACME DNS"
msgstr "ACME DNS"

msgid "ACME Server Directory URI"
msgstr "ACME服务器目录URI"

msgid "AD Timeout"
msgstr "AD超时"

msgid "AFP3 Unix Privs"
msgstr "AFP3 UNIX 权限"

msgid "API Key"
msgstr ""

msgid "API URL"
msgstr ""

msgid "APPLY CHANGES"
msgstr "应用更改"

msgid "ARN"
msgstr ""

msgid "ATA Security User"
msgstr "ATA安全用户"

msgid "AWS Region"
msgstr ""

msgid "About"
msgstr "关于"

msgid "Access"
msgstr ""

msgid "Access Based Share Enumeration"
msgstr "基于访问的共享枚举"

msgid "Access Control Entries"
msgstr "访问控制条目"

msgid ""
"Access Control Entry (ACE) user or group. Select a specific <i>User</i> or "
"<i>Group</i> for this entry, <i>owner@</i> to apply this entry to the user "
"that owns the dataset, <i>group@</i> to apply this entry to the group that "
"owns the dataset, or <i>everyone@</i> to apply this entry to all users and "
"groups. See <a href=\"https://www.freebsd.org/cgi/man.cgi?query=setfacl\" "
"target=\"_blank\">setfacl(1) NFSv4 ACL ENTRIES</a>."
msgstr ""

msgid "Access Control List"
msgstr ""

msgid "Access ID Key"
msgstr "访问ID密钥"

msgid "Access Key"
msgstr "访问密钥"

msgid "Access Key ID"
msgstr "访问密钥ID"

msgid "Access Key ID for the linked AWS account."
msgstr ""

msgid "Access Mode"
msgstr ""

msgid "Access Token"
msgstr "访问令牌"

msgid ""
"Access Token <a href=\"https://api.hubic.com/sandbox/\"  "
"target=\"_blank\">generated by a Hubic account</a>."
msgstr ""

msgid ""
"Access Token for a Dropbox account. A  <a "
"href=\"https://blogs.dropbox.com/developers/2014/05/generate-an-access-"
"token-for-your-own-account/\"  target=\"_blank\">token must be "
"generated</a> by the  <a href=\"https://www.dropbox.com/\" "
"target=\"_blank\">Dropbox account</a>  before adding it here."
msgstr ""

msgid "Account"
msgstr "账户"

msgid "Account ID or Application Key ID"
msgstr "账户ID或应用密钥ID"

msgid "Account Key"
msgstr "账户密钥"

msgid "Account Name"
msgstr "账户名"

msgid ""
"Account to be used for guest access. Default is nobody. Account is required "
"to have permissions to the shared pool or dataset. When the Guest Account "
"user is deleted it resets to nobody."
msgstr "用于访客访问的账户。默认是“nobody”. 账户必须对共享存储池或数据集有权限。当访客用户被删除时，自动重制为nobody。"

msgid "Accounts"
msgstr "账户"

msgid "Acoustic Level"
msgstr "声学等级"

msgid "Activate"
msgstr "启用"

msgid "Activate Pool for Jail Manager"
msgstr ""

msgid ""
"Activates the configuration. Unset to disable the configuration without "
"deleting it."
msgstr "启用配置Unset to disable the configuration without deleting it."

msgid ""
"Activates the process for ZFS to transparently reuse a single copy of "
"duplicated data to save space. The <a "
"href=\"--docurl--/storage.html#deduplication\" "
"target=\"_blank\">Deduplication section</a> of the Guide describes each "
"option."
msgstr ""

msgid "Activates the replication schedule."
msgstr ""

msgid "Active Directory"
msgstr "活动目录"

msgid "Active Directory IDMAP change!"
msgstr "活动目录IDMAP发生变化！"

msgid "Active Media Subtype"
msgstr "活动媒体子类型"

msgid "Active Media Type"
msgstr "活动媒体子类型"

msgid "Adapter Type"
msgstr "适配器类型"

msgid "Adapter Type:"
msgstr "适配器类型："

msgid "Add"
msgstr ""

msgid "Add ACL Item"
msgstr ""

msgid "Add Additional Path"
msgstr "添加额外路径"

msgid "Add Cache"
msgstr "添加缓存"

msgid "Add Cloud Credential"
msgstr "添加云凭据"

msgid "Add Data"
msgstr "添加数据"

msgid "Add Dataset"
msgstr "添加数据集"

msgid "Add Log"
msgstr "添加日志"

msgid "Add Recovery Key"
msgstr "添加恢复密钥"

msgid "Add Spare"
msgstr "添加Spare"

msgid "Add Zvol"
msgstr "添加Zvol"

msgid "Add a name for the new snapshot"
msgstr "给新的快照添加一个名字"

msgid "Add a name for the new snapshot."
msgstr "给新的快照添加一个名字。"

msgid "Add a naming schema for the new snapshot"
msgstr ""

msgid ""
"Add a passphrase to the new  encryption key. This is used to lock and "
"unlock the pool."
msgstr ""

msgid ""
"Add an <a href=\"--docurl--/system.html#certificates\" "
"target=\"_blank\">SSL certificate</a> to be used for secure S3 connections."
msgstr ""
"添加一个要用于安全S3连接的<a href=\"%%docurl%%/system.html#certificates\" target=\""
"_blank\">SSL证书</a> 。"

msgid ""
"Add any more <a "
"href=\"https://www.freebsd.org/cgi/man.cgi?query=sshd_config\" "
"target=\"_blank\">sshd_config(5)</a> options not covered in this screen. "
"Enter one option per line. These options are case-sensitive. Misspellings "
"can prevent the SSH service from starting."
msgstr ""
"添加更多<a href=\"https://www.freebsd.org/cgi/man.cgi?query=sshd_config\" "
"target=\"_blank\">sshd_config(5)</a>"
"不被此页包含的选项。每行输入一个选项。这些选项是大小写敏感的错误的拼写会造成SSH服务启动被阻止。"

msgid "Add any notes about this zvol."
msgstr "输入这个zvol的备注。"

msgid ""
"Add lines to the jail <b>resolv.conf</b>. <b>Example:</b> <i>nameserver "
"IP;search domain. local</i>. Fields must be delimited with a semicolon (;), "
"This is translated as new lines in <b>resolv.conf</b>. Enter <i>none</i> to "
"inherit <b>resolv.conf</b> from the host."
msgstr ""
"添加行到jail的<b>resolv.conf</b>配置文件。<b>例子：</b> <i>域名服务器IP;搜索域. 本地</i>。Fields "
"must be delimited with a semicolon "
"(;)，这被转换为在<b>resolv.conf</b>中的新行。输入<i>无</i>从主机继承<b>resolv.conf</b>。"

msgid ""
"Add lines to the jail <i>resolv.conf</i>. <b>Example:</b> <i>nameserver "
"IP;search domain.local</i>. Fields must be delimited with a semicolon (;), "
"This is translated as new lines in <i>resolv.conf</i>. Enter <i>none</i> to "
"inherit <i>resolv.conf</i> from the host."
msgstr ""

msgid ""
"Add more options from <a "
"href=\"https://www.freebsd.org/cgi/man.cgi?query=tftpd\" "
"target=\"_blank\">tftpd(8)</a>. Add one option on each line."
msgstr ""
"从<a href=\"https://www.freebsd.org/cgi/man.cgi?query=tftpd\" "
"target=\"_blank\">tftpd(8)</a>获取更多可以添加的选项。每行添加一个选项。"

msgid "Add one or more disks to be used for data."
msgstr "添加一个或多个用于数据存储的磁盘。"

msgid "Add one or more disks to extend the pool."
msgstr "添加一个或多个磁盘来扩展存储池。"

msgid "Add this user to additional groups."
msgstr "添加这个用户到额外的群组。"

msgid ""
"Added disks are erased, then the pool is extended onto the new disks with "
"the chosen topology. Existing data on the pool is kept intact."
msgstr "添加的磁盘被擦除，然后存储池将被扩展到新磁盘使用选择的拓扑。在存储池上的现有数据依旧被保留。"

msgid "Adding data vdevs of different types is not supported."
msgstr "不支持添加不同类型的数据vdev。"

msgid ""
"Additional <a                   "
"href=\"https://www.smartmontools.org/browser/trunk/smartmontools/smartctl.8."
"in\"                   target=\"_blank\">smartctl(8)</a> options."
msgstr ""
"额外的<a                   "
"href=\"https://www.smartmontools.org/browser/trunk/smartmontools/smartctl.8."
"in\"                   target=\"_blank\">smartctl(8)</a>选项。"

msgid ""
"Additional <a                "
"href=\"https://rsync.samba.org/ftp/rsync/rsync.html\"                "
"target=\"_blank\">rsync(1)</a> options to include.<br>                Note: "
"The \"*\" character must be escaped with a                backslash "
"(\\*.txt) or used inside single quotes                ('*.txt')."
msgstr ""
"额外的<a href=\"https://rsync.samba.org/ftp/rsync/rsync.html\" "
"target=\"_blank\">rsync(1)</a>选项。<br>                Note: The \"*\" "
"character must be escaped with a backslash (\\*.txt) or used inside single "
"quotes                ('*.txt')."

msgid ""
"Additional <a "
"href=\"http://netatalk.sourceforge.net/3.0/htmldocs/afp.conf.5.html\" "
"target=\"_blank\">afp.conf(5)</a> parameters."
msgstr ""
"额外的<a href=\"http://netatalk.sourceforge.net/3.0/htmldocs/afp.conf.5.html\" "
"target=\"_blank\">afp.conf(5)</a>参数。"

msgid ""
"Additional <a "
"href=\"http://netatalk.sourceforge.net/3.1/htmldocs/afp.conf.5.html\" "
"target=\"_blank\">afp.conf</a> parameters not covered by other option "
"fields."
msgstr ""
"不被其他选项包含的<a "
"href=\"http://netatalk.sourceforge.net/3.1/htmldocs/afp.conf.5.html\" "
"target=\"_blank\">afp.conf</a>参数 。"

msgid ""
"Additional <a "
"href=\"https://www.smartmontools.org/browser/trunk/smartmontools/smartctl.8."
"in\" target=\"_blank\">smartctl(8)</a> options."
msgstr ""
"额外的<a "
"href=\"https://www.smartmontools.org/browser/trunk/smartmontools/smartctl.8."
"in\" target=\"_blank\">smartctl(8)</a>参数。"

msgid "Additional <b>smb5.conf</b> parameters not covered by other option fields."
msgstr "不被其他选项包含的<b>smb5.conf</b>参数。"

msgid "Additional Domains"
msgstr "额外域名"

msgid "Additional Parameters"
msgstr ""

msgid ""
"Additional hosts to be appended to <i>/etc/hosts</i>. Each host entry is a "
"single line with whitespace-delimited IP address, hostname, and any "
"aliases. Hosts defined here are still accessible by name even when DNS is "
"not available. See <a "
"href=\"https://www.freebsd.org/cgi/man.cgi?query=hosts\" "
"target=\"_blank\">hosts(5)</a> for additional information."
msgstr ""

msgid ""
"Additional options for <a "
"href=\"https://jhrozek.fedorapeople.org/sssd/1.11.6/man/sssd.conf.5.html\" "
"target=\"_blank\">sssd.conf(5)</a>."
msgstr ""
"用于<a href=\"https://jhrozek.fedorapeople.org/sssd/1.11.6/man/sssd.conf.5."
"html\" target=\"_blank\">sssd.conf(5)</a>的额外选项。"

#, fuzzy
msgid ""
"Additional parameters from <a "
"href=\"https://www.freebsd.org/cgi/man.cgi?query=ifconfig\" "
"target=\"_blank\">ifconfig(8)</a>."
msgstr ""
"来自<a href=\"https://www.freebsd.org/cgi/man.cgi?query=ifconfig\" target=\""
"_blank\">ifconfig（8）的</a>其他参数。"

msgid ""
"Additional snapshots to include in the replication with the periodic "
"snapshot schedule. Enter the <a "
"href=\"https://www.freebsd.org/cgi/man.cgi?query=strftime\" "
"target=\"_blank\">strftime(3)</a> strings that match the snapshots to "
"include in the replication.<br><br> When a periodic snapshot is not linked "
"to the replication, enter the naming schema for manually created snapshots. "
"Has the same <i>%Y</i>, <i>%m</i>, <i>%d</i>, <i>%H</i>, and <i>%M</i> "
"string requirements as the <b>Naming Schema</b> in a <a "
"href=\"--docurl--/tasks.html#periodic-snapshot-tasks\" "
"target=\"_blank\">periodic snapshot task."
msgstr ""

msgid ""
"Additional space-delimited domains to search. Adding search domains can "
"cause slow DNS lookups."
msgstr "Additional space-delimited domains to search. 添加搜索域会拖慢DNS查询。"

msgid "Address"
msgstr "地址"

msgid "Address space limit in bytes for the jail."
msgstr "jail的地址空间限制（以字节为单位）。"

msgid ""
"Adds <a href=\"--docurl--/sharing.html#avail-vfs-modules-tab\" "
"target=\"blank\">virtual file system modules</a> to enhance functionality."
msgstr ""
"添加<a href=\"%%docurl%%/sharing.html#avail-vfs-modules-tab\" target=\"blank\""
">虚拟文件系统模块</a>以增强功能。"

msgid "Adjust the file permissions using the checkboxes."
msgstr "使用Checkboxes来修改文件权限。"

msgid "Admin Server"
msgstr "管理服务器"

msgid ""
"Administrative account name on the LDAP server. Example: "
"<i>cn=Manager,dc=test,dc=org</i>."
msgstr ""
"Administrative account name on the LDAP server. "
"例子：<i>cn=Manager,dc=test,dc=org</i>."

msgid "Administrator Password"
msgstr "管理员密码"

msgid "Administrator password"
msgstr ""

msgid "Administrators Group"
msgstr "管理员组"

msgid "Adv. Power Management"
msgstr "高级电源管理"

msgid "Advanced"
msgstr "高级"

msgid "Advanced Mode"
msgstr "高级模式"

msgid "Advanced Plugin Installation"
msgstr "高级插件安装"

msgid "Advanced Power Management"
msgstr "高级电源管理"

msgid "Advanced Settings"
msgstr "高级设置"

msgid ""
"After entering the <b>Hostname, Username</b>, and <b>Password</b>, click "
"<b>Fetch Datastores</b> and select the datastore to be synchronized."
msgstr "在输入<b>域名，用户名</b>，和<b>密码</b>后，点击<b>获取数据存储区</b>并选择同步的数据存储区。"

msgid "Alarms"
msgstr ""

msgid "Alert"
msgstr "警告"

msgid "Alert Services"
msgstr "警告服务"

msgid "Alert Settings"
msgstr "警告设置"

msgid "Aliases"
msgstr ""

msgid "All Disks"
msgstr "所有磁盘"

msgid "All dirs"
msgstr "所有文件夹"

msgid "Allocate a number of gigabytes of space for the new zvol."
msgstr "分配新的zvol容量（GiB）。"

msgid "Allocate a number of megabytes of RAM for the VM."
msgstr "分配虚拟机内存容量（MiB）。"

msgid "Allocate a number of megabytes of RAM to the VM."
msgstr "分配指定MiB的内存给VM。"

msgid "Allow Anonymous Binding"
msgstr "允许匿名绑定"

msgid "Allow Anonymous Login"
msgstr "允许匿名登录"

msgid "Allow Blocks Larger than 128KB"
msgstr "允许块大于128KB"

msgid "Allow Compressed WRITE Records"
msgstr "允许压缩的WRITE记录"

msgid "Allow DNS updates"
msgstr "允许DNS更新"

msgid "Allow Guest Access"
msgstr "允许访客访问"

msgid "Allow Kerberos authentication"
msgstr "允许Kerberos鉴定"

msgid "Allow Local User Login"
msgstr "允许本地用户登录"

msgid "Allow New Files"
msgstr "允许创建新文件"

msgid "Allow Root Login"
msgstr "允许Root登录"

msgid "Allow TCP port forwarding"
msgstr "允许TCP端口转发"

msgid "Allow Taking Empty Snapshots"
msgstr ""

msgid "Allow Transfer Resumption"
msgstr "启用断点续传"

msgid "Allow Trusted Domains"
msgstr "允许可信域名"

msgid ""
"Allow configuring a non-standard port to access the GUI over <i>HTTP</i>. "
"Changing this setting might require changing a <a "
"href=\"https://www.redbrick.dcu.ie/~d_fens/articles/Firefox:_This_Address_"
"is_Restricted\" target=\"_blank\">Firefox configuration setting</a>."
msgstr ""
"允许分配一个非标准端口来通过<i>HTTP</i>访问GUI。修改这个设置可能需要修改一个<a "
"href=\"https://www.redbrick.dcu.ie/~d_fens/articles/Firefox:_This_Address_"
"is_Restricted\" target=\"_blank\">火狐配置设置</a>。"

msgid "Allow configuring a non-standard port to access the GUI over <i>HTTPS</i>."
msgstr "允许分配一个非标准端口来通过<i>HTTPS</i>访问GUI。"

msgid ""
"Allow different groups to be configured with different authentication "
"profiles. Example: all users with a group ID of <i>1</i> will inherit the "
"authentication profile associated with Group <i>1</i>."
msgstr "允许不同的群组配置不同的验证配置文件。例子：所有有着群组ID<i>1</i>的用户将会继承群组<i>1</i>的验证配置文件。"

msgid "Allow from"
msgstr ""

msgid ""
"Allow group members to use <a "
"href=\"https://www.freebsd.org/cgi/man.cgi?query=sudo&manpath=FreeBSD+11.1-"
"RELEASE+and+Ports\" target=\"_blank\">sudo</a>. Group members are prompted "
"for their password when using <b>sudo</b>."
msgstr ""
"允许群组成员使用<a "
"href=\"https://www.freebsd.org/cgi/man.cgi?query=sudo&manpath=FreeBSD+11.1-"
"RELEASE+and+Ports\" "
"target=\"_blank\">sudo</a>。在使用<b>sudo</b>时，群组成员会被要求输入他们的密码。"

msgid "Allow list"
msgstr "允许列表"

msgid "Allow non-root mount"
msgstr "允许非root挂载"

msgid ""
"Allow or deny access to SYSV IPC message primitives. <br> <b>Inherit</b>: "
"All IPC objects on the system are visible to the jail. <br><b>New</b>: Only "
"objects the jail creates using the private key namespace are visible. The "
"system and parent jails have access to the jail objects but <i>not</i> "
"private keys. <br><b>Disable</b>: The jail cannot perform any "
"<b>sysvmsg</b> related system calls."
msgstr ""
"允许或拒绝访问SYSV IPC message primitives. <br> "
"<b>继承</b>：所有系统的IPC对象对Jail可见。<br><b>新</b>：只有被Jail使用私钥命名空间创建的对象为可见。The system "
"and parent jails have access to the jail objects but <i>not</i> private "
"keys. <br><b>禁用</b>：Jail 不能进行任何<b>sysvmsg</b>相关系统调用。"

msgid ""
"Allow or deny access to SYSV IPC message primitives. <br><b>Inherit</b>: "
"All IPC objects on the system are visible to the jail.<br> <b>New</b>: Only "
"objects the jail creates using the private key namespace are visible. The "
"system and parent jails have access to the jail objects but <i>not</i> "
"private keys.<br> <b>Disable</b>: The jail cannot perform any "
"<b>sysvmsg</b> related system calls."
msgstr ""

msgid ""
"Allow or deny access to SYSV IPC semaphore primitives. <br> <b>Inherit</b>: "
"All IPC objects on the system are visible to the jail. <br><b>New</b>: Only "
"objects the jail creates using the private key namespace are visible. The "
"system and parent jails have access to the jail objects but <i>not</i> "
"private keys. <br> <b>Disable</b>: The jail cannot perform any "
"<b>sysvmem</b> related system calls."
msgstr ""
"允许或拒绝访问SYSV IPC semaphore primitives. <br> "
"<b>继承</b>：所有系统的IPC对象对Jail可见。<br><b>新</b>：只有被Jail使用私钥命名空间创建的对象为可见。The system "
"and parent jails have access to the jail objects but <i>not</i> private "
"keys. <br> <b>禁用</b>：Jail 不能进行任何<b>sysvmem</b>相关系统调用。"

msgid ""
"Allow or deny access to SYSV IPC semaphore primitives.<br> <b>Inherit</b>: "
"All IPC objects on the system are visible to the jail.<br> <b>New</b>: Only "
"objects the jail creates using the private key namespace are visible. The "
"system and parent jails have access to the jail objects but <i>not</i> "
"private keys. <br> <b>Disable</b>: The jail cannot perform any "
"<b>sysvmem</b> related system calls."
msgstr ""

msgid ""
"Allow or deny access to SYSV IPC shared memory primitives. "
"<br><b>Inherit</b>: All IPC objects on the system are visible to the jail. "
"<br><b>New</b>: Only objects the jail creates using the private key "
"namespace are visible. The system and parent jails have access to the jail "
"objects but <i>not</i> private keys. <br><b>Disable</b>: The jail cannot "
"perform any <b>sysvshm</b> related system calls."
msgstr ""
"Allow or deny access to SYSV IPC shared memory primitives. "
"<br><b>继承</b>：所有系统的IPC对象对Jail可见。<br><b>新</b>：只有被Jail使用私钥命名空间创建的对象为可见。The "
"system and parent jails have access to the jail objects but <i>not</i> "
"private keys. <br><b>禁用</b>：Jail 不能进行任何<b>sysvshm</b>相关系统调用。"

msgid ""
"Allow or deny access to SYSV IPC shared memory primitives.<br> "
"<b>Inherit</b>: All IPC objects on the system are visible to the jail.<br> "
"<b>New</b>: Only objects the jail creates using the private key namespace "
"are visible. The system and parent jails have access to the jail objects "
"but <i>not</i> private keys.<br> <b>Disable</b>: The jail cannot perform "
"any <b>sysvshm</b> related system calls."
msgstr ""

msgid "Allow password authentication"
msgstr "允许密码验证"

msgid "Allow repeated GIDs"
msgstr "允许重复GIDs"

msgid ""
"Allow the jail hostname to be changed with <a "
"href=\"https://www.freebsd.org/cgi/man.cgi?query=hostname\" "
"target=\"_blank\">hostname(1)</a> or <a "
"href=\"https://www.freebsd.org/cgi/man.cgi?query=sethostname\" "
"target=\"_blank\">sethostname(3)</a>."
msgstr ""

msgid ""
"Allow the jail hostname to be changed with <a "
"href=\"https://www.freebsd.org/cgi/man.cgi?query=hostname&manpath=FreeBSD+11"
".1-RELEASE+and+Ports\"target=\"_blank\">hostname(1)</a> or <a "
"href=\"https://www.freebsd.org/cgi/man.cgi?query=sethostname&manpath="
"FreeBSD+11.1-RELEASE+and+Ports\"target=\"_blank\">sethostname(3)</a>."
msgstr ""

msgid ""
"Allow the jail to access the bhyve virtual machine monitor (VMM). The jail "
"must have FreeBSD 12.0 or newer installed with the <a "
"href=\"https://www.freebsd.org/cgi/man.cgi?query=vmm\" "
"target=\"_blank\">vmm(4)</a> kernel module loaded."
msgstr ""
"允许jail访问bhyve虚拟机监视器（VMM）。Jail必须是FreeBSD 12.0或更新并且有载入<a href=\""
"https://www.freebsd.org/cgi/man.cgi?query=vmm\" target=\"_blank\""
">vmm(4)</a>核心模块。"

msgid "Allowed Initiators (IQN)"
msgstr ""

msgid ""
"Allows different groups to be configured with different authentication "
"profiles. Example: all users with a group ID of 1 will inherit the "
"authentication profile associated with Group 1."
msgstr ""

msgid ""
"Alphanumeric  <a href=\"https://www.backblaze.com/b2/cloud-storage.html\"  "
"target=\"_blank\">Backblaze B2</a> ID. Find an Account ID or  "
"applicationKeyID by logging in to the account, clicking <i>Buckets</i>,  "
"and clicking <i>Show Account ID and Application Key</i>. Enter the  "
"<i>Account ID</i> to associate the entire account or generate a new  "
"<i>Application Key</i>. The <i>keyID</i> replaces the Account ID and  the "
"key string is used in place of the <i>Master Application Key</i>."
msgstr ""

msgid "Also Include Naming Schema"
msgstr "还包括命名架构"

msgid ""
"Alternative names that SMB clients can use when connecting to this NAS. Can "
"be no greater than 15 characters."
msgstr "替代名可以被SMB客户端用于连接这台NAS。不能长于15个字符。"

msgid "Always Chroot"
msgstr "总是Chroot"

msgid ""
"Always back up the key! Losing the key will also lose all data on the disks "
"with no chance of recovery."
msgstr "总是备份密钥！失去密钥会使在磁盘内的全部数据丢失并且不可恢复。"

msgid ""
"Amazon Web Services Key ID. This is found on  <a "
"href=\"https://aws.amazon.com/\" target=\"_blank\">Amazon AWS</a> by  going "
"through <i>My account -> Security Credentials -> Access Keys  (Access Key "
"ID and Secret Access Key)</i>."
msgstr ""

msgid ""
"Amazon Web Services password. If the Secret Access Key cannot be  found or "
"remembered, go to <i>My Account -> Security Credentials ->  Access Keys</i> "
"and create a new key pair."
msgstr ""

msgid "Amount of locked memory in bytes for the jail."
msgstr "jail的锁定内存量（以字节为单位）。"

msgid "An update is already applied. Please reboot the system."
msgstr "一个更新已经被应用。请重启系统。"

msgid "Anonymous User Download Bandwidth"
msgstr "匿名用户下载速度"

msgid "Anonymous User Upload Bandwidth"
msgstr "匿名用户上传速度"

msgid "Any notes about initiators."
msgstr ""

msgid "Appdefaults Auxiliary Parameters"
msgstr "Appdefaults辅助参数"

msgid ""
"Append <i>@realm</i> to <i>cn</i> in LDAP queries for both groups and users "
"when User CN is set)."
msgstr ""

msgid "Apple Shares (AFP)"
msgstr ""

msgid "Apply Network Changes"
msgstr "应用网络更改"

msgid "Apply Pending Updates"
msgstr "应用待决更新"

msgid "Apply Pending update"
msgstr "应用待决更新"

msgid "Apply Permissions Recursively"
msgstr ""

msgid "Apply network changes? Network connectivity will be interrupted."
msgstr "应用网络更改？网络连接将中断。"

msgid "Apply permissions recursively"
msgstr "递归的应用权限"

msgid "Apply permissions recursively to all child datasets of the current dataset."
msgstr ""

msgid ""
"Apply permissions recursively to all directories and files in the current "
"dataset."
msgstr ""

msgid ""
"Apply permissions recursively to all directories and files within the "
"current dataset."
msgstr ""

msgid "Apply permissions to child datasets"
msgstr "应用权限到子数据集"

msgid "Apply updates and reboot system after downloading."
msgstr "在下载后应用更新并重启。"

msgid "Archive"
msgstr "存档"

#, fuzzy
msgid "Are you sure you want to sync from peer?"
msgstr "你确定要从Peer同步吗？"

msgid "Are you sure you want to sync to peer?"
msgstr "您确定要同步到peer吗？"

msgid "Are you sure?"
msgstr "是否确定？"

msgid ""
"Assigning a directory to Minio changes the permissions                      "
"                        of that directory and every directory in it to      "
"                                        minio:minio and overrides any "
"previous permissions.                                              Creating "
"a separate dataset for Minio is strongly                                    "
"          recommended."
msgstr ""

msgid ""
"At least one module must be defined in <a                "
"href=\"https://www.samba.org/ftp/rsync/rsyncd.conf.html\"                "
"target=\"_blank\">rsyncd.conf(5)</a> of the rsync                server or "
"in the <b>Rsync Modules</b> of another                system."
msgstr ""

msgid "Attach Debug"
msgstr "附加调试"

msgid "Attach NIC"
msgstr "连接网卡"

msgid "Attach screenshots."
msgstr ""

msgid "Auth Method"
msgstr "捡到方式"

msgid "Auth Token"
msgstr ""

msgid "Authentication Group number"
msgstr "认证组编号"

msgid "Authentication Type"
msgstr "验证类型"

msgid ""
"Authentication only functions when a Certificate is selected with either "
"the <i>SSL</i> or <i>TLS</i> option."
msgstr "仅当使用<i>SSL</i>或<i>TLS</i>选项并选择证书时，身份验证才起作用。"

msgid "Authentication protocol"
msgstr ""

msgid "Authenticator"
msgstr "认证器"

msgid "Authenticator Attributes"
msgstr "验证器属性"

msgid ""
"Authenticator to validate the Domain. Choose a previously configured ACME "
"DNS authenticator."
msgstr ""

msgid "Authorized Access"
msgstr "授权访问"

msgid "Authorized Hosts and IP addresses"
msgstr "可靠的IP地址和域名"

msgid "Authorized Networks"
msgstr "可靠的网络"

msgid "Auto configure IPv6"
msgstr "自动配置IPv6"

msgid ""
"Auto-populates with information from the <b>Realm</b> when the settings in "
"this screen are saved."
msgstr "保存此屏幕中的设置时，自动填充来自<b>Realm的</b>信息。"

msgid "Auto-start"
msgstr "自启动"

msgid "Autoconfigure IPv6"
msgstr "自动配置IPv6"

msgid "Autoconfigure IPv6 with rtsold"
msgstr "使用rtsold自动配置IPv6"

msgid ""
"Automatically compress data written to the zvol. Choose a <a "
"href=\"--docurl--/storage.html#compression\" target=\"_blank\">compression "
"algorithm</a>."
msgstr ""

msgid ""
"Automatically populated with the original hostname of the system. This name "
"is limited to 15 characters and cannot be the <b>Workgroup</b> name."
msgstr ""

msgid "Automatically reboot the system after the update is applied."
msgstr "在更新被应用后自动重启系统。"

msgid "Automatically stop the script or command after the specified seconds."
msgstr "在指定的秒数后自动停止脚本或命令。"

msgid "Autostart"
msgstr "自启动"

msgid "Auxiliary Arguments"
msgstr "附加参数"

msgid "Auxiliary Groups"
msgstr "附加组"

msgid "Auxiliary Parameters"
msgstr "附加参数"

msgid "Auxiliary Parameters (ups.conf)"
msgstr "附加参数 （ups.conf）"

msgid "Auxiliary Parameters (upsd.conf)"
msgstr "附加参数 （upsd.conf）"

msgid "Auxiliary parameters"
msgstr "附加参数"

msgid "Available Disks"
msgstr "可用磁盘"

msgid "Available Themes"
msgstr "可用主题"

msgid "Available memory"
msgstr ""

msgid "Available space threshold (%)"
msgstr "可用空间阈值 (%)"

msgid "Awesome! Now let's explore FreeNAS's cool features."
msgstr "Awesome!现在一起来探索Freenas的新特性吧。"

msgid "Back"
msgstr "返回"

msgid "Back to Support"
msgstr ""

msgid ""
"Backblaze B2 Application Key. Log in to the B2 account and  generate a key "
"on the Buckets page.  <a "
"href=\"https://help.backblaze.com/hc/en-us/articles/224991568-Where-can-I-"
"find-my-Account-ID-and-Application-Key-\"  target=\"_blank\">Generating a "
"new Master Application Key</a> invalidates  the existing Master key and "
"requires updating this field. Using a  limited permissions Application Key "
"also requires changing the  <i>Account ID</i> to the new <i>keyID</i>."
msgstr ""

msgid ""
"Backend used to map Windows security identifiers (SIDs) to UNIX UIDs and "
"GIDs. Click Edit to configure that backend"
msgstr ""
"Backend used to map Windows security identifiers (SIDs) to UNIX UIDs and "
"GIDs. 点击编辑来配置后端"

msgid "Bandwidth Limit"
msgstr "带宽限制"

msgid "Base DN"
msgstr "基础 DN"

msgid "Base Name"
msgstr "基本名称"

msgid "Base64 encoded key for the Azure account."
msgstr "Azure帐户的Base64编码密钥。"

msgid "Basejail"
msgstr ""

msgid "Basic Mode"
msgstr "基本模式"

msgid "Basic Properties"
msgstr "基本属性"

msgid "Begin"
msgstr "开始"

msgid "Begin Time"
msgstr "开始时间"

msgid ""
"Beginning UID/GID number for which this system is authoritative. UID/GID "
"values below Range Low or higher than Range High are ignored."
msgstr ""

msgid "Berkeley Packet Filter"
msgstr "伯克利包过滤器"

msgid "Bind"
msgstr "绑定"

msgid "Bind DN"
msgstr "绑定 DN"

msgid "Bind IP Addresses"
msgstr "Bind IP地址"

msgid "Bind Interfaces"
msgstr "Bind接口"

msgid "Bind Password"
msgstr "Bind密码"

msgid "Bind interfaces"
msgstr "Bind接口"

msgid "Bind to"
msgstr ""

msgid "Bind to Port"
msgstr ""

msgid "Block Shares (iSCSI)"
msgstr ""

msgid "Block Size"
msgstr "块大小"

msgid "Block size"
msgstr "块大小"

msgid "Boot"
msgstr ""

msgid "Boot Loader Type"
msgstr "启动引导器类型"

msgid "Boot Method"
msgstr "启动方式"

msgid "Boot Pool"
msgstr "启动池"

msgid "Boot Pool Status"
msgstr "启动池状态"

msgid ""
"Brainpool curves can be more secure, while secp curves can be faster. See "
"<a "
"href=\"https://tls.mbed.org/kb/cryptography/elliptic-curve-performance-nist-"
"vs-brainpool\" target=\"blank\"> Elliptic Curve performance: NIST vs "
"Brainpool </a> for more information."
msgstr ""

msgid "Bridge Members"
msgstr "桥接成员"

msgid "Browsable to Network Clients"
msgstr "允许网络客户端浏览"

msgid "Browse a Collection"
msgstr ""

msgid "Browse to a CD-ROM file present on the system storage."
msgstr "浏览一个在系统存储上的CD-ROM文件。"

msgid ""
"Browse to a storage location and add the name of the new raw file on the "
"end of the path."
msgstr ""

msgid ""
"Browse to an <b>existing</b> directory to use for storage. Some devices can "
"require a specific directory name. Consult the documentation for that "
"device to see if there are any restrictions."
msgstr ""
"浏览一个<b>现有</b>文件夹用于存储。Some devices can require a specific directory name. "
"Consult the documentation for that device to see if there are any "
"restrictions."

msgid ""
"Browse to an empty directory within the jail or enter a new directory name "
"within the jail directory structure. This links to the <b>Source</b> "
"storage area."
msgstr ""

msgid ""
"Browse to an existing file. Create a new file by browsing to a dataset and "
"appending /<i>{filename.ext}</i> to the path."
msgstr ""

msgid ""
"Browse to an existing file. Create a new file by browsing to a dataset and "
"appending the file name to the path. Extents cannot be created inside a "
"jail root directory."
msgstr ""

msgid "Browse to an existing pool or dataset to store the new zvol."
msgstr "浏览到现有存储池或数据集以存储新的zvol。"

msgid "Browse to the ZFS dataset that will hold the copied data."
msgstr "浏览到将保存复制数据的ZFS数据集。"

msgid "Browse to the desired zvol on the disk."
msgstr "浏览到磁盘上所需的zvol。"

msgid "Browse to the directory for the S3 filesystem."
msgstr "浏览到S3文件系统的目录。"

msgid ""
"Browse to the directory on the system which will be accessed by the jail. "
"This directory <b>must</b> be separate from the jail pool or dataset."
msgstr ""

msgid ""
"Browse to the existing path on the remote host to                sync with. "
"Maximum path length is 255 characters"
msgstr ""
"Browse to the existing path on the remote host to                sync with. "
"极限路径长度是255个字符"

msgid "Browse to the keytab file to upload."
msgstr "浏览到要上载的keytab文件。"

msgid "Browse to the operating system installer image file."
<<<<<<< HEAD
msgstr "浏览操作系统的安装镜像文件。"
=======
msgstr "浏览操作系统安装镜像文件。"
>>>>>>> 7523535a

msgid ""
"Browse to the path to be copied. Path lengths cannot                be "
"greater than 255 characters."
msgstr ""

msgid "Browse to the pool or dataset to share."
msgstr "浏览存储池或数据集来共享。"

msgid ""
"Browse to the pool or dataset to share. Netatalk does not fully support "
"nesting additional pools, datasets, or symbolic links beneath this path."
msgstr ""
"浏览存储池或数据集来共享。Netatalk does not fully support nesting additional pools, "
"datasets, or symbolic links beneath this path."

msgid "Bucket"
msgstr "桶"

msgid "Burst"
msgstr "突发"

msgid ""
"By default, all data disks are created with the amount of swap specified. "
"Changing the value does not affect the amount of swap on existing disks, "
"only disks added after the change. Does not affect log or cache devices as "
"they are created without swap. Setting to <i>0</i> disables swap creation "
"completely. <b>STRONGLY DISCOURAGED</b>"
msgstr ""

msgid ""
"By default, the VM receives an auto-generated random MAC address. Enter a "
"custom address into the field to override the default. Click <b>Generate "
"MAC Address</b> to add a new randomized address into this field."
msgstr ""
"在默认情况下，虚拟机将会获得一个自动生成的随机MAC地址输入一个自定义的地址来覆盖默认。点击<b>生成MAC地址</b>"
"添加一个随机MAC地址到这个区域。"

msgid "CA ID"
msgstr ""

msgid "CAs"
msgstr "CA机构"

msgid "CD-ROM Path"
msgstr "CD-ROM 路径"

msgid "CLOSE"
msgstr ""

msgid "CN Realm"
msgstr "CN Realm"

msgid "CPU"
msgstr "处理器"

msgid "CPU Usage"
msgstr "处理器使用量"

msgid "CPU and Memory"
msgstr "处理器和内存"

msgid "CSR exists on this system"
msgstr ""

msgid "CSRs"
msgstr ""

msgid "Cache VDev"
msgstr ""

msgid ""
"Can be set to <i>0</i>, left empty for FreeNAS to assign a port when the VM "
"is started, or set to a fixed, preferred port number."
msgstr "可以被设置为<i>0</i>，留空FreeNas将会在虚拟机启动时自动分配端口，输入一个端口以让其不变。"

msgid "Cancel"
msgstr "取消"

msgid "Cannot Delete while HA is Enabled"
msgstr ""

msgid "Cannot Edit while HA is Enabled"
msgstr ""

msgid "Case Sensitivity"
msgstr "大小写敏感"

msgid "Category"
msgstr "类别"

msgid "Certificate"
msgstr "证书"

msgid "Certificates"
msgstr "证书"

msgid "Change Device Order"
msgstr "修改设备顺序"

msgid "Change Passphrase"
msgstr "修改密码短语"

msgid "Change Password"
msgstr "修改密码"

msgid "Change User & Group Ownership"
msgstr "变更用户和群组的所有人"

msgid "Change User and Group Ownership"
msgstr ""

msgid ""
"Change existing ownership of ALL files in the share  to user "
"<samp>webdav</samp> and group <samp>webdav</samp>. If unset,  ownership of "
"files to be accessed through WebDAV must be manually set  to the "
"<samp>webdav</samp> or <samp>www</samp> user/group."
msgstr ""

msgid ""
"Change from <i>public</i> to increase system security. Can only contain "
"alphanumeric characters, underscores, dashes, periods, and spaces. This can "
"be left empty for <i>SNMPv3</i> networks."
msgstr ""

msgid "Change log"
msgstr "修改日志"

msgid ""
"Change the default password to improve system security. The new password "
"cannot contain a space or <b>#</b>."
msgstr "修改默认密码以提高系统安全性。新的密码不能包含空格或<b>#</b>。"

msgid "Changes Submitted"
msgstr ""

msgid "Changing"
msgstr ""

msgid ""
"Changing SDK version is not a supported operation. Activate an existing "
"boot environment that uses the desired train and boot into it to switch to "
"that train."
msgstr ""
"更改SDK版本是不被支持的操作。Activate an existing boot environment that uses the desired "
"train and boot into it to switch to that train."

msgid ""
"Changing away from the nightly train is considered a downgrade and not a "
"supported operation. Activate an existing boot environment that uses the "
"desired train and boot into it to switch to that train."
msgstr ""
"从Nightly分支降级到其他分支是不被支持的操作。Activate an existing boot environment that uses "
"the desired train and boot into it to switch to that train."

msgid ""
"Changing dataset permission mode can severely affect existing permissions, "
"particularly when going from Windows to Unix permissions."
msgstr ""

msgid "Changing dataset permission mode can severely affect existing permissions."
msgstr ""

msgid ""
"Changing the major version is considered a downgrade and is not a supported "
"operation. Activate an existing boot environment that uses the desired "
"train and boot into it to switch to that train."
msgstr ""

msgid ""
"Changing the minor version is considered a downgrade and is not a supported "
"operation. Activate an existing boot environment that uses the desired "
"train and boot into it to switch to that train."
msgstr ""

msgid ""
"Changing to a nightly train is one-way. Changing back to a stable train is "
"not supported!"
msgstr "切换到Nightly分支是单向的。改回到稳定分支是不被支持的！"

msgid "Channel"
msgstr ""

msgid "Check Interval"
msgstr "检查间隔"

msgid "Check Now"
msgstr "立即检查"

msgid "Check Release Notes"
msgstr "检查发行备注"

msgid "Check for Updates"
msgstr "检查更新"

msgid "Check for Updates Daily and Download if Available"
msgstr "每天检查更新并在可用时下载"

msgid ""
"Check the <i>hostid</i> property of the jail. If not the same as the host, "
"do not start the jail"
msgstr "检查Jail的<i>hostid</i>设置。如果与主机不同，请不要启动Jail"

msgid ""
"Check the <i>hostid</i> property of the jail. If not the same as the host, "
"do not start the jail."
msgstr ""

msgid "Check the network connection"
msgstr "检查网络连接"

msgid "Check the network connection."
msgstr "检查网络连接。"

msgid ""
"Check the update server daily for                                   any "
"updates on the chosen train.                                   "
"Automatically download an update if                                   one "
"is available. Click                                   <i>APPLY PENDING "
"UPDATE</i> to install                                   the downloaded "
"update."
msgstr "每天检查更新服务器，获取选择分支的更新。在一个更新可用时自动下载。点击<i>应用待决更新</i>安装已下载的更新。"

msgid ""
"Check this box if importing a certificate for which a CSR exists on this "
"system"
msgstr ""

msgid ""
"Check this to redirect <i>HTTP</i> connections to <i>HTTPS</i>. A <i>GUI "
"SSL Certificate</i> must be selected."
msgstr ""

msgid "Check-in"
msgstr ""

msgid "CheckIP Path"
msgstr "CheckIP路径"

msgid "CheckIP Server"
msgstr "CheckIP服务器"

msgid "CheckIP Server SSL"
msgstr "CheckIP服务器SSL"

msgid "Checking HA status"
msgstr ""

msgid "Chmod Request"
msgstr "Chmod请求"

msgid ""
"Choices are <i>2000, 2003, 2008, 2008_R2, 2012,</i> or <i>2012_R2</i>. "
"Refer to <a "
"href=\"https://docs.microsoft.com/en-us/windows-server/identity/ad-ds/"
"active-directory-functional-levels\" target=\"_blank\">Understanding Active "
"Directory Domain Services (AD DS) Functional Levels</a> for more details."
msgstr ""
"可以从<i>2000, 2003, 2008, 2008_R2, 2012,</i> 或 <i>2012_R2</i>中选择。Refer to <a "
"href=\"https://docs.microsoft.com/en-us/windows-server/identity/ad-ds/"
"active-directory-functional-levels\" target=\"_blank\">Understanding Active "
"Directory Domain Services (AD DS) Functional Levels</a> for more details."

msgid "Choices are <i>Minimum, Normal, or Debug</i>."
msgstr "可以从<i>最小，正常，或 Debug</i>中选择。"

msgid "Choices are <i>None, Auto, CHAP,</i> or <i>Mutual CHAP</i>."
<<<<<<< HEAD
msgstr "选择有<i>无，自动，CHAP，</i> 或 <i>Mutual CHAP</i>。"
=======
msgstr "可以从<i>无，自动，CHAP，</i> 或 <i>Mutual CHAP</i>中选择。"
>>>>>>> 7523535a

msgid ""
"Choose <a                 href=\"--docurl--/tasks.html#rsync-module-mode\"  "
"              target=\"_blank\">rsync module mode</a> or <a                 "
"href=\"--docurl--/tasks.html#rsync-over-ssh-mode\"                "
"target=\"_blank\">rsync over SSH mode</a>"
msgstr ""

msgid "Choose <i>AES-256</i> or <i>None</i>."
msgstr "选择<i>AES-256</i> 或 <i>无</i>。"

msgid ""
"Choose <i>Master</i> if the UPS is plugged directly into the system serial "
"port. The UPS will remain the last item to shut down. Choose <i>Slave</i> "
"to have this system shut down before <i>Master</i>. See the <a "
"href=\"http://networkupstools.org/docs/user-manual.chunked/ar01s02.html#_"
"monitoring_client\" target=\"_blank\">Network UPS Tools Overview</a>."
msgstr ""
"选择<i>Master</i>如果UPS被直接连接到系统串口。The UPS will remain the last item to shut "
"down. Choose <i>Slave</i> to have this system shut down before "
"<i>Master</i>. See the <a "
"href=\"http://networkupstools.org/docs/user-manual.chunked/ar01s02.html#_"
"monitoring_client\" target=\"_blank\">Network UPS Tools Overview</a>."

msgid ""
"Choose <i>ON</i> to update the access time for files when they are read. "
"Choose <i>Off</i> to prevent producing log traffic when reading files. This "
"can result in significant performance gains."
msgstr "选择<i>ON</i>在文件访问被读取时更新访问时间。选择<i>Off</i>避免读取文件时产生日志流量。这可以带来明显性能提升。"

msgid ""
"Choose a <i>Stripe</i>, <i>Mirror</i>, or <i>Raid-Z</i> configuration for "
"the chosen disk layout. See the <a "
"href=\"--docurl--/storage.html#pool-manager\" target=\"_blank\">Pool "
"Manager</a> section of the guide for more details."
msgstr ""

msgid "Choose a DNS provider and configure any required authenticator attributes."
msgstr ""

msgid "Choose a color scheme."
msgstr "选择颜色主题。"

msgid ""
"Choose a dataset on the destination system where snapshots are stored. "
"Click the <b>Folder icon</b> to see all datasets on the destination system "
"and click on a dataset to set it as the target. An SSH connection must be "
"selected for the browser to display datasets from a remote system."
msgstr ""

msgid "Choose a location to store the installer image file."
msgstr "选择一个位置来保存安装镜像文件。"

msgid ""
"Choose a path to the user's home directory. If the directory exists and "
"matches the username, it is set as the user's home directory. When the path "
"does not end with a subdirectory matching the username, a new subdirectory "
"is created. The full path to the user's home directory is shown here when "
"editing a user."
msgstr ""

msgid "Choose a pool or dataset for jail storage"
msgstr "选择一个存储池或数据集作为Jail的存储"

msgid "Choose a pool to scrub."
msgstr "选择一个存储池来进行数据校验。"

msgid ""
"Choose a pool where the iocage jail manager   can create the /iocage "
"dataset. The /iocage   dataset might not be visible until after   the first "
"jail is created. iocage uses   this dataset to store FreeBSD releases   and "
"all other jail data."
msgstr ""

msgid "Choose a privacy protocol."
msgstr "选择一个隐私协议。"

msgid ""
"Choose a recent IP address to limit the usage when accessing the "
"administrative GUI. The built-in HTTP server binds to the wildcard address "
"of <i>0.0.0.0</i> (any address) and issues an alert if the specified "
"address becomes unavailable."
msgstr ""

msgid ""
"Choose a recent IPv6 address to limit the usage when accessing the "
"administrative GUI. The built-in HTTP server binds to the wildcard address "
"of <i>0.0.0.0</i> (any address) and issues an alert if the specified "
"address becomes unavailable."
msgstr ""

msgid ""
"Choose a system (<i>LOCAL</i> or <i>REMOTE</i>) to open TCP ports and allow "
"the connection between both systems."
msgstr ""

msgid "Choose an alert service to display options for that service."
msgstr ""

msgid "Choose an authentication method."
msgstr "选择一个验证方式。"

msgid "Choose an encryption mode to use with LDAP."
msgstr "选择一个用于LDAP的加密模式。"

msgid "Choose an encryption mode."
msgstr "选择一个加密模式。"

msgid ""
"Choose between <i>Off</i>, <a "
"href=\"http://info.ssl.com/article.aspx?id=10241\" "
"target=\"_blank\">SSL</a> or <a "
"href=\"https://hpbn.co/transport-layer-security-tls/\" "
"target=\"_blank\">TLS</a>."
msgstr ""

msgid ""
"Choose how LDAP traffic is transmitted. Choices are <i>plain</i> (plain "
"text), <i>sign</i> (signed only), or <i>seal</i> (signed and encrypted). "
"Windows 2000 SP3 and newer can be configured to enforce signed LDAP "
"connections."
msgstr ""

msgid ""
"Choose how many log entries to create. Choices range from the least log "
"entries (<i>Emergency</i>) to the most (<i>Debug</i>)."
msgstr ""

msgid ""
"Choose if the .zfs snapshot directory is <i>Visible</i> or <i>Invisible</i> "
"on this dataset."
msgstr ""

msgid ""
"Choose one of the convenient presets      or choose <b>Custom</b> to "
"trigger the advanced scheduler UI"
msgstr ""

msgid ""
"Choose one of the convenient presets    or choose <b>Custom</b> to trigger "
"the advanced scheduler UI"
msgstr ""

msgid ""
"Choose one of the presets or choose <i>Custom</i> to use the advanced "
"scheduler."
msgstr ""

msgid ""
"Choose one or more datasets on the source system to be replicated. Each "
"dataset must have an associated periodic snapshot task or "
"previously-created snapshots for a one-time replication. A valid SSH "
"connection must be selected when the source datasets are on a remote system."
msgstr ""

msgid ""
"Choose the <a href=\"--docurl--/system.html#ssh-connection\" "
"target=\"_blank\">SSH connection</a>."
msgstr ""

msgid ""
"Choose the FreeBSD release or template to use as the jail operating system. "
"Releases already downloaded show <b>(fetched)</b>."
msgstr ""

msgid ""
"Choose the FreeBSD release to use as the jail operating system. Releases "
"that have already been downloaded show <b>(fetched)</b>."
msgstr "选择用于Jail操作系统的FreeBSD发行版。已下载的发行版会被标注为<b>(fetched)</b>。"

msgid "Choose the VM operating system type."
msgstr "选择虚拟机操作系统类型。"

msgid ""
"Choose the account type: <i>PERSONAL</i>, <i>BUSINESS</i>, or  <a "
"href=\"https://products.office.com/en-us/sharepoint/collaboration\" "
"target=\"_blank\">SharePoint</a> <i>DOCUMENT_LIBRARY</i>."
msgstr ""

msgid ""
"Choose the backend to map Windows security identifiers (SIDs) to UNIX UIDs "
"and GIDs. Click Edit to configure that backend."
msgstr ""
"Choose the backend to map Windows security identifiers (SIDs) to UNIX UIDs "
"and GIDs. 点击“修改”来配置后端。"

msgid ""
"Choose the hour and minute when new resilver tasks                are not "
"allowed to start. This does not affect active                resilver tasks."
msgstr ""

msgid ""
"Choose the hour and minute when resilver tasks can be                "
"started."
msgstr ""

msgid ""
"Choose the platform that will use this share. The associated options are "
"applied to this share."
msgstr ""

msgid ""
"Choose the schema to use when querying AD for user/group info. "
"<i>rfc2307</i> uses the schema support included in Windows 2003 R2, "
"<i>sfu</i> is for Service For Unix 3.0 or 3.5, and <i>sfu20</i> is for "
"Service For Unix 2.0."
msgstr ""

msgid ""
"Choose the schema to use with LDAP authentication for SMB shares. The LDAP "
"server must be configured with Samba attributes to use a Samba Schema."
msgstr ""

msgid "Choose the speed in bps used by the serial port."
msgstr ""

#, fuzzy
msgid ""
"Choose the test type. See <a                "
"href=\"https://www.smartmontools.org/browser/trunk/smartmontools/smartctl.8."
"in\"                target=\"_blank\">smartctl(8)</a> for descriptions of   "
"             each type. Some types will degrade performance or              "
"  take disks offline. Avoid scheduling S.M.A.R.T. tests                "
"simultaneously with scrub or resilver operations."
msgstr ""
<<<<<<< HEAD
"选择测试类型。查看<a href=\"https://www.smartmontools.org/browser/trunk/smartmontools/"
"smartctl.8.in\"                target=\"_blank\">smartctl(8)</a> for "
"descriptions of each type. 一些类型会降低性能或使磁盘下线。避免安排S.M.A.R.T. "
"测试和数据清理或resliver操作同时运行。"
=======
"选择测试类型。See <a                href=\"https://www.smartmontools.org/browser/"
"trunk/smartmontools/smartctl.8.in\"                target=\"_blank\""
">smartctl(8)</a> for descriptions of                each type. "
"一些类型会降低性能或使磁盘下线。避免安排S.M.A.R.T. 测试和数据清理或resliver操作同时运行。"
>>>>>>> 7523535a

msgid ""
"Choose the type of filesystem on the disk. Refer to the guide section on <a "
"href=\"--docurl--/storage.html#import-disk\" target=\"_blank\">importing "
"disks</a> for more details."
msgstr ""

msgid ""
"Choose the type of interface. <i>Bridge</i> creates a logical link between "
"multiple networks. <i>Link Aggregation</i> combines multiple network "
"connections into a single interface. A <i>Virtual LAN (VLAN)</i> partitions "
"and isolates a segment of the connection. Read-only when editing an "
"interface."
msgstr ""

msgid ""
"Choose the type of permissions. <i>Basic</i> shows general permissions. "
"<i>Advanced</i> shows each specific type of permission for finer control."
msgstr ""

msgid "Choose the type that matches the type of client accessing the pool/dataset."
msgstr ""

msgid "Choose when the UPS initiates shutdown."
msgstr "选择UPS开始关机的时间。"

msgid ""
"Choose whether a process in the jail has access to System V IPC primitives. "
"Equivalent to setting <b>sysvmsg</b>, <b>sysvsem</b>, and <b>sysvshm</b> to "
"<i>Inherit</i>. <b>Deprecated in FreeBSD 11.0 and newer!</b><br> Use "
"<b>sysvmsg</b>, <b>sysvsem</b>, and <b>sysvshm</b> instead."
msgstr ""

msgid ""
"Choose whether a process in the jail has access to System V IPC primitives. "
"Equivalent to setting sysvmsg, sysvsem, and sysvshm to <b>Inherit</b>. "
"<b>*Deprecated in FreeBSD 11.0 and later!</b><br> Use <b>sysvmsg</b>, "
"<b>sysvsem</b>, and <b>sysvshm</b> instead."
msgstr ""

msgid "Choose your language."
msgstr "选择你的语言。"

msgid "Cipher"
msgstr ""

msgid ""
"Classification for each S3 object. Choose a class based on the specific use "
"case or performance requirements. See <a "
"href=\"https://docs.aws.amazon.com/AmazonS3/latest/dev/storage-class-intro."
"html\" target=\"_blank\">Amazon S3 Storage Classes</a> for more information."
msgstr ""

msgid ""
"Click <b>Browse</b> to select an encryption key to upload. This allows the "
"system to decrypt the disks."
msgstr "点击<b>浏览</b>以选择一个加密密钥来上传。这允许系统解密磁盘。"

msgid "Click on alarms to select or unselect."
msgstr ""

msgid "Client Name"
msgstr ""

msgid "Clients"
msgstr "客户端"

msgid "Clone"
msgstr ""

msgid "Close"
msgstr "关闭"

msgid "Cloud Credentials"
msgstr "云凭据"

msgid "Cloud Sync Tasks"
msgstr "云同步任务"

msgid "Cloud sync has started."
msgstr "云同步已启动。"

msgid "Cloud sync stopped."
msgstr ""

msgid "Cluster Name"
msgstr ""

msgid "Collection"
msgstr ""

msgid "Com Port"
msgstr ""

msgid "Comma-, space-, or tab-delimited list of allowed hostnames or IP addresses."
msgstr ""

msgid "Comma-, space-, tab-delimited list of denied hostnames or IP addresses."
msgstr ""

msgid ""
"Comma-delimited list of allowed users and/or groups where groupname begins "
"with a @. Note that adding an entry will allow any user or group that is "
"not specified."
msgstr ""

msgid ""
"Comma-delimited list of allowed users and/or groups where groupname begins "
"with a @. Note that adding an entry will deny any user or group that is not "
"specified."
msgstr ""

msgid ""
"Comma-delimited list of users and/or groups who have read and write access "
"where groupname begins with a @."
msgstr ""

msgid ""
"Comma-delimited list of users and/or groups who only have read access where "
"groupname begins with a @."
msgstr ""

msgid "Command"
msgstr "命令"

msgid ""
"Commands to run in the jail environment before the jail is removed and "
"after <b>exec.prestop</b> commands are complete. Example: <i>sh "
"/etc/rc.shutdown</i>."
msgstr ""
"Commands to run in the jail environment before the jail is removed and "
"after <b>exec.prestop</b> commands are complete. 例子：<i>sh "
"/etc/rc.shutdown</i>."

msgid ""
"Commands to run in the jail environment when the jail is created. Example: "
"<b>sh /etc/rc</b>. The pseudo-parameters section of <a "
"href=\"https://www.freebsd.org/cgi/man.cgi?query=jail\" "
"target=\"_blank\">JAIL(8)</a> describes <b>exec.start</b> usage."
msgstr ""
"Commands to run in the jail environment when the jail is created. 例子：<b>sh "
"/etc/rc</b>. The pseudo-parameters section of <a "
"href=\"https://www.freebsd.org/cgi/man.cgi?query=jail\" "
"target=\"_blank\">JAIL(8)</a> describes <b>exec.start</b> usage."

msgid ""
"Commands to run in the jail environment when the jail is created. Example: "
"<i>sh /etc/rc</i>. The pseudo-parameters section of <a "
"href=\"https://www.freebsd.org/cgi/man.cgi?query=jail\" "
"target=\"_blank\">JAIL(8)</a> describes <b>exec.start</b> usage."
msgstr ""

msgid ""
"Commands to run in the system environment after a jail is started and after "
"any <b>exec_start</b> commands are finished."
msgstr ""

msgid "Commands to run in the system environment after a jail is stopped."
msgstr "在一个Jail被停止后运行于系统环境中的命令。"

msgid "Commands to run in the system environment before a jail is started."
msgstr "在一个Jail被启动前运行于系统环境中的命令。"

msgid "Commands to run in the system environment before a jail is stopped."
msgstr "在一个Jail被停止前运行于系统环境中的命令。"

msgid "Comment"
msgstr "评论"

msgid "Comments"
msgstr "评论"

msgid "Commit"
msgstr ""

msgid "Common Name"
msgstr "通用名"

msgid "Community"
msgstr "团体"

msgid "Compress"
msgstr "压缩"

msgid "Compress connections"
msgstr "压缩连接"

msgid "Compression level"
msgstr "压缩级别"

msgid "Computer Account OU"
msgstr ""

msgid "Config"
msgstr "设置"

msgid "Config Pool for Jail Manager"
msgstr ""

msgid "Configure ACL"
msgstr ""

msgid ""
"Configure IPv4 networking or internet access for the jail. Enter the IPv4 "
"address for <a href=\"https://www.freebsd.org/cgi/man.cgi?query=vnet\" "
"target=\"_blank\">VNET(9)</a> and shared IP jails. <br>Single interface "
"format: <b>[interface|]ip-address[/netmask]</b>. <br>Example: "
"<b>vnet2|192.168.0.15/24</b> <br>Multiple interface format: "
"<b>[interface|]ip-address[/netmask],[interface|]ip-address[/netmask]</b>.<"
"br>Example: <b>192.168.0.10/24,vnet3|192.168.10.50</b>"
msgstr ""
"配置Jail的IPv4网络或互联网连接输入用于<a "
"href=\"https://www.freebsd.org/cgi/man.cgi?query=vnet&apropos=0&sektion=0&"
"manpath=FreeBSD+11.1-RELEASE+and+Ports\" target=\"_blank\">VNET(9)</a>和共享IP "
"jails的IPv4地址。<br>单接口格式：<b>[接口|]IP地址[/子网掩码]</b>。<br>例子：<b>vnet2|192.168.0.15/"
"24</b> "
"<br>多接口格式：<b>[interface|]ip-address[/netmask],[interface|]ip-address[/"
"netmask]</b>。<br>例子：<b>192.168.0.10/24,vnet3|192.168.10.50</b>"

msgid ""
"Configure IPv6 networking or internet access for the jail. Enter the IPv6 "
"address for <a href=\"https://www.freebsd.org/cgi/man.cgi?query=vnet\" "
"target=\"_blank\">VNET(9)</a> and shared IP jails. <br>Single interface "
"format: <b>[interface|]ip-address[/netmask]</b>. <br>Example: "
"<b>re0|fe80::/64</b> <br>Multiple interface format: "
"<b>[interface|]ip-address[/netmask],[interface|]ip-address[/netmask]</b>.<"
"br>Example: <b>re1|2607:f0d0:1002:51:0000:0000:0000:0004, "
"re5|2001:db8:85a3::8a2e:370:7334/24</b>"
msgstr ""
"配置Jail的IPv6网络或互联网连接输入用于<a "
"href=\"https://www.freebsd.org/cgi/man.cgi?query=vnet\" "
"target=\"_blank\">VNET(9)</a> 和共享IP "
"jails的IPv6地址。<br>例子：<b>vnet2|192.168.0.15/24</b> "
"<br>多接口格式：<b>[interface|]ip-address[/netmask],[interface|]ip-address[/"
"netmask]</b>。<br>例子：<b>re0|fe80::/64</b> "
"<br>多接口格式：<b>[interface|]ip-address[/netmask],[interface|]ip-address[/"
"netmask]</b>.<br>例子： <b>re1|2607:f0d0:1002:51:0000:0000:0000:0004, "
"re5|2001:db8:85a3::8a2e:370:7334/24</b>"

msgid "Configure Networking"
msgstr "配置网络"

msgid ""
"Configure an external program for ID mapping instead of using the "
"<i>tdb</i> counter. Mappings are stored in the <a "
"href=\"http://samba.org.ru/samba/docs/man/manpages/idmap_tdb2.8.html\" "
"target=\"_blank\">idmap_tdb2</a> database"
msgstr ""

msgid ""
"Configure an external program to perform ID mapping. See <a "
"href=\"http://samba.org.ru/samba/docs/man/manpages/idmap_script.8.html\" "
"target=\"_blank\">idmap_script(8)</a> for more details."
msgstr ""

msgid "Configure now"
msgstr ""

msgid "Configure permissions for this share's dataset now?"
msgstr ""

msgid "Configure the root user email address."
msgstr ""

msgid "Confirm"
msgstr "确认"

msgid "Confirm Export/Disconnect"
msgstr ""

msgid "Confirm Options"
msgstr "确认选项"

msgid "Confirm Passphrase"
msgstr "确认密码短语"

msgid "Confirm Password"
msgstr "确认密码"

msgid "Confirm Privacy Passphrase"
msgstr "确认隐私密码短语"

msgid "Confirm RRD Destroy"
msgstr ""

msgid "Confirm SED Password"
msgstr "确认SED密码"

msgid "Confirm Secret Key"
msgstr ""

msgid "Confirm detach"
msgstr "确认分离"

msgid "Confirm it is okay to proceed with Detach."
msgstr "确认可以继续分离。"

msgid "Confirm password"
msgstr "确认密码"

msgid "Confirm these settings."
msgstr "确认这些设置。"

msgid "Connect Timeout"
msgstr ""

msgid "Connected Initiators"
msgstr ""

msgid "Connecting to "
msgstr ""

msgid "Connections"
msgstr "连接"

msgid "Console Keyboard Map"
msgstr "控制台键盘映射"

msgid "Contact"
msgstr "联系方式"

msgid "Contact Support"
msgstr ""

msgid "Container"
msgstr "容器"

msgid "Contents of the uploaded Service Account JSON file."
msgstr ""

msgid ""
"Context menu copy and paste operations     are disabled in the Shell. Copy "
"and paste     shortcuts for Mac are <i>Command+c</i> and     "
"<i>Command+v</i>. For most operating     systems, use <i>Ctrl+Insert</i> to "
"copy and     <i>Shift+Insert</i> to paste."
msgstr ""

msgid "Continue"
msgstr "继续"

msgid "Continue to Legacy UI"
msgstr ""

msgid "Continue with download?"
msgstr "继续并下载？"

msgid "Control left sidebar's display style."
msgstr ""

msgid ""
"Control the availability of IPv4 addresses. <br><b>Inherit</b>: Allow "
"unrestricted access to all system addresses. <br><b>New</b>: Restrict "
"addresses with <b>ip4_addr</b>. <br><b>Disable</b>: Stop the jail from "
"using IPv4 entirely."
msgstr ""
"控制IPv4地址可用性。<br><b>继承</b>：允许对全部系统地址的无限制访问。<br><b>新</b>：限制地址使用<b>ip4_addr</b>"
"。<br><b>禁用</b>：完全阻止Jail使用IPv4。"

msgid ""
"Control the availability of IPv4 addresses.<br> <b>Inherit</b>: Allow "
"unrestricted access to all system addresses.<br> <b>New</b>: Restrict "
"addresses with <b>ip4_addr</b>.<br> <b>Disable</b>: Stop the jail from "
"using IPv4 entirely."
msgstr ""

msgid ""
"Control the availability of IPv6 addresses. <br><b>Inherit</b>: Allow "
"unrestricted access to all system addresses. <br><b>New</b>: Restrict "
"addresses with <b>ip6_addr</b>. <br><b>Disable</b>: Stop the jail from "
"using IPv4 entirely."
msgstr ""
"控制IPv6地址可用性。<br><b>继承</b>：允许对全部系统地址的无限制访问。<br><b>新</b>：限制地址使用<b>ip6_addr</b>"
"。<br><b>禁用</b>：完全阻止Jail使用IPv4。"

msgid ""
"Control the availability of IPv6 addresses.<br> <b>Inherit</b>: Allow "
"unrestricted access to all system addresses.<br> <b>New</b>: Restrict "
"addresses with <b>ip6_addr</b>.<br> <b>Disable</b>: Stop the jail from "
"using IPv6 entirely."
msgstr ""

msgid "Copies"
msgstr "拷贝"

msgid "Could not delete boot environment."
msgstr ""

msgid "Country"
msgstr "国家"

msgid "Country Code"
msgstr "国家代码"

msgid "Crash reporting"
msgstr ""

msgid "Create"
msgstr "创建"

msgid "Create ACME Certificate"
msgstr ""

msgid "Create CA"
msgstr "创建CA"

msgid "Create Certificate"
msgstr "创建证书"

msgid "Create Passphrase"
msgstr "创建密码短语"

msgid "Create Pool"
msgstr "创建存储池"

msgid "Create Snapshot"
msgstr "创建快照"

msgid "Create a new Pool."
msgstr "创建一个新的存储池。"

msgid "Create a new, empty pool."
msgstr "创建一个新的空存储池。"

msgid "Create a pool:"
msgstr "创建一个存储池："

msgid "Create a recommended formation of vdevs in a pool."
msgstr ""

msgid "Create new Pool"
msgstr "创建新存储池"

msgid "Create new disk image"
msgstr "创建新磁盘映像"

msgid "Create new pool"
msgstr "创建新存储池"

msgid "Create or Choose Block Device"
msgstr ""

msgid "Create or Import Pool"
msgstr "创建或导入存储池"

msgid "Create or Import pool"
msgstr "创建或导入存储池"

msgid ""
"Creates dataset snapshots when there are no changes. Set to support "
"periodic snapshot schedules and replications created in version 11.2 and "
"earlier."
msgstr ""

msgid "Creating"
msgstr ""

msgid "Creating Jail"
msgstr "创建Jail"

msgid "Creating Jail..."
msgstr "创建Jail中..."

msgid ""
"Creating or editing a <i>sysctl</i> immediately updates the Variable to the "
"configured Value. A restart is required to apply <i>loader</i> or "
"<i>rc.conf</i> tunables. Configured tunables remain in effect until deleted "
"or Enabled is unset."
msgstr ""
"Creating or editing a <i>sysctl</i> immediately updates the Variable to the "
"configured Value. 必须重启以应用<i>loader</i> or <i>rc.conf</i> tunables. "
"Configured tunables remain in effect until deleted or Enabled is unset."

msgid "Credential"
msgstr "凭据"

msgid "Critical"
msgstr "紧急"

msgid "Criticality"
msgstr ""

msgid "Cron Jobs"
msgstr "计划任务列表"

msgid "Current Password"
msgstr "当前密码"

msgid "Custom Path"
msgstr ""

msgid "Custom Properties"
msgstr "自定义属性"

msgid "Custom Server"
msgstr ""

msgid "DELETE"
msgstr ""

msgid "DHCP"
msgstr "DHCP"

msgid "DHCP Autoconfigure IPv4"
msgstr "DHCP自动配置IPv4"

msgid "DISCARD CHANGES"
msgstr ""

msgid "DNS Forwarder"
msgstr "DNS转发器"

msgid "DNS Timeout"
msgstr "DNS超时"

msgid "DNS timeout"
msgstr "DNS超时"

msgid "DNS timeout in seconds. Increase this value if DNS queries timeout."
msgstr "DNS超时（秒）。Increase this value if DNS queries timeout."

msgid "DOCUMENTATION"
msgstr ""

msgid "Dashboard"
msgstr "仪表"

msgid "Data VDevs"
msgstr ""

msgid "Data collection frequency, in seconds."
msgstr ""

msgid "Database"
msgstr ""

msgid "Database Path"
msgstr "数据库路径"

msgid "Dataset"
msgstr ""

msgid "Dataset Path"
msgstr ""

msgid "Dataset has complex ACLs"
msgstr ""

msgid "Datastore"
msgstr "数据存储"

msgid "Day of Month"
msgstr "日期"

msgid "Day of Week"
msgstr "星期"

msgid "Days of the Week"
msgstr "星期"

msgid "Deactivate the recovery key for this pool?"
msgstr ""

msgid "Decrypt pool"
msgstr "解密存储池"

msgid ""
"Deduplicate the stream to avoid sending redundant data blocks. The "
"destination system must also support deduplicated streams. See <a "
"href=\"https://www.freebsd.org/cgi/man.cgi?query=zfs\" "
"target=\"_blank\">zfs(8)</a>."
msgstr ""

msgid "Default Permissions"
msgstr "默认权限"

msgid "Default Router For IPv4"
msgstr "IPv4默认路由"

msgid "Default Router For IPv6"
msgstr "IPv6默认路由"

msgid "Default Routes"
msgstr "默认路由"

msgid "Default directory permissions"
msgstr "默认目录权限"

msgid "Default file permissions"
msgstr "默认文件权限"

msgid "Default is UTF-8 which supports all characters in all languages."
msgstr "默认使用UTF-8，支持所有语言的字符。"

msgid "Default umask"
msgstr "默认掩码"

msgid ""
"Define a length of time to retain the snapshot on this system. After the "
"time expires, the snapshot is removed. Snapshots which have been replicated "
"to other systems are not affected."
msgstr ""

msgid ""
"Define a number of minutes for <a "
"href=\"https://www.freebsd.org/cgi/man.cgi?query=smartd&manpath=FreeBSD+11.1"
"-RELEASE+and+Ports\" target=\"_blank\">smartd</a> to wake up and check if "
"any tests are configured to run."
msgstr ""

msgid ""
"Define a starting time when the replication cannot run. A replication that "
"is in progress can continue to run past this time."
msgstr ""

msgid ""
"Define an <i>IP address or hostname:optional_port_number</i> to send logs. "
"When set, log entries write to both the console and remote server."
msgstr ""
"定义一个<i>IP地址或域名:可选端口号</i>来发送日志。When set, log entries write to both the "
"console and remote server."

msgid ""
"Define an ending time for the restriction on activating replication "
"schedules."
msgstr ""

msgid ""
"Define any additional settings for use by some Kerberos applications. The "
"available settings and syntax is listed in the <a "
"href=\"http://web.mit.edu/kerberos/krb5-1.12/doc/admin/conf_files/krb5_conf."
"html#appdefaults\" target=\"_blank\">appdefaults section of "
"krb.conf(5).</a>."
msgstr ""

msgid ""
"Define any settings used by the Kerberos library. The available settings "
"and their syntax are listed in the <a "
"href=\"http://web.mit.edu/kerberos/krb5-1.12/doc/admin/conf_files/krb5_conf."
"html#libdefaults\" target=\"_blank\">libdefaults section of "
"krb.conf(5).</a>."
msgstr ""

msgid ""
"Define other sections and their key/value pairs. Enclose each section name "
"in square brackets, and put each key/value pair on a new line. Example: "
"<br> [system.intr]<br>  history=86400<br>  enabled=yes"
msgstr ""

msgid ""
"Define specific times to start snapshotting the <b>Source Datasets</b>. "
"Disables running the replication immediately after the periodic snapshot "
"task. Adds the <b>Begin</b> and <b>End</b> fields."
msgstr ""

msgid ""
"Define the dataset to be jailed and fully handed over to a jail. Enter a "
"ZFS filesystem name <i>without</i> a pool name. <b>jail_zfs</b> must be set "
"for this option to work."
msgstr ""
"Define the dataset to be jailed and fully handed over to a jail. "
"输入一个ZFS文件系统名称，<i>不包含</i>存储池名称。<b>jail_zfs</b> must be set for this option "
"to work."

msgid ""
"Define the number of UIDS/GIDS available per domain range. The minimum is "
"<i>2000</i> and the recommended default is <i>100000</i>."
msgstr ""
"Define the number of UIDS/GIDS available per domain range. "
"最小值是<i>2000</i>，推荐默认是<i>100000</i>。"

msgid ""
"Define the number of days to prevent a scrub from                running "
"after the last has completed. This ignores any                other "
"calendar schedule. The default is a multiple of                7 to ensure "
"the scrub always occurs on the same                weekday."
msgstr ""
"Define the number of days to prevent a scrub from                running "
"after the last has completed. 忽略任何其他的计划日历。默认是一个7的倍数以保证Scrub总是在一周里的同一天发生。"

msgid "Define the server where all changes to the database are performed."
msgstr ""

msgid "Define the server where all password changes are performed."
msgstr ""

msgid "Define the size of the raw file in GiB."
msgstr "定义原始文件大小，以GiB为单位。"

msgid "Delay Updates"
msgstr "延迟更新"

msgid "Delay VM Boot Until VNC Connects"
msgstr ""

msgid "Delete"
msgstr "删除"

msgid "Delete "
msgstr "删除 "

msgid "Delete Dataset"
msgstr "删除数据集"

msgid "Delete Device"
msgstr "删除设备"

msgid "Delete Key"
msgstr ""

msgid "Delete Mount Point"
msgstr "删除挂载点"

msgid "Delete Path"
msgstr ""

msgid "Delete Zvol"
msgstr "删除Zvol"

msgid "Delete all users with this primary group?"
msgstr "在删除此主组时删除全部此组的用户？"

msgid "Delete configuration of shares that used this pool?"
msgstr ""

msgid ""
"Delete files in the destination directory                that do not exist "
"in the source directory."
msgstr ""

msgid "Delete selections"
msgstr "删除选中项目"

msgid "Delete snapshot "
msgstr "删除快照 "

msgid "Delete the dataset "
msgstr "删除数据集 "

msgid ""
"Delete the passphrase from  the encryption key. Invalidates an existing "
"pool recovery key file. A  dialog prompts to back up the encryption key."
msgstr ""

msgid "Delete the zvol "
msgstr "删除Zvol "

msgid "Delete this device?"
msgstr "删除这个设备？"

msgid "Delete this path."
msgstr ""

msgid "Deleting interfaces while HA is enabled is not allowed."
msgstr ""

msgid "Deny list"
msgstr "拒绝列表"

msgid ""
"Describe the UPS device. It can contain alphanumeric, period, comma, "
"hyphen, and underscore characters."
msgstr ""
"描述UPS设备。It can contain alphanumeric, period, comma, hyphen, and underscore "
"characters."

msgid "Describe the VM or its purpose."
msgstr "描述虚拟机或其用途。"

msgid "Describe the scrub task."
msgstr "描述这个数据校验任务。"

msgid "Describe this service."
msgstr "描述这个服务。"

msgid "Description"
msgstr "描述"

msgid "Description (max. 25 characters)"
msgstr "描述（限制25个字符）"

msgid "Description (optional)."
msgstr ""

msgid "Description of the VLAN."
<<<<<<< HEAD
msgstr "VLAN的描述。"

msgid "Description of the lagg interface."
msgstr "链路聚合接口的描述。"
=======
msgstr "VLAN描述。"

msgid "Description of the lagg interface."
msgstr "链路聚合接口描述。"
>>>>>>> 7523535a

msgid "Destination"
msgstr "目标"

msgid "Destination Path"
msgstr "目标路径"

msgid ""
"Destination hostname or IP address for collectd data sent by the Graphite "
"plugin."
msgstr ""

msgid "Destroy data on this pool?"
msgstr "销毁这个池里的数据？"

msgid ""
"Destroy the reporting database. Only  appears when <i>Graph Age</i> or "
"<i>Graph Points</i> are  changed. Required for changes to <i>Graph Age</i> "
"or  <i>Graph Points</i> to take effect."
msgstr ""

msgid "Detach"
msgstr "分离"

msgid "Detach Pool"
msgstr "分离存储池"

msgid "Details"
msgstr "详情"

msgid ""
"Determine whether this share name is included when browsing shares. Home "
"shares are only visible to the owner regardless of this setting."
msgstr ""

msgid ""
"Determine which information the processes in a jail are able to obtain "
"about mount points. The behavior of multiple syscalls is affected. <a "
"href=\"https://www.freebsd.org/cgi/man.cgi?query=statfs\" "
"target=\"_blank\">statfs(2)</a>, <a "
"href=\"https://www.freebsd.org/cgi/man.cgi?query=statfs\" "
"target=\"_blank\">fstatfs(2)</a>, <a "
"href=\"https://www.freebsd.org/cgi/man.cgi?query=getfsstat\" "
"target=\"_blank\">getfsstat(2)</a>, <a "
"href=\"https://www.freebsd.org/cgi/man.cgi?query=fhstatfs\" "
"target=\"_blank\">fhstatfs(2)</a>, and other similar compatibility "
"syscalls. <br> Set to <i>0</i>: All mount points are available without "
"restriction. <br>Set to <i>1</i>: Only mount points below the jail chroot "
"directory are available. <br>Set to <i>2</i> (default): Only mounts point "
"where the jail chroot directory is located are available."
msgstr ""

msgid ""
"Determine which information the processes in a jail are able to obtain "
"about mount points. The behavior of multiple syscalls is affected. <a "
"href=\"https://www.freebsd.org/cgi/man.cgi?query=statfs\" "
"target=\"_blank\">statfs(2)</a>, <a "
"href=\"https://www.freebsd.org/cgi/man.cgi?query=statfs\" "
"target=\"_blank\">fstatfs(2)</a>, <a "
"href=\"https://www.freebsd.org/cgi/man.cgi?query=getfsstat\" "
"target=\"_blank\">getfsstat(2)</a>, <a "
"href=\"https://www.freebsd.org/cgi/man.cgi?query=fhstatfs\" "
"target=\"_blank\">fhstatfs(2)</a>, and other similar compatibility "
"syscalls.<br> Set to <i>0</i> for all mount points to be available without "
"restriction. Set to <i>1</i> for mount points below the jail <i>chroot</i> "
"directory to be available. Set to <i>2</i> (default) for mounts that point "
"to the jail <i>chroot</i> directory to be available."
msgstr ""

msgid "Device"
msgstr "设备"

msgid "Device Busy"
msgstr ""

msgid "Device Order"
msgstr "设备顺序"

msgid "Devices"
msgstr ""

msgid "Difference"
msgstr "差异报告"

msgid "Digest Algorithm"
msgstr "加密算法"

msgid "Direct the flow of data to the remote host."
msgstr ""

msgid "Direction"
msgstr "方向"

msgid ""
"Direction of travel. <i>Push</i> sends snapshots to a destination system. "
"<i>Pull</i> receives snapshots from a destination system."
msgstr ""

msgid "Directories & Permissions"
msgstr "目录 & 权限"

msgid "Directory"
msgstr "目录"

msgid "Directory Permission"
msgstr "目录权限"

msgid "Directory Services"
msgstr "目录服务"

msgid "Directory/Files"
msgstr "目录/文件"

msgid "Disable Endpoint Region"
msgstr ""

msgid "Disable Failover"
msgstr ""

msgid "Disable FreeNAS Cache"
msgstr "禁用FreeNas缓存"

msgid ""
"Disable IPv4 source address selection for  the jail in favor of the primary "
"IPv4 address of the jail.  Only available when the jail is not configured "
"to use VNET."
msgstr ""

msgid ""
"Disable IPv6 source address selection for  the jail in favor of the primary "
"IPv6 address of the jail.  Only available when the jail is not configured "
"to use VNET."
msgstr ""

msgid "Disable LDAP User/Group Cache"
msgstr ""

msgid ""
"Disable caching LDAP users and groups in large LDAP environments.  When "
"caching is disabled, LDAP users and groups do not appear in dropdown  "
"menus, but are still accepted when manually entered."
msgstr ""

msgid "Disable physical block size reporting"
msgstr "禁用物理块尺寸报告"

msgid "Disabled"
msgstr ""

msgid "Discard"
msgstr ""

msgid "Discard Network Changes"
msgstr ""

msgid "Discard unapplied network changes?"
msgstr ""

msgid "Discover Remote Host Key"
msgstr ""

msgid "Discovery Auth Group"
msgstr "发现认证组"

msgid "Discovery Auth Method"
msgstr "发现认证方法"

msgid "Disk"
msgstr "磁盘"

msgid "Disk Imported: Log Summary"
msgstr ""

msgid "Disk Selection Required"
msgstr ""

msgid "Disk Size"
msgstr "磁盘容量"

msgid "Disk Type"
msgstr ""

msgid "Disk sector size"
msgstr "磁盘块大小"

msgid "Disk to wipe."
msgstr "擦除磁盘。"

msgid "Disks"
msgstr "磁盘"

msgid "Dismiss"
msgstr ""

msgid "Display Login"
msgstr "显示登录"

msgid "Display System Processes"
msgstr "显示系统进程"

msgid "Display console messages in real time at the bottom of the browser."
msgstr ""

msgid "Distinguished Name"
msgstr "可辨别名称"

msgid ""
"Do <b>NOT</b> change this setting when using Windows as the initiator. Only "
"needs to be changed in large environments where the number of systems using "
"a specific RPM is needed for accurate reporting statistics."
msgstr ""

msgid "Do not set this if the Serial Port is disabled."
msgstr "如果串口被禁用，请不要设置这个。"

msgid "Docker Host"
msgstr "Docker主机"

msgid "Domain"
msgstr "域名"

msgid "Domain Account Name"
msgstr "域账户名"

msgid "Domain Account Password"
msgstr "域账户密码"

msgid "Domain Forest Level"
msgstr "域树级别"

msgid "Domain Name"
msgstr "域名"

msgid "Domain name"
msgstr "域名"

msgid "Done"
msgstr "完成"

msgid "Download Logs"
msgstr "下载日志"

msgid "Download Recovery Key"
msgstr ""

msgid "Download Sucessful"
msgstr "下载成功"

msgid "Download Update"
msgstr "下载更新"

msgid "Drive Account Type"
msgstr ""

msgid "Drive ID"
msgstr ""

msgid "Driver"
msgstr "驱动"

msgid "EC Curve"
msgstr ""

msgid "EDIT ACL"
msgstr ""

msgid "EULA"
msgstr "最终用户许可协议"

msgid "Edit"
msgstr "编辑"

msgid "Edit ACL"
msgstr ""

msgid "Edit Disk(s)"
msgstr "编辑磁盘"

msgid "Edit Idmap"
msgstr "编辑Idmap"

msgid "Edit Note"
msgstr "编辑备注"

msgid "Edit Options"
msgstr "编辑选项"

msgid "Edit Permissions"
msgstr "编辑权限"

msgid "Edit Zvol"
msgstr "编辑Zvol"

msgid "Editing interfaces while HA is enabled is not allowed."
msgstr ""

msgid "Editing the following disks:"
msgstr "修改以下磁盘："

msgid ""
"Editing top-level datasets can prevent users from accessing data in child "
"datasets."
msgstr ""

msgid "Email"
msgstr "邮件"

msgid "Email Address"
msgstr ""

msgid "Email Subject"
msgstr "邮件主题"

msgid ""
"Emulating an <i>Intel e82545 (e1000)</i> Ethernet card provides "
"compatibility with most operating systems. Change to <i>VirtIO</i> to "
"provide better performance on systems with VirtIO paravirtualized network "
"driver support."
msgstr ""
"模拟一个<i>Intel e82545 (e1000)</i>有线网卡，兼容大多数操作系统。Change to <i>VirtIO</i> to "
"provide better performance on systems with VirtIO paravirtualized network "
"driver support."

msgid "Enable"
msgstr "启用"

msgid "Enable Atime"
msgstr "启用Atime"

msgid "Enable Browser"
msgstr "启用浏览器"

msgid "Enable Debug Kernel"
msgstr "启用Debug内核"

msgid "Enable FXP"
msgstr "启用FXP"

msgid "Enable Legacy User Interface"
msgstr ""

msgid "Enable NFSv4"
msgstr "启用NFSv4"

msgid "Enable S.M.A.R.T."
msgstr "启用S.M.A.R.T."

msgid "Enable SMB1 support"
msgstr "启用SMB1支持"

msgid "Enable Serial Console"
msgstr "启用串口控制台"

msgid "Enable Service"
msgstr "启用服务"

msgid "Enable Shadow Copies"
msgstr ""

msgid "Enable TLS"
msgstr "启用TLS"

msgid "Enable TPC"
msgstr "启用TPC"

msgid "Enable Time Machine backups on this share."
msgstr "在这个共享上启用时间机器备份。"

msgid ""
"Enable Unix privileges supported by OSX 10.5 and higher. Do not enable this "
"if the network contains Mac OSX 10.4 clients or lower as they do not "
"support this feature."
msgstr ""
"启用Unix 权限支持被 OSX 10.5和更高版本支持。Do not enable this if the network contains Mac "
"OSX 10.4 clients or lower as they do not support this feature."

msgid "Enable VNC"
msgstr "启用VNC"

msgid ""
"Enable a VNC (Virtual Network Computing) remote connection. Requires "
"<i>UEFI</i> booting."
msgstr "启用一个VNC远程连接。要求<i>UEFI</i>引导。"

msgid "Enable automatic support alerts to iXsystems (Silver/Gold support only)"
msgstr ""

msgid "Enable autotune"
msgstr "启用自动优化"

msgid "Enable iSCSI ALUA"
msgstr ""

msgid "Enable iXsystems Proactive Support"
msgstr ""

msgid "Enable if Mac clients will be connecting to the SMB share."
msgstr "启用如果有MacOS用户连接SMB共享。"

msgid "Enable netwait feature"
msgstr "启用 netwait 特征"

msgid "Enable password login"
msgstr "启用密码登录"

msgid ""
"Enable password logins and authentication to SMB shares. Selecting "
"<b>No</b> removes the <b>Lock User</b> and <b>Permit Sudo</b> options."
msgstr ""

msgid ""
"Enable running services that require <a "
"href=\"https://www.freebsd.org/cgi/man.cgi?query=mlock\" "
"target=\"_blank\">mlock(2)</a> in a jail."
msgstr ""

msgid "Enable running services that require mlock() in a jail."
msgstr ""

msgid "Enable sending anonymous usage statistics to iXsystems"
msgstr ""

msgid "Enable service"
msgstr "启用服务"

msgid ""
"Enable the stream to send large data blocks. The destination system must "
"also support large blocks. See <a "
"href=\"https://www.freebsd.org/cgi/man.cgi?query=zfs\" "
"target=\"_blank\">zfs(8)</a>."
msgstr ""

msgid ""
"Enable this Cloud Sync Task. Unset to disable this Cloud Sync Task without "
"deleting it."
msgstr "启用这个云同步任务。Unset to disable this Cloud Sync Task without deleting it."

msgid ""
"Enable this cron job. When unset, disable the                cron job "
"without deleting it."
msgstr ""
"启用这个计划任务。When unset, disable the                cron job without deleting "
"it."

msgid ""
"Enable this rsync task. Unset to disable this                rsync task "
"without deleting it."
msgstr ""
"启用这个rsync任务。Unset to disable this                rsync task without "
"deleting it."

msgid "Enable this service?"
msgstr "启用这个服务？"

msgid "Enable this task. Unset to disable the task     without deleting it."
msgstr "启用这个任务。Unset to disable the task     without deleting it."

msgid "Enable this tunable. Unset to disable this tunable without deleting it."
msgstr ""

msgid "Enable when the device number is inconstant across a reboot."
msgstr ""

msgid ""
"Enable/disable <a "
"href=\"https://en.wikipedia.org/wiki/SMTP_Authentication\" "
"target=\"_blank\">SMTP AUTH</a> using PLAIN SASL. Enter the required "
"Username and Password if set."
msgstr ""

msgid "Enabled"
msgstr "启用"

msgid ""
"Enables the autotune script which attempts to optimize the system depending "
"on the installed hardware. <b>Warning:</b> Autotuning is only used as a "
"temporary measure and is not a permanent fix for system hardware issues. "
"See the <a href=\"--docurl--/system.html#autotune\" "
"target=\"_blank\">Autotune section</a> of the guide for more information."
msgstr ""

msgid ""
"Enabling this option is <b>not</b> recommended as it bypasses a security "
"mechanism."
msgstr ""

msgid "Enabling this option may have performance implications on your pools."
msgstr ""

msgid "Enclosure"
msgstr ""

msgid "Encrypted pool disks must be decrypted prior to import."
msgstr ""

msgid "Encryption"
msgstr "加密"

msgid "Encryption Key"
msgstr "加密密钥"

msgid "Encryption Key Passphrase"
msgstr ""

msgid "Encryption Key Required"
msgstr "需要加密密钥"

msgid "Encryption Key for Pool "
msgstr ""

msgid "Encryption Key/Passphrase"
msgstr ""

msgid "Encryption Mode"
msgstr "加密模式"

msgid "Encryption Password"
msgstr "加密密码"

msgid "Encryption Salt"
msgstr "加密盐"

msgid "Encryption protocol"
msgstr ""

msgid "End"
msgstr "结束"

msgid "End Time"
msgstr "结束时间"

msgid "End User License Agreement - TrueNAS"
msgstr ""

msgid "End User License Agreement Accepted"
msgstr ""

msgid ""
"End time for the replication task. A replication that is in progress can "
"continue to run past this time."
msgstr ""

msgid ""
"Ending UID/GID number for which this system is authoritative. UID/GID "
"values below Range Low or higher than Range High are ignored."
msgstr ""

msgid "Endpoint URL"
msgstr ""

msgid ""
"Ensure <a href=\"--docurl--/directoryservices.html#kerberos-realms\" "
"target=\"_blank\">Kerberos Realms</a> and <a "
"href=\"--docurl--/directoryservices.html#kerberos-keytabs\" "
"target=\"_blank\">Kerberos Keytabs</a> are configured and the system can "
"communicate with the Kerberos Domain Controller before setting."
msgstr ""

msgid "Enter <i>ALL</i> or a list of initiator hostnames separated by spaces."
msgstr ""

msgid ""
"Enter a <a href=\"https://www.freebsd.org/doc/handbook/network-nis.html\" "
"target=\"_blank\">NIS Domain name</a> for the jail."
msgstr ""

msgid "Enter a Name (optional)"
msgstr ""

msgid ""
"Enter a VNC password to automatically pass to the VNC session. Passwords "
"cannot be longer than 8 characters."
msgstr "Enter a VNC password to automatically pass to the VNC session. 密码不能长于8个字符。"

msgid "Enter a capitalized DNS realm name."
msgstr ""

msgid "Enter a capitalized domain name."
msgstr ""

msgid "Enter a comma-delimited list of hostnames or IP addresses."
msgstr "输入一个逗号分隔的域名或IP地址列表。"

msgid ""
"Enter a command to shut down the system when either battery power is low or "
"the shutdown timer ends."
msgstr ""

msgid "Enter a description of the CA."
msgstr "输入这个CA的描述。"

msgid "Enter a description of the Cloud Sync Task."
msgstr "输入这个云同步任务的描述。"

msgid "Enter a description of the S.M.A.R.T. test."
msgstr "输入这个S.M.A.R.T.的描述。测试。"

msgid "Enter a description of the cron job."
msgstr "输入这个计划任务的描述。"

msgid "Enter a description of the interface."
msgstr "输入这个接口的描述。"

msgid "Enter a description of the rsync task."
msgstr "输入这个rsync任务的描述。"

msgid "Enter a description of the static route."
msgstr "输入这个静态路由的描述。"

msgid "Enter a description of the tunable."
msgstr ""

msgid "Enter a descriptive title for the new issue."
msgstr ""

msgid "Enter a fully qualified domain name. Example: <b>yourname.dyndns.org</b>"
msgstr "Enter a fully qualified domain name. 例子：<b>yourname.dyndns.org</b>"

msgid ""
"Enter a line- or space-separated list of destinations where the collected "
"metrics are to be sent. Use the format <samp>HOST:PORT</samp> (port is "
"optional). Netdata uses the first working destination."
msgstr ""

msgid ""
"Enter a list of allowed hostnames or IP addresses. Separate entries with a "
"comma, space, or tab."
msgstr "Enter a list of allowed hostnames or IP addresses. 使用逗号，空格，或制表符分隔。"

msgid ""
"Enter a list of denied hostnames or IP addresses. Separate entries with a "
"comma, space, or tab."
msgstr "输入一个拒绝的域名或IP地址列表。使用逗号，空格，或制表符分隔。"

msgid ""
"Enter a long string of random characters for use as <a "
"href=\"https://searchsecurity.techtarget.com/definition/salt\" "
"target=\"_blank\">salt</a> for the encryption password. <b>Warning:</b> "
"Save and back up the encryption salt value. Losing the salt value can "
"result in data loss."
msgstr ""
"Enter a long string of random characters for use as <a "
"href=\"https://searchsecurity.techtarget.com/definition/salt\" "
"target=\"_blank\">salt</a> for the encryption password. "
"<b>警告：</b>请保存并备份加密Salt。Losing the salt value can result in data loss."

msgid "Enter a name for the VM."
msgstr "给这个虚拟机取个名字。"

msgid "Enter a name for the clone of this boot environment."
msgstr "给这个启动环境的克隆取个名字。"

msgid "Enter a name for the cloned snapshot."
msgstr "给这个快照克隆取个名字。"

msgid ""
"Enter a name for the interface. Use the format <samp>lagg<i>X</i></samp>, "
"<samp>vlan<i>X</i></samp>, or <samp>bridge<i>X</i></samp> where <i>X</i> is "
"a number representing a non-parent interface. Read-only when editing an "
"interface."
msgstr ""

msgid "Enter a name for the new credential."
msgstr "给这个新的身份取个名字。"

msgid "Enter a name for the share."
msgstr "给这个共享取个名字。"

msgid "Enter a name for this Keytab."
msgstr ""

msgid "Enter a name to send alerts"
msgstr ""

msgid "Enter a netmask."
msgstr "输入一个子网掩码。"

msgid ""
"Enter a number of degrees in Celsius. SMART reports if the temperature of a "
"drive has changed by N degrees Celsius since the last report."
msgstr ""
"输入一个摄氏度的数字。SMART reports if the temperature of a drive has changed by N "
"degrees Celsius since the last report."

msgid ""
"Enter a number of seconds to wait before alerting that the service cannot "
"reach any UPS. Warnings continue until the situation is fixed."
msgstr ""
"Enter a number of seconds to wait before alerting that the service cannot "
"reach any UPS. 警告持续直到问题被解决。"

msgid ""
"Enter a number of virtual CPUs to allocate to the VM. The maximum is 16 "
"unless the host CPU also limits the maximum. The VM operating system can "
"also have operational or licensing restrictions on the number of CPUs."
msgstr ""
"输入分配给虚拟机的虚拟处理器数量。最大值是16除非主机CPU限制了最大值。The VM operating system can also have "
"operational or licensing restrictions on the number of CPUs."

msgid "Enter a numeric value for the number of threads the jail can use."
msgstr ""

msgid ""
"Enter a one to three paragraph summary of the issue. Describe the problem "
"and provide any steps to replicate the issue."
msgstr ""
"输入一个一到三段的问题描述。Describe the problem and provide any steps to replicate the "
"issue."

msgid ""
"Enter a password for the <i>rancher</i> user. This is used to log in to the "
"VM from the serial shell."
msgstr ""

msgid "Enter a password for the User. Must be between 12 and 16 characters."
msgstr ""

msgid "Enter a password of at least eight characters."
<<<<<<< HEAD
msgstr "输入一个最低八个字符的密码。"
=======
msgstr "输入一个最低八位字符的密码。"
>>>>>>> 7523535a

msgid ""
"Enter a port to bind <a "
"href=\"https://www.freebsd.org/cgi/man.cgi?query=mountd\" "
"target=\"_blank\">mountd(8)</a>."
msgstr ""

msgid ""
"Enter a port to bind <a "
"href=\"https://www.freebsd.org/cgi/man.cgi?query=rpc.lockd\" "
"target=\"_blank\">rpc.lockd(8)</a>."
msgstr ""

msgid ""
"Enter a port to bind <a "
"href=\"https://www.freebsd.org/cgi/man.cgi?query=rpc.statd\" "
"target=\"_blank\">rpc.statd(8)</a>."
msgstr ""

msgid ""
"Enter a separate privacy passphrase. <b>Password</b> is used when this is "
"left empty."
msgstr ""

msgid ""
"Enter a space-delimited list of IP addresses to <a "
"href=\"https://www.freebsd.org/cgi/man.cgi?query=ping\" "
"target=\"_blank\">ping(8)</a>. Each address is tried until one is "
"successful or the list is exhausted. Leave empty to use the default gateway."
msgstr ""
"Enter a space-delimited list of IP addresses to <a "
"href=\"https://www.freebsd.org/cgi/man.cgi?query=ping\" "
"target=\"_blank\">ping(8)</a>. 尝试每一个地址直到成功或列表内的地址被耗尽。留空来使用默认网关。"

msgid "Enter a static IPv4 or IPv6 address. Example: <i>10.0.0.3</i>."
msgstr ""

msgid ""
"Enter a static IPv6 address if DHCP is unset. Example: "
"<i>2001:0db8:85a3:0000:0000:8a2e:0370:7334</i>"
msgstr "如果没有配置DHCP，输入一个静态IPv6地址。例子：<i>2001:0db8:85a3:0000:0000:8a2e:0370:7334</i>"

msgid ""
"Enter a threshold temperature in Celsius. SMART will message with a log "
"level of LOG_CRIT and send an email if the temperature is higher than the "
"threshold."
msgstr ""
"输入一个以摄氏度为单位的阈值温度。SMART will message with a log level of LOG_CRIT and send "
"an email if the temperature is higher than the threshold."

msgid ""
"Enter a threshold temperature in Celsius. SMART will message with a log "
"level of LOG_INFO if the temperature is higher than the threshold."
msgstr ""
"输入一个以摄氏度为单位的阈值温度。SMART will message with a log level of LOG_INFO if the "
"temperature is higher than the threshold."

msgid ""
"Enter a unique IPv4 address that is in the local network and not already in "
"use."
msgstr "输入一个没有被使用的独特局域网IPv4地址。"

msgid ""
"Enter a unique IPv6 address that is in the local network and not already in "
"use."
msgstr "输入一个没有被使用的独特局域网IPv6地址。"

msgid "Enter a unique name for the dataset."
msgstr "输入一个独特的数据集名称。"

msgid ""
"Enter a user to associate with this service. Keeping the default is "
"recommended."
msgstr "输入一个关联这个服务的用户。推荐保留为默认。"

msgid "Enter a username to register with this service."
msgstr "输入一个用户名来注册这个服务。"

msgid "Enter a valid MAC address vendor prefix. <b>Example:</b> <i>E4F4C6</i>"
msgstr "Enter a valid MAC address vendor prefix. <b>例子：</b> <i>E4F4C6</i>"

msgid "Enter a valid email address to receive alerts from this system."
msgstr ""

msgid ""
"Enter a valid username for the <a "
"href=\"https://jira.ixsystems.com/projects/NAS/issues/\" "
"target=\"_blank\">FreeNAS bug tracking system</a>"
msgstr ""

msgid ""
"Enter a value in seconds for the the UPS to wait before initiating "
"shutdown. Shutdown will not occur if power is restored while the timer is "
"counting down. This value only applies when <b>Shutdown mode</b> is set to "
"<i>UPS goes on battery</i>."
msgstr ""
"Enter a value in seconds for the the UPS to wait before initiating "
"shutdown. 关机不会在当计时器倒数电源恢复时发生。这个值仅在<b>关机模式</b>设置为<i>UPS切换到电池</i>时有效。"

msgid ""
"Enter a value to use for the <a "
"href=\"https://www.freebsd.org/doc/en_US.ISO8859-1/books/handbook/boot-"
"introduction.html#boot-loader-commands\" target=\"_blank\">loader</a>, <a "
"href=\"https://www.freebsd.org/doc/en_US.ISO8859-1/books/handbook/"
"configtuning-sysctl.html\" target=\"_blank\">sysctl</a>, or <a "
"href=\"https://www.freebsd.org/doc/en_US.ISO8859-1/books/handbook/config-"
"tuning.html\" target=\"_blank\">rc.conf</a> variable."
msgstr ""

msgid ""
"Enter accounts that have administrative access. See <a "
"href=\"https://www.freebsd.org/cgi/man.cgi?query=upsd.users\" "
"target=\"_blank\">upsd.users(5)</a> for examples."
msgstr ""

msgid ""
"Enter additional <b>smb.conf</b> options. See the <a "
"href=\"http://www.oreilly.com/openbook/samba/book/appb_02.html\" "
"target=\"_blank\">Samba Guide</a> for more information on these settings."
msgstr ""
"编辑额外<b>smb.conf</b>参数。See the <a "
"href=\"http://www.oreilly.com/openbook/samba/book/appb_02.html\" "
"target=\"_blank\">Samba Guide</a> for more information on these settings."

msgid ""
"Enter additional space-delimited parameters from <a "
"href=\"https://www.freebsd.org/cgi/man.cgi?query=ifconfig\" "
"target=\"_blank\">ifconfig(8)</a>."
msgstr ""

msgid "Enter an IPv4 address. This overrides the default gateway provided by DHCP."
msgstr "输入IPv4地址。这将会覆盖DHCP分配的默认网关。"

msgid "Enter an IPv6 address. This overrides the default gateway provided by DHCP."
<<<<<<< HEAD
msgstr "输入IPv6地址。这将会覆盖DHCP分配的默认网关。"
=======
msgstr "输入一个IPv6地址。这将会覆盖DHCP分配的默认网关。"
>>>>>>> 7523535a

msgid ""
"Enter an alphanumeric name for the certificate. Underscore (_), and dash "
"(-) characters are allowed."
msgstr "Enter an alphanumeric name for the certificate. 允许下划线“_”和横杠“-\"。"

msgid "Enter an alphanumeric name for the virtual machine."
msgstr "输入一个用于虚拟机的字母数字名称。"

msgid ""
"Enter an email address to receive <a "
"href=\"--docurl--/services.html#s-m-a-r-t\" "
"target=\"_blank\">S.M.A.R.T.</a> alerts; use a space to  separate multiple "
"email addresses."
msgstr ""

msgid ""
"Enter an email address to receive messages from the <a "
"href=\"--docurl--/services.html#snmp\" target=\"_blank\">SNMP service</a>."
msgstr ""

msgid ""
"Enter any additional <a "
"href=\"http://net-snmp.sourceforge.net/docs/man/snmpd.conf.html\" "
"target=\"_blank\">snmpd.conf(5)</a> options. Add one option for each line."
msgstr ""

msgid ""
"Enter any additional parameters from <a "
"href=\"https://www.samba.org/ftp/rsync/rsyncd.conf.html\" "
"target=\"_blank\">rsyncd.conf(5)</a>."
msgstr ""

msgid ""
"Enter any aliases, separated by spaces. Each alias can be up to 15 "
"characters long."
msgstr ""

msgid ""
"Enter any email addresses to receive status updates. Separate multiple "
"addresses with a <b>;</b> ."
msgstr "输入任何邮箱来接收状态更新。使用“<b>;</b>”来分割多个地址。"

msgid ""
"Enter any extra options from <a "
"href=\"http://networkupstools.org/docs/man/ups.conf.html\" "
"target=\"_blank\">UPS.CONF(5)</a>."
msgstr ""

msgid ""
"Enter any extra options from <a "
"href=\"http://networkupstools.org/docs/man/upsd.conf.html\" "
"target=\"_blank\">UPSD.CONF(5)</a>."
msgstr ""

msgid "Enter any notes about the jail here."
msgstr "此处输入这个Jail的备注。"

msgid "Enter any notes about the jail."
msgstr ""

msgid "Enter any notes about this dataset."
msgstr "输入这个数据集的备注。"

msgid "Enter any notes about this disk."
msgstr "输入这个磁盘的备注。"

msgid "Enter comments about the jail."
msgstr "输入Jail的注释。"

msgid ""
"Enter either <i>root</i> or another valid <i>username</i>. Inside the jail, "
"commands run as this user."
msgstr "输入<i>root</i>或其他有效的<i>用户名</i>。Inside the jail, commands run as this user."

msgid ""
"Enter name of user account to use for CHAP authentication with the user on "
"the remote system. Many initiators default to the initiator name as the "
"user."
msgstr ""

msgid ""
"Enter network proxy information if a proxy is used. Example: "
"<i>http://my.proxy.server:3128</i> or "
"<i>http://user:password@my.proxy.server:3128</i>"
msgstr ""

msgid "Enter or paste an Authentication token."
msgstr ""

msgid ""
"Enter or paste the \"integration/service\" key for this system to access "
"the <a href=\"https://v2.developer.pagerduty.com/v2/docs/events-api\" "
"target=\"_blank\">PagerDuty API</a>."
msgstr ""

msgid ""
"Enter or paste the <a "
"href=\"https://docs.mattermost.com/developer/webhooks-incoming.html\" "
"target=\"_blank\">incoming webhook</a> URL associated with this service."
msgstr ""

msgid ""
"Enter or paste the <a "
"href=\"https://docs.opsgenie.com/v1.0/docs/api-integration\" "
"target=\"_blank\">API key</a>. Find the API key by signing into the "
"OpsGenie web interface and going to Integrations/Configured Integrations. "
"Click the desired integration, Settings, and read the API Key field."
msgstr ""

msgid ""
"Enter or paste the <a "
"href=\"https://help.victorops.com/knowledge-base/api/\" "
"target=\"_blank\">VictorOps API key</a>."
msgstr ""

msgid ""
"Enter or paste the <a "
"href=\"https://portal.victorops.com/public/api-docs.html#/Routing32Keys\" "
"target=\"_blank\">VictorOps routing key</a>."
msgstr ""

msgid ""
"Enter or paste the <b>public</b> SSH key of the user for any key-based "
"authentication. <b>Do not paste the private key.</b>"
msgstr ""

msgid "Enter passphrase to lock pool "
msgstr ""

msgid "Enter password."
msgstr ""

msgid ""
"Enter the <a "
"href=\"https://docs.aws.amazon.com/sns/latest/dg/sms_supported-countries."
"html\" target=\"_blank\">AWS account region</a>."
msgstr ""

msgid ""
"Enter the <a "
"href=\"https://docs.influxdata.com/influxdb/v1.5/introduction/getting-"
"started/\" target=\"_blank\">InfluxDB</a> hostname."
msgstr ""

msgid ""
"Enter the <a href=\"https://kb.iu.edu/d/aiuv\" "
"target=\"_blank\">fully-qualified hostname (FQDN)</a> of the system. This "
"name must be unique within a certificate chain."
msgstr ""

msgid "Enter the Active Directory administrator account name."
msgstr ""

msgid ""
"Enter the Active Directory domain (<i>example.com</i>) or child domain "
"(<i>sales.example.com</i>)."
msgstr ""

msgid ""
"Enter the FreeBSD device name of the interface. This cannot be changed "
"after the interface is created."
msgstr ""

msgid ""
"Enter the IP address of a DNS forwarder. Required for recursive queries "
"when <i>SAMBA_INTERNAL</i> is selected."
msgstr ""

msgid "Enter the IP address of the gateway."
msgstr "输入网关的IP地址。"

msgid "Enter the IP address or hostname for SNMP UPS."
msgstr "输入用于SNMP UPS的IP地址或域名。"

msgid "Enter the IP address or hostname of a remote server running Graphite."
msgstr ""

msgid ""
"Enter the IP address or hostname of the VMware host. When clustering, this "
"is the vCenter server for the cluster."
msgstr ""

msgid ""
"Enter the IP address or hostname of the remote                system that "
"will store the copy. Use the format                "
"<i>username@remote_host</i> if the username differs                on the "
"remote host."
msgstr ""

msgid ""
"Enter the IP address which runs the <a href=\"--docurl--/services.html#s3\" "
"target=\"_blank\">S3 service</a>. <i>0.0.0.0</i> tells the server to listen "
"on all addresses."
msgstr ""

msgid ""
"Enter the IPv4 address for <a "
"href=\"https://www.freebsd.org/cgi/man.cgi?query=vnet\" "
"target=\"_blank\">VNET(9)</a> and shared IP jails."
msgstr ""

msgid ""
"Enter the IPv6 address for <a "
"href=\"https://www.freebsd.org/cgi/man.cgi?query=vnet\" "
"target=\"_blank\">VNET(9)</a> and shared IP jails."
msgstr ""

msgid "Enter the S3 username."
msgstr "输入S3的用户名。"

msgid "Enter the SSH Port of the remote system."
msgstr "输入远程系统的SSH端口。"

msgid "Enter the TCP port which provides the S3 service."
msgstr ""

msgid "Enter the administrator account password."
<<<<<<< HEAD
msgstr "输入管理员账户的密码。"
=======
msgstr "输入管理员账户密码。"
>>>>>>> 7523535a

msgid "Enter the administrator password to authorize this operation."
msgstr ""

msgid "Enter the bug tracker account password."
msgstr ""

msgid "Enter the command with any options."
msgstr ""

msgid "Enter the decryption passphrase."
msgstr "输入解密密码短语。"

msgid "Enter the default gateway of the IPv4 connection."
msgstr "输入IPv4默认网关。"

msgid ""
"Enter the desired address into the field to override the randomized MAC "
"address."
msgstr ""

msgid "Enter the email address of the new user."
msgstr ""

msgid "Enter the email address of the person responsible for the CA."
msgstr ""

msgid "Enter the email of the contact person."
msgstr ""

msgid "Enter the filesystem to snapshot."
msgstr ""

msgid "Enter the full path to the command or script to                be run."
msgstr ""

msgid "Enter the hostname or IP address of the <b>NTP</b>   server."
msgstr ""

msgid "Enter the hostname or IP address of the <b>NTP</b> server."
msgstr ""

msgid "Enter the location of the organization. For example, the city."
msgstr ""

msgid "Enter the location of the system."
msgstr ""

msgid ""
"Enter the maximum number of attempts before client is disconnected. "
"Increase this if users are prone to typos."
msgstr ""

msgid ""
"Enter the mountpoint for the <b>jail_zfs_dataset</b>. <b>Example:</b> "
"<i>/data example-dataset-name</i>"
msgstr ""
"Enter the mountpoint for the <b>jail_zfs_dataset</b>. <b>例子：</b> <i>/data "
"example-dataset-name</i>"

msgid ""
"Enter the name and port of the server that reports the external IP address. "
"Example: <b>server.name.org:port</b>."
msgstr ""
"Enter the name and port of the server that reports the external IP address. "
"例子：<b>server.name.org:端口</b>."

msgid "Enter the name of the Key Distribution Center."
msgstr ""

msgid ""
"Enter the name of the Virtual Interface. Use the format <i>vlanX</i> where "
"<i>X</i> is a number representing a non-parent VLAN interface."
msgstr ""
"输入虚拟接口名称。Use the format <i>vlanX</i> where <i>X</i> is a number "
"representing a non-parent VLAN interface."

msgid "Enter the name of the boot entry."
msgstr "输入启动入口名称。"

msgid "Enter the name of the company or organization."
msgstr "输入公司或组织名。"

msgid "Enter the name of the contact person."
msgstr ""

msgid "Enter the name of the destination folder."
msgstr "输入目标文件夹名称。"

msgid ""
"Enter the name of the loader, sysctl, or rc.conf variable to configure. "
"<i>loader</i> tunables are used to specify parameters to pass to the kernel "
"or load additional modules at boot time. <i>rc.conf</i> tunables are for "
"enabling system services and daemons and only take effect after a reboot. "
"<i>sysctl</i>  tunables are used to configure kernel parameters while the "
"system is running and generally take effect immediately."
msgstr ""

msgid "Enter the name of the realm."
msgstr ""

msgid "Enter the new encryption key passphrase."
msgstr ""

msgid "Enter the numeric tag configured in the switched network."
msgstr ""

msgid "Enter the passphrase for the Private Key."
msgstr ""

msgid "Enter the password associated with <b>Username</b>."
msgstr ""

msgid ""
"Enter the password for the SMTP server. Only plain ASCII characters are "
"accepted."
msgstr ""

msgid "Enter the password that must be used by connecting S3 systems."
msgstr ""

msgid ""
"Enter the password to be used for the <a "
"href=\"--docurl--/directoryservices.html#active-directory\" "
"target=”_blank”>Active Directory</a> administrator account."
msgstr ""

msgid ""
"Enter the password to encrypt and decrypt remote data. <b>Warning</b>: "
"Always save and back up this password. Losing the encryption password can "
"result in data loss."
msgstr ""
"输入密码来加密和解密数据。<b>警告</b>：务必保存并备份这个密码。Losing the encryption password can "
"result in data loss."

msgid "Enter the password used to connect to the IPMI interface from a web browser."
msgstr ""

msgid "Enter the password used to log in to the provider and update the record."
msgstr ""

msgid ""
"Enter the path requested by the <b>CheckIP Server</b> to determine the user "
"IP address."
msgstr ""

msgid ""
"Enter the percentage of free space to remain in the pool. When this "
"percentage is reached, the system issues an alert, but only if zvols are "
"used. See <a href=\"--docurl--/vaai.html#vaai\" target=\"_blank\">VAAI "
"Threshold Warning</a> for more information."
msgstr ""

msgid "Enter the phone number of the contact person."
msgstr ""

msgid "Enter the pre-defined S3 bucket to use."
msgstr ""

msgid ""
"Enter the relative distinguished name of the site object in the Active "
"Directory."
msgstr ""

msgid ""
"Enter the routing table (<a "
"href=\"https://www.freebsd.org/cgi/man.cgi?query=setfib\" "
"target=\"_blank\">FIB</a>) to use when running commands inside the jail."
msgstr ""

msgid "Enter the state or province of the organization."
msgstr ""

msgid "Enter the subject for status emails."
msgstr "输入状态邮件的主题。"

msgid ""
"Enter the user on the VMware host with permission to snapshot virtual "
"machines."
msgstr ""

msgid "Enter the username if the SMTP server requires authentication."
msgstr ""

msgid "Enter the username used to log in to the provider and update the record."
msgstr ""

msgid ""
"Enter up to four interface configurations in the format "
"<i>interface:bridge</i>, separated by a comma (,). The left value is the "
"virtual VNET interface name and the right value is the bridge name where "
"the virtual interface should be attached."
msgstr ""

msgid ""
"Enter up to four interface configurations in the format "
"<i>interface</i>:<i>bridge</i>, separated by a comma (,). The left value is "
"the virtual VNET interface name and the right value is the bridge name "
"where the virtual interface should be attached."
msgstr ""

msgid "Enter valid VMware ESXI/vSphere credentials to fetch datastores."
msgstr ""

msgid ""
"Entering <i>0</i> uses the actual file size and requires that the file "
"already exists. Otherwise, specify the file size for the new file."
msgstr ""

msgid "Environment"
msgstr ""

msgid "Error"
msgstr "错误"

msgid "Error Deleting zvol "
msgstr "删除zvol错误 "

msgid "Error Promoting dataset "
msgstr ""

msgid "Error Saving Proactive Support Settings"
msgstr ""

msgid "Error Unlocking"
msgstr "解锁错误"

msgid "Error Updating Production Status"
msgstr ""

msgid "Error Upgrading Pool "
msgstr "升级存储池错误 "

msgid "Error checking for updates."
<<<<<<< HEAD
msgstr "检查更新发生错误。"
=======
msgstr "检查更新时出错。"
>>>>>>> 7523535a

msgid "Error creating VM."
msgstr "创建虚拟机错误。"

msgid "Error creating pool"
msgstr "创建存储池错误"

msgid "Error decrypting disks"
msgstr "解密磁盘错误"

msgid "Error deleting dataset "
msgstr ""

msgid "Error detaching pool"
msgstr "分离存储池错误"

msgid "Error exporting/disconnecting pool."
msgstr "导出/断开存储池错误。"

msgid "Error getting disk data"
msgstr "获取磁盘数据错误"

msgid "Error getting locales"
msgstr ""

msgid "Error getting pool data."
msgstr "获取存储池数据错误。"

msgid "Error getting pool or dataset data."
msgstr ""

msgid "Error importing pool"
msgstr "导入存储池错误"

msgid "Error locking pool."
msgstr ""

msgid "Error restarting web service"
msgstr "重启网络服务错误"

msgid "Error rolling back snapshot"
msgstr ""

msgid "Error saving ZVOL."
<<<<<<< HEAD
msgstr "ZVOL保存发生错误。"
=======
msgstr "保存ZVOL时出现错误。"
>>>>>>> 7523535a

msgid "Error starting service "
msgstr "启动服务错误 "

msgid "Error stopping service "
msgstr "停止服务错误 "

msgid "Error submitting file"
msgstr ""

msgid "Error updating disks."
msgstr "更新磁盘错误。"

msgid "Error: "
msgstr "错误： "

msgid "Estimated data capacity available after extension."
msgstr ""

msgid "Estimated raw capacity:"
msgstr "估计原始容量："

msgid "Estimated total raw data capacity"
msgstr "估计总原始数据容量"

msgid "Exclude"
msgstr ""

msgid "Exclude Child Datasets"
msgstr ""

msgid ""
"Exclude specific child dataset snapshots from the replication. Use with "
"<b>Recursive</b> snapshots. List child dataset names to exclude. Example: "
"<i>pool1/dataset1/child1</i>. A recursive replication of "
"<i>pool1/dataset1</i> snapshots includes all child dataset snapshots except "
"<i>child1</i>."
msgstr ""

msgid ""
"Exclude specific child datasets from the snapshot. Use with recursive "
"snapshots. Comma-separated list of paths to any child datasets to exclude. "
"Example: <i>pool1/dataset1/child1</i>. A recursive snapshot of "
"<i>pool1/dataset1</i> will include all child datasets except <i>child1</i>."
msgstr ""

msgid "Exec"
msgstr ""

msgid "Export Certificate"
msgstr "导出证书"

msgid "Export Password Secret Seed"
msgstr ""

msgid "Export Pool Ecryption Keys"
msgstr ""

msgid "Export Private Key"
msgstr "导出私钥"

msgid "Export Read Only"
msgstr "导出只读"

msgid "Export Recycle Bin"
msgstr "导出回收站"

msgid ""
"Export ZFS snapshots as <a "
"href=\"https://docs.microsoft.com/en-us/windows/desktop/vss/shadow-copies-"
"and-shadow-copy-sets\" target=_blank>Shadow Copies</a> for VSS clients."
msgstr ""

msgid "Export/Disconnect"
msgstr "导出/断开"

msgid "Export/Disconnect Pool"
msgstr "导出/断开存储池"

msgid "Exporting Pool..."
msgstr "导出存储池中..."

msgid "Expose zilstat via SNMP"
msgstr ""

msgid "Extend"
msgstr "扩展"

msgid "Extend Pool"
msgstr "扩展存储池"

msgid "Extending an encrypted pool resets the passphrase and recovery key!"
msgstr ""

msgid "Extent"
msgstr ""

msgid "Extent name"
msgstr ""

msgid "Extent size"
msgstr "Extent 尺寸"

msgid "Extent type"
msgstr ""

msgid "Extra Users"
msgstr ""

msgid "Extra options"
msgstr "额外选项"

msgid "FTP Host to connect to. Example: <i>ftp.example.com</i>."
msgstr "FTP Host to connect to. 例子：<i>ftp.example.com</i>."

msgid "FTP Port number. Leave blank to use the default port <i>21</i>."
msgstr ""

msgid "Failed"
msgstr "失败"

msgid "Failover"
msgstr "故障转移"

msgid "Failover Group"
msgstr ""

msgid "Failover IP Address"
msgstr ""

msgid "Failover VHID"
msgstr ""

msgid "Failover is administratively disabled."
msgstr ""

msgid "Failover is in an error state."
msgstr ""

msgid "Fetch Method"
msgstr ""

msgid "Fetch and Install Updates"
msgstr ""

msgid "File"
msgstr ""

msgid "File Information"
msgstr ""

msgid "File Permission"
msgstr "文件权限"

msgid "File Permissions"
msgstr "文件权限"

msgid "Filename Encryption"
msgstr "文件名加密"

msgid ""
"Files are split into chunks of this size before upload. Up to «--transfers» "
"chunks can be in progress at one time. The single largest file being "
"transferred must fit into no more than 10,000 chunks."
msgstr ""

msgid ""
"Files that are deleted from the same  dataset are moved to the Recycle Bin "
"and do not take any additional  space. When the files are in a different "
"dataset or a child dataset,  they are copied to the dataset where the "
"Recycle Bin is located. To  prevent excessive space usage, files larger "
"than 20 MiB are deleted  rather than moved. Adjust the <i>Auxiliary "
"Parameter</i>  <samp>crossrename:sizelimit=</samp> setting to allow larger "
"files.  For example, <samp>crossrename:sizelimit={50}</samp> allows moves "
"of  files up to 50 MiB in size."
msgstr ""

msgid "Filesize"
msgstr ""

msgid "Filesystem type"
msgstr "文件系统类型"

msgid "Filter"
msgstr "过滤器"

msgid "Fix Credential"
msgstr "修复凭据"

msgid "Flags"
msgstr ""

msgid "Flags Type"
msgstr ""

msgid ""
"Flags to pass to <a "
"href=\"https://www.freebsd.org/cgi/man.cgi?query=login\" "
"target=\"_blank\">LOGIN(1)</a> when logging in to the jail using the "
"<b>console</b> function."
msgstr ""

msgid "Flip"
msgstr "翻转"

msgid "Folder"
msgstr "文件夹"

msgid "Follow Symlinks"
msgstr ""

msgid "Follow symlinks and copy the items to which they link."
msgstr ""

msgid ""
"For more information about the available compression algorithms, refer to "
"the <a href=\"--docurl--/storage.html#compression\" "
"target=\"_blank\">Compression section</a> of the guide."
msgstr ""

msgid "Force"
msgstr "强制"

msgid "Force Delete"
msgstr ""

msgid "Force deletion of dataset "
msgstr ""

msgid "Force size"
msgstr "强制尺寸"

msgid ""
"Force using  <a "
"href=\"https://docs.aws.amazon.com/general/latest/gr/signature-version-2."
"html\"  target=\"_blank\">Signature Version 2</a> to sign API requests. Set "
"this  when configuring a custom Endpoint URL."
msgstr ""

msgid ""
"Forces the addition of the <b>NTP</b> server,   even if it is currently "
"unreachable."
msgstr ""

msgid ""
"Forces the addition of the <b>NTP</b> server, even if it is currently "
"unreachable."
msgstr ""

msgid "Form Invalid"
msgstr ""

msgid "FreeNAS URL"
msgstr ""

msgid "From"
msgstr "来自"

msgid "From E-mail"
msgstr "来自邮件"

msgid "From Name"
msgstr ""

msgid "Full Name"
msgstr "全名"

msgid ""
"Full path to the pool or dataset to share. Mandatory. Click <b>ADD "
"ADDITIONAL PATH</b> to configure multiple paths."
msgstr ""

msgid "Full with random data"
msgstr "用随机数据进行填充"

msgid "Full with zeros"
msgstr "用0进行填充"

msgid "GID"
msgstr ""

msgid "GUI SSL Certificate"
msgstr "GUI SSL证书"

msgid "Gateway"
msgstr "网关"

msgid "General"
msgstr "常规"

msgid "Generate Debug File"
msgstr "生成调试文件"

msgid "Generate Keypair"
msgstr ""

msgid ""
"Give this user permission to use <a href=\"https://www.sudo.ws/\" "
"target=\"_blank\">sudo</a>."
msgstr ""

msgid ""
"Gives control of how much of the new device is made available to ZFS. Set "
"to use the entire capacity of the new device."
msgstr ""

msgid "Global Configuration"
msgstr "全局配置"

msgid "Global Settings"
msgstr ""

msgid "Global auxiliary parameters"
msgstr "全局附加参数"

msgid "Global password to unlock SEDs."
msgstr ""

msgid "Go Back to Jails"
msgstr ""

msgid "Graph Age"
msgstr ""

msgid "Graph Points"
msgstr ""

msgid "Graphite Server"
msgstr ""

msgid "Group"
msgstr "群组"

msgid "Group Bind Path"
msgstr "用户组 Bind 路径"

msgid "Group ID"
msgstr "群组ID"

msgid "Group Suffix"
msgstr "组后缀"

msgid ""
"Group name cannot begin with a hyphen (<i>-</i>) or contain a space, tab, "
"or these characters: <i>, : + & # % ^ ( ) ! @ ~ * ? < > =</i>. <i>$</i> can "
"only be used as the last character of the username."
msgstr ""

msgid "Group to which this ACL entry applies."
msgstr ""

msgid "Groups"
msgstr "群组"

msgid "Guest Access"
msgstr "访客访问"

msgid "Guest Account"
msgstr "访客账户"

msgid "Guest Operating System"
msgstr "访客操作系统"

msgid "Guide"
msgstr "指南"

msgid "HA Disabled"
msgstr ""

msgid "HA Enabled"
msgstr ""

msgid "HA Status"
msgstr ""

msgid "HA is disabled."
msgstr ""

msgid "HA is enabled"
msgstr ""

msgid "HA is enabled."
msgstr ""

msgid "HA is reconnecting."
msgstr ""

msgid "HDD Standby"
msgstr "HDD休眠"

msgid "HTTP Authentication"
msgstr "HTTP 认证"

msgid "HTTP Port"
msgstr "HTTP端口"

msgid "HTTP Port Listen Backlog"
msgstr ""

msgid "HTTP Proxy"
msgstr "HTTP代理"

msgid "HTTP host URL."
msgstr ""

msgid "HTTPS Port"
msgstr "HTTPS端口"

msgid "Hard Disk"
msgstr "硬盘"

msgid "Hard Disk Size"
msgstr "硬盘容量"

msgid "Hard Disks"
msgstr "硬盘"

msgid "Hide Config"
msgstr "隐藏设置"

msgid "Hide Standard Error"
msgstr "隐藏标准错误"

msgid "Hide Standard Output"
msgstr "隐藏标准输出"

msgid "Hide Stderr"
msgstr "隐藏标准错误输出（Stderr）"

msgid "Hide Stdout"
msgstr "隐藏标准输出（Stdout）"

msgid ""
"Hide error output (stderr) from the command.                When unset, any "
"error output is mailed to the user                account cron used to run "
"the command."
msgstr ""

msgid ""
"Hide standard output (stdout) from the command.                When unset, "
"any standard output is mailed to the user                account cron used "
"to run the command."
msgstr ""

msgid ""
"Highest port number of the active side listen address that is open to "
"connections. The first available port between the minimum and maximum is "
"used."
msgstr ""

msgid "HipChat base URL."
msgstr ""

msgid "HipChat cluster name."
msgstr ""

msgid "History"
msgstr ""

msgid "Hold Pending Snapshots"
msgstr ""

msgid "Home Directory"
msgstr "主目录"

msgid "Home Directory Permissions"
msgstr "主目录权限"

msgid "Host"
msgstr "主机"

msgid "Host Allow"
msgstr ""

msgid "Host Deny"
msgstr ""

msgid "Host Sync"
msgstr ""

msgid "Host name database"
msgstr "主机名数据库"

msgid "HostName"
msgstr "主机名"

msgid "Hostname"
msgstr "主机名"

msgid "Hostname (Virtual)"
msgstr ""

msgid "Hostname for your custom DDNS provider"
msgstr ""

msgid "Hostname or IP address of SMTP server to use for sending this email."
msgstr ""

msgid ""
"Hostname or IP address used to connect to the active side system. When the "
"active side is <i>LOCAL</i>, this defaults to the <i>SSH_CLIENT</i> "
"environment variable. When the active side is <i>REMOTE</i>, this defaults "
"to the SSH connection hostname."
msgstr ""

msgid ""
"Hostnames or IP addresses of the ISNS servers to be registered with the "
"iSCSI targets and portals of the system. Separate each entry with a space."
msgstr ""

msgid "Hosts Allow"
msgstr "允许主机"

msgid "Hosts Deny"
msgstr "禁止主机"

msgid "Hour"
msgstr "小时"

msgid "Hour and minute the system can begin taking snapshots."
msgstr ""

msgid ""
"Hour and minute the system must stop creating snapshots. Snapshots already "
"in progress will continue until complete."
msgstr ""

msgid "Hover to expand"
msgstr ""

msgid ""
"How long a snapshot remains on the destination system. Enter a number and "
"choose a measure of time from the drop-down."
msgstr ""

msgid "How often the IP is checked in seconds."
msgstr ""

msgid ""
"How the <i>Permissions</i> are applied to the chosen <i>Who</>. Choose "
"<i>Allow</i> to grant the specified permissions and <i>Deny</i> to restrict "
"the specified permissions."
msgstr ""

msgid ""
"How this ACE is applied to newly created directories and files within the "
"dataset. Basic flags enable or disable ACE inheritance. Advanced flags "
"allow further control of how the ACE is applied to files and directories in "
"the dataset. See the <a "
"href=\"--docurl--/storage.html#ace-inheritance-flags\" "
"target=\"_blank\">inheritance flags list</a> for descriptions of Advanced "
"inheritance flags."
msgstr ""

msgid "I Agree"
msgstr ""

msgid "I Understand"
msgstr "我理解"

msgid "IBurst"
msgstr "IBurst"

msgid "ID & Groups"
msgstr ""

msgid "INSTALL"
msgstr ""

msgid "IP"
msgstr ""

msgid "IP Address"
msgstr "IP 地址"

msgid "IP Addresses"
msgstr "IP地址"

msgid ""
"IP address of the remote system with <i>UPS Mode</i> set as <i>Master</i>. "
"Enter a valid IP address in the format <i>192.168.0.1</i>."
msgstr ""

msgid ""
"IP address on which the connection <b>Active Side</b> listens. Defaults to "
"<i>0.0.0.0</i>."
msgstr ""

msgid "IPMI"
msgstr "IPMI"

msgid "IPv4"
msgstr "IPv4"

msgid "IPv4 Address"
msgstr "IPv4 地址"

msgid "IPv4 Default Gateway"
msgstr "IPv4 默认网关"

msgid "IPv4 Default Router"
msgstr "IPv4 默认路由"

msgid "IPv4 Interface"
msgstr "IPv4 接口"

msgid "IPv4 Netmask"
msgstr "IPv4 子网掩码"

msgid "IPv4 address for the jail."
msgstr "Jail的IPv4地址。"

msgid ""
"IPv4 address to use for the failover interface. Set a manual IP address "
"here if DHCP is not used."
msgstr ""

msgid "IPv4 interface"
msgstr "IPv4 接口"

msgid "IPv4 interface for the jail."
msgstr "Jail的IPv4接口。"

msgid "IPv4 netmask for the jail."
msgstr "Jail的IPv4子网掩码。"

msgid "IPv6"
msgstr "IPv6"

msgid "IPv6 Address"
msgstr "IPv6 地址"

msgid "IPv6 Auto Configure"
msgstr "自动配置IPv6"

msgid "IPv6 Default Gateway"
msgstr "IPv6 默认网关"

msgid "IPv6 Default Router"
msgstr "IPv6 默认路由"

msgid "IPv6 Interface"
msgstr "IPv6 接口"

msgid "IPv6 Prefix"
msgstr "IPv6 前缀"

msgid "IPv6 Prefix Length"
msgstr "IPv6 前缀长度"

msgid "IPv6 address for the jail."
msgstr "Jail的IPv6地址。"

msgid "IPv6 interface for the jail."
msgstr "Jail的IPv6接口。"

msgid "IPv6 prefix for the jail."
msgstr "Jail的IPv6前缀。"

msgid "ISNS Servers"
msgstr "ISNS 服务器"

msgid "Icon URL"
msgstr ""

msgid "Id"
msgstr ""

msgid "Identifier"
msgstr "标识"

msgid "Idmap Backend"
msgstr "Idmap后端"

msgid "Idmap backend"
msgstr "Idmap后端"

msgid "If selected, sets several environment variables."
msgstr ""

msgid "If set when troubleshooting a connection, logs more verbosely."
msgstr ""

msgid ""
"If set, AFP does not stat the pool path when enumerating the pools list. "
"This is useful for automounting or pools created by a preexec script."
msgstr ""

msgid ""
"If set, the DNS name of the client must resolve to its IP address and the "
"cert must contain the same DNS name."
msgstr ""

msgid ""
"If set, the client certificate must contain the IP address that matches the "
"IP address of the client."
msgstr ""

msgid "If set, the password of the user can be sent unencrypted."
msgstr ""

msgid ""
"If set, the user home directory is checked for a <b>.tlslogin</b> file "
"which contains one or more PEM-encoded certificates. If not found, the user "
"is prompted for password authentication."
msgstr ""

msgid ""
"If the IPMI out-of-band management interface is on a different VLAN from "
"the management network, enter the IPMI VLAN."
msgstr ""

msgid ""
"If the destination system has snapshots but they do not have any data in "
"common with the source snapshots, destroy all destination snapshots and do "
"a full replication. <b>Warning:</b> enabling this option can cause data "
"loss or excessive data transfer if the replication is misconfigured."
msgstr ""

msgid "Ignore Builtin"
msgstr "忽略内建"

msgid "Import"
msgstr "导入"

msgid "Import Disk"
msgstr "导入磁盘"

msgid "Import a pool that exists but is not connected."
msgstr "导入一个已知但未被导入的存储池。"

msgid "Import an existing pool"
msgstr "导入一个现有存储池"

msgid ""
"Import the private key from an existing SSH keypair.  Choose the name of "
"the SSH keypair to use for this connection."
msgstr ""

msgid "Importing Disk"
msgstr "导入磁盘中"

msgid "Importing Disk..."
msgstr "导入磁盘中..."

msgid "Importing Pool"
msgstr "导入存储池中"

msgid "Importing Pool..."
msgstr "导入存储池中..."

msgid "Importing pools."
msgstr ""

msgid "In KiB/s. A default of <i>0</i> means unlimited."
msgstr ""

msgid "Include Password Secret Seed"
msgstr ""

msgid ""
"Including the Password Secret Seed allows using this              "
"configuration file with a new boot device. It also              decrypts "
"all passwords used on this system.              <b>Keep the configuration "
"file safe and protect it from unauthorized access!</b>"
msgstr ""

msgid ""
"Indicates how to handle Access Control Lists. <b>Ignore:</b> ignores "
"requests and gives the parent directory ACL inheritance full control over "
"new items.<b> Preserve:</b> preserves ZFS ACEs for named users and groups "
"or the POSIX ACL group mask. <b>Simple:</b> is set to chmod() as requested "
"without any extra steps."
msgstr ""

msgid ""
"Indicates the time of inactivity in minutes before                   the "
"drive enters standby mode. This <a                   "
"href=\"https://forums.freenas.org/index.php?threads/how-to-find-out-if-a-"
"drive-is-spinning-down-properly.2068/\"                   "
"target=\"_blank\">forum post</a> demonstrates how to                   "
"determine if a drive has spun down."
msgstr ""

msgid ""
"Indicates the time of inactivity in minutes before the drive enters standby "
"mode. This <a "
"href=\"https://forums.freenas.org/index.php?threads/how-to-find-out-if-a-"
"drive-is-spinning-down-properly.2068/\" target=\"_blank\">forum post</a> "
"demonstrates how to determine if a drive has spun down. Temperature "
"monitoring is  disabled if the disk is set to enter standby."
msgstr ""

msgid "InfluxDB time series name for collected points."
msgstr ""

msgid "Informational"
msgstr "信息报告"

msgid "Init/Shutdown Scripts"
msgstr "启动/关机脚本"

msgid "Initiate Failover"
msgstr ""

msgid ""
"Initiating failover will temporarily disable services while failing over.  "
"Failover now?"
msgstr ""

msgid "Initiator"
msgstr ""

msgid "Initiator Group ID"
msgstr "Initiator 组 ID"

msgid "Initiators"
msgstr "Initiator"

msgid ""
"Initiators allowed access to this system. Enter an <a "
"href=\"https://tools.ietf.org/html/rfc3720#section-3.2.6\" "
"target=\"_blank\">iSCSI Qualified Name (IQN)</a> and click <i>+</i> to add "
"it to the list. Example: <i>iqn.1994-09.org.freebsd:freenas.local</i>"
msgstr ""

msgid ""
"Initiators currently connected to the system. Shown in IQN format with an "
"IP address. Set initiators and click an <b>-></b> (arrow) to add the "
"initiators to either the <i>Allowed Initiators</i> or <i>Authorized "
"Networks</i> lists. Clicking <i>Refresh</i> updates the <i>Connected "
"Initiators</i> list."
msgstr ""

msgid "Input the pre-defined S3 bucket to use."
msgstr ""

msgid "Input the pre-defined container to use."
msgstr ""

msgid "Install"
msgstr "安装"

msgid "Install Manual Update File"
msgstr "安装手动更新文件"

msgid "Installation Media"
msgstr "安装介质"

msgid "Installing plugin..."
msgstr "安装插件中..."

msgid "Interface Description"
msgstr "接口描述"

msgid "Interfaces"
msgstr "接口"

msgid ""
"Interfaces marked <i>critical</i> are considered necessary for normal "
"operation. When the last critical interface in a failover group is "
"preempted by the other storage controller through the VRRP or CARP "
"protocols, a failover is triggered."
msgstr ""

msgid "Internal"
msgstr "内部"

msgid "Internal identifier for the authenticator."
msgstr ""

msgid ""
"Internal identifier of the certificate. Only alphanumeric characters, dash "
"(<b>-</b>), and underline (<b>_</b>) are allowed."
msgstr ""

msgid ""
"Internal identifier of the certificate. Only alphanumeric, \"_\" and \"-\" "
"are allowed."
msgstr ""

msgid "Invalid dataset."
msgstr ""

msgid "Invalid regex filter"
msgstr ""

msgid ""
"Invalid value. Valid values are numbers followed by optional unit letters,  "
"like <samp>256k</samp> or <samp>1G</samp>."
msgstr ""

msgid "Invalidate Existing Key"
msgstr ""

msgid "Is the pool encrypted?"
msgstr ""

msgid "Issuer"
msgstr "发行者"

msgid ""
"It is not recommended to create a pool with vdevs containing different "
"numbers of disks. Continue?"
msgstr ""
"It is not recommended to create a pool with vdevs containing different "
"numbers of disks. 继续？"

msgid ""
"It is not recommended to extend a pool with one or more vdevs containing "
"different numbers of disks. Continue?"
msgstr ""
"It is not recommended to extend a pool with one or more vdevs containing "
"different numbers of disks. 继续？"

msgid "Items Delete Failed"
msgstr ""

msgid "JID"
msgstr ""

msgid "Jail"
msgstr "Jail"

msgid "Jail "
msgstr ""

msgid ""
"Jail CPU affinity. Options are <i>off</i> or a combination of <i>1-4</i>, "
"separated by commas (,). <b>Example:</b> <i>1,2,3,4</i>"
msgstr ""
"Jail CPU affinity. Options are <i>off</i> or a combination of <i>1-4</i>, "
"separated by commas (,). <b>样例：</b> <i>1,2,3,4</i>"

msgid "Jail Name"
msgstr "Jail名称"

msgid "Jail Properties"
msgstr "Jail属性"

msgid "Jail Type"
msgstr "Jail类型"

msgid "Jail Update Failed"
msgstr ""

msgid "Jail core dump size in bytes."
msgstr "Jail核心转储大小(bytes)。"

msgid "Jail data size in bytes."
msgstr ""

msgid "Jail stack size in bytes."
msgstr ""

msgid "Jails"
msgstr "Jails"

msgid "Jails cannot be changed while running."
msgstr "Jails不能在运行时被修改。"

msgid ""
"Jails cannot be created or managed untill a pool is present for storing "
"them. Please create a pool first"
msgstr ""

msgid "Jails failed to start"
msgstr ""

msgid "Jails started."
msgstr ""

msgid "KDC"
msgstr "KDC"

msgid "KEEP NETWORK CHANGES PERMANENTLY"
msgstr ""

msgid "Keep Network Changes"
msgstr ""

msgid "Keep changed network settings permanently?"
msgstr ""

msgid ""
"Keep the name short. Using a name longer than 63 characters can prevent "
"accessing the block device."
msgstr ""

msgid ""
"Keep the zvol name short. Using a zvol name longer than 63 characters can "
"prevent accessing the zvol as a device."
msgstr "保持zvol名称简短。使用一个长于63个字符的zvol名称会使zvol不能作为一个设备进行访问。"

msgid "Keep user primary group"
msgstr "保留用户主组"

msgid "Kerberos Keytab"
msgstr ""

msgid "Kerberos Keytabs"
msgstr ""

msgid "Kerberos Principal"
msgstr ""

msgid "Kerberos Realm"
msgstr ""

msgid "Kerberos Realms"
msgstr "Kerberos Realm"

msgid "Kerberos Settings"
msgstr "Kerberos 设置"

msgid "Key ID"
msgstr ""

msgid "Key Length"
msgstr "密钥长度"

msgid "Key Type"
msgstr ""

msgid ""
"Key generated by the Amazon Web Services account. See the <a "
"href=\"https://docs.aws.amazon.com/IAM/latest/UserGuide/id_credentials_"
"access-keys.html\" target=\"_blank\">AWS Access Key documentation</a> for "
"instructions to generate the key."
msgstr ""

msgid "LAGG Ports"
msgstr ""

msgid "LAGG Protocol"
msgstr ""

msgid "LDAP"
msgstr ""

msgid "LDAP Domain"
msgstr ""

msgid "LDAP Realm"
msgstr ""

msgid "LDAP Server"
msgstr "LDAP 服务器"

msgid "LDAP URL"
msgstr "LDAP URL"

msgid "LDAP User DN"
msgstr "LDAP 用户 DN"

msgid "LDAP User DN Password"
msgstr "LDAP 用户 DN 密码"

msgid ""
"LDAP server hostnames or IP addresses. Separate entries with an empty "
"space. Multiple hostnames or IP addresses can be entered to create an LDAP "
"failover priority list. If a host does not respond, the next host in the "
"list is tried until a new connection is established."
msgstr ""

msgid ""
"LDAP server to use for SID/uid/gid map entries. When undefined, idmap_ldap "
"uses *ldap://localhost/*. Example: "
"<i>ldap://ldap.netscape.com/o=Airius.com</i>."
msgstr ""
"LDAP server to use for SID/uid/gid map entries. When undefined, idmap_ldap "
"uses *ldap://localhost/*. 例子：<i>ldap://ldap.netscape.com/o=Airius.com</i>."

msgid "LDAP timeout"
msgstr "LDAP超时"

msgid ""
"LDAP timeout in seconds. Increase this value if a Kerberos ticket timeout "
"occurs."
msgstr ""

msgid "LEGACY WEB INTERFACE"
msgstr "经典用户界面"

msgid "LOGIN TO PROVIDER"
msgstr ""

msgid "LUN ID"
msgstr "LUN ID"

msgid "LUN RPM"
msgstr ""

msgid "Lagg Interface"
msgstr "链路聚合接口"

msgid "Lagg Interface Group"
msgstr "链路聚合接口组"

msgid "Lagg Interfaces"
msgstr "链路聚合接口"

msgid "Lagg Physical NIC"
msgstr "链路聚合物理网卡"

msgid "Lagg Priority Number"
msgstr "链路聚合优先级"

msgid "Lagg Protocol"
msgstr "链路聚合协议"

msgid "Language"
msgstr "语言"

msgid ""
"Leave at the default of 512 unless the initiator requires a different block "
"size."
msgstr ""

msgid ""
"Leave empty for default (<a href=\"https://api.opsgenie.com\" "
"target=\"_blank\">OpsGenie API</a>)"
msgstr ""

msgid "Leave empty or select number of existing portal to use."
msgstr ""

msgid ""
"Leave this field empty to generate random MAC addresses for the host and "
"jail. To assign fixed MAC addresses, enter the MAC address to be assigned "
"to the host, a space, then the MAC address to be assigned to the jail."
msgstr ""

msgid "Legacy Web Interface"
msgstr "经典用户界面"

msgid "Level"
msgstr ""

msgid "Libdefaults Auxiliary Parameters"
msgstr ""

msgid "License"
msgstr "许可"

msgid "License has been updated."
msgstr ""

msgid "Lifetime"
msgstr "有效期(天)"

msgid "Limit (Ex. 500 KiB/s, 500M, 2 TB)"
msgstr ""

msgid "Limit replication speed to this number of bytes per second."
msgstr ""

msgid "Link State"
msgstr ""

msgid "List of system services to restart when the pool is unlocked."
msgstr ""

msgid "Local"
msgstr ""

msgid "Local Master"
msgstr ""

msgid "Local User Download Bandwidth"
msgstr "本地用户下载带宽"

msgid "Local User Upload Bandwidth"
msgstr "本地用户上传带宽"

msgid "Locality"
msgstr "地区"

msgid "Location"
msgstr "位置"

msgid "Lock"
msgstr "锁定"

msgid "Lock Pool"
msgstr "锁定存储池"

msgid "Lock User"
msgstr "锁定用户"

msgid "Log Level"
msgstr "日志级别"

msgid "Log Out"
msgstr "登出"

msgid "Log VDev"
msgstr ""

msgid "Log in"
msgstr "登录"

msgid "Log in as root with password"
msgstr "允许 Root 密码登录"

msgid "Log mountd(8) requests"
msgstr "记录mountd(8)请求"

msgid "Log rpc.statd(8) and rpc.lockd(8)"
msgstr "记录rpc.statd(8)和rpc.lockd(8)"

msgid "Logging Level"
msgstr ""

msgid "Logical block size"
msgstr "逻辑块大小"

msgid "Login Attempts"
msgstr "登录尝试"

msgid "Logs"
msgstr "日志"

#, fuzzy
msgid ""
"Lowercase alphanumeric characters plus dot (.), dash (-), and colon (:) are "
"allowed. See the <i>Constructing iSCSI names using the iqn.format</i> "
"section of <a href=\"https://tools.ietf.org/html/rfc3721.html\" "
"target=\"_blank\">RFC3721</a>."
msgstr ""
"允许字母数字、“.”、“-”, 和“:”。查看<i>Constructing iSCSI names using the iqn.format</i>的<"
"a href=\"https://tools.ietf.org/html/rfc3721.html\" target=\"_blank\""
">RFC3721</a>章节。"

msgid ""
"Lowest port number of the active side listen address that is open to "
"connections."
msgstr ""

msgid "MAC Address"
msgstr "MAC地址"

msgid "MANAGE"
msgstr ""

msgid "MOTD Banner"
msgstr "MOTD横幅"

msgid "MSDOSFS locale"
msgstr ""

msgid "MTU"
msgstr "MTU"

msgid "Mac Address"
msgstr "MAC地址"

msgid "Machine Suffix"
msgstr "设备后缀"

msgid "Mail Server Port"
msgstr "邮件服务器端口"

msgid "Manycast"
msgstr "多播"

msgid "Map ACLs"
msgstr ""

msgid "Mapall Group"
msgstr "Mapall组"

msgid "Mapall User"
msgstr "Mapall用户"

msgid "Maproot Group"
msgstr "Maproot组"

msgid "Maproot User"
msgstr "Maproot用户"

msgid "Masquerade Address"
msgstr "地址伪装"

msgid "Master"
msgstr ""

msgid "Master Application Key or Application Key"
msgstr ""

msgid ""
"Matching the fixed size of data, as in a database, may result in better "
"performance."
msgstr ""

msgid ""
"Mattermost <a "
"href=\"https://docs.mattermost.com/help/getting-started/creating-teams.html\""
" target=\"_blank\">team name</a>."
msgstr ""

msgid "Mattermost password."
msgstr ""

msgid "Mattermost username."
msgstr ""

msgid "Max. Connections"
msgstr "最大连接"

msgid "Max. Poll"
msgstr "最大Poll"

msgid "Maximum Passive Port"
msgstr ""

msgid "Maximum SysV message queue size in bytes for the jail."
msgstr ""

msgid ""
"Maximum Transmission Unit, the largest protocol data unit that can be "
"communicated. The largest workable MTU size varies with network interfaces "
"and equipment. *1500* and *9000* are standard Ethernet MTU sizes."
msgstr ""

msgid ""
"Maximum amount of CPU time a jail process may consume. The kernel "
"terminates processes exceeding the specified limit."
msgstr ""
"Jail进程最大可使用的CPU时间。The kernel terminates processes exceeding the specified "
"limit."

msgid ""
"Maximum amount of time in seconds to wait for a command to complete. If a "
"command is still running after the allotted time, the jail is terminated."
msgstr ""
"等待一个命令运行完毕的最长等待时间。If a command is still running after the allotted time, "
"the jail is terminated."

msgid ""
"Maximum amount of time in seconds to wait for a command to complete. If a "
"command is still running after the allowed time, the jail is stopped."
msgstr ""

msgid ""
"Maximum amount of time in seconds to wait for jail processes to exit after "
"sending a SIGTERM signal. This happens after any <b>exec_stop</b> commands "
"are complete. After the specified time, the jail is removed, killing any "
"remaining processes. If set to <i>0</i>, no SIGTERM is sent and the jail is "
"removed immediately."
msgstr ""

msgid ""
"Maximum amount of time in seconds to wait for jail processes to exit after "
"sending a SIGTERM signal. This happens after any <b>exec_stop</b> commands "
"are complete. After the specified time, the jail is removed, killing any "
"remaining processes. The default timeout is 10 seconds.If set to <i>0</i>, "
"no SIGTERM is sent and the jail is removed immediately."
msgstr ""

msgid "Maximum client idle time in seconds before client is disconnected."
msgstr ""

msgid "Maximum connections"
msgstr ""

msgid "Maximum number of SysV message queues."
msgstr ""

msgid "Maximum number of processes for the jail."
msgstr ""

msgid ""
"Maximum number of simultaneous connections permitted via AFP. The default "
"limit is 50."
msgstr "Maximum number of simultaneous connections permitted via AFP. 默认限制是50。"

msgid "Maximum swap space to use for the jail."
msgstr "可用于Jail的最大Swap空间。"

msgid ""
"Maximum time a graph is stored in months.  Changing this value causes the "
"<i>Confirm RRD Destroy</i>  checkbox to appear. Changes do not take effect "
"until the existing  reporting database is destroyed."
msgstr ""

msgid "Member Disk"
msgstr "成员磁盘"

msgid "Members"
msgstr "成员"

msgid "Members of"
msgstr ""

msgid ""
"Members of this group are local admins and automatically have privileges to "
"take ownership of any file in an SMB share, reset permissions, and "
"administer the SMB server through the Computer Management MMC snap-in."
msgstr ""

msgid "Memory"
msgstr "内存"

msgid "Memory Size (MiB)"
msgstr "内存大小(MiB)"

msgid ""
"Memory overcommitment allows multiple VMs to be launched when there is not "
"enough free memory for configured RAM of all VMs. Use with caution."
msgstr ""

msgid "Message verbosity level in the replication task log."
msgstr ""

msgid "Method"
msgstr "方式"

msgid ""
"Method of snapshot transfer:<ul> <li><i>SSH</i> is supported by most "
"systems. It requires a previously created <a "
"href=\"--docurl--/system.html#ssh-connection\" target=\"_blank\">SSH "
"connection</a>.</li> <li><i>SSH+NETCAT</i> uses SSH to establish a "
"connection to the destination system, then uses <a "
"href=\"https://github.com/freenas/py-libzfs\" "
"target=\"_blank\">py-libzfs</a> to send an unencrypted data stream for "
"higher transfer speeds. This only works when replicating to a FreeNAS, "
"TrueNAS, or other system with <i>py-libzfs</i> installed.</li> "
"<li><i>LOCAL</i> replicates snapshots to another dataset on the same "
"system.</li> <li><i>LEGACY</i> uses the legacy replication engine from "
"FreeNAS 11.2 and earlier.</li></ul>"
msgstr ""

msgid "Microsoft Account"
msgstr "微软账户"

msgid ""
"Microsoft Onedrive  <a "
"href=\"https://docs.microsoft.com/en-us/onedrive/developer/rest-api/getting-"
"started/authentication\"  target=\"_blank\">Access Token</a>."
msgstr ""

msgid "Min. Poll"
msgstr "最小Poll"

msgid "Minimum Passive Port"
msgstr ""

msgid "Minute"
msgstr "分钟"

msgid "Mirror"
msgstr "镜像"

msgid "Mixing disks of different sizes in a VDEV is not recommended."
msgstr "在一个Vdev中混合使用不同容量的磁盘是不推荐的。"

msgid "Mode"
msgstr "模式"

msgid "Model"
msgstr ""

msgid ""
"Modify for disks that understand <a                   "
"href=\"https://en.wikipedia.org/wiki/Automatic_acoustic_management\"        "
"           target=\"_blank\">AAM</a>."
msgstr ""

msgid ""
"Modify for disks that understand <a "
"href=\"https://en.wikipedia.org/wiki/Automatic_acoustic_management\" "
"target=\"_blank\">AAM</a>."
msgstr ""

msgid "Monitor Password"
msgstr "监察员密码"

msgid "Monitor User"
msgstr "监察员帐户"

msgid "Month"
msgstr "月"

msgid ""
"Mount a <a href=\"https://www.freebsd.org/cgi/man.cgi?query=devfs\" "
"target=\"_blank\">devfs(5)</a> filesystem on the <i>chrooted /dev "
"directory</i> and apply the ruleset in the <b>devfs_ruleset</b> parameter "
"to restrict the devices visible inside the jail."
msgstr ""

msgid ""
"Mount a <a href=\"https://www.freebsd.org/cgi/man.cgi?query=devfs\" "
"target=\"_blank\">devfs(5)</a> filesystem on the chrooted <i>/dev</i> "
"directory and apply the <b>devfs_ruleset</b> parameter to restrict the "
"devices visible inside the jail."
msgstr ""

msgid ""
"Mount an <a href=\"https://www.freebsd.org/cgi/man.cgi?query=fdescfs\" "
"target=\"_blank\">fdescfs(5)</a> filesystem in the jail <i>/dev/fd</i> "
"directory."
msgstr ""

msgid "Mount points"
msgstr "挂载点"

msgid ""
"Multi-domain support. Enter additional domains to secure, separated by "
"spaces. For example, if the primary domain is example.com, entering "
"www.example.com will secure both addresses."
msgstr ""
"多域名支持。Enter additional domains to secure, separated by spaces. For example, "
"if the primary domain is example.com, entering www.example.com will secure "
"both addresses."

msgid "Multipaths"
msgstr "多路径"

msgid ""
"Multiple critical interfaces are combined into a single failover group. A "
"failover is triggered if all of the interfaces in the group fail."
msgstr ""

msgid ""
"Must match Peer Secret (Confirm) and be between 12 and 16 characters in "
"length. Cannot be the same as Secret."
msgstr ""

msgid ""
"Must match Windows workgroup name. This setting is ignored if the <a "
"href=\"--docurl--/directoryservices.html#active-directory\" "
"target=\"_blank\">Active Directory</a> or <a "
"href=\"--docurl--/directoryservices.html#ldap\" target=\"_blank\">LDAP</a> "
"service is running."
msgstr ""

msgid ""
"Mutual secret password. Required when Peer User is set. Must be different "
"than the <i>Secret</i>."
msgstr ""

msgid "NAT"
msgstr ""

msgid "NAT Autoconfigure IPv4"
msgstr ""

msgid "NFSv3 ownership model for NFSv4"
msgstr ""

msgid "NIC"
msgstr "网卡"

msgid "NIS"
msgstr "网卡"

msgid "NIS domain"
msgstr "NIS 域"

msgid "NIS servers"
msgstr "NIS 服务器"

msgid "NO"
msgstr "否"

msgid "NTLMv1 Auth"
msgstr ""

msgid "NTP Servers"
msgstr "网络授时服务器(NTP)列表"

msgid "Name"
msgstr "名称"

msgid "Name & Contact"
msgstr ""

msgid "Name Jail and Choose FreeBSD Release"
msgstr ""

msgid "Name and Naming Schema cannot be provided at the same time."
msgstr ""

msgid "Name of NIS domain."
msgstr ""

msgid ""
"Name of the <a "
"href=\"https://docs.mattermost.com/help/getting-started/organizing-"
"conversations.html#managing-channels\" target=\"_blank\">channel</a> to "
"receive notifications. This overrides the default channel in the incoming "
"webhook settings."
msgstr ""

msgid ""
"Name of the <a href=\"https://docs.mattermost.com/overview/index.html\" "
"target=\"_blank\">Mattermost</a> cluster to join."
msgstr ""

msgid ""
"Name of the <a href=\"https://docs.opsgenie.com/docs\" "
"target=\"_blank\">OpsGenie</a> cluster. Find the Cluster Name by signing "
"into the OpsGenie web interface and going to Integrations/Configured "
"Integrations. Click the desired integration, Settings, and read the Name "
"field."
msgstr ""

msgid "Name of the InfluxDB database."
msgstr ""

msgid "Name of the WebDAV site, service, or software being used."
msgstr ""

msgid "Name of the cluster."
msgstr ""

msgid ""
"Name of the extent. If the <i>Extent size</i> is not <i>0</i>, it cannot be "
"an existing file within the pool or dataset."
msgstr ""

msgid "Name of the new alert service."
msgstr ""

msgid "Name of the room."
msgstr ""

msgid "Name or Naming Schema is required. Only one field can be used at a time."
msgstr ""

msgid "Name or Naming Schema must be provided."
msgstr ""

msgid "Nameserver 1"
msgstr "域名服务器 1"

msgid "Nameserver 2"
msgstr "域名服务器 2"

msgid "Nameserver 3"
msgstr "域名服务器 3"

msgid "Nameservers"
msgstr "域名服务器"

msgid "Naming Schema"
msgstr ""

msgid "Navigation"
msgstr ""

msgid "NetBIOS Alias"
msgstr "NetBIOS 别名"

msgid "NetBIOS Name"
msgstr "NetBIOS 名称"

msgid "NetBIOS alias"
msgstr "NetBIOS 别名"

msgid "Netbios Name"
msgstr "NetBIOS 名称"

msgid ""
"Netbios Name of this NAS. This name must differ from the <i>Workgroup</i> "
"name and be no greater than 15 characters."
msgstr ""
"这个NAS的Netbios名称。This name must differ from the <i>Workgroup</i> name and be "
"no greater than 15 characters."

msgid "Netcat Active Side"
msgstr ""

msgid "Netcat Active Side Connect Address"
msgstr ""

msgid "Netcat Active Side Listen Address"
msgstr ""

msgid "Netcat Active Side Max Port"
msgstr ""

msgid "Netcat Active Side Min Port"
msgstr ""

msgid "Netmask"
msgstr ""

msgid "Netwait IP list"
msgstr "Netwait IP列表"

msgid "Network"
msgstr "网络"

msgid ""
"Network Address Translation (NAT). Transforms local network IP addresses "
"into a single IP address. Set when the jail will share a single connection "
"to the Internet with other systems on the network."
msgstr ""

msgid "Network Changes Made Permanent"
msgstr ""

msgid "Network Interface"
msgstr "网络接口"

msgid "Network Properties"
msgstr "网络属性"

msgid "Network Summary"
msgstr "网络概要"

msgid ""
"Network addresses allowed use this initiator. Each address can include an "
"optional <a "
"href=\"https://en.wikipedia.org/wiki/Classless_Inter-Domain_Routing\" "
"target=\"_blank\">CIDR</a> netmask. Click <i>+</i> to add the network "
"address to the list. Example: <i>192.168.2.0/24</i>."
msgstr ""

msgid ""
"Network addresses that can use this initiator. Enter <i>ALL</i> or list "
"network addresses with a CIDR mask. Separate multiple addresses with a "
"space: <i>192.168.2.0/24 192.168.2.1/12</i>."
msgstr ""

msgid "Network changes applied successfully."
msgstr ""

msgid "Network changes discarded."
msgstr ""

msgid ""
"Network changes have been applied. Keep changes permanently? Changes will "
"be automatically discarded if they are not permanently applied."
msgstr ""

msgid "Network changes have been made permanent."
msgstr ""

msgid "Network connectivity will be interrupted. "
msgstr "网络连接将会被中断。 "

msgid "Network connectivity will be interrupted. Proceed?"
msgstr "网络连接将会被中断。继续？"

msgid "Network interfaces to include in the bridge."
msgstr ""

msgid "New Password"
msgstr "新密码"

msgid "New Primary Group"
msgstr "新建主用户组"

msgid ""
"New users are not given <b>su</b> permissions if <i>wheel</i> is their "
"primary group."
msgstr ""

msgid ""
"Newline-separated list of files and directories to exclude from sync.<br /> "
"See https://rclone.org/filtering/ for more details on --exclude option."
msgstr ""

msgid "Next"
msgstr "下一步"

msgid "Next Run"
msgstr ""

msgid "Nic to attach:"
msgstr ""

msgid "No"
msgstr "否"

msgid "No Communication Warning Time"
msgstr ""

msgid "No Pool Exist"
msgstr ""

msgid "No Stat"
msgstr "没有数据"

msgid "No interfaces configured with Virtual IP."
msgstr ""

msgid "No pools"
msgstr "没有存储池"

msgid "No pools are configured."
msgstr ""

msgid ""
"No pools exist. Jails cannot be created or managed until a pool is present "
"for storing them. Please create a pool first."
<<<<<<< HEAD
msgstr "没有现有的存储池。Jails不能被创建或管理直到存在一个保存它们的存储池。请先创建一个存储池。"
=======
msgstr "不存在存储池。Jails不能被创建或管理直到一个保存它们的存储池被设定。请先创建一个存储池。"
>>>>>>> 7523535a

msgid "No snapshots sent yet"
msgstr ""

msgid "No update found."
<<<<<<< HEAD
msgstr "未找到更新。"
=======
msgstr "没有找到更新。"
>>>>>>> 7523535a

msgid "No updates available."
msgstr "没有可用更新。"

msgid "No, continue with import"
msgstr "否，继续导入"

msgid "Not run since last boot"
msgstr ""

msgid "Note"
msgstr "备注"

msgid "Notes"
msgstr "备注"

msgid "Notes about this extent."
msgstr ""

msgid "Number of CPUs"
msgstr "处理器数量"

msgid ""
"Number of SysV semaphores modified in a single <a "
"href=\"https://www.freebsd.org/cgi/man.cgi?query=semop\" "
"target=\"_blank\">semop(2)</a> call."
msgstr ""

msgid "Number of SysV shared memory segments in bytes."
msgstr ""

msgid "Number of SysV shared memory segments."
msgstr ""

msgid ""
"Number of child jails allowed to be created by the jail or other jails "
"under this jail. A limit of <i>0</i> restricts the jail from creating child "
"jails. Hierarchical Jails in the <a "
"href=\"https://www.freebsd.org/cgi/man.cgi?query=jail\" "
"target=\"_blank\">JAIL(8)</a> man page explains the finer details."
msgstr ""

msgid "Number of days to renew certificate before expiring."
msgstr ""

msgid ""
"Number of points for each hourly, daily,  weekly, monthly, or yearly graph. "
"Do not set this less than the  width of the graphs in pixels. Changing this "
"value causes the  <i>Confirm RRD Destroy</i> checkbox to appear. Changes do "
"not take  effect until the existing reporting database is destroyed."
msgstr ""

msgid "Number of queued SysV messages allowed for the jail."
msgstr ""

msgid "Number of retries for failed replications"
msgstr ""

msgid ""
"Number of seconds before a timeout. Increase this value if AD DNS queries "
"time out."
msgstr ""

msgid ""
"Number of seconds before timeout. If the AD service does not immediately "
"start after connecting to the domain, increase this value."
msgstr ""

msgid "Number of servers"
msgstr "服务器数量"

msgid ""
"Number of simultaneous file transfers. Enter a number based on the "
"available bandwidth and destination system performance. See <a "
"href=\"https://rclone.org/docs/#transfers-n\" target=\"_blank\">rclone "
"--transfers</a>."
msgstr ""

msgid ""
"Number of times the replication is attempted before stopping and marking "
"the task as failed."
msgstr ""

msgid ""
"Number of virtual CPUs to allocate to the virtual machine. The maximum is "
"16, or fewer if the host CPU limits the maximum. The VM operating system "
"might also have operational or licensing restrictions on the number of CPUs."
msgstr ""
"分配给虚拟机的虚拟处理器数量最大是16或更少，如果主机处理器限制了最大。The VM operating system might also have "
"operational or licensing restrictions on the number of CPUs."

msgid ""
"Numeric start priority for the jail at boot time. Valid priorities are "
"between 1 and 99. <b>Smaller</b> values are <b>higher</b> priority. At "
"system shutdown the priority is reversed. <br> <b>Example:</b> <i>99</i>"
msgstr ""
"Numeric start priority for the jail at boot time. Valid priorities are "
"between 1 and 99. <b>Smaller</b> values are <b>higher</b> priority. At "
"system shutdown the priority is reversed. <br> <b>样例：</b> <i>99</i>"

msgid "Numeric value for the number of PTYs available to the jail."
msgstr ""

msgid "Numeric value to set the file descriptor table size."
msgstr ""

msgid "OAuth Client ID"
msgstr ""

msgid "OAuth Client Secret"
msgstr ""

msgid "OK"
msgstr "是"

msgid ""
"Off by default. When set, <a "
"href=\"https://www.freebsd.org/cgi/man.cgi?query=smbd\" "
"target=\"_blank\">smbd(8)</a> attempts to authenticate users with the "
"insecure and vulnerable NTLMv1 encryption. This setting allows backward "
"compatibility with older versions of Windows, but is not recommended and "
"should not be used on untrusted networks."
msgstr ""
"默认为关闭。When set, <a href=\"https://www.freebsd.org/cgi/man.cgi?query=smbd\" "
"target=\"_blank\">smbd(8)</a> attempts to authenticate users with the "
"insecure and vulnerable NTLMv1 encryption. This setting allows backward "
"compatibility with older versions of Windows, but is not recommended and "
"should not be used on untrusted networks."

msgid "Offline"
msgstr "离线"

msgid "Ok"
msgstr "是"

msgid "Once applied, changes will revert after "
msgstr ""

msgid "One or more IP addresses to which to bind the Netdata service."
msgstr ""

msgid "Online"
msgstr "在线"

msgid "Only Allow Guest Access"
msgstr "仅允许访客访问"

msgid "Only Replicate Snapshots Matching Schedule"
msgstr ""

msgid ""
"Only appears if <i>Device</i> is selected. Select the unformatted disk, "
"controller, zvol snapshot, or HAST device."
msgstr ""
"只有在<i>Device</i>被选择时出现。Select the unformatted disk, controller, zvol "
"snapshot, or HAST device."

msgid ""
"Only appears if a <i>File</i> or zvol is selected. When the specified "
"percentage of free space is reached, the system issues an alert. See <a "
"href=\"--docurl--/vaai.html#vaai\" target=\"_blank\">VAAI</a> Threshold "
"Warning."
msgstr ""

msgid ""
"Only available when the jail is not configured to use VNET. Disables IPv4 "
"source address selection for the jail in favor of the primary IPv4 address "
"of the jail."
msgstr ""

msgid ""
"Only available when the jail is not configured to use VNET. Disables IPv6 "
"source address selection for the jail in favor of the primary IPv6 address "
"of the jail."
msgstr ""

msgid ""
"Only entered when configuring mutual CHAP. Usually the same value as "
"<i>User</i>."
msgstr ""

msgid ""
"Only needed when connecting to a Team Drive. The ID of the top  level "
"folder of the Team Drive."
msgstr ""

msgid "Only override the default if the initiator requires a different block size."
msgstr ""

msgid ""
"Only set LDAP authentication for SMB shares is required and the LDAP server "
"is already configured with Samba attributes."
msgstr ""

msgid ""
"Only works with Unix ACLs. New directories created on the share are set "
"with the selected permissions."
msgstr ""

msgid ""
"Only works with Unix ACLs. New files created on the share are set with the "
"selected permissions."
msgstr ""

msgid "Opening download window. Make sure pop-ups are enabled in the browser."
msgstr "Opening download window. 确认浏览器的弹出窗口被启用。"

msgid "Operating System"
msgstr "操作系统"

msgid "Operation"
msgstr ""

msgid "Optional comment."
msgstr "可选评论。"

msgid "Optional description. Portals are automatically assigned a numeric group."
msgstr ""

msgid "Optional user-friendly name."
<<<<<<< HEAD
msgstr "可选的用户友好别名。"
=======
msgstr "可选的用户友好名称。"
>>>>>>> 7523535a

msgid "Optional."
msgstr "可选的。"

msgid "Optional. Enter a server description."
msgstr "可选的。输入服务器说明。"

msgid "Optional: Add passphrase and recovery key"
msgstr ""

msgid "Optional: Choose installation media image"
msgstr "可选：选择安装介质映像"

msgid "Options"
msgstr "选项"

msgid ""
"Order of selected interface within the lagg. Configure a failover to set "
"the master interface to <i>0</i> and the other interfaces to <i>1</i>, "
"<i>2</i>, etc."
msgstr ""

msgid "Organization"
msgstr "组织"

msgid "Organizational Unit"
msgstr "组织单位"

msgid "Organizational unit of the entity."
msgstr ""

msgid "Outgoing Mail Server"
msgstr ""

msgid "Overcommit Memory?"
msgstr ""

msgid "Owner of the jail. Can be any string."
msgstr ""

msgid ""
"Ownership of all files in the share will  be changed to user "
"<samp>webdav</samp> and group <samp>webdav</samp>.  Existing permissions "
"will not be changed, but the ownership change  might make files inaccesible "
"to their original owners. This operation  cannot be undone! If unset, "
"ownership of files to be accessed through  WebDAV must be manually set to "
"the <samp>webdav</samp> or  <samp>www</samp> user/group."
msgstr ""

msgid "POST INSTALL NOTES"
msgstr ""

msgid "PagerDuty client name."
msgstr ""

msgid "Parent Interface"
msgstr "父接口"

msgid "Passphrase"
msgstr "密码短语"

msgid "Password"
msgstr "密码"

msgid "Password Server"
msgstr "密码服务器"

msgid "Password Suffix"
msgstr "密码后缀"

msgid "Password associated with the LDAP User DN."
msgstr ""

msgid "Password for SED"
msgstr ""

msgid "Password for the Bind DN."
msgstr ""

msgid "Password for the SSH Username account."
msgstr "SSH用户名的密码。"

msgid "Password for the user account."
msgstr ""

msgid ""
"Passwords cannot contain a <b>?</b>. Passwords should be at least eight "
"characters and contain a mix of lower and upper case, numbers, and special "
"characters."
msgstr ""
"密码不能包含 <b>?</b>。Passwords should be at least eight characters and contain a "
"mix of lower and upper case, numbers, and special characters."

msgid "Passwords do not match"
msgstr "密码不匹配"

msgid ""
"Paste either or both public and private keys. If only a public key is "
"entered,  it will be stored alone. If only a private key is pasted, the "
"public key will be automatically  calculated and entered in the public key "
"field.  Click <b>Generate Keypair</b> to create a new keypair.  Encrypted "
"keypairs or keypairs with passphrases are not supported."
msgstr ""

msgid ""
"Paste the <a href=\"https://api.slack.com/incoming-webhooks\" "
"target=\"_blank\">incoming webhook</a> URL associated with this service."
msgstr ""

msgid "Paste the certificate for the CA."
<<<<<<< HEAD
msgstr "粘贴用于CA的证书。"
=======
msgstr "粘贴CA的证书。"
>>>>>>> 7523535a

msgid "Paste the contents of your Certificate Signing Request here."
msgstr ""

msgid ""
"Paste the private key associated with the Certificate when available. "
"Please provide a key at least 1024 bits long."
msgstr ""

msgid "Path"
msgstr "路径"

msgid "Path to the extent"
msgstr "Extent 路径"

msgid "Peer Secret"
msgstr "对端密码"

msgid "Peer Secret (Confirm)"
msgstr "对端密码 (确认)"

msgid "Peer User"
msgstr "对端用户"

msgid "Pending Network Changes"
msgstr ""

msgid "Perform Reverse DNS Lookups"
msgstr "执行 DNS 反向解析"

msgid "Performs authentication from an LDAP server."
msgstr ""

msgid "Periodic Snapshot Tasks"
msgstr "定期快照任务"

msgid "Permissions"
msgstr ""

msgid "Permissions Type"
msgstr ""

msgid "Permit Sudo"
msgstr "允许使用 Sudo"

msgid "Phone"
msgstr ""

msgid "Phone Number"
msgstr ""

msgid "Physical interface of the selected member."
msgstr "选择成员的物理接口。"

msgid "Platform"
msgstr "平台"

msgid "Please accept the terms of service for the given ACME Server."
msgstr ""

msgid "Please enter your password"
msgstr "请输入您的密码"

msgid "Please enter your password again"
msgstr "请再次输入您的密码"

msgid "Please enter your username"
msgstr "请输入您的用户名"

msgid "Please enter your username again"
msgstr "请再次输入您的用户名"

msgid ""
"Please read about <a href=\"--docurl--/storage.html#deduplication\" "
"target=\"_blank\">deduplication</a> before considering changing this "
"setting."
msgstr ""

msgid "Please wait"
msgstr "请等待"

msgid "Plugin"
msgstr ""

msgid "Plugin "
msgstr ""

msgid "Plugin Installed Successfully"
msgstr "插件安装成功"

msgid "Plugin Name"
msgstr "插件名"

msgid "Plugin Update Failed"
msgstr ""

msgid "Plugin installed successfully"
msgstr "插件安装成功"

msgid "Plugins"
msgstr "插件"

msgid "Pool"
msgstr "存储池"

msgid "Pool Available Space Threshold (%)"
msgstr "存储池可用空间阈值 (%)"

msgid "Pool Manager"
msgstr "存储池管理器"

msgid "Pool Status"
msgstr "存储池状态"

msgid "Pool to import"
msgstr "导入的存储池"

msgid "Pool/Dataset"
msgstr "存储池/数据集"

msgid "Pools"
msgstr "存储池"

msgid "Pools & Snapshots"
msgstr "存储池和快照"

msgid "Port"
msgstr "端口"

msgid "Port or Hostname"
msgstr "端口或主机名"

msgid "Portal"
msgstr "门户"

msgid "Portal Group ID"
msgstr "Portal 组 ID"

msgid "Post Install Notes"
msgstr ""

msgid "Post-script"
msgstr ""

msgid "Power"
msgstr ""

msgid "Power Mode"
msgstr "电源模式"

msgid "Power Off"
msgstr ""

msgid "Power Off UPS"
msgstr "关闭 UPS"

msgid "Power On"
msgstr ""

msgid ""
"Power of 2 in seconds; cannot be higher than 17 or   lower than <i>Min. "
"Poll</i>."
msgstr ""

msgid ""
"Power of 2 in seconds; cannot be higher than 17 or lower than <i>Min. "
"Poll</i>."
msgstr ""

msgid ""
"Power of 2 in seconds; cannot be lower than 4 or   higher than <i>Max. "
"Poll</i>."
msgstr ""

msgid ""
"Power of 2 in seconds; cannot be lower than 4 or higher than <i>Max. "
"Poll</i>."
msgstr ""

msgid "Pre-script"
msgstr ""

msgid "Prefer"
msgstr "首选"

msgid "Preferences"
msgstr "偏好"

msgid "Preserve extended attributes"
msgstr "保留扩展属性"

msgid "Preserve permissions"
msgstr "保留权限"

msgid ""
"Prevent source system snapshots that have failed replication from being "
"automatically removed by the <b>Snapshot Retention Policy</b>."
msgstr ""

msgid "Preview JSON Service Account Key"
msgstr ""

msgid "Previous"
msgstr "上一步"

msgid "Primary Contact"
msgstr ""

msgid "Primary DNS server."
msgstr "主要DNS服务器。"

msgid "Primary Group"
msgstr "主用户组"

msgid "Priority Code Point"
msgstr ""

msgid "Privacy Passphrase"
msgstr "隐私密码短语"

msgid "Privacy Protocol"
msgstr "隐私协议"

msgid "Private Key"
msgstr "私钥"

msgid "Private Key ID"
msgstr ""

msgid ""
"Privileges are the same as the guest account. Guest access is disabled by "
"default in Windows 10 version 1709 and Windows Server version 1903. "
"Additional client-side configuration is required to provide guest access to "
"these clients."
msgstr ""

msgid "Proactive Support"
msgstr ""

msgid ""
"Proactive Support can notify iXsystems by email when TrueNAS hardware "
"conditions require attention."
msgstr ""

msgid "Proceed"
msgstr "继续"

msgid ""
"Proceed with upgrading the pool? WARNING: Upgrading a pool is a one-way "
"operation that might make some features of the pool incompatible with older "
"versions of FreeNAS: "
msgstr ""
"继续并升级存储池？警告: Upgrading a pool is a one-way operation that might make some "
"features of the pool incompatible with older versions of FreeNAS: "

msgid "Production status successfully updated"
msgstr ""

msgid "Promote Dataset"
msgstr ""

msgid "Properties"
msgstr ""

msgid "Protocol"
msgstr "协议"

msgid "Provider"
msgstr "提供者"

msgid "Provides a pop-up window of diagnostic information if a fatal error occurs."
msgstr ""

msgid ""
"Public IP address or hostname. Set if FTP clients cannot connect through a "
"NAT device."
msgstr "公网IP地址或域名Set if FTP clients cannot connect through a NAT device."

msgid "Public Key"
msgstr "公钥"

msgid "Quick"
msgstr "快"

msgid "Quiet"
msgstr "静默"

msgid "Quota critical alert at, %"
msgstr ""

msgid ""
"Quota for each Time Machine backup on this share (in GiB). Note that this "
"change will be applied only after share re-mount."
msgstr ""

msgid "Quota for this dataset"
msgstr "压缩率"

msgid "Quota warning alert at, %"
msgstr ""

msgid "RCTL Limits"
msgstr ""

msgid "REFRESH INDEX"
msgstr ""

msgid "REGISTER"
msgstr ""

msgid "RESTART"
msgstr "重新启动"

msgid "Raid-z"
msgstr ""

msgid "Raid-z2"
msgstr ""

msgid "Raid-z3"
msgstr ""

msgid "Range High"
msgstr ""

msgid "Range Low"
msgstr ""

msgid "Range Size"
msgstr "范围大小"

msgid "Raw File"
msgstr "原始文件"

msgid "Raw filesize"
msgstr "原始文件大小"

msgid "Read Only"
msgstr "只读"

msgid "Read Only Access"
msgstr "只读权限"

msgid "Read-Only"
msgstr "只读"

msgid "Read-only"
msgstr "只读"

msgid "Read/Write Access"
msgstr "读/写权限"

msgid "Realm"
msgstr "Realm"

msgid "Reboot After Update"
msgstr "更新后重启"

msgid "Rebuild Directory Service Cache"
msgstr "重建目录服务缓存"

msgid ""
"Recommended when <i>Max. Poll</i> is greater   than 10. Only use on "
"personal NTP servers or those   under direct control. <b>Do not</b> enable "
"when using   public NTP servers."
msgstr ""

msgid ""
"Recommended when <i>Max. Poll</i> is greater than 10. Only use on personal "
"NTP servers or those under direct control. <b>Do not</b> enable when using "
"public NTP servers."
msgstr ""

msgid "Reconnect"
msgstr "重新连接"

msgid "Record Size"
msgstr "记录大小"

msgid "Recovery Key"
msgstr "恢复密钥"

msgid "Recovery Key for Pool "
msgstr ""

msgid "Recursive"
msgstr "循环"

msgid "Redirecting to download. Make sure pop-ups are enabled in the browser."
msgstr "重定向到下载。确认浏览器的弹出窗口被启用。"

msgid "Release"
msgstr "发行"

msgid "Release Notes"
msgstr "发行备注"

msgid "Remote Encryption"
msgstr "远程加密"

msgid "Remote Graphite Server Hostname"
msgstr ""

msgid "Remote Host"
msgstr "远程主机"

msgid "Remote Host Key"
msgstr ""

msgid "Remote Module Name"
msgstr "远程模块名"

msgid "Remote Monitor"
msgstr "远程监控"

msgid "Remote Path"
msgstr "远程路径"

msgid "Remote Port"
msgstr "远程端口"

msgid "Remote SSH Port"
msgstr "远程 SSH 端口"

msgid "Remove"
msgstr "移除"

msgid "Remove Additional Path"
msgstr "移除额外路径"

msgid "Remove Keep Flag"
msgstr "移除保持标志"

msgid "Remove Recovery Key"
msgstr ""

msgid "Remove passphrase"
msgstr ""

msgid "Rename the existing boot environment."
<<<<<<< HEAD
msgstr "重命名现有的启动环境。"
=======
msgstr "重命名现有的引导环境。"
>>>>>>> 7523535a

msgid "Renew Certificate Days"
msgstr ""

msgid "Replacing disk..."
msgstr ""

msgid "Replicate <i>"
msgstr ""

msgid ""
"Replicate all child dataset snapshots. Set to make <b>Exclude Child "
"Datasets</b> visible."
msgstr ""

msgid "Replicate from scratch if incremental is not possible"
msgstr ""

msgid "Replication"
msgstr "复制"

msgid "Replication <i>"
msgstr ""

msgid "Replication Performance"
msgstr ""

msgid "Replication Tasks"
msgstr "Replication 任务"

msgid "Replication task name."
msgstr ""

msgid "Report CPU usage in percent"
msgstr ""

msgid "Report CPU usage in percentage"
msgstr "以百分比显示处理器使用率"

msgid ""
"Report if drive temperature is at or above this temperature in Celsius. "
"<i>0</i> disables the report."
msgstr ""

msgid ""
"Report if the temperature of a drive has changed by this many degrees "
"Celsius since the last report. <i>0</i> disables the report."
msgstr ""

msgid "Reporting"
msgstr "报表"

msgid "Reports"
msgstr "报告"

msgid "Require IDENT Authentication"
msgstr "要求 IDENT 认证"

msgid "Require Kerberos for NFSv4"
msgstr "NFSv4 需要 Kerberos"

msgid ""
"Required for <a href=\"--docurl--/services.html#lldp\" "
"target=\"_blank\">LLDP</a> location support. Enter a two-letter ISO 3166 "
"country code."
msgstr ""

msgid ""
"Required for <i>HTTPS</i>. Browse to the location of the certificate to use "
"for encrypted connections. If there are no certificates, create a <a "
"href=\"--docurl--/system.html#cas\" target=\"_blank\">Certificate Authority "
"(CA)</a> then the <a href=\"--docurl--/system.html#certificates\" "
"target=\"_blank\">Certificate</a>."
msgstr ""

msgid "Required if <b>Anonymous Login</b> is disabled."
msgstr "在<b>匿名登录</b>被禁用时是必须的。"

msgid ""
"Required unless <b>Enable password login</b> is <i>No</i>. Passwords cannot "
"contain a <b>?</b>."
msgstr "必须除非<b>启用密码登录</b>被设置为<i>否</i>。密码不能包含 <b>?</b>。"

msgid ""
"Required. Can only contain alphanumeric characters (Aa-Zz 0-9), dashes (-), "
"or underscores (_)."
msgstr "必须。只能包含大小写字母数字(Aa-Zz 0-9)，横杠 (-)，或下划线 (_)."

msgid ""
"Required. Can only contain alphanumeric characters Aa-Zz 0-9), dashes (-), "
"or underscores (_)."
msgstr "必须。只能包含大小写字母数字(Aa-Zz 0-9)，横杠 (-)，或下划线 (_)."

msgid ""
"Requires <b>Allow guest access</b> to also be set. Forces guest access for "
"all connections."
msgstr "需要<b>允许访客访问</b>也被设置。强制所有连接为访客访问。"

msgid "Reserved space for this dataset"
msgstr "此数据集的保留空间"

msgid "Reserved space for this dataset and all children"
msgstr "此数据集及其子数据集的保留空间"

msgid "Reset Config"
msgstr "重置设置"

msgid "Reset Encryption"
msgstr ""

msgid "Reset Keys"
msgstr ""

msgid "Reset Keys for Pool "
msgstr ""

msgid "Reset Layout"
msgstr ""

msgid "Reset font size to default value"
msgstr "重置字体大小到默认值"

msgid ""
"Reset system configuration to default settings. The system  will restart to "
"complete this operation. You will be required to reset your password."
msgstr ""

msgid ""
"Reset the master key encryption used by this pool.  Invalidates the current "
"encryption key, recovery key, and passphrase  for the pool. <br /> <br /> "
"Clicking <b>RESET ENCRYPTION</b> generates a new encryption key and  "
"prompts to download a backup of the new key."
msgstr ""

msgid "Resetting system configuration to default settings. The system will restart."
msgstr ""

msgid ""
"Resident set size in bytes. See <a "
"href=\"https://www.freebsd.org/cgi/man.cgi?query=rctl\" "
"target=\"_blank\">RCTL(8)</a> for more details."
msgstr ""
"Resident set size in bytes. 查看<a "
"href=\"https://www.freebsd.org/cgi/man.cgi?query=rctl\" "
"target=\"_blank\">RCTL(8)</a>获得更多信息。"

msgid "Resilver Priority"
msgstr "Resilver 优先级"

msgid "Resolution"
msgstr "分辨率"

msgid "Restart"
msgstr "重启"

msgid "Restart Services"
msgstr "重启服务"

msgid "Restart Web Service"
msgstr "重启网络服务"

msgid "Restart the system?"
msgstr "重启系统？"

msgid "Restore default"
msgstr "重置为默认"

msgid ""
"Restrict share visibility to users with read or write access to the share. "
"See <a href=\"https://www.freebsd.org/cgi/man.cgi?query=smb.conf\" "
"target=_blank>smb.conf(5)</a>."
msgstr ""
"Restrict share visibility to users with read or write access to the share. "
"查看<a href=\"https://www.freebsd.org/cgi/man.cgi?query=smb.conf\" "
"target=_blank>smb.conf(5)</a>。"

msgid "Retype the <i>Secret</i>."
msgstr ""

msgid ""
"Reveal <i>tun</i> devices for the jail with an individual devfs ruleset. "
"Allow the creation of <i>tun</i> devices in the jail."
msgstr ""

msgid "Revision"
msgstr ""

msgid "Rollback"
msgstr "回滚"

msgid "Room"
msgstr ""

msgid "Root node is not a valid value"
msgstr ""

msgid "Rotation Rate"
msgstr ""

msgid "Rotation Rate (RPM)"
msgstr ""

msgid "Routing Key"
msgstr ""

msgid "Rsync Tasks"
msgstr "Rsync 任务"

msgid "Rsync mode"
msgstr ""

msgid "Rsync task started."
msgstr ""

msgid "Run As User"
msgstr ""

msgid "Run Automatically"
msgstr ""

msgid "Run Now"
msgstr "现在运行"

msgid ""
"Run commands in a clean environment. The current environment is discarded "
"except for $HOME, $SHELL, $TERM, and $USER. <br>$HOME and $SHELL are set to "
"the target login. $USER is set to the target login. $TERM is imported from "
"the current environment. The environment variables from the login class "
"capability database for the target login are also set."
msgstr ""

msgid ""
"Run commands in the jail as this user. By default, commands are run as the "
"current user."
msgstr ""

msgid "Run this cloud sync now?"
msgstr "现在运行这个云同步？"

msgid "Run this cron job now?"
msgstr "现在运行这个计划任务？"

msgid "Run this rsync now?"
msgstr "现在运行这个Rsync？"

msgid "S.M.A.R.T. Test"
msgstr ""

msgid "S.M.A.R.T. Tests"
msgstr "S.M.A.R.T. 测试"

msgid "S.M.A.R.T. extra options"
msgstr "S.M.A.R.T. 额外选项"

msgid "SASL wrapping"
msgstr "SASL 封装"

msgid "SAVE CONFIGURATION"
msgstr "保存配置"

msgid "SED Password"
msgstr "SED密码"

msgid "SEND TEST ALERT"
msgstr ""

msgid "SFTP log facility"
msgstr "SFTP日志设备"

msgid "SFTP log level"
msgstr "SFTP日志级别"

msgid "SMTP Authentication"
msgstr "SMTP认证"

msgid ""
"SMTP port number. Typically <i>25,465</i> (secure SMTP), or <i>587</i> "
"(submission)."
msgstr "SMTP端口号。Typically <i>25,465</i> (secure SMTP), or <i>587</i> (submission)."

msgid "SNMP Community"
msgstr ""

msgid "SNMP v3 Support"
msgstr "SNMP v3支持"

msgid "SNMPv3 Security Model"
msgstr ""

msgid "SSH Connection"
msgstr ""

msgid "SSH Connections"
msgstr ""

msgid "SSH Host to connect to."
msgstr "连接的SSH主机。"

msgid "SSH Keypair/Connection"
msgstr ""

msgid "SSH Keypairs"
msgstr ""

msgid "SSH Public Key"
msgstr "SSH公钥"

msgid "SSH Username."
msgstr "SSH用户名."

msgid "SSH port number. Leave empty to use the default port <i>22</i>."
msgstr "SSH端口号留空来使用默认端口<i>22</i>。"

msgid "SSL"
msgstr ""

msgid "START"
msgstr ""

msgid "STOP"
msgstr ""

msgid "SUDO Suffix"
msgstr "SUDO 后缀"

msgid "Samba Schema"
msgstr ""

msgid "Save"
msgstr "保存"

msgid "Save Config"
msgstr "保存设置"

msgid "Save License"
msgstr ""

msgid "Save Network Interface Changes"
msgstr "保存网络接口更改"

msgid "Save configuration settings from this machine before updating?"
msgstr "在更新前保存此机器的配置设置？"

msgid "Saving ACLs"
msgstr ""

msgid "Saving ACLs..."
msgstr ""

msgid "Saving Debug"
msgstr ""

msgid "Schedule"
msgstr ""

msgid "Schedule a Cron Job"
msgstr "安排一个计划任务"

msgid "Schedule the Cloud Sync Task"
msgstr "安排云同步任务"

msgid "Schedule the Periodic Snapshot Task"
msgstr ""

msgid "Schedule the Rsync Task"
msgstr "安排Rsync任务"

msgid "Schedule the S.M.A.R.T. Test"
msgstr "安排S.M.A.R.T。测试"

msgid "Schedule the Scrub Task"
msgstr "安排数据校验任务"

msgid ""
"Schedule which periodic snapshots are replicated. All snapshots are "
"replicated by default. To choose which snapshots are replicated, set the "
"checkbox and select a schedule from the drop-down menu. For example, the "
"periodic snapshot task takes a snapshot every hour, but only every other "
"snapshot is needed for replication. The scheduler is set to even hours and "
"only snapshots taken at those times are replicated."
msgstr ""

msgid "Schema"
msgstr ""

msgid "Schema mode"
msgstr "Schema模式"

msgid "Script"
msgstr "脚本"

msgid "Script to execute after running sync."
msgstr "在运行rsync后运行的脚本。"

msgid "Script to execute before running sync."
msgstr "在运行rsync前运行的脚本。"

msgid "Scrub Boot Pool"
msgstr "校验启动存储池"

msgid "Scrub Pool"
msgstr "校验存储池"

msgid "Scrub Tasks"
msgstr "数据校验任务"

msgid "Scrub complete on pool <i>"
msgstr "数据校验完成在存储池<i>"

msgid ""
"Search the <a href=\"https://jira.ixsystems.com/projects/NAS/issues/\"    "
"target=\"_blank\">FreeNAS issue tracker</a>    to ensure the issue has not "
"already been reported before    filing a bug report or feature request. If "
"an issue has    already been created, add a comment to the existing issue.  "
"  Please visit the <a href=\"http://www.ixsystems.com/storage/\" "
"target=\"_blank\">    iXsystems storage page</a>    for enterprise-grade "
"storage solutions and support."
msgstr ""

msgid "Secondary Contact"
msgstr ""

msgid "Secondary Contact (optional)"
msgstr ""

msgid "Secondary DNS server."
msgstr "第二DNS服务器。"

msgid "Secret"
msgstr "密码"

msgid "Secret (Confirm)"
msgstr "密码 (确认)"

msgid "Secret Access Key"
msgstr "秘密访问密钥"

msgid "Secret Access Key for the linked AWS account."
msgstr ""

msgid "Secret Key"
msgstr "秘密密钥"

msgid "Secret authentication key"
msgstr ""

msgid "Secret encryption key"
msgstr ""

msgid "Secure mode"
msgstr "安全模式"

msgid "Security"
msgstr "安全"

msgid ""
"See <a "
"href=\"https://crypto.stackexchange.com/questions/1190/why-is-elliptic-"
"curve-cryptography-not-widely-used-compared-to-rsa\" target=\"blank\"> Why "
"is elliptic curve cryptography not widely used, compared to RSA?</a> for "
"more information about key types."
msgstr ""

msgid ""
"See <i>Public key authentication</i> in <a "
"href=\"https://www.freebsd.org/cgi/man.cgi?query=ssh\" "
"target=\"_blank\">SSH/Authentication</a>."
msgstr ""

msgid ""
"See the <a href=\"http://networkupstools.org/stable-hcl.html\" "
"target=\"_blank\">Network UPS Tools compatibility list</a> for a list of "
"supported UPS devices."
msgstr ""

msgid ""
"Select <b>UEFI</b> for newer operating systems, or <b>UEFI-CSM</b> "
"(Compatibility Support Mode) for older operating systems that only support "
"BIOS booting."
msgstr "选择<b>UEFI</b>用于较新的操作系统，<b>UEFI-CSM</b>（兼容支持模式）用于只支持BIOS引导的操作系统。"

msgid ""
"Select <i>Bug</i> when reporting an issue or <i>Feature</i> when requesting "
"new functionality."
msgstr "在回报一个问题的时候选择<i>Bug</i>或选择<i>Feature</i>请求新的特性。"

msgid ""
"Select <i>Command</i> for an executable or     <i>Script</i> for an "
"executable script."
msgstr ""

msgid ""
"Select <i>Create new disk image</i> to create a new zvol on an existing "
"dataset. This is used as a virtual hard drive for the VM. Select <i>Use "
"existing disk image</i> to use an existing zvol or file for the VM."
msgstr ""
"Select <i>Create new disk image</i> to create a new zvol on an existing "
"dataset. 这会被虚拟机作为虚拟硬盘。选择<i>使用已存在的磁盘映像</i>来使用一个已知的zvol或文件作为虚拟机磁盘。"

msgid ""
"Select <i>None</i> or an integer. This value represents the number of "
"existing authorized accesses."
msgstr ""
"选择<i>None</i>或一个整数。This value represents the number of existing authorized "
"accesses."

msgid ""
"Select <i>UEFI</i> for newer operating systems or <i>UEFI-CSM</i> "
"(Compatibility Support Mode) for older operating systems that only support "
"BIOS booting. <i>Grub</i> is not recommended but can be used when the other "
"options do not work."
msgstr ""

msgid "Select Authenticator"
msgstr ""

msgid "Select Configuration File"
msgstr "选择配置文件"

msgid "Select Disk Type"
msgstr "选择磁盘类型"

msgid "Select Existing zvol"
msgstr "选择现有的zvol"

msgid ""
"Select IP addresses to listen to for NFS requests. Leave empty for NFS to "
"listen to all available addresses."
msgstr "选择IP地址来监听NFS请求。Leave empty for NFS to listen to all available addresses."

msgid "Select VM wizard type"
msgstr ""

msgid ""
"Select a Group ID created in <b>Authorized Access</b> if the <b>Discovery "
"Auth Method</b> is set to <i>CHAP</i> or <i>Mutual CHAP</i>."
msgstr ""

msgid ""
"Select a compression algorithm to reduce the size of the data being "
"replicated."
msgstr ""

msgid "Select a dataset for the new zvol."
msgstr ""

msgid "Select a key before decrypting the disks."
msgstr "在解密一个磁盘前选择密钥。"

msgid "Select a keyboard layout."
<<<<<<< HEAD
msgstr "选择一个键盘布局。"
=======
msgstr "选择键盘布局。"
>>>>>>> 7523535a

msgid "Select a language localization."
msgstr "选择一个本地化语言。"

msgid "Select a physical interface to associate with the VM."
msgstr "选贼一个物理接口来与虚拟机关联。"

msgid "Select a pool to import."
msgstr "选择一个存储池来导入。"

msgid "Select a pool, dataset, or zvol."
msgstr "选择一个存储池，数据集，或zvol。"

msgid "Select a power management profile from the menu."
msgstr "从菜单中选择一个电源管理配置文件。"

msgid ""
"Select a preset schedule or choose <i>Custom</i> to use the advanced "
"scheduler. Spaces are not allowed in <b>Minutes</b>, <b>Hours</b>, or "
"<b>Days</b> of the custom scheduler."
msgstr ""

msgid ""
"Select a previously imported or created <a "
"href=\"--docurl--/system.html#cas\" target=\"_blank\">CA</a>."
msgstr ""

msgid ""
"Select a schedule preset or choose <i>Custom</i>                to open the "
"advanced scheduler."
msgstr ""

msgid ""
"Select a schedule preset or choose <i>Custom</i> to open the advanced "
"scheduler."
msgstr ""

msgid "Select a schema when Samba Schema is set."
msgstr ""

msgid "Select a screen resolution to use for VNC sessions."
msgstr "选择一个用于VNC会话的分辨率。"

msgid ""
"Select a sector size in bytes. <i>Default</i> leaves the leaves the sector "
"size unset."
msgstr "选择一个扇区尺寸（bytes）。<i>Default</i> leaves the leaves the sector size unset."

msgid "Select a stream mode if system is to be used for streaming."
msgstr ""

msgid "Select a time zone."
msgstr "选择一个时区。"

msgid ""
"Select a user account to run the command. The                user must have "
"permissions allowing them to run                the command or script."
msgstr ""
"选择一个用户账户来运行命令。The                user must have permissions allowing them "
"to run                the command or script."

msgid ""
"Select a user created in Authorized Access if the Discovery Auth Method is "
"set to CHAP or Mutual CHAP."
msgstr ""

msgid "Select an IP address to use for VNC sessions."
msgstr "选择一个用于VNC会话的IP地址。"

msgid ""
"Select an account to use for guest access. This account must have "
"permissions to the shared pool or dataset. The privileges given to this "
"user are also available to any client connecting to the guest service. This "
"user must  exist in the password file, but does not require a valid login. "
"The root user cannot be used as guest account."
msgstr ""
"选择一个用于访客访问的账户。这个账户必须对共享存储池或数据集有权限。The privileges given to this user are "
"also available to any client connecting to the guest service. This user "
"must  exist in the password file, but does not require a valid login. "
"Root账户不能被用于访客账户。"

msgid "Select an existing ZFS pool, dataset, or zvol."
msgstr "选择一个ZFS存储池，数据集，或zvol。"

msgid "Select an existing extent."
msgstr ""

msgid ""
"Select an existing portal or choose <i>Create New</i> to configure a new "
"portal."
msgstr ""

msgid "Select an existing target."
msgstr ""

msgid ""
"Select an existing user configuration or <i>Create New</i> to view options "
"for a new user configuration."
msgstr ""

msgid "Select desired disk type."
msgstr ""

msgid ""
"Select interfaces for SSH to listen on. Leave all options unselected for "
"SSH to listen on all interfaces."
msgstr ""

msgid ""
"Select mapping of permissions for authenticated users. <b>Rights</b> "
"(default, Unix-style permissions), <b>None</b>, or <b>Mode</b> (ACLs)."
msgstr ""

msgid "Select one or more disks to decrypt."
msgstr ""

msgid "Select one or more screenshots that illustrate the problem."
msgstr ""

msgid ""
"Select permissions to apply to the chosen <i>Who</i>. Choices change "
"depending on the <i>Permissions Type</i>. See the <a "
"href=\"--docurl--/storage.html#ace-permissions\" target=\"_blank\">ACL "
"permissions list</a> for descriptions of each permission."
msgstr ""

msgid "Select pool to import"
msgstr "选择存储池来导入"

msgid "Select pool, dataset, or directory to share."
msgstr "选择存储池，数据集，或目录来共享。"

msgid ""
"Select the <a href=\"--docurl--/network.html#link-aggregations\" "
"target=\"_blank\">Protocol Type</a>.<br> <i>LACP</i> is the recommended "
"protocol if the network switch is capable of active LACP.<br> "
"<i>Failover</i> is the default protocol choice and should only be used if "
"the network switch does not support active LACP."
msgstr ""

msgid ""
"Select the <a "
"href=\"--docurl--/network.html--webversion--#link-aggregations\" "
"target=\"_blank\">Protocol Type</a>.<br> <i>LACP</i> is the recommended "
"protocol if the network switch is capable of active LACP.<br> "
"<i>Failover</i> is the default protocol choice and should only be used if "
"the network switch does not support active LACP."
msgstr ""

msgid ""
"Select the <a href=\"--docurl--/system.html#certificates\" "
"target=\"_blank\">SSL certificate</a> to use for encrypted connections."
msgstr ""

msgid ""
"Select the <a href=\"https://www.freebsd.org/cgi/man.cgi?query=syslog\" "
"target=\"_blank\">syslog(3)</a> facility of the SFTP server."
msgstr ""

msgid ""
"Select the <a href=\"https://www.freebsd.org/cgi/man.cgi?query=syslog\" "
"target=\"_blank\">syslog(3)</a> level of the SFTP server."
msgstr ""

msgid ""
"Select the Certificate Signing Request to sign the Certificate Authority "
"with."
msgstr ""

msgid ""
"Select the Class of Service. The available 802.1p Class of Service ranges "
"from <i>Best effort (default)</i>  to <i>Network control (highest)</i>."
msgstr ""

msgid ""
"Select the IP address associated with an interface or the wildcard address "
"of 0.0.0.0 (any interface)."
msgstr ""

msgid ""
"Select the IP address associated with an interface or the wildcard address "
"of <i>0.0.0.0</i> (any interface)."
msgstr ""

msgid "Select the IP addresses SMB will listen for."
msgstr ""

msgid ""
"Select the LDAP CA certificate. The certificate for the LDAP server CA must "
"first be imported using the System/Certificates menu."
msgstr ""

msgid ""
"Select the VLAN Parent Interface. Usually an Ethernet card connected to a "
"configured switch port. Newly created link aggregations will not be "
"available until the system is rebooted."
msgstr ""

msgid ""
"Select the VLAN Parent Interface. Usually an Ethernet card connected to a "
"switch port configured for the VLAN. New link aggregations are not "
"available until the system is restarted."
msgstr ""

msgid "Select the Virtual Machine (VM) Wizard type."
msgstr ""

msgid ""
"Select the account to use for TFTP requests. This account must have "
"permission to the <b>Directory</b>."
msgstr ""

msgid "Select the appropriate environment."
msgstr ""

msgid "Select the appropriate level of criticality."
msgstr ""

msgid ""
"Select the certificate of the Active Directory server if SSL connections "
"are used. Add a certificate here by creating a <a "
"href=\"--docurl--/system.html#cas\" target=\"_blank\">CA</a>, then creating "
"a certificate on the Active Directory server. Import the certificate on "
"this system with the <a href=\"--docurl--/system.html#certificates\" "
"target=\"_blank\">Certificates</a> menu."
msgstr ""

msgid ""
"Select the certificate of the Active Directory server if SSL connections "
"are used. When no certificates are available, move to the Active Directory "
"server and create a Certificate Authority and Certificate. Import the "
"certificate to this system using the System/Certificates menu."
msgstr ""

msgid ""
"Select the cloud storage provider credentials from the list of available "
"Cloud Credentials."
msgstr ""

msgid "Select the country of the organization."
msgstr ""

msgid "Select the days to run resilver tasks."
msgstr ""

msgid "Select the device to attach."
msgstr ""

msgid ""
"Select the directories or files to be sent to the cloud for Push syncs, or "
"the destination to be written for Pull syncs. Be cautious about the "
"destination of Pull jobs to avoid overwriting existing files."
msgstr ""

msgid ""
"Select the disk to import. The import will copy the data from the chosen "
"disk to an existing ZFS dataset. Only one disk can be imported at a time."
msgstr ""
"选择磁盘来导入。The import will copy the data from the chosen disk to an existing "
"ZFS dataset. 每次只能导入一个磁盘。"

msgid "Select the disks to decrypt."
msgstr "选择磁盘来解密。"

msgid "Select the disks to monitor."
msgstr ""

msgid ""
"Select the group to control the dataset. Groups created manually or "
"imported from a directory service appear in the drop-down menu."
msgstr ""

msgid ""
"Select the interfaces to use in the aggregation.<br> Warning: Lagg creation "
"fails if any of the selected interfaces have been manually configured."
msgstr ""

msgid ""
"Select the keytab created in <a "
"href=\"--docurl--/directoryservices.html#kerberos-keytabs\" "
"target=\"_blank\">Kerberos Keytabs</a>."
msgstr ""

msgid "Select the level of severity."
msgstr ""

msgid ""
"Select the locale for the MSDOSFS device to see files of that locale "
"properly"
msgstr ""

msgid ""
"Select the location of the principal in the keytab created as described in "
"<a href=\"--docurl--/directoryservices.html#kerberos-keytabs\" "
"target=\"_blank\">Kerberos Keytabs</a>."
msgstr ""

msgid "Select the physical interface to associate with the VM."
msgstr ""

msgid "Select the pool to contain the system dataset."
msgstr ""

msgid "Select the pre-defined S3 bucket to use."
msgstr ""

msgid "Select the pre-defined container to use."
msgstr ""

msgid "Select the prefix length used on the network."
msgstr ""

msgid ""
"Select the realm created in <a "
"href=\"--docurl--/directoryservices.html#kerberos-realms\" "
"target=\"_blank\">Kerberos Realms</a>."
msgstr ""

msgid ""
"Select the realm created using the instructions in <a "
"href=\"--docurl--/directoryservices.html#kerberos-realms\" "
"target=\"_blank\">Kerberos Realms</a>."
msgstr ""

msgid ""
"Select the script.     The script will be run using     <a "
"href=https://www.freebsd.org/cgi/man.cgi?query=sh     "
"target=\"_blank\">sh(1)</a>."
msgstr ""

msgid "Select the serial port address in hex."
msgstr ""

msgid ""
"Select the set of ACE inheritance <i>Flags</i> to display. <i>Basic</i> "
"shows nonspecific inheritance options. <i>Advanced</i> shows specific "
"inheritance settings for finer control."
msgstr ""

msgid "Select the shell to use for local and SSH logins."
msgstr ""

msgid ""
"Select the type of LDAP server to use. This can be the LDAP server provided "
"by the Active Directory server or a stand-alone LDAP server."
msgstr ""

msgid "Select the type that matches the type of client accessing the dataset."
msgstr ""

msgid ""
"Select the unformatted disk, controller, zvol, zvol snapshot, or HAST "
"device. Select <i>Create New</i> for options to create a new zvol."
msgstr ""

msgid ""
"Select the user to control the dataset. Users created manually or imported "
"from a directory service appear in the drop-down menu."
msgstr ""

msgid ""
"Select the user to run the rsync task. The user                selected "
"must have permissions to write to the                specified directory on "
"the remote host."
msgstr ""

msgid ""
"Select the value or enter a value between <i>0</i> and <i>1023</i>. Some "
"initiators expect a value below <i>256</i>. Leave this field blank to "
"automatically assign the next available ID."
msgstr ""

msgid ""
"Select when the command or script runs:<br>     <i>Pre Init</i> is early in "
"the boot process, after mounting     filesystems and starting "
"networking.<br> <i>Post Init</i> is at the     end of the boot process, "
"before FreeNAS services start.<br>     <i>Shutdown</i> is during the system "
"power off process."
msgstr ""

msgid "Select which existing initiator group has access to the target."
msgstr ""

msgid "Selected jails updated."
msgstr ""

msgid "Selected plugins updated."
msgstr ""

msgid "Send Deduplicated Stream"
msgstr ""

msgid "Send Email Status Updates"
msgstr "状态更新时发送邮件"

msgid "Send Test Mail"
msgstr ""

msgid "Send dataset properties along with snapshots."
msgstr ""

msgid ""
"Send failed HTTP request data which can include client and server IP "
"addresses, failed method call tracebacks, and middleware log file contents "
"to iXsystems."
msgstr ""

msgid "Send initial debug"
msgstr ""

msgid "Send initial debug."
msgstr ""

msgid "Serial"
msgstr "序列号"

msgid "Serial Number"
msgstr "序列号"

msgid "Serial Port"
msgstr "串口"

msgid "Serial Speed"
msgstr "波特率"

msgid "Series"
msgstr ""

msgid "Serve UDP NFS clients"
msgstr "伺服 UDP NFS 客户端"

msgid "Server Role"
msgstr "服务器角色"

msgid "Server Side Encryption"
msgstr "服务器端加密"

msgid "Service Account"
msgstr "服务账户"

msgid "Service Key"
msgstr ""

msgid "Service failed to start"
msgstr "服务启动失败"

msgid "Service failed to stop"
msgstr "服务停止失败"

msgid "Service started"
msgstr "服务启动"

msgid "Services"
msgstr "服务"

msgid "Set Keep Flag"
msgstr "设置保留标志"

msgid ""
"Set by default if the disk supports S.M.A.R.T.                   Unset to "
"disable any configured <a                   "
"href=\"--docurl--/tasks.html#s-m-a-r-t-tests\"                   "
"target=\"_blank\">S.M.A.R.T. tests</a>."
msgstr ""

msgid ""
"Set by default if the disk supports S.M.A.R.T. Unset to disable any "
"configured <a href=\"--docurl--/tasks.html#s-m-a-r-t-tests\" "
"target=\"_blank\">S.M.A.R.T. tests</a>."
msgstr ""

msgid ""
"Set enable sending messages to the address defined in the <b>Email</b> "
"field."
msgstr "启用发送信息到在<b>Email</b>栏中指定的地址。"

msgid "Set font size"
msgstr "设置字体大小"

msgid ""
"Set for <a href=\"https://kb.iu.edu/d/adov\" target=\"_blank\">DHCP</a> to "
"automatically configure network settings."
msgstr "设置<a href=\"https://kb.iu.edu/d/adov\" target=\"_blank\">DHCP</a>来自动配置网络设置。"

msgid ""
"Set for the LDAP server to disable authentication and allow read and write "
"access to any client."
msgstr ""

msgid "Set for the UPS to power off after shutting down the system."
msgstr ""

msgid ""
"Set for the default configuration to listen on all interfaces using the "
"known values of user: <i>upsmon</i> and password: <i>fixmepass</i>."
msgstr ""

msgid "Set for ypbind to bind to the server that responds the fastest."
msgstr ""

msgid "Set if NFS clients need to use UDP."
msgstr "设置如果NFS客户端需要使用UDP。"

msgid ""
"Set if the client cannot connect, and it is suspected the client is poorly "
"handling the server certificate request."
msgstr ""

msgid ""
"Set if the initiator does not support physical block size values over 4K "
"(MS SQL)."
msgstr ""

msgid "Set new root account password:"
msgstr "设置新root账户密码："

msgid ""
"Set only if required by the NFS client. Set to allow serving non-root mount "
"requests."
msgstr "只在NFS客户端需要时设置。设置以允许服务非root挂载请求。"

msgid ""
"Set resource limitations of the jail using the <a "
"href=\"https://www.freebsd.org/cgi/man.cgi?query=setrlimit\" "
"target=\"_blank\">getrlimit(2)</a> utility."
msgstr ""

msgid "Set system production state and optionally send initial debug."
msgstr ""

msgid ""
"Set the default VNET interface. Only takes effect when <i>VNET</i> is set. "
"Choose a specific interface or set to <i>auto</i> to use the interface that "
"has the default route. Choose <i>none</i> to not set a default VNET "
"interface."
msgstr ""

msgid ""
"Set the default VNET interface. Only takes effect when <i>VNET</i> is set. "
"Choose a specific interface, or set to <i>auto</i> to use the interface "
"that has the default route. Choose <i>none</i> to not set a default VNET "
"interface."
msgstr ""
"设置默认VNET接口。只在<i>VNET</i>设置时有效。选择一个指定的接口或设置为<i>auto</i>来使用有默认路由的接口。选择<i>none<"
"/i>来不配置默认VNET接口。"

msgid "Set the jail hostname. Defaults to the jail UUID."
msgstr "设置jail主机名。Defaults to the jail UUID."

msgid ""
"Set the maximum number of connections per IP address. <i>0</i> means "
"unlimited."
msgstr "设置每个IP地址最大并发连接数。<i>0</i>表示无限制。"

msgid "Set the number of data copies on this dataset."
msgstr ""

msgid "Set the port the FTP service listens on."
msgstr "设置FTP服务监听的端口。"

msgid "Set the read, write, and execute permissions for the dataset."
msgstr ""

msgid "Set the root directory for anonymous FTP connections."
msgstr "设置匿名FTP连接的根目录。"

msgid ""
"Set the share name. If left empty, share name is the list of selected "
"<b>Path</b> entries."
msgstr "设置共享名称If left empty, share name is the list of selected <b>Path</b> entries."

msgid ""
"Set this boolean option to <i>True</i> to look for the "
"<b>exec.jail_user</b> in the system <a "
"href=\"https://www.freebsd.org/cgi/man.cgi?query=passwd\" "
"target=\"_blank\">passwd(5)</a> file <i>instead</i> of the jail passwd."
msgstr ""

msgid ""
"Set to <i>1</i> to look for the <b>exec.jail_user</b> in the system <a "
"href=\"https://www.freebsd.org/cgi/man.cgi?query=passwd\" "
"target=\"_blank\">passwd(5)</a> file instead of the jail <i>passwd</i> file."
msgstr ""

msgid ""
"Set to add network interface <i>lo0</i> to the jail and assign it the first "
"available localhost address, starting with <i>127.0.0.2</i>. <i>VNET</i> "
"must be unset. Jails using <i>VNET</i> configure a localhost as part of "
"their virtualized network stack."
msgstr ""

msgid ""
"Set to advertise FreeNAS as a Time Machine disk so it can be found by Macs. "
"Setting multiple shares for <b>Time Machine</b> use is not recommended. "
"When multiple Macs share the same pool, low disk space issues and "
"intermittently failed backups can occur."
msgstr ""
"设置来发布FreeNAS作为时间机器磁盘并让它可以被Mac找到。在<b>时间机器</b>上使用多个共享是不被推荐的。When multiple "
"Macs share the same pool, low disk space issues and intermittently failed "
"backups can occur."

msgid "Set to allow FTP clients to resume interrupted transfers."
msgstr "设置来允许FTP客户端来继续中断的传输。"

msgid ""
"Set to allow access to other protocol stacks beyond IPv4, IPv6, local "
"(UNIX), and route. <br><b>Warning:</b> jail functionality does not exist "
"for all protocol stacks."
msgstr ""

msgid ""
"Set to allow access to other protocol stacks beyond IPv4, IPv6, local "
"(UNIX), and route.<br> <b>Warning:</b> jail functionality does not exist "
"for all protocol stacks."
msgstr ""

msgid ""
"Set to allow additional username authentication methods when the user is "
"connecting from a Windows 8 or newer operating system."
msgstr ""

msgid ""
"Set to allow an initiator to bypass normal access control and access any "
"scannable target. This allows <a "
"href=\"https://docs.microsoft.com/en-us/previous-versions/windows/it-pro/"
"windows-server-2012-R2-and-2012/cc771254(v=ws.11)\" "
"target=\"_blank\">xcopy</a> operations which are otherwise blocked by "
"access control."
msgstr ""

msgid ""
"Set to allow anonymous FTP logins with access to the directory specified in "
"<b>Path</b>."
msgstr ""

msgid ""
"Set to allow privileged users inside the jail to mount and unmount "
"filesystem types marked as jail-friendly."
msgstr ""

msgid ""
"Set to allow privileged users inside the jail to mount and unmount the ZFS "
"file system. This permission is only effective when <b>allow_mount</b> is "
"set and <b>enforce_statfs</b> is set to a value lower than <i>2</i>. The <a "
"href=\"https://www.freebsd.org/cgi/man.cgi?query=zfs\" "
"target=\"_blank\">ZFS(8)</a> man page has information on how to configure "
"the ZFS filesystem to operate from within a jail."
msgstr ""

msgid ""
"Set to allow privileged users inside the jail to mount and unmount the "
"devfs file system. This permission is only effective when "
"<b>allow_mount</b> is set and <b>enforce_statfs</b> is set to a value lower "
"than <i>2</i>."
msgstr ""

msgid ""
"Set to allow privileged users inside the jail to mount and unmount the "
"fusefs file system. The jail must have FreeBSD 12.0 or newer installed. "
"This permission is only effective when <b>allow_mount</b> is set and and "
"<b>enforce_statfs</b> is set to a value lower than 2."
msgstr ""

msgid ""
"Set to allow privileged users inside the jail to mount and unmount the "
"nullfs file system. This permission is only effective when "
"<b>allow_mount</b> is set and and <b>enforce_statfs</b> is set to a value "
"lower than <i>2</i>."
msgstr ""

msgid ""
"Set to allow privileged users inside the jail to mount and unmount the "
"procfs file system. This permission is only effective when "
"<b>allow_mount</b> is set and <b>enforce_statfs</b> is set to a value lower "
"than <i>2</i>."
msgstr ""

msgid ""
"Set to allow privileged users inside the jail to mount and unmount the "
"tmpfs file system. This permission is only effective when "
"<b>allow_mount</b> is set and <b>enforce_statfs</b> is set to a value lower "
"than <i>2</i>."
msgstr ""

msgid ""
"Set to allow raw sockets. Utilities like <a "
"href=\"https://www.freebsd.org/cgi/man.cgi?query=ping\" "
"target=\"_blank\">ping(8)</a> and <a "
"href=\"https://www.freebsd.org/cgi/man.cgi?query=traceroute\" "
"target=\"_blank\">traceroute(8)</a> require raw sockets. When set, source "
"IP addresses are enforced to comply with the IP addresses bound to the "
"jail, ignoring the IP_HDRINCL flag on the socket."
msgstr ""
"设置来允许原生套接字。Utilities like <a "
"href=\"https://www.freebsd.org/cgi/man.cgi?query=ping\" "
"target=\"_blank\">ping(8)</a> and <a "
"href=\"https://www.freebsd.org/cgi/man.cgi?query=traceroute\" "
"target=\"_blank\">traceroute(8)</a> require raw sockets. When set, source "
"IP addresses are enforced to comply with the IP addresses bound to the "
"jail, ignoring the IP_HDRINCL flag on the socket."

msgid "Set to allow the client to mount any subdirectory within the <b>Path</b>."
msgstr "设置来允许客户端挂载任何<b>路径</b>内的任何子文件夹。"

msgid ""
"Set to allow the jail root to administer quotas on jail filesystems. This "
"includes filesystems the jail shares with other jails or with non-jailed "
"parts of the system."
msgstr ""

msgid ""
"Set to allow the share to host user home directories. Only one share can be "
"the home share."
msgstr "Set to allow the share to host user home directories. 只有一个共享可以是主目录共享。"

msgid ""
"Set to allow this share to hold user home directories. Only one share can "
"be the home share. Note: Lower case names for user home directories are "
"strongly recommended, as Samba maps usernames to all lower case. For "
"example, the username John will be mapped to a home directory named john. "
"If the <i>Path</i> to the home share includes an upper case username, "
"delete the existing user and recreate it in <i>Accounts --> Users</i> with "
"an all lower case <i>Username</i>. Return to <i>Sharing --> SMB</i> to "
"create the home share, and select the </i>Path</i> that contains the new "
"lower case username."
msgstr ""
"Set to allow this share to hold user home directories. 只有一个共享可以是主目录共享。Note: "
"Lower case names for user home directories are strongly recommended, as "
"Samba maps usernames to all lower case. For example, the username John will "
"be mapped to a home directory named john. If the <i>Path</i> to the home "
"share includes an upper case username, delete the existing user and "
"recreate it in <i>Accounts --> Users</i> with an all lower case "
"<i>Username</i>. Return to <i>Sharing --> SMB</i> to create the home share, "
"and select the </i>Path</i> that contains the new lower case username."

msgid ""
"Set to allow users to bypass firewall restrictions using the SSH port <a "
"href=\"https://www.symantec.com/connect/articles/ssh-port-forwarding\" "
"target=\"_blank\">forwarding feature</a>."
msgstr ""

msgid "Set to always show advanced fields, when available."
msgstr ""

msgid "Set to attempt to reduce latency over slow networks."
msgstr "设置来尝试降低低速网络下的延迟。"

msgid ""
"Set to auto-start the jail at system boot time. Jails are started and "
"stopped based on iocage priority. Set in the <b>priority</b> field under "
"<b>Custom Properties</b>."
msgstr ""
"设置来使jail在系统引导时启动。Jails are started and stopped based on iocage priority. "
"Set in the <b>priority</b> field under <b>Custom Properties</b>."

msgid ""
"Set to autoconfigure jail networking with the Dynamic Host Configuration "
"Protocol. <b>VNET</b> and <b>Berkeley Packet Filter<b> are also required."
msgstr ""

msgid ""
"Set to autoconfigure jail networking with the Dynamic Host Configuration "
"Protocol. <b>VNET</b> and <b>Berkeley Packet Filter<b> must also be enabled."
msgstr ""

msgid ""
"Set to autoconfigure jail networking with the Dynamic Host Configuration "
"Protocol. <b>VNET</b> is required."
msgstr ""
"Set to autoconfigure jail networking with the Dynamic Host Configuration "
"Protocol. <b>VNET</b>是必须的。"

msgid ""
"Set to automatically configure the IPv6 address with <a "
"href=\"https://www.freebsd.org/cgi/man.cgi?query=rtsol\" "
"target=\"_blank\">rtsol(8)</a>. Only one interface can be configured this "
"way."
msgstr ""
"Set to automatically configure the IPv6 address with <a "
"href=\"https://www.freebsd.org/cgi/man.cgi?query=rtsol\" "
"target=\"_blank\">rtsol(8)</a>. 只有一个接口可以被这样配置。"

msgid ""
"Set to automatically create the defined <b>Remote                Path</b> "
"if it does not exist."
msgstr ""

msgid "Set to boot a debug kernel after the next system  reboot."
msgstr "设置在下一次系统重启时引导调试内核。"

msgid "Set to confirm detaching the pool."
msgstr "设置来确认分离存储池。"

msgid ""
"Set to create a new primary group with the same name as the user. Unset to "
"select an existing group for the user."
msgstr "设置来创建一个和用户同名的新主群组。不设置来允许选择一个现有的群组用于用户。"

msgid ""
"Set to delay the start of network services until pings are returned from "
"the IP addresses in the <i>netwait IP list</i>."
msgstr ""

msgid "Set to delete this alias."
msgstr ""

msgid ""
"Set to determine if the system participates in a browser election. Leave "
"unset when the network contains an AD or LDAP server, or when Vista or "
"Windows 7 machines are present."
msgstr ""

msgid ""
"Set to disable caching AD users and groups. This can help when unable to "
"bind to a domain with a large number of users or groups."
msgstr ""

msgid "Set to disable logging in to this user account."
msgstr ""

msgid ""
"Set to disable the Windows <i>hidden</i> attribute on a new Unix hidden "
"file. Unix hidden filenames start with a dot: <b>.foo</b>. Existing files "
"are not affected."
msgstr ""
"Set to disable the Windows <i>hidden</i> attribute on a new Unix hidden "
"file. Unix隐藏文件名以一个点开始： <b>.foo</b>。现有的文件将会不受影响。"

msgid ""
"Set to disable the password prompt that appears before clients access AFP "
"shares."
msgstr ""

msgid "Set to display CPU usage as percentages in Reporting."
msgstr "设置在报表中使用百分比来显示处理器使用量。"

msgid "Set to display image upload options."
msgstr "设置来显示镜像上传选项。"

msgid ""
"Set to either start this replication task immediately after the linked "
"periodic snapshot task completes or see options to create a separate "
"<b>Schedule</b> for this replication."
msgstr ""

msgid ""
"Set to either use the <b>Schedule</b> in place of the <b>Snapshot "
"Replication Schedule</b> or add the <b>Schedule</b> values to the "
"<b>Snapshot Replication Schedule</b>."
msgstr ""

msgid ""
"Set to enable <i>receive</i> mode. Any received peer information is saved "
"in interface descriptions."
msgstr ""
"设置来启用<i>接收</i>模式。Any received peer information is saved in interface "
"descriptions."

msgid ""
"Set to enable DHCP. Leave unset to create a static IPv4 or IPv6 "
"configuration. Only one interface can be configured for DHCP."
msgstr "设置来启用DHCP。保持未设置来创建一个静态IPv4或IPv6配置。只有一个网络接口可以配置用于 DHCP。"

msgid "Set to enable Samba to do DNS updates when joining a domain."
msgstr ""

msgid ""
"Set to enable automatic ZFS jailing inside the jail. The assigned ZFS "
"dataset is fully controlled by the jail."
msgstr ""

msgid "Set to enable connecting to the VNC web interface."
msgstr ""

msgid ""
"Set to enable encrypted connections. Requires a certificate to be created "
"or imported using <a href=\"--docurl--/system.html#certificates\" "
"target=\"_blank\">Certificates</a>"
msgstr ""

msgid "Set to enable the Active Directory service."
msgstr "设置来启用活动目录服务。"

msgid ""
"Set to enable the File eXchange Protocol. This option makes the server "
"vulnerable to FTP bounce attacks so it is not recommended."
msgstr ""

msgid "Set to enable the S3 web user interface."
msgstr ""

msgid ""
"Set to encrypt files before transfer and store the encrypted files on the "
"remote system. <a href=\"https://rclone.org/crypt/\" "
"target=\"_blank\">rclone Crypt</a> is used."
msgstr ""

msgid "Set to encrypt the shared file names."
msgstr ""

msgid "Set to export the certificate environment variables."
msgstr ""

msgid "Set to force NFS shares to fail if the Kerberos ticket is unavailable."
msgstr ""

msgid ""
"Set to generate and attach to the new issue a report containing an overview "
"of the system hardware, build string, and configuration. This can take "
"several minutes."
msgstr ""
"Set to generate and attach to the new issue a report containing an overview "
"of the system hardware, build string, and configuration. 这可能需要几分钟。"

msgid ""
"Set to have <a href=\"https://www.freebsd.org/cgi/man.cgi?query=ypbind\" "
"target=\"_blank\">ypbind(8)</a> refuse to bind to any NIS server not "
"running as root on a TCP port over 1024."
msgstr ""

msgid "Set to ignore mapping requests for the <i>BUILTIN</i> domain."
msgstr ""

msgid ""
"Set to include all subdirectories of the specified                "
"directory. When unset, only the specified directory                is "
"included."
msgstr ""

msgid "Set to include child datasets of the chosen dataset."
msgstr ""

msgid ""
"Set to include the Fully-Qualified Domain Name (FQDN) in logs to precisely "
"identify systems with similar hostnames."
msgstr ""

msgid ""
"Set to inhibit some syslog diagnostics to avoid error messages. See <a "
"href=\"https://www.freebsd.org/cgi/man.cgi?query=exports\" "
"target=\"_blank\">exports(5)</a> for examples."
msgstr ""

msgid ""
"Set to log <a href=\"https://www.freebsd.org/cgi/man.cgi?query=mountd\" "
"target=\"_blank\">mountd(8)</a> syslog requests."
msgstr ""

msgid ""
"Set to log <a href=\"https://www.freebsd.org/cgi/man.cgi?query=rpc.statd\" "
"target=\"_blank\">rpc.statd(8)</a> and <a "
"href=\"https://www.freebsd.org/cgi/man.cgi?query=rpc.lockd\" "
"target=\"_blank\">rpc.lockd(8)</a> syslog requests."
msgstr ""

msgid "Set to log attempts to join the domain to /var/log/messages."
msgstr ""

msgid ""
"Set to log authentication failures in <i>/var/log/messages</i> instead of "
"the default of <i>/var/log/samba4/log.smbd</i>."
msgstr ""

msgid ""
"Set to make the module <i>read-only</i>. No new ranges are allocated or new "
"mappings created in the idmap pool."
msgstr ""
"设置来使一个模块<i>只读</i>。No new ranges are allocated or new mappings created in "
"the idmap pool."

msgid ""
"Set to mount a <a "
"href=\"https://www.freebsd.org/cgi/man.cgi?query=linprocfs\" "
"target=\"_blank\">linprocfs(5)</a> filesystem in the jail."
msgstr ""

msgid ""
"Set to mount a <a href=\"https://www.freebsd.org/cgi/man.cgi?query=procfs\" "
"target=\"_blank\">procfs(5)</a> filesystem in the jail <i>/dev/proc</i> "
"directory."
msgstr ""

msgid ""
"Set to mount a <a href=\"https://www.freebsd.org/cgi/man.cgi?query=procfs\" "
"target=\"_blank\">procfs(5)</a> filesystems in the jail <i>/dev/proc</i> "
"directory."
msgstr ""

msgid ""
"Set to perform reverse DNS lookups on client IPs. This can cause long "
"delays if reverse DNS is not configured."
msgstr ""

msgid ""
"Set to permanently erase all information stored on this pool when the "
"detach operation is confirmed."
msgstr ""

msgid "Set to preserve modification times of files."
msgstr "设置来保留文件修改次数。"

msgid ""
"Set to preserve original file permissions. This is                useful "
"when the user is set to <i>root</i>."
msgstr ""
"设置来保留源文件权限。This is                useful when the user is set to "
"<i>root</i>."

msgid "Set to prevent the dataset from being modified."
msgstr ""

msgid "Set to prevent the initiator from initializing this LUN."
msgstr ""

msgid "Set to prevent users from modifying the <b>Destination</b>."
msgstr ""

msgid "Set to prohibit users from writing to this share."
msgstr ""

msgid "Set to prohibit writes to this share"
msgstr "设置来禁止对这个共享的写入"

msgid "Set to prohibit writing to the share."
msgstr "设置来禁止对这个共享的写入。"

msgid ""
"Set to provide <a "
"href=\"https://searchstorage.techtarget.com/definition/thin-provisioning\" "
"target=\"_blank\">thin provisioning</a>. <b>Caution:</b> writes can fail "
"when the pool is low on space."
msgstr ""
"Set to provide <a "
"href=\"https://searchstorage.techtarget.com/definition/thin-provisioning\" "
"target=\"_blank\">thin provisioning</a>. <b>警告：</b>写入在存储池的可用空间低时可能失败。"

msgid "Set to query the cn instead of uid attribute for the user name in LDAP."
msgstr ""

msgid ""
"Set to reduce the size of data to transmit.                Recommended for "
"slow connections."
msgstr "设置来减少发送的数据大小。在低速连接推荐。"

msgid ""
"Set to remove all ACLs from the current dataset. ACLs are also recursively "
"stripped from directories and child datasets when those options are set."
msgstr ""

msgid "Set to run resilver tasks between the configured times."
msgstr ""

msgid ""
"Set to save the temporary file from each updated                file to a "
"holding directory until the end of the                transfer when all "
"transferred files are renamed                into place."
msgstr ""

msgid "Set to set this jail as a template."
msgstr "设置来把这个jail作为模版。"

msgid "Set to start the VM automatically on boot."
msgstr ""

msgid "Set to start this VM when the system boots."
msgstr "设置来使这个虚拟机在系统引导时启动。"

msgid ""
"Set to suppress informational messages from the                remote "
"server."
msgstr ""

msgid "Set to switch from NFSv3 to NFSv4."
msgstr ""

msgid "Set to take a snapshot of the dataset before a <i>PUSH</i> or <i>PULL</i>."
msgstr ""

msgid ""
"Set to take separate snapshots of the dataset and each of its child "
"datasets. Leave unset to take a single snapshot only of the specified "
"dataset <i>without</i> child datasets."
msgstr ""

msgid ""
"Set to to enable support for <a "
"href=\"https://tools.ietf.org/html/rfc3410\" target=\"_blank\">SNMP version "
"3</a>. See <a "
"href=\"http://net-snmp.sourceforge.net/docs/man/snmpd.conf.html\" "
"target=\"_blank\">snmpd.conf(5)</a> for configuration details."
msgstr ""

msgid ""
"Set to treat jail users as privileged and allow the manipulation of system "
"file flags. <b>securelevel</b> constraints are still enforced."
msgstr ""

msgid ""
"Set to use <a href=\"https://www.freebsd.org/cgi/man.cgi?query=vnet\" "
"target=\"_blank\">VNET(9)</a> to emulate network devices for the jail. A "
"fully virtualized per-jail network stack will be installed."
msgstr ""

msgid ""
"Set to use <a "
"href=\"https://www.freebsd.org/cgi/man.cgi?query=vnet&sektion=9\" "
"target=\"_blank\">VNET(9)</a> to emulate network devices for the jail. A "
"fully virtualized per-jail network stack will be installed."
msgstr ""

msgid ""
"Set to use DNS records during jail IP configuration to search the resolver "
"and apply the first open IPv4 and IPv6 addresses. See <a "
"href=\"https://www.freebsd.org/cgi/man.cgi?query=jail\" "
"target=\"_blank\">jail(8)</a>."
msgstr ""

msgid "Set to use HTTPS for the connection to the <b>CheckIP Server</b>."
msgstr ""

msgid ""
"Set to use HTTPS for the connection to the server that updates the DNS "
"record."
msgstr ""

msgid ""
"Set to use SLAAC (Stateless Address Auto Configuration) to autoconfigure "
"IPv6 in the jail."
msgstr ""

msgid ""
"Set to use the Berkeley Packet Filter (<a "
"href=\"https://www.freebsd.org/cgi/man.cgi?query=bpf\" "
"target=\"_blank\">BPF(4)</a>) to data link layers in a protocol independent "
"fashion."
msgstr ""

msgid "Set up Users and Groups."
msgstr "配置用户和群组。"

msgid ""
"Set when NFSv4 ACL support is needed without requiring the client and the "
"server to sync users and groups."
msgstr ""

msgid ""
"Set when a user is a member of more than 16 groups. This assumes group "
"membership is configured correctly on the NFS server."
msgstr ""

msgid "Set when network devices need to send files to the system."
msgstr ""

msgid "Set when using Xen as the iSCSI initiator."
msgstr ""

msgid "Set whether processes can be executed from within this dataset."
msgstr ""

msgid ""
"Sets default Unix permissions of the user home directory. This is read-only "
"for built-in users."
msgstr ""

msgid "Sets default permissions for newly created directories."
msgstr ""

msgid "Sets default permissions for newly created files."
msgstr ""

msgid ""
"Sets the data write synchronization. <i>Inherit</i> takes the sync settings "
"from the parent dataset, <i>Standard</i> uses the settings that have been "
"requested by the client software, <i>Always</i> waits for data writes to "
"complete, and <i>Disabled</i> never waits for writes to complete."
msgstr ""

msgid ""
"Sets the database information to be stored in the path. The path must be "
"writable even if the pool is read only."
msgstr ""

msgid ""
"Setting default permissions will reset the permissions of this share and "
"any others within its path."
msgstr ""

msgid ""
"Setting permissions recursively affects this directory and any others below "
"it. This can make data inaccessible."
msgstr ""

msgid ""
"Setting permissions recursively will affect this directory and any others "
"below it. This might make data inaccessible."
msgstr ""
"Setting permissions recursively will affect this directory and any others "
"below it. 这会使数据不可访问。"

msgid ""
"Setting this option is <b>not</b> recommended as it breaks several security "
"measures. Refer to <a "
"href=\"http://www.proftpd.org/docs/contrib/mod_tls.html\" "
"target=\"_blank\">mod_tls</a> for more details."
msgstr ""
"Setting this option is <b>not</b> recommended as it breaks several security "
"measures. 参考<a href=\"http://www.proftpd.org/docs/contrib/mod_tls.html\" "
"target=\"_blank\">mod_tls</a> 获得更多信息。"

msgid "Setting this option is discouraged as it increases security risk."
msgstr "设置这个选项是不被推荐的因为它提高系统安全风险。"

msgid ""
"Setting this option reduces the security of the connection, so only use it "
"if the client does not understand reused SSL sessions."
msgstr ""

msgid ""
"Setting this option will result in timeouts if <b>identd</b> is not running "
"on the client."
msgstr ""

msgid "Settings saved."
msgstr ""

msgid "Setup Method"
msgstr ""

msgid "Setup Users and Groups."
<<<<<<< HEAD
msgstr "配置用户和群组。"
=======
msgstr "配置用户和用户组。"
>>>>>>> 7523535a

msgid ""
"Several providers are supported. If a provider is not listed, select "
"<i>Custom Provider</i> and enter the information in the <i>Custom "
"Server</i> and <i>Custom Path</i> fields."
msgstr ""

msgid "Share Name"
msgstr "共享名称"

msgid "Share Type"
msgstr "共享类型"

msgid "Sharing"
msgstr "共享"

msgid "Sharing Controls"
msgstr "共享控制"

msgid "Shell"
msgstr "命令行"

msgid "Short Description"
msgstr "摘要"

msgid "Short description"
msgstr "摘要"

msgid ""
"Should only be used for highly accurate <b>NTP</b>   servers such as those "
"with time monitoring hardware."
msgstr ""

msgid ""
"Should only be used for highly accurate <b>NTP</b> servers such as those "
"with time monitoring hardware."
msgstr ""

msgid "Show Hidden Files"
msgstr "显示隐藏文件"

msgid "Show Text Console without Password Prompt"
msgstr ""

msgid "Show advanced fields by default"
msgstr "默认显示高级选项"

msgid "Show console messages"
msgstr "显示控制台消息"

msgid "Show only entries that contain this text"
msgstr ""

msgid ""
"Show or hide a dialog to save the system                        "
"configuration file. This dialog appears                        after "
"choosing to upgrade the system."
msgstr ""

msgid "Show tracebacks in case of fatal error"
msgstr ""

msgid "Shut Down"
msgstr "关机"

msgid "Shut down"
msgstr "关机"

msgid "Shut down the system?"
msgstr "关闭系统？"

msgid "Shutdown Command"
msgstr "关机命令"

msgid "Shutdown Mode"
msgstr "关机模式"

msgid "Shutdown Timer"
msgstr "关机倒计时"

msgid "Sidebar Controls"
msgstr "侧栏控制"

msgid "Sign CSR"
msgstr "签发CSR"

msgid "Sign in"
msgstr "登录"

msgid "Signing Certificate Authority"
msgstr "签发CA机构"

msgid "Signing Request"
msgstr "签发请求"

msgid ""
"Silver / Gold Coverage Customers can enable iXsystems Proactive Support. "
"This  automatically emails iXsystems when certain conditions occur on this "
"TrueNAS system. The iX Support  Team will promptly communicate with the "
"Contacts saved below to quickly resolve any issue that may  have occurred "
"on the system."
msgstr ""

msgid "Site Name"
msgstr "网站名称"

msgid "Size"
msgstr ""

msgid "Size (GiB)"
msgstr "容量 (GiB)"

msgid "Size for this zvol"
msgstr "zvol容量"

msgid ""
"Skip automatic detection of the Endpoint URL region. Set this  when "
"configuring a custom Endpoint URL."
msgstr ""

msgid "Slack channel name. The service will post all messages to this channel."
msgstr ""

msgid "Slack username for this service."
msgstr ""

msgid "Snapshot Lifetime"
msgstr "快照保留周期"

msgid "Snapshot Replication Schedule"
msgstr ""

msgid "Snapshot Retention Policy"
msgstr ""

msgid "Snapshot directory"
msgstr "快照目录"

msgid ""
"Snapshot name format string. The default is <i><textarea "
"disabled>snap-%Y-%m-%d-%H-%M</textarea></i>. Must include the strings "
"<i>%Y</i>, <i>%m</i>, <i>%d</i>, <i>%H</i>, and <i>%M</i>, which are "
"replaced with the four-digit year, month, day of month, hour, and minute as "
"defined in <a href=\"https://www.freebsd.org/cgi/man.cgi?query=strftime\" "
"target=\"_blank\">strftime(3)</a>. A string showing the snapshot lifetime "
"is appended to the name. For example, snapshots of <i>pool1</i> with a "
"Naming Schema of <i>customsnap-%Y%m%d.%H%M</i> and lifetime of two weeks "
"have names like <i>pool1@customsnap-20190315.0527-2w</i>."
msgstr ""

msgid ""
"Snapshot schedule for this replication task. Choose from configured <a "
"href=\"--docurl--/tasks.html#periodic-snapshot-tasks\" "
"target=\"_blank\">Periodic Snapshot Tasks</a>. This replication task must "
"have the same <b>Recursive</b> and <b>Exclude Child Datasets</b> values as "
"the chosen periodic snapshot task. Selecting a periodic snapshot schedule "
"hides the <b>Schedule</b> field."
msgstr ""

msgid "Snapshot successfully taken."
msgstr "成功取得快照。"

msgid "Snapshots"
msgstr "快照"

msgid "Source"
msgstr "源"

msgid "Source Datasets"
msgstr ""

msgid ""
"Space-delimited list of allowed IP addresses <i>(192.168.1.10)</i> or "
"hostnames <i>(www.freenas.com)</i>. Leave empty to allow all."
msgstr ""
"Space-delimited list of allowed IP addresses <i>(192.168.1.10)</i> or "
"hostnames <i>(www.freenas.com)</i>. 留空来允许全部。"

msgid ""
"Space-delimited list of allowed networks in network/mask CIDR notation. "
"Example: <i>1.2.3.0/24</i>. Leave empty to allow all."
msgstr ""
"Space-delimited list of allowed networks in network/mask CIDR notation. "
"例子：<i>1.2.3.0/24</i>。留空来允许全部。"

msgid "Spaces are allowed."
msgstr "允许空格。"

msgid "Spare VDev"
msgstr ""

msgid "Sparse"
msgstr "备用"

msgid ""
"Specify a port for encrypted connections. The default port <i>8081</i> is "
"recommended. Do not reuse a port."
msgstr "规定一个用于加密连接的端口。推荐默认端口<i>8081</i>。不要复用一个端口。"

msgid ""
"Specify a port for unencrypted connections. The default port <i>8080</i> is "
"recommended. Do not reuse a port."
msgstr "选择一个用于未加密连接的端口。推荐默认端口<i>8080</i>。不要复用一个端口。"

msgid "Specify a size and value such as <i>10 GiB</i>."
msgstr ""

msgid ""
"Specify any jails this jail depends on. Child jails must already exist "
"before the parent jail can be created."
msgstr ""

msgid ""
"Specify how many servers to create. Increase if NFS client responses are "
"slow. Keep this less than or equal to the number of CPUs reported by "
"<b>sysctl -n kern.smp.cpus</b> to limit CPU context switching."
msgstr ""

msgid ""
"Specify the IP addresses to listen for AFP connections. If none are "
"specified, advertise the first IP address of the system, but listen for any "
"incoming request."
msgstr ""

msgid ""
"Specify the message displayed to local login users after authentication. "
"Not displayed to anonymous login users."
msgstr ""
"Specify the message displayed to local login users after authentication. "
"对匿名登录用户不显示。"

msgid "Specify the physical location of the host."
msgstr "指定主机的物理位置。"

msgid "Specify the size of the new zvol."
msgstr ""

msgid "Speeds up the initial synchronization   (seconds instead of minutes)."
msgstr "加速初始同步（seconds instead of minutes）。"

msgid "Speeds up the initial synchronization (seconds instead of minutes)."
msgstr "加速初始同步（seconds instead of minutes）。"

msgid "Start"
msgstr "启动"

msgid "Start Scrub"
msgstr "启动数据校验"

msgid "Start on Boot"
msgstr "开机启动"

msgid "Start scrub on pool <i>"
msgstr "启动数据校验在存储池<i>"

msgid "Start time for the replication task."
msgstr ""

msgid "Starting job..."
msgstr "开始任务..."

msgid "State"
msgstr "状态"

msgid "Static IPv4 address of the IPMI web interface."
<<<<<<< HEAD
msgstr "IPMI网络接口的静态IPv4地址。"
=======
msgstr "IPMI 网络接口的静态IPv4地址。"
>>>>>>> 7523535a

msgid "Static Routes"
msgstr "静态路由"

msgid "Status"
msgstr "状态"

msgid "Stop"
msgstr "停止"

msgid "Stop "
msgstr ""

msgid "Stop Scrub"
msgstr "停止垃圾清理"

msgid "Stop this cloud sync?"
msgstr ""

msgid "Stopped the scrub on pool <i>"
msgstr "已停止数据校验在存储池<i>"

msgid "Stopping scrub on pool <i>"
msgstr "正在停止数据校验在存储池 <i>"

msgid "Storage"
msgstr "存储"

msgid "Storage & Groups"
msgstr "存储 & 群组"

msgid "Storage Class"
msgstr ""

msgid ""
"Store system logs on the system dataset. Unset to store system logs in "
"<i>/var/</i> on the operating system device."
msgstr ""

msgid "Stream Compression"
msgstr ""

msgid "Stream Mode"
msgstr ""

msgid "Streaming Metrics"
msgstr ""

msgid "Strip ACLs"
msgstr ""

msgid "Stripe"
msgstr ""

msgid ""
"Stripping the ACL resets dataset permissions. This can make data "
"inaccessible until new permissions are created."
msgstr ""

msgid "Subject"
msgstr "主题"

msgid "Subject Alternate Names"
msgstr ""

msgid "Submit"
msgstr "提交"

msgid "Subnet mask of the IPv4 address."
msgstr "IPv4地址的子网掩码。"

msgid "Success"
msgstr "成功"

msgid "Successfully Promoted "
msgstr "发起成功。 "

msgid "Successfully Upgraded "
msgstr "升级成功 "

msgid "Successfully detached pool "
msgstr "成功分离存储池 "

msgid "Successfully exported/disconnected '"
msgstr "成功导出/断开'"

msgid "Successfully reset encryption for pool: "
msgstr ""

msgid "Successfully saved proactive support settings."
msgstr ""

msgid "Successfully updated."
msgstr "更新成功。"

msgid "Suffix for LDAP-based users that need superuser access."
msgstr ""

msgid "Suffix to add to a name when the group is added to the LDAP directory."
msgstr ""

msgid ""
"Suffix to add to a name when the user account is added to the LDAP "
"directory."
msgstr ""

msgid "Suffix to add to the password when it is added to the LDAP directory."
msgstr ""

msgid "Suffix to add to the system name when it is added to the LDAP directory."
msgstr ""

msgid "Suggest Layout"
msgstr "推荐布局"

msgid "Support"
msgstr "支持"

msgid "Support >16 groups"
msgstr "支持多于16个组"

msgid "Swap size in GiB"
msgstr "交换空间容量(GiB)"

msgid "Switch Train"
msgstr "切换分支"

msgid "Switch update trains?"
msgstr "切换更新分支？"

msgid "Sync"
msgstr "同步"

msgid "Sync from Peer"
msgstr ""

msgid "Sync from Peer: Success!"
msgstr ""

msgid "Sync to Peer"
msgstr ""

msgid "Sync to Peer: Success!"
msgstr ""

msgid "Syslog"
msgstr "系统日志"

msgid "Syslog level"
msgstr "系统日志级别"

msgid "Syslog server"
msgstr "系统日志服务器"

msgid "System"
msgstr "系统"

msgid "System Dataset"
msgstr "系统数据集"

msgid "System Dataset Pool"
msgstr "系统数据集池"

msgid "System Info"
msgstr "系统信息"

msgid "System Processes"
msgstr "系统进程"

msgid "System clock"
msgstr ""

msgid "System domain name, like <i>example.com</i>"
msgstr "系统域名，例如<i>example.com</i>"

msgid "System host time to synchronize the time between jail and host."
msgstr ""

msgid "System hostname."
msgstr "系统主机名。"

msgid "System is failing over..."
msgstr ""

msgid "System is restarting..."
msgstr "系统重启中..."

msgid "System is shutting down..."
msgstr "系统关机中..."

msgid "TCP Port"
msgstr "TCP端口"

msgid "TCP port"
msgstr "TCP端口"

msgid "TCP port to use on bind to IP addresses"
msgstr ""

msgid "TCP port used to access the iSCSI target. Default is 3260."
msgstr ""

msgid "TCP port used to access the iSCSI target. Default is <i>3260</i>."
msgstr "用于访问iSCSI目标的TCP端口。默认设置是 <i>3260</i>."

msgid "TLS Allow Client Renegotiations"
msgstr "TLS 允许客户端协商"

msgid "TLS Allow Dot Login"
msgstr "TLS 允许点登录"

msgid "TLS Allow Per User"
msgstr ""

msgid "TLS Common Name Required"
msgstr "需要TLS通用名"

msgid "TLS DNS Name Required"
msgstr "需要TLS DNS名称"

msgid "TLS Enable Diagnostics"
msgstr "启用TLS诊断"

msgid "TLS Export Certificate Data"
msgstr "TLS导出证书数据"

msgid "TLS Export Standard Vars"
msgstr "TLS 导出标准Vars"

msgid "TLS IP Address Required"
msgstr "需要TLS IP地址"

msgid "TLS No Certificate Request"
msgstr "TLS 无证书请求"

msgid "TLS No Empty Fragments"
msgstr "TLS 无空片段"

msgid "TLS No Session Reuse Required"
msgstr ""

msgid "TLS Policy"
msgstr ""

msgid "Take Snapshot"
msgstr "创建快照快照"

msgid "Target"
msgstr "目标"

msgid "Target Alias"
msgstr "目标别名"

msgid "Target Dataset"
msgstr ""

msgid "Target Mode"
msgstr ""

msgid "Target Name"
msgstr "目标名称"

msgid "Targets"
msgstr ""

msgid "Tasks"
msgstr "任务"

msgid "Team"
msgstr ""

msgid "Team Drive ID"
msgstr ""

msgid "Template"
msgstr ""

msgid "Terms of Service"
msgstr ""

msgid "Test email sent!"
msgstr ""

msgid "Tests are not performed when the system enters the selected power mode."
msgstr ""

msgid ""
"The <a href=\"https://www.freebsd.org/cgi/man.cgi?query=devfs "
"\"target=\"_blank\">devfs(8)</a> ruleset number to enforce when mounting "
"<b>devfs</b> in the jail. The default <i>0</i> means no ruleset is "
"enforced. Mounting <b>devfs</b> inside a jail is only possible when the "
"<b>allow_mount</b> and <b>allow_mount_devfs</b> permissions are enabled and "
"<b>enforce_statfs</b> is set to a value lower than <i>2</i>."
msgstr ""

msgid ""
"The API_KEY to use as the sender. This must be a valid UUID. It can be "
"generated from the command line by typing <samp>uuidgen</samp>."
msgstr ""

msgid "The Credential is valid."
msgstr "身份有效。"

msgid ""
"The Group ID (GID) is a unique number used to identify a Unix group. Enter "
"a number above 1000 for a group with user accounts. Groups used by a "
"service must have an ID that matches the default port number used by the "
"service."
msgstr ""
"组ID (GID)是一个用来分辨Unix组的独特的数字Enter a number above 1000 for a group with user "
"accounts. Groups used by a service must have an ID that matches the default "
"port number used by the service."

msgid ""
"The LDAP URL for accessing the LDAP server when using a stand-alone LDAP "
"server."
msgstr ""

msgid ""
"The OU in which new computer accounts are created.  The OU string is read "
"from top to bottom without RDNs. Slashes (\"/\") are used as  delimiters, "
"like <samp>Computers/Servers/NAS</samp>. The backslash (\"\\\") is  used to "
"escape characters but not as a separator. Backslashes are interpreted at  "
"multiple levels and might require doubling or even quadrupling to take "
"effect.  When this field is blank, new computer accounts are created in the "
"Active Directory  default OU."
msgstr ""

msgid ""
"The SSL certificate to be used for TLS FTP connections. To create a "
"certificate, use <b>System --> Certificates</b>."
msgstr ""

msgid "The UDP port number that listens for TFTP requests. Example: 8050"
msgstr "监听TFTP请求的UDP端口号。例子：8050"

msgid "The active controller cannot be detected."
msgstr ""

msgid ""
"The base name is automatically prepended if the target name does not start "
"with <i>iqn</i>. Lowercase alphanumeric characters plus dot (.), dash (-), "
"and colon (:) are allowed. See the <i>Constructing iSCSI names using the "
"iqn.format</i> section of <a "
"href=\"https://tools.ietf.org/html/rfc3721.html\" "
"target=\"_blank\">RFC3721</a>."
msgstr ""
<<<<<<< HEAD
"The base name is automatically prepended if the target name does not start "
"with <i>iqn</i>. 允许字母、数字、“.”、“-”, 和“:”。查看<i>Constructing iSCSI names using "
"the iqn.format</i>的<a href=\"https://tools.ietf.org/html/rfc3721.html\" "
"target=\"_blank\">RFC3721</a>章节。"
=======
"如果目标名称不以<i>iqn</i>开头，则会自动添加基本名称。允许字母数字、“.”、“-”, 和“:”。查看 <a href=\""
"https://tools.ietf.org/html/rfc3721.html\" target=\"_blank\">RFC3721</a>的<i>"
"Constructing iSCSI names using the iqn.format</i>章节。"
>>>>>>> 7523535a

msgid ""
"The beginning UID/GID for which this system is authoritative. Any UID/GID "
"lower than this value is ignored. This avoids accidental UID/GID overlaps "
"between local and remotely defined IDs."
msgstr ""

msgid "The cache is being rebuilt."
msgstr "正在刷新缓存。"

msgid "The contents of all added disks will be erased."
msgstr ""

msgid ""
"The cryptographic algorithm to use. The default <i>SHA256</i> only needs to "
"be changed if the organization requires a different algorithm."
msgstr ""
"使用的加密算法。The default <i>SHA256</i> only needs to be changed if the "
"organization requires a different algorithm."

msgid ""
"The default host to use for TFTP transfers. Enter an IP address. Example: "
"192.0.2.1"
msgstr "The default host to use for TFTP transfers. 输入一个IP地址。样例：192.0.2.1"

msgid ""
"The default of <i>davtest</i> is recommended to change. <i>davtest</i> is a "
"known value."
msgstr ""

msgid ""
"The directory base suffix to use for SID/uid/gid mapping entries. Example: "
"dc=test,dc=org. When undefined, idmap_ldap defaults to using the ldap idmap "
"suffix option from <a "
"href=\"https://www.freebsd.org/cgi/man.cgi?query=smb.conf\" "
"target=\"_blank\">smb.conf</a>."
msgstr ""
"The directory base suffix to use for SID/uid/gid mapping entries. "
"例子：dc=test,dc=org. When undefined, idmap_ldap defaults to using the ldap "
"idmap suffix option from <a "
"href=\"https://www.freebsd.org/cgi/man.cgi?query=smb.conf\" "
"target=\"_blank\">smb.conf</a>."

msgid ""
"The domain to access the Active Directory server when using the LDAP server "
"inside the Active Directory server."
msgstr ""

msgid ""
"The ending UID/GID for which this system is authoritative. Any UID/GID "
"higher than this value is ignored. This avoids accidental UID/GID overlaps "
"between local and remotely defined IDs."
msgstr ""

msgid ""
"The file used to manually update the system. Browse to the update file "
"stored on the system logged into the web interface to upload and apply. "
"Update file names end with <i>-manual-update-unsigned.tar</i>"
msgstr ""
"用于手动更新系统的文件。Browse to the update file stored on the system logged into the "
"web interface to upload and apply. Update file names end with "
"<i>-manual-update-unsigned.tar</i>"

msgid "The filesystem "
msgstr ""

msgid ""
"The friendly name to show in front of the sending email  address. Example: "
"<i>Storage System 01</i>&ltit@example.com&gt"
msgstr ""

msgid ""
"The group which controls the dataset. This group has the same permissions "
"as granted to the <i>group@</i> <i>Who</i>. Groups created manually or "
"imported from a directory service appear in the drop-down menu."
msgstr ""

msgid "The hostname or IP address of the LDAP server."
msgstr ""

msgid ""
"The legacy user interface is deprecated. All management should be performed "
"through the new user interface."
msgstr ""

msgid "The lifetime of the CA specified in days."
msgstr "CA的寿命，以天为单位。"

msgid "The maximum length of the queue of pending connections. Default is 100."
msgstr ""

msgid "The maximum number of simultaneous clients."
msgstr "最大并发客户端数。"

msgid "The member interface to configure."
msgstr "配置的成员接口。"

msgid "The message to show when a user logs in with SSH."
msgstr "当一个用户使用SSH登录时显示的消息。"

msgid ""
"The number of bits in the key used by the cryptographic algorithm. For "
"security reasons, a minimum key length of <i>2048</i> is recommended."
msgstr ""
"The number of bits in the key used by the cryptographic algorithm. 因为安全原因， "
"一个最短<i>2048</i>位的密钥是被推荐的。"

msgid ""
"The number of entries the Netdata daemon keeps in memory for each chart "
"dimension. Default is 86400."
msgstr ""

msgid ""
"The number of the <a href=\"https://www.freebsd.org/cgi/man.cgi?query=devfs "
"\"target=\"_blank\">devfs(8) ruleset</a> to enforce when mounting "
"<b>devfs</b> in the jail. The default value of <i>0</i> means no ruleset is "
"enforced. Mounting <b>devfs</b> inside a jail is only possible when the "
"<b>allow_mount</b> and <b>allow_mount_devfs</b> permissions are enabled and "
"<b>enforce_statfs</b> is set to a value lower than <i>2</i>."
msgstr ""

msgid "The numeric <i>UUID</i> or <i>custom name</i> of the jail."
msgstr ""

msgid "The only server role available is the domain controller for a new domain."
msgstr ""

msgid ""
"The pool name that appears in the <b>connect to server</b> dialog of the "
"computer."
msgstr ""

msgid ""
"The recovery key is an additional key file that  can be used to decrypt the "
"pool. <br /> <br />  Entering the administrator password and clicking "
"<b>ADD RECOVERY KEY</b>  generates a single recovery key file and downloads "
"it to the client  system. Store the recovery key file in a secure location! "
"Adding a new  recovery key invalidates any previous recovery key files for "
"this pool.  <br /> <br />To deactivate the recovery key for this pool, "
"click  <b>INVALIDATE EXISTING KEY</b>."
msgstr ""

msgid ""
"The recovery key is used to decrypt  the pool. Store the key file in a "
"secure location!"
msgstr ""

msgid "The search base where group objects can be found in the LDAP server."
msgstr ""

msgid "The search base where user objects can be found in the LDAP server."
msgstr ""

msgid ""
"The selected policy defines whether the control channel, data channel, both "
"channels, or neither channel of an FTP session must occur over SSL/TLS. The "
"policies are described <a "
"href=\"http://www.proftpd.org/docs/directives/linked/config_ref_TLSRequired."
"html\" target=\"_blank\">here</a>"
msgstr ""

msgid ""
"The serial or USB port that the UPS is  using.<br /> <br /> "
"<b>Hostname</b>: Enter the IP address or hostname of the SNMP UPS  "
"device.<br /> <br />"
msgstr ""

msgid ""
"The sharing configuration will be removed. Data in the share dataset will "
"not be affected."
msgstr ""

msgid "The specified permissions of that group are used by all clients."
msgstr ""

msgid "The specified permissions of that user are used by all clients."
msgstr ""

msgid ""
"The system restricts creating a zvol that brings the pool to over 80% "
"capacity. Set to force creation of the zvol (<b>NOT Recommended</b>)."
msgstr ""

msgid ""
"The system will reboot and be briefly unavailable while applying updates. "
"Apply updates and reboot?"
msgstr ""
"The system will reboot and be briefly unavailable while applying updates. "
"应用更新并重启？"

msgid "The update file is temporarily stored here before being applied."
msgstr ""

msgid ""
"The user account <i>Email</i> address to use for the  envelope <i>From</i> "
"email address. The user account <i>Email</i> in  <b>Accounts > Users > "
"Edit</b> must be configured first."
msgstr ""

msgid ""
"The value of the jail <a "
"href=\"https://www.freebsd.org/doc/faq/security.html#idp60202568\" "
"target=\"_blank\">securelevel</a> sysctl. A jail never has a lower "
"securelevel than the host system. Setting this parameter allows a higher "
"securelevel. If the host system securelevel is changed, the jail "
"securelevel will be at least as secure."
msgstr ""
"The value of the jail <a "
"href=\"https://www.freebsd.org/doc/faq/security.html#idp60202568\" "
"target=\"_blank\">securelevel</a> sysctl. "
"一个jail总是有一个比主机更低的安全等级。设置这个参数来允许一个更高的安全等级。If the host system securelevel is "
"changed, the jail securelevel will be at least as secure."

msgid ""
"The web service must restart  for the protocol changes to take effect. The "
"UI will be  temporarily unavailable. Restart the service?"
msgstr ""
"The web service must restart  for the protocol changes to take effect. "
"用户界面将会暂时不可用。重启服务？"

msgid ""
"The zvol default block size is automatically chosen based on the number of "
"the disks in the pool for a general use case."
msgstr ""

msgid ""
"There are unapplied network changes. Apply them now? Unapplied changes will "
"be lost."
msgstr ""

msgid "There are unsaved network interface settings.  Review them now?"
msgstr ""

msgid ""
"These arguments are passed to <a href=\"https://rclone.org/docs/\" "
"target=\"_blank\">rclone</a>."
msgstr ""

msgid ""
"These permissions are too complicated to be displayed and cannot be saved "
"unless changed."
msgstr ""

msgid "Third DNS server."
msgstr ""

msgid ""
"Third-party Cloud service providers. Choose a provider  to configure "
"connection credentials."
msgstr ""

msgid "This Controller"
msgstr ""

msgid ""
"This dataset has ACLs that are too complex to be edited with                "
"     the permissions editor.  Open in ACL editor instead?"
msgstr ""

msgid "This field is required"
<<<<<<< HEAD
msgstr "此区域为必填"
=======
msgstr "此字段为必需项"
>>>>>>> 7523535a

msgid ""
"This field remains empty until a valid <b>Username</b> and <b>Password</b> "
"is entered. Choose the category that best describes the bug or feature "
"being reported."
msgstr ""

msgid "This is a production system"
msgstr ""

msgid "This is the FreeBSD device name for the disk."
msgstr ""

msgid "This is the boot environment to be cloned."
msgstr "这是将会被克隆的启动环境。"

msgid "This is the serial number of the disk."
msgstr "这是磁盘的序列号。"

msgid ""
"This number selects the routing table (<a "
"href=\"https://www.freebsd.org/cgi/man.cgi?query=setfib\" "
"target=\"_blank\">FIB</a>) used when running commands inside the jail."
msgstr ""

msgid "This operation might take a long time. Proceed?"
msgstr "这项操作可能会需要很长时间。继续？"

msgid "Threshold days"
msgstr "阈值天数"

msgid ""
"Threshold temperature in Celsius. If the drive temperature is higher than "
"this value, a LOG_CRIT level log entry is created and an email is sent. "
"<i>0</i> disables this check."
msgstr ""

msgid "Time Machine"
msgstr "时间机器"

msgid "Time Machine Quota"
msgstr "时间机器 Quota"

msgid "Time remaining until changes reverted:"
msgstr ""

msgid "Timeout"
msgstr "超时"

msgid "Times"
msgstr "耗时"

msgid "Timezone"
msgstr "时区"

msgid "Title"
msgstr ""

msgid "Title "
msgstr ""

msgid "To delete the <b>"
msgstr ""

msgid "To delete the <i>"
msgstr ""

msgid ""
"Token created with  <a "
"href=\"https://developers.google.com/drive/api/v3/about-auth\" "
"target=\"_blank\">Google Drive</a>. Access Tokens expire periodically and  "
"must be refreshed."
msgstr ""

msgid ""
"Top level of the LDAP directory tree to be used when searching for "
"resources. Example: <i>dc=test,dc=org</i>."
msgstr ""
"Top level of the LDAP directory tree to be used when searching for "
"resources. 例子：<i>dc=test,dc=org</i>."

msgid ""
"Topic <a "
"href=\"https://docs.aws.amazon.com/sns/latest/dg/CreateTopic.html\" "
"target=\"_blank\">Amazon Resource Name (ARN)</a> for publishing. Example: "
"<b>arn:aws:sns:us-west-2:111122223333:MyTopic</b>."
msgstr ""

msgid "Train"
msgstr "分支"

msgid "Transfer Mode"
msgstr "传输模式"

msgid "Transfers"
msgstr "传输"

msgid "Transport"
msgstr ""

msgid "Traverse"
msgstr ""

msgid "TrueNAS Controller"
msgstr ""

msgid "TrueNAS Controllers"
msgstr ""

msgid "TrueNAS controller"
msgstr ""

msgid "TrueNAS controllers"
msgstr ""

msgid "Tunables"
msgstr "微调"

msgid "Type"
msgstr "类型"

msgid "UNINSTALL"
msgstr ""

msgid "UNIX Charset"
msgstr "UNIX 字符集"

msgid "UPDATE"
msgstr ""

msgid "UPDATE LICENSE"
msgstr ""

msgid "UPS Mode"
msgstr "UPS 模式"

msgid ""
"URI of the ACME Server Directory. Choose a preconfigured URI or enter a "
"custom URI."
msgstr ""

msgid "URL"
msgstr "URL"

msgid "URL of the HTTP host to connect to."
msgstr ""

msgid ""
"URL to an image to use for notification icons. This overrides the incoming "
"webhook setting."
msgstr ""

msgid "UUID"
msgstr ""

msgid "Unencrypted pools can be imported directly."
msgstr "未加密存储池可以被直接导入。"

msgid "Unique LUN ID. The default is generated from the MAC address of the system."
msgstr "独特的LUN ID。The default is generated from the MAC address of the system."

msgid ""
"Unique drive identifier. Log in to the  <a "
"href=\"https://onedrive.live.com\" target=\"_blank\">OneDrive account</a>  "
"and copy the string that appears in the browser address bar after  "
"<i>cid=</i>. Example: "
"https://onedrive.live.com/?id=root&cid=<i>12A34567B89C10D1</i>."
msgstr ""

msgid "Unix Shares (NFS)"
msgstr ""

msgid "Unlock"
msgstr "解锁"

msgid ""
"Unlock the pool with a recovery  key file instead of a passphrase. Select a "
"recovery key file to upload  from the local system."
msgstr ""

msgid ""
"Unmask is used for newly created files. Default is <i>000</i> (anyone can "
"read, write, and execute)."
msgstr "Unmask is used for newly created files. 默认是<i>000</i>（所有人可读写和运行）。"

msgid "Unset to add a login prompt to the system before the console menu is shown."
msgstr ""

msgid "Unset to disable the configuration without deleting it."
msgstr ""

msgid "Unset to disable the scheduled scrub without                 deleting it."
msgstr ""

msgid "Unset to disable this service without deleting it."
msgstr ""

msgid "Unset to disable this task without deleting it."
msgstr ""

msgid ""
"Unset to prepend the domain name to the username. Unset to prevent name "
"collisions when Allow Trusted Domains is set and multiple domains use the "
"same username."
msgstr ""

msgid ""
"Unset to require key-based authentication for all users. This requires <a "
"href=\"http://the.earth.li/%7Esgtatham/putty/0.55/htmldoc/Chapter8.html\" "
"target=\"_blank\">additional setup</a> on both the SSH client and server."
msgstr ""

msgid "Unshare"
msgstr ""

msgid "Until"
msgstr "直到"

msgid "Unused"
msgstr "未使用"

msgid "Upcoming tasks"
msgstr ""

msgid "Update"
msgstr "更新"

msgid "Update File"
msgstr "更新文件"

msgid "Update File Temporary Storage Location"
msgstr "更新文件临时存储位置"

msgid "Update Frequency"
msgstr ""

msgid "Update License"
msgstr ""

msgid "Update Period"
msgstr "更新周期"

msgid "Update Status"
msgstr ""

msgid "Update successful. Please reboot for the update to take effect. Reboot now?"
msgstr "更新成功。请重启以便更新生效。现在重启？"

msgid "Updates Available"
msgstr "可用更新"

msgid "Updates successfully downloaded"
msgstr "更新下载成功"

msgid "Updating Jail"
msgstr ""

msgid "Updating Plugin"
msgstr ""

msgid "Updating group members"
msgstr "更新群组成员"

msgid "Updating selected jails failed."
msgstr ""

msgid "Updating selected plugins failed."
msgstr ""

msgid "Updating selected plugins."
msgstr ""

msgid "Upgrade Pool"
msgstr "升级存储池"

msgid "Upgraded"
msgstr "已升级"

msgid "Upgrading Jail"
msgstr "升级Jail"

msgid "Upload"
msgstr "上传"

msgid "Upload Chunk Size (MiB)"
msgstr ""

msgid "Upload Config"
msgstr "上传设置"

msgid ""
"Upload a Google  <a "
"href=\"https://rclone.org/googlecloudstorage/#service-account-support\"  "
"target=\"_blank\">Service Account credential file</a>. The file is  created "
"with the  <a href=\"https://console.cloud.google.com/apis/credentials\"  "
"target=\"_blank\">Google Cloud Platform Console</a>."
msgstr ""

msgid "Upload an installer image file"
msgstr "上传安装镜像文件"

msgid ""
"Upsmon will wait up to this many seconds in master mode for the slaves to "
"disconnect during a shutdown situation."
msgstr ""

msgid "Uptime"
msgstr "运行时间"

msgid "Usage collection"
msgstr ""

msgid "Use --fast-list"
msgstr "使用 --fast-list"

msgid ""
"Use <a href=\"https://www.freebsd.org/cgi/man.cgi?query=rtsold\" "
"target=\"_blank\">rtsold(8)</a> as part of IPv6 autoconfiguration. Send "
"ICMPv6 Router Solicitation messages to interfaces to discover new routers."
msgstr ""

msgid "Use DHCP. Unset to manually configure a static IPv4 connection."
msgstr "使用DHCP. Unset to manually configure a static IPv4 connection."

msgid "Use Default Domain"
msgstr "使用默认域"

msgid "Use FQDN for logging"
msgstr ""

msgid "Use Signature Version 2"
msgstr ""

msgid "Use all disk space"
msgstr "使用所有的磁盘空间"

msgid "Use as home share"
msgstr "用作“Home”共享"

msgid ""
"Use compressed WRITE records to make the stream more efficient. The "
"destination system must also support compressed WRITE records. See <a "
"href=\"https://www.freebsd.org/cgi/man.cgi?query=zfs\" "
"target=\"_blank\">zfs(8)</a>."
msgstr ""

msgid "Use encrypted connection for increased security (preferred)."
msgstr ""

msgid "Use existing disk image"
msgstr "使用已有磁盘映像"

msgid "Use syslog only"
msgstr ""

msgid "Use the format <i>A.B.C.D/E</i> where <i>E</i> is the CIDR mask."
msgstr ""

msgid ""
"Use this option to allow legacy SMB clients to connect to the server. Note "
"that SMB1 is being deprecated and it is advised to upgrade clients to "
"operating system versions that support modern versions of the SMB protocol."
msgstr ""

msgid "Use unencrypted connection."
msgstr ""

msgid ""
"Used by clients in PASV mode. A default of <i>0</i> means any port above "
"1023."
msgstr ""

msgid ""
"Used to add additional <a href=\"https://linux.die.net/man/8/proftpd\" "
"target=\"_blank\">proftpd(8)</a> parameters."
msgstr ""

msgid "User"
msgstr "用户"

msgid "User Bind Path"
msgstr "用户绑定路径"

msgid "User CN"
msgstr "用户 CN"

msgid "User Controls"
msgstr ""

msgid "User DN"
msgstr "用户 DN"

msgid "User Distinguished Name (DN) to use for authentication."
msgstr ""

msgid "User Distinguished Name to use for authentication."
msgstr ""

msgid "User Guide"
msgstr ""

msgid "User ID"
msgstr "用户 ID"

msgid "User Suffix"
msgstr "用户后缀"

msgid ""
"User account to create for CHAP authentication with the user on the remote "
"system. Many initiators use the initiator name as the user name."
msgstr ""

msgid "User account to which this ACL entry applies."
msgstr ""

msgid ""
"User accounts have an ID greater than 1000 and system accounts have an ID "
"equal to the default port number used by the service."
msgstr ""

msgid "User passed to <i>camcontrol security -u</i> to unlock SEDs"
msgstr ""

msgid "User password. Must be at least 12 and no more than 16 characters long."
msgstr "用户密码。最短必须有12个字符，最长不超过16个字符。"

msgid ""
"User who controls the dataset. This user always has permissions to read or "
"write the ACL and read or write attributes. Users created manually or "
"imported from a directory service appear in the drop-down menu."
msgstr ""

msgid "Username"
msgstr "用户名"

msgid "Username for this service."
msgstr ""

msgid ""
"Usernames can be up to 16 characters long. When using NIS or other legacy "
"software with limited username lengths, keep usernames to eight characters "
"or less for compatibility."
msgstr ""

msgid ""
"Usernames can be up to 16 characters long. When using NIS or other legacy "
"software with limited username lengths, keep usernames to eight characters "
"or less for compatibility. Usernames cannot begin with a hyphen (<i>-</i>) "
"or contain a space, tab, or these characters: <i>, : + & # % ^ ( ) ! @ ~ * "
"? < > =</i>. <i>$</i> can only be used as the last character of the "
"username."
msgstr ""

msgid "Users"
msgstr "用户"

msgid "Users & Groups"
msgstr "用户与群组"

msgid "VFS Objects"
msgstr "VFS 对像"

msgid "VLAN ID"
msgstr "VLAN ID"

msgid "VLAN Parent Interface"
msgstr ""

msgid "VLAN Tag"
msgstr ""

msgid "VM Snapshot"
msgstr "虚拟机快照"

msgid "VM system time. Default is <i>Local</i>."
msgstr ""

msgid "VMWare Sync"
msgstr "VMWare 同步"

msgid "VMware-Snapshots"
msgstr "VMWare 快照"

msgid "VNC"
msgstr ""

msgid "VNC Port"
msgstr ""

msgid ""
"VNC network interface IP address. The primary interface IP address is the "
"default. A different interface IP address can be chosen."
msgstr ""

msgid "VNET"
msgstr ""

msgid "VNET Virtual Networking"
msgstr ""

msgid "Validate Remote Path"
msgstr "验证远程路径"

msgid "Value"
msgstr "值"

msgid "Variable"
msgstr "变量"

msgid "Verbose logging"
msgstr "详细记录"

msgid "Verify Credential"
msgstr "验证凭据"

msgid "Verify Deletion of "
msgstr ""

msgid "Verify passphrase"
msgstr "确认密码"

msgid "Version"
msgstr ""

msgid "View"
msgstr "查看"

msgid "View Enclosure"
msgstr ""

msgid "Virtual CPUs"
msgstr "虚拟处理器"

msgid "Virtual Host ID for the failover interface."
msgstr ""

msgid "Virtual IP Address"
msgstr ""

msgid "Virtual Interface"
msgstr "虚拟接口"

msgid "Virtual Machine (VM) Wizard type."
msgstr ""

msgid "Virtual Machines"
msgstr "虚拟机"

msgid "Virtualization"
msgstr "虚拟化"

msgid "Vlan Tag"
msgstr "VLAN 标签"

msgid "WARNING"
msgstr ""

msgid "WARNING: "
msgstr ""

msgid ""
"WARNING: Adding data vdevs with different numbers of disks is not "
"recommended."
msgstr "警告： Adding data vdevs with different numbers of disks is not recommended."

msgid "WARNING: Based on the pool topology, "
msgstr ""

msgid "WARNING: Exporting/disconnecting pool <i>"
msgstr ""

msgid "Wait to start VM until VNC client connects."
msgstr ""

msgid "Wallclock time in seconds."
msgstr ""

msgid "Warning"
msgstr "警告"

msgid "Warning: iSCSI Target is already in use.</font><br>"
msgstr ""

msgid "Web Interface"
msgstr "网络界面"

msgid "WebDAV Shares"
msgstr "WebDAV共享"

msgid "WebDAV account password."
msgstr "WebDAV账户密码。"

msgid "WebDAV account username."
msgstr "WebDAV账户用户名。"

msgid "WebDAV service"
msgstr "WebDAV服务"

msgid "WebGUI HTTP -> HTTPS Redirect"
msgstr "WebGUI HTTP -> HTTPS重定向"

msgid "WebGUI HTTP Port"
msgstr "WebGUI HTTP端口"

msgid "WebGUI HTTPS Port"
msgstr "WebGUI HTTPS端口"

msgid "WebGUI IPv4 Address"
msgstr "WebGUI IPv4地址"

msgid "WebGUI IPv6 Address"
msgstr "WebGUI IPv6地址"

msgid "Webdav Password"
msgstr "WebDav密码"

msgid "Webdav SSL Certificate"
msgstr "WebDav SSL证书"

msgid "Webhook URL"
msgstr ""

msgid "What are you using this for"
msgstr ""

msgid "When"
msgstr "当"

msgid "When Syslog server is defined, only logs matching this level are sent."
msgstr ""

msgid ""
"When a group is selected, the <i>root</i> user is also limited to the "
"permissions of that group."
msgstr ""

msgid ""
"When a user is selected, the <i>root</i> user is limited to the permissions "
"of that user."
msgstr ""

msgid ""
"When enabled, the ACLs grant read and write access for owner or group and "
"read-only for others. <b>Only</b> leave unset when creating a share on a "
"system that already has custom ACLs configured."
msgstr ""

msgid ""
"When replicated snapshots are deleted from the destination system:<ul> "
"<li><i>Same as Source</i>: duplicate the <b>Snapshot Lifetime</b> setting "
"from the source system.</li> <li><i>Custom</i>: define a <b>Snapshot "
"Lifetime</b> for the destination system.</li> <li><i>None</i>: never delete "
"snapshots from the destination system.</li>"
msgstr ""

msgid ""
"When set, a local user is only allowed access to their home directory if "
"they are a member of the <i>wheel</i> group."
msgstr ""

msgid "When set, report CPU usage in percent instead of jiffies."
msgstr ""

msgid ""
"When set, rsync is run recursively, preserving                symlinks, "
"permissions, modification times, group,                and special files. "
"When run as root, owner, device                files, and special files are "
"also preserved.                Equivalent to passing the flags "
"<i>-rlptgoD</i> to                rsync."
msgstr ""

msgid ""
"When set, the common name in the certificate must match the FQDN of the "
"host."
msgstr ""

msgid ""
"When set, usernames do not include a domain name. Unset to force domain "
"names to be prepended to user names. One possible reason for unsetting this "
"value is to prevent username collisions when Allow Trusted Domains is set "
"and there are identical usernames in more than one domain."
msgstr ""

msgid ""
"When the file already exists, enter a size of 0 to use the actual file "
"size. For new files, enter the size of the file to create."
msgstr ""

msgid "Who"
msgstr ""

msgid "Widget Base Class"
msgstr ""

msgid "Winbind NSS Info"
msgstr "Winbind NSS 信息"

msgid "Windows Shares (SMB)"
msgstr ""

msgid "Wipe"
msgstr "擦除"

msgid "Wipe Disk"
msgstr "擦除磁盘"

msgid "Wipe this disk?"
msgstr "擦除这个磁盘？"

msgid "Wiping Disk..."
msgstr "擦除磁盘中..."

msgid "Workgroup"
msgstr "工作组"

msgid "Write a percentage limit of a single CPU core."
msgstr "输入单个处理器核心的占用百分比限制。"

msgid "Xen initiator compat mode"
msgstr "Xen Initiator 兼容模式"

msgid ""
"Yandex  <a "
"href=\"https://tech.yandex.com/direct/doc/dg-v4/concepts/auth-token-docpage/"
"\"  target=\"_blank\">Access Token</a>."
msgstr ""

msgid "Yes"
msgstr "是"

msgid "Yes, decrypt the disks"
msgstr "是，解密磁盘"

msgid "ZFS Deduplication"
msgstr "ZFS复制"

msgid "ZFS Filesystem"
msgstr "ZFS文件系统"

msgid "ZFS deduplication"
msgstr "ZFS复制"

msgid ""
"ZFS pools must conform to strict naming <a "
"href=\"https://docs.oracle.com/cd/E23824_01/html/821-1448/gbcpt.html\" "
"target=\"_blank\">conventions</a>. Choose a memorable name."
msgstr ""
"ZFS pools must conform to strict naming <a "
"href=\"https://docs.oracle.com/cd/E23824_01/html/821-1448/gbcpt.html\" "
"target=\"_blank\">conventions</a>. 选择一个好记的名字。"

msgid "Zero Device Numbers"
msgstr "设备号为0"

msgid "Zeroconf share discovery"
msgstr "Zeroconf 共享发现"

msgid "Zvol Dataset Location"
msgstr ""

msgid ""
"[Use fewer transactions in exchange for more "
"RAM.](https://rclone.org/docs/#fast-list) This can also speed up or slow "
"down the transfer."
msgstr ""

msgid "allow_chflags"
msgstr ""

msgid "allow_mlock"
msgstr ""

msgid "allow_mount"
msgstr ""

msgid "allow_mount_devfs"
msgstr ""

msgid "allow_mount_fusefs"
msgstr ""

msgid "allow_mount_nullfs"
msgstr ""

msgid "allow_mount_procfs"
msgstr ""

msgid "allow_mount_tmpfs"
msgstr ""

msgid "allow_mount_zfs"
msgstr ""

msgid "allow_quotas"
msgstr ""

msgid "allow_raw_sockets"
msgstr ""

msgid "allow_set_hostname"
msgstr ""

msgid "allow_socket_af"
msgstr ""

msgid "allow_sysvipc"
msgstr ""

msgid "allow_tun"
msgstr ""

msgid "allow_vmm"
msgstr ""

msgid "assign_localhost"
msgstr ""

msgid "boot"
msgstr ""

msgid "children_max"
msgstr ""

msgid "close"
msgstr ""

msgid "comment"
msgstr ""

msgid "coredumpsize"
msgstr ""

msgid "cpuset"
msgstr ""

msgid "cputime"
msgstr ""

msgid "createcomputer"
msgstr ""

msgid "datasize"
msgstr ""

msgid "depends"
msgstr ""

msgid "destroy"
msgstr ""

msgid "devfs_ruleset"
msgstr ""

msgid "email"
msgstr ""

msgid "enforce_statfs"
msgstr ""

msgid "exec_clean"
msgstr ""

msgid "exec_fib"
msgstr ""

msgid "exec_jail_user"
msgstr ""

msgid "exec_poststart"
msgstr ""

msgid "exec_poststop"
msgstr ""

msgid "exec_prestart"
msgstr ""

msgid "exec_prestop"
msgstr ""

msgid "exec_start"
msgstr ""

msgid "exec_stop"
msgstr ""

msgid "exec_system_jail_user"
msgstr ""

msgid "exec_system_user"
msgstr ""

msgid "exec_timeout"
msgstr ""

msgid "group"
msgstr ""

msgid "host_domainname"
msgstr ""

msgid "host_hostname"
msgstr ""

msgid "host_time"
msgstr ""

msgid "hostid"
msgstr ""

msgid "hostid_strict_check"
msgstr ""

msgid "interfaces"
msgstr ""

msgid "ip4"
msgstr ""

msgid "ip4.saddrsel"
msgstr ""

msgid "ip6"
msgstr ""

msgid "ip6.saddrsel"
msgstr ""

msgid "ip_hostname"
msgstr ""

msgid "jail_zfs"
msgstr ""

msgid "jail_zfs_dataset"
msgstr ""

msgid "jail_zfs_mountpoint"
msgstr ""

msgid "list"
msgstr ""

msgid "login_flags"
msgstr ""

msgid "mac_prefix"
msgstr ""

msgid "maxproc"
msgstr ""

msgid "memorylocked"
msgstr ""

msgid "memoryuse"
msgstr ""

msgid "mount_devfs"
msgstr ""

msgid "mount_fdescfs"
msgstr ""

msgid "mount_linprocfs"
msgstr ""

msgid "mount_procfs"
msgstr ""

msgid "mountd(8) bind port"
msgstr "mountd(8) 绑定端口"

msgid "msgqqueued"
msgstr ""

msgid "msgqsize"
msgstr ""

msgid "name"
msgstr ""

msgid "nmsgq"
msgstr ""

msgid "no"
msgstr "否"

msgid "nsemop"
msgstr ""

msgid "nshm"
msgstr ""

msgid "nthr"
msgstr ""

msgid "openfiles"
msgstr ""

msgid "owner"
msgstr ""

msgid "password"
msgstr "密码"

msgid "pcpu"
msgstr ""

msgid "priority"
msgstr ""

msgid "pseudoterminals"
msgstr ""

msgid "resolver"
msgstr "解析程式"

msgid "rlimits"
msgstr ""

msgid "rpc.lockd(8) bind port"
msgstr "rpc.lockd(8) 绑定端口"

msgid "rpc.statd(8) bind port"
msgstr "rpc.statd(8) 绑定端口"

msgid "securelevel"
msgstr ""

msgid "service failed to start."
msgstr ""

msgid "service failed to stop."
msgstr ""

msgid "shmsize"
msgstr ""

msgid "stacksize"
msgstr ""

msgid "stop_timeout"
msgstr ""

msgid "swapuse"
msgstr ""

msgid "sysvmsg"
msgstr ""

msgid "sysvsem"
msgstr ""

msgid "sysvshm"
msgstr ""

msgid "template"
msgstr ""

msgid "vmemoryuse"
msgstr ""

msgid "vnet0_mac"
msgstr ""

msgid "vnet1_mac"
msgstr ""

msgid "vnet2_mac"
msgstr ""

msgid "vnet3_mac"
msgstr ""

msgid "vnet_default_interface"
msgstr ""

msgid "vnet_interfaces"
msgstr ""

msgid "wallclock"
msgstr ""

msgid "yes"
msgstr ""

msgid "zvol name:"
msgstr ""<|MERGE_RESOLUTION|>--- conflicted
+++ resolved
@@ -1,26 +1,15 @@
 msgid ""
 msgstr ""
-<<<<<<< HEAD
-"PO-Revision-Date: 2019-05-22 16:29+0000\n"
-"Last-Translator: Weblate Admin <yifeiding@protonmail.com>\n"
-"Language-Team: Chinese (Simplified) <http://limbo.gq/projects/freenas-webui/"
-"webui/zh_Hans/>\n"
-=======
 "PO-Revision-Date: 2019-09-19 19:52+0000\n"
 "Last-Translator: Weblate Admin <yifeiding@theunspeakble.com>\n"
 "Language-Team: Chinese (Simplified) <https://www.theunspeakble.com/weblate/"
 "projects/freenas-webui/master/zh_Hans/>\n"
->>>>>>> 7523535a
 "Language: zh-hans\n"
 "MIME-Version: 1.0\n"
 "Content-Type: text/plain; charset=utf-8\n"
 "Content-Transfer-Encoding: 8bit\n"
 "Plural-Forms: nplurals=1; plural=0;\n"
-<<<<<<< HEAD
-"X-Generator: Weblate 3.6.1\n"
-=======
 "X-Generator: Weblate 3.8\n"
->>>>>>> 7523535a
 
 msgid " Dataset"
 msgstr " 数据集"
@@ -1649,11 +1638,7 @@
 msgstr "浏览到要上载的keytab文件。"
 
 msgid "Browse to the operating system installer image file."
-<<<<<<< HEAD
-msgstr "浏览操作系统的安装镜像文件。"
-=======
 msgstr "浏览操作系统安装镜像文件。"
->>>>>>> 7523535a
 
 msgid ""
 "Browse to the path to be copied. Path lengths cannot                be "
@@ -1921,11 +1906,7 @@
 msgstr "可以从<i>最小，正常，或 Debug</i>中选择。"
 
 msgid "Choices are <i>None, Auto, CHAP,</i> or <i>Mutual CHAP</i>."
-<<<<<<< HEAD
-msgstr "选择有<i>无，自动，CHAP，</i> 或 <i>Mutual CHAP</i>。"
-=======
 msgstr "可以从<i>无，自动，CHAP，</i> 或 <i>Mutual CHAP</i>中选择。"
->>>>>>> 7523535a
 
 msgid ""
 "Choose <a                 href=\"--docurl--/tasks.html#rsync-module-mode\"  "
@@ -2151,17 +2132,10 @@
 "  take disks offline. Avoid scheduling S.M.A.R.T. tests                "
 "simultaneously with scrub or resilver operations."
 msgstr ""
-<<<<<<< HEAD
-"选择测试类型。查看<a href=\"https://www.smartmontools.org/browser/trunk/smartmontools/"
-"smartctl.8.in\"                target=\"_blank\">smartctl(8)</a> for "
-"descriptions of each type. 一些类型会降低性能或使磁盘下线。避免安排S.M.A.R.T. "
-"测试和数据清理或resliver操作同时运行。"
-=======
 "选择测试类型。See <a                href=\"https://www.smartmontools.org/browser/"
 "trunk/smartmontools/smartctl.8.in\"                target=\"_blank\""
 ">smartctl(8)</a> for descriptions of                each type. "
 "一些类型会降低性能或使磁盘下线。避免安排S.M.A.R.T. 测试和数据清理或resliver操作同时运行。"
->>>>>>> 7523535a
 
 msgid ""
 "Choose the type of filesystem on the disk. Refer to the guide section on <a "
@@ -2946,17 +2920,10 @@
 msgstr ""
 
 msgid "Description of the VLAN."
-<<<<<<< HEAD
-msgstr "VLAN的描述。"
-
-msgid "Description of the lagg interface."
-msgstr "链路聚合接口的描述。"
-=======
 msgstr "VLAN描述。"
 
 msgid "Description of the lagg interface."
 msgstr "链路聚合接口描述。"
->>>>>>> 7523535a
 
 msgid "Destination"
 msgstr "目标"
@@ -3675,11 +3642,7 @@
 msgstr ""
 
 msgid "Enter a password of at least eight characters."
-<<<<<<< HEAD
-msgstr "输入一个最低八个字符的密码。"
-=======
 msgstr "输入一个最低八位字符的密码。"
->>>>>>> 7523535a
 
 msgid ""
 "Enter a port to bind <a "
@@ -3814,11 +3777,7 @@
 msgstr "输入IPv4地址。这将会覆盖DHCP分配的默认网关。"
 
 msgid "Enter an IPv6 address. This overrides the default gateway provided by DHCP."
-<<<<<<< HEAD
-msgstr "输入IPv6地址。这将会覆盖DHCP分配的默认网关。"
-=======
 msgstr "输入一个IPv6地址。这将会覆盖DHCP分配的默认网关。"
->>>>>>> 7523535a
 
 msgid ""
 "Enter an alphanumeric name for the certificate. Underscore (_), and dash "
@@ -4037,11 +3996,7 @@
 msgstr ""
 
 msgid "Enter the administrator account password."
-<<<<<<< HEAD
-msgstr "输入管理员账户的密码。"
-=======
 msgstr "输入管理员账户密码。"
->>>>>>> 7523535a
 
 msgid "Enter the administrator password to authorize this operation."
 msgstr ""
@@ -4276,11 +4231,7 @@
 msgstr "升级存储池错误 "
 
 msgid "Error checking for updates."
-<<<<<<< HEAD
-msgstr "检查更新发生错误。"
-=======
 msgstr "检查更新时出错。"
->>>>>>> 7523535a
 
 msgid "Error creating VM."
 msgstr "创建虚拟机错误。"
@@ -4325,11 +4276,7 @@
 msgstr ""
 
 msgid "Error saving ZVOL."
-<<<<<<< HEAD
-msgstr "ZVOL保存发生错误。"
-=======
 msgstr "保存ZVOL时出现错误。"
->>>>>>> 7523535a
 
 msgid "Error starting service "
 msgstr "启动服务错误 "
@@ -6129,21 +6076,13 @@
 msgid ""
 "No pools exist. Jails cannot be created or managed until a pool is present "
 "for storing them. Please create a pool first."
-<<<<<<< HEAD
-msgstr "没有现有的存储池。Jails不能被创建或管理直到存在一个保存它们的存储池。请先创建一个存储池。"
-=======
 msgstr "不存在存储池。Jails不能被创建或管理直到一个保存它们的存储池被设定。请先创建一个存储池。"
->>>>>>> 7523535a
 
 msgid "No snapshots sent yet"
 msgstr ""
 
 msgid "No update found."
-<<<<<<< HEAD
-msgstr "未找到更新。"
-=======
 msgstr "没有找到更新。"
->>>>>>> 7523535a
 
 msgid "No updates available."
 msgstr "没有可用更新。"
@@ -6364,11 +6303,7 @@
 msgstr ""
 
 msgid "Optional user-friendly name."
-<<<<<<< HEAD
-msgstr "可选的用户友好别名。"
-=======
 msgstr "可选的用户友好名称。"
->>>>>>> 7523535a
 
 msgid "Optional."
 msgstr "可选的。"
@@ -6479,11 +6414,7 @@
 msgstr ""
 
 msgid "Paste the certificate for the CA."
-<<<<<<< HEAD
-msgstr "粘贴用于CA的证书。"
-=======
 msgstr "粘贴CA的证书。"
->>>>>>> 7523535a
 
 msgid "Paste the contents of your Certificate Signing Request here."
 msgstr ""
@@ -6924,11 +6855,7 @@
 msgstr ""
 
 msgid "Rename the existing boot environment."
-<<<<<<< HEAD
-msgstr "重命名现有的启动环境。"
-=======
 msgstr "重命名现有的引导环境。"
->>>>>>> 7523535a
 
 msgid "Renew Certificate Days"
 msgstr ""
@@ -7479,11 +7406,7 @@
 msgstr "在解密一个磁盘前选择密钥。"
 
 msgid "Select a keyboard layout."
-<<<<<<< HEAD
-msgstr "选择一个键盘布局。"
-=======
 msgstr "选择键盘布局。"
->>>>>>> 7523535a
 
 msgid "Select a language localization."
 msgstr "选择一个本地化语言。"
@@ -8713,11 +8636,7 @@
 msgstr ""
 
 msgid "Setup Users and Groups."
-<<<<<<< HEAD
-msgstr "配置用户和群组。"
-=======
 msgstr "配置用户和用户组。"
->>>>>>> 7523535a
 
 msgid ""
 "Several providers are supported. If a provider is not listed, select "
@@ -8983,11 +8902,7 @@
 msgstr "状态"
 
 msgid "Static IPv4 address of the IPMI web interface."
-<<<<<<< HEAD
-msgstr "IPMI网络接口的静态IPv4地址。"
-=======
 msgstr "IPMI 网络接口的静态IPv4地址。"
->>>>>>> 7523535a
 
 msgid "Static Routes"
 msgstr "静态路由"
@@ -9335,16 +9250,9 @@
 "href=\"https://tools.ietf.org/html/rfc3721.html\" "
 "target=\"_blank\">RFC3721</a>."
 msgstr ""
-<<<<<<< HEAD
-"The base name is automatically prepended if the target name does not start "
-"with <i>iqn</i>. 允许字母、数字、“.”、“-”, 和“:”。查看<i>Constructing iSCSI names using "
-"the iqn.format</i>的<a href=\"https://tools.ietf.org/html/rfc3721.html\" "
-"target=\"_blank\">RFC3721</a>章节。"
-=======
 "如果目标名称不以<i>iqn</i>开头，则会自动添加基本名称。允许字母数字、“.”、“-”, 和“:”。查看 <a href=\""
 "https://tools.ietf.org/html/rfc3721.html\" target=\"_blank\">RFC3721</a>的<i>"
 "Constructing iSCSI names using the iqn.format</i>章节。"
->>>>>>> 7523535a
 
 msgid ""
 "The beginning UID/GID for which this system is authoritative. Any UID/GID "
@@ -9605,11 +9513,7 @@
 msgstr ""
 
 msgid "This field is required"
-<<<<<<< HEAD
-msgstr "此区域为必填"
-=======
 msgstr "此字段为必需项"
->>>>>>> 7523535a
 
 msgid ""
 "This field remains empty until a valid <b>Username</b> and <b>Password</b> "
