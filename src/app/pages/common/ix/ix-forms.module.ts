import { CommonModule } from '@angular/common';
import { NgModule } from '@angular/core';
import { FlexLayoutModule } from '@angular/flex-layout';
import { FormsModule, ReactiveFormsModule } from '@angular/forms';
import { TranslateModule } from '@ngx-translate/core';
import { MarkdownModule } from 'ngx-markdown';
import { MaterialModule } from 'app/app-material.module';
import { CommonDirectivesModule } from 'app/directives/common/common-directives.module';
import { TooltipModule } from 'app/modules/tooltip/tooltip.module';
import { IxCheckboxComponent } from 'app/pages/common/ix/components/ix-checkbox/ix-checkbox.component';
import { IxComboboxComponent } from 'app/pages/common/ix/components/ix-combobox/ix-combobox.component';
import { IxFieldsetComponent } from 'app/pages/common/ix/components/ix-fieldset/ix-fieldset.component';
import { IxFormErrorsComponent } from 'app/pages/common/ix/components/ix-form-errors/ix-form-errors.component';
import { IxInputComponent } from 'app/pages/common/ix/components/ix-input/ix-input.component';
import { IxModalComponent } from 'app/pages/common/ix/components/ix-modal/ix-modal.component';
import { IxModalDirective } from 'app/pages/common/ix/components/ix-modal/ix-modal.directive';
import { IxSelectComponent } from 'app/pages/common/ix/components/ix-select/ix-select.component';
import { IxUserComboboxComponent } from 'app/pages/common/ix/components/ix-user-combobox/ix-user-combobox.component';
import { EnclosureModule } from 'app/pages/system/view-enclosure/enclosure.module';

@NgModule({
  imports: [
    CommonModule,
    FormsModule,
    ReactiveFormsModule,
    MaterialModule,
    MarkdownModule.forRoot(),
    FlexLayoutModule,
    EnclosureModule,
    CommonDirectivesModule,
    TooltipModule,
    TranslateModule,
  ],
  declarations: [
    IxInputComponent,
    IxSelectComponent,
    IxComboboxComponent,
    IxFieldsetComponent,
    IxModalComponent,
    IxModalDirective,
<<<<<<< HEAD
    IxCheckboxComponent,
    IxFormErrorsComponent,
=======
    IxUserComboboxComponent,
>>>>>>> 2a45252c
  ],
  exports: [
    IxInputComponent,
    IxSelectComponent,
    IxComboboxComponent,
    IxModalComponent,
    IxFieldsetComponent,
    IxModalDirective,
<<<<<<< HEAD
    IxCheckboxComponent,
    IxFormErrorsComponent,
=======
    IxUserComboboxComponent,
>>>>>>> 2a45252c
  ],
})
export class IxFormsModule {}<|MERGE_RESOLUTION|>--- conflicted
+++ resolved
@@ -38,12 +38,9 @@
     IxFieldsetComponent,
     IxModalComponent,
     IxModalDirective,
-<<<<<<< HEAD
     IxCheckboxComponent,
     IxFormErrorsComponent,
-=======
     IxUserComboboxComponent,
->>>>>>> 2a45252c
   ],
   exports: [
     IxInputComponent,
@@ -52,12 +49,9 @@
     IxModalComponent,
     IxFieldsetComponent,
     IxModalDirective,
-<<<<<<< HEAD
+    IxUserComboboxComponent,
     IxCheckboxComponent,
     IxFormErrorsComponent,
-=======
-    IxUserComboboxComponent,
->>>>>>> 2a45252c
   ],
 })
 export class IxFormsModule {}