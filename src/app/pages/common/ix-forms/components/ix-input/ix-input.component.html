<div *ngIf="label" class="label-container">
  <label class="label">
    {{label}}
    <span *ngIf="required" class="required">*</span>
  </label>
  <tooltip *ngIf="tooltip" [header]="label" class="tooltip" [message]="tooltip"></tooltip>
</div>

<<<<<<< HEAD
  <div *ngIf="label" class="label-container">
    <label class="label">
      {{label}}
      <span *ngIf="required" class="required">*</span>
    </label>
    <tooltip *ngIf="tooltip" [header]="label" class="tooltip" [message]="tooltip"></tooltip>
  </div>

  <div class="outlined input-container" [class.disabled]="isDisabled">
    <span *ngIf="prefixIcon" class="prefix-icon">
      <mat-icon>{{prefixIcon}}</mat-icon>
    </span>
    <input
      matInput
      [class.prefix-padding]="prefixIcon"
      [required]="required"
      [disabled]="isDisabled"
      [type]="type"
      [value]="formatted"
      (input)="input($event.target.value)"
      (blur)="blur()"
    >
    <span *ngIf="shouldShowResetInput()" class="reset-input">
      <mat-icon (click)="resetInput()" role="img" fontSet="mdi-set" fontIcon="mdi-close-circle"></mat-icon>
    </span>
  </div>
  <ix-form-errors [control]="controlDirective.control" [label]="label"></ix-form-errors>
  <mat-hint *ngIf="hint">{{hint}}</mat-hint>

</div>
=======
<div class="input-container" [class.disabled]="isDisabled">
  <span *ngIf="prefixIcon" class="prefix-icon">
    <mat-icon>{{prefixIcon}}</mat-icon>
  </span>
  <input
    matInput
    [class.prefix-padding]="prefixIcon"
    [required]="required"
    [disabled]="isDisabled"
    [type]="type"
    [(ngModel)]="value"
    (ngModelChange)="onChange($event)"
    (blur)="onTouch()"
  >
  <span *ngIf="shouldShowResetInput()" class="reset-input">
    <mat-icon (click)="resetInput()" role="img" fontSet="mdi-set" fontIcon="mdi-close-circle"></mat-icon>
  </span>
</div>
<ix-form-errors [control]="controlDirective.control" [label]="label"></ix-form-errors>
<mat-hint *ngIf="hint">{{hint}}</mat-hint>
>>>>>>> 466b420c
<|MERGE_RESOLUTION|>--- conflicted
+++ resolved
@@ -1,12 +1,5 @@
-<div *ngIf="label" class="label-container">
-  <label class="label">
-    {{label}}
-    <span *ngIf="required" class="required">*</span>
-  </label>
-  <tooltip *ngIf="tooltip" [header]="label" class="tooltip" [message]="tooltip"></tooltip>
-</div>
+<div class="full-width container has-tooltip">
 
-<<<<<<< HEAD
   <div *ngIf="label" class="label-container">
     <label class="label">
       {{label}}
@@ -35,27 +28,4 @@
   </div>
   <ix-form-errors [control]="controlDirective.control" [label]="label"></ix-form-errors>
   <mat-hint *ngIf="hint">{{hint}}</mat-hint>
-
-</div>
-=======
-<div class="input-container" [class.disabled]="isDisabled">
-  <span *ngIf="prefixIcon" class="prefix-icon">
-    <mat-icon>{{prefixIcon}}</mat-icon>
-  </span>
-  <input
-    matInput
-    [class.prefix-padding]="prefixIcon"
-    [required]="required"
-    [disabled]="isDisabled"
-    [type]="type"
-    [(ngModel)]="value"
-    (ngModelChange)="onChange($event)"
-    (blur)="onTouch()"
-  >
-  <span *ngIf="shouldShowResetInput()" class="reset-input">
-    <mat-icon (click)="resetInput()" role="img" fontSet="mdi-set" fontIcon="mdi-close-circle"></mat-icon>
-  </span>
-</div>
-<ix-form-errors [control]="controlDirective.control" [label]="label"></ix-form-errors>
-<mat-hint *ngIf="hint">{{hint}}</mat-hint>
->>>>>>> 466b420c
+</div>