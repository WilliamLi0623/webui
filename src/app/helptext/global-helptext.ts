--- conflicted
+++ resolved
@@ -1,5 +1,4 @@
 import { marker as T } from '@biesbjerg/ngx-translate-extract-marker';
-import { getManPageLink } from 'app/helpers/man-page.utils';
 
 export default {
   copyright_year: '2020',
@@ -41,21 +40,12 @@
     general: {
       header: T('Minutes/Hours/Days'),
       headerWithoutMinutes: T('Hours/Days'),
-<<<<<<< HEAD
-      tooltip: T(`The time values when the task will run. Accepts standard
- ${getManPageLink('crontab(5)')} values.
- </br></br>Symbols:</br> A comma (,) separates individual values.</br> An asterisk (*) means
- "match all values".</br> Hyphenated numbers (1-5) sets a range of time.</br> A slash (/)
- designates a step in the value: */2 means every other minute.</br></br> Example: 30-35 in Minutes, 1,14 in Hours,
- and */2 in Days means the task will run on 1:30 - 1:35 AM and 2:30 - 2:35 PM every other day.`),
-=======
       tooltip: T('The time values when the task will run. Accepts standard\
  <a href="https://man7.org/linux/man-pages/man5/crontab.5.html" target="_blank">crontab(5)</a> values.\
  </br></br>Symbols:</br> A comma (,) separates individual values.</br> An asterisk (*) means \
  "match all values".</br> Hyphenated numbers (1-5) sets a range of time.</br> A slash (/)\
  designates a step in the value: */2 means every other minute.</br></br> Example: 30-35 in Minutes, 1,14 in Hours,\
  and */2 in Days means the task will run on 1:30 - 1:35 AM and 2:30 - 2:35 PM every other day.'),
->>>>>>> 10de6024
     },
     minutes: {
       header: T('Minutes'),
