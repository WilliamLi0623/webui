--- conflicted
+++ resolved
@@ -1,12 +1,9 @@
 import { DatePipe } from '@angular/common';
-<<<<<<< HEAD
+import { Component } from '@angular/core';
+import { Validators } from '@angular/forms';
 import { EntityDialogComponent } from 'app/pages/common/entity/entity-dialog/entity-dialog.component';
 import { FieldConfig } from 'app/pages/common/entity/entity-form/models/field-config.interface';
 import { FieldSet } from 'app/pages/common/entity/entity-form/models/fieldset.interface';
-=======
-import { Component } from '@angular/core';
-import { Validators } from '@angular/forms';
->>>>>>> c7c7702a
 
 import * as _ from 'lodash';
 import { Subscription } from 'rxjs';
@@ -55,22 +52,6 @@
     saveSubmitText = T('START REPLICATION');
 
     protected entityWizard: any;
-<<<<<<< HEAD
-
-    protected custActions: Array<any> = [
-        {
-            id: 'advanced_add',
-            name: T("Advanced Replication Creation"),
-            function: () => {
-                this.router.navigate(
-                    new Array('').concat(["tasks", "replication", "add"])
-                );
-            }
-        }
-    ];
-
-    protected namesInUse: string[] = [];
-=======
     protected custActions: Array<any> = [{
       id: 'advanced_add',
       name: T("Advanced Replication Creation"),
@@ -80,8 +61,7 @@
         this.modalService.message(message);
       }
     }];
-    protected namesInUse = [];
->>>>>>> c7c7702a
+    protected namesInUse: string[] = [];
     protected defaultNamingSchema = 'auto-%Y-%m-%d_%H-%M';
     protected wizardConfig: Wizard[] = [
         {
@@ -793,22 +773,14 @@
         })
     }
 
-<<<<<<< HEAD
-    isCustActionVisible(id: any, stepperIndex: any) {
-=======
     isCustActionVisible(actionId: string, stepperIndex: number): boolean {
->>>>>>> c7c7702a
         if (stepperIndex == 0) {
             return true;
         }
         return false;
     }
 
-<<<<<<< HEAD
-    afterInit(entityWizard: any) {
-=======
     afterInit(entityWizard: EntityWizardComponent): void {
->>>>>>> c7c7702a
         this.entityWizard = entityWizard;
         this.preload_fieldSet = _.find(this.wizardConfig[0].fieldSets, {class: 'preload'});
         this.source_fieldSet = _.find(this.wizardConfig[0].fieldSets, {class: 'source'});
@@ -872,13 +844,8 @@
             const credentialName = 'ssh_credentials_' + i;
             const datasetName = i === 'source' ? 'source_datasets' : 'target_dataset';
             const datasetFrom = datasetName + '_from';
-<<<<<<< HEAD
             this.entityWizard.formArray.controls[0].controls[datasetFrom].valueChanges.subscribe((value: any) => {
-                if (value === 'remote') {
-=======
-            this.entityWizard.formArray.controls[0].controls[datasetFrom].valueChanges.subscribe((value) => {
                 if (value === DatasetSource.Remote) {
->>>>>>> c7c7702a
                     if (datasetFrom === 'source_datasets_from') {
                         this.entityWizard.formArray.controls[0].controls['target_dataset_from'].setValue(DatasetSource.Local);
                         this.setDisable('target_dataset_from', true, false, 0);
@@ -893,13 +860,8 @@
                 }
             });
 
-<<<<<<< HEAD
             this.entityWizard.formArray.controls[0].controls[credentialName].valueChanges.subscribe((value: any) => {
-                if (value === 'NEW' && this.entityWizard.formArray.controls[0].controls[datasetFrom].value === 'remote') {
-=======
-            this.entityWizard.formArray.controls[0].controls[credentialName].valueChanges.subscribe((value) => {
                 if (value === 'NEW' && this.entityWizard.formArray.controls[0].controls[datasetFrom].value === DatasetSource.Remote) {
->>>>>>> c7c7702a
                     this.createSSHConnection(credentialName);
                     this.setDisable(datasetName, false, false, 0);
                 } else {
@@ -945,25 +907,15 @@
     }
 
     step1Init() {
-<<<<<<< HEAD
         this.entityWizard.formArray.controls[1].controls['retention_policy'].valueChanges.subscribe((value: any) => {
-            const disable = value === 'SOURCE' ? true : false;
-=======
-        this.entityWizard.formArray.controls[1].controls['retention_policy'].valueChanges.subscribe((value) => {
             const disable = value === RetentionPolicy.Source;
->>>>>>> c7c7702a
             disable ? this.entityWizard.formArray.controls[1].controls['lifetime_value'].disable() : this.entityWizard.formArray.controls[1].controls['lifetime_value'].enable();
             disable ? this.entityWizard.formArray.controls[1].controls['lifetime_unit'].disable() : this.entityWizard.formArray.controls[1].controls['lifetime_unit'].enable();
         });
     }
 
-<<<<<<< HEAD
     getSourceChildren(node: any) {
-        const fromLocal = this.entityWizard.formArray.controls[0].controls['source_datasets_from'].value === 'local' ? true : false;
-=======
-    getSourceChildren(node) {
         const fromLocal = this.entityWizard.formArray.controls[0].controls['source_datasets_from'].value === DatasetSource.Local;
->>>>>>> c7c7702a
         const sshCredentials = this.entityWizard.formArray.controls[0].controls['ssh_credentials_source'].value;
 
         if (fromLocal) {
@@ -986,13 +938,8 @@
         }
     }
 
-<<<<<<< HEAD
     getTargetChildren(node: any) {
-        const fromLocal = this.entityWizard.formArray.controls[0].controls['target_dataset_from'].value === 'local' ? true : false;
-=======
-    getTargetChildren(node) {
         const fromLocal = this.entityWizard.formArray.controls[0].controls['target_dataset_from'].value === DatasetSource.Local;
->>>>>>> c7c7702a
         const sshCredentials = this.entityWizard.formArray.controls[0].controls['ssh_credentials_target'].value;
         if (fromLocal) {
             return new Promise((resolve, reject) => {
@@ -1021,12 +968,6 @@
         disabled ? this.entityWizard.formArray.controls[stepIndex].controls[field].disable() : this.entityWizard.formArray.controls[stepIndex].controls[field].enable();
     }
 
-<<<<<<< HEAD
-    loadReplicationTask(task: any) {
-        if (task.direction === 'PUSH') {
-            task['source_datasets_from'] = 'local';
-            task['target_dataset_from'] = task.ssh_credentials ? 'remote' : 'local';
-=======
     loadReplicationTask(task: any): void {
         // TODO: Update logic to use ReplicationTask as a type
         // Add something similar to resourceTransformIncomingRestData for EntityWizard
@@ -1035,7 +976,6 @@
         if (task.direction === Direction.Push) {
             task['source_datasets_from'] = DatasetSource.Local;
             task['target_dataset_from'] = task.ssh_credentials ? DatasetSource.Remote : DatasetSource.Local;
->>>>>>> c7c7702a
             if (task.ssh_credentials) {
                 task['ssh_credentials_target'] = task.ssh_credentials.id;
             }
