--- conflicted
+++ resolved
@@ -1,14 +1,3 @@
-<<<<<<< HEAD
-<ngx-datatable #datatable class='material' [rows]='data' [columnMode]="'force'" [rowHeight]="50" [headerHeight]="50" [footerHeight]="50">
-  <ngx-datatable-column name="Label">
-    <ng-template let-column="column" ngx-datatable-header-template>
-      Name
-    </ng-template>
-    <ng-template let-value="value" ngx-datatable-cell-template>
-      <div>{{value}}</div>
-    </ng-template>
-  </ngx-datatable-column>
-=======
 <ngx-datatable 
     #datatable class='material' 
     [style.height.px]="tableHeight"
@@ -18,7 +7,14 @@
     [headerHeight]="50" 
     [footerHeight]="50"
     [scrollbarV]="true">
->>>>>>> dd035a7c
+  <ngx-datatable-column name="Label">
+    <ng-template let-column="column" ngx-datatable-header-template>
+      Name
+    </ng-template>
+    <ng-template let-value="value" ngx-datatable-cell-template>
+      <div>{{value}}</div>
+    </ng-template>
+  </ngx-datatable-column>
   <ngx-datatable-column name="State">
     <ng-template let-column="column" ngx-datatable-header-template>
       Running
