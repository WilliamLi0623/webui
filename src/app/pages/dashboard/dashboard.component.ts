--- conflicted
+++ resolved
@@ -178,13 +178,7 @@
   }
 
   ngAfterViewInit(): void {
-<<<<<<< HEAD
-    // this.erd.listenTo(document.getElementById("dashboardcontainerdiv"), (element) => {
-    //   (<any>window).dispatchEvent(new Event('resize'));
-    // });
-=======
     this.erdService.attachResizeEventToElement("dashboardcontainerdiv");
->>>>>>> d2588388
   }
 
   addNote() {
