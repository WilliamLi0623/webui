--- conflicted
+++ resolved
@@ -3,12 +3,8 @@
 } from '@angular/core';
 import { MatDialog } from '@angular/material/dialog';
 import { TranslateService } from '@ngx-translate/core';
-<<<<<<< HEAD
-import { ixChartApp } from 'app/constants/catalog.constants';
+import { ixChartApp, appImagePlaceholder } from 'app/constants/catalog.constants';
 import { CoreEvent } from 'app/interfaces/events';
-=======
-import { ixChartApp, appImagePlaceholder } from 'app/constants/catalog.constants';
->>>>>>> 766cb266
 import { Subject, Subscription } from 'rxjs';
 import * as _ from 'lodash';
 
