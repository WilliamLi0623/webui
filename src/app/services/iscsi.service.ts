import { Injectable } from '@angular/core';
import { Observable } from 'rxjs';
import {
  IscsiAuthAccess, IscsiExtent,
  IscsiInitiatorGroup,
  IscsiIpChoices,
  IscsiPortal,
  IscsiTarget,
} from 'app/interfaces/iscsi.interface';
<<<<<<< HEAD
import { Observable } from 'rxjs';

=======
import { RestService } from './rest.service';
>>>>>>> 55e69d12
import { WebSocketService } from './ws.service';

@Injectable()
export class IscsiService {
  protected volumeResource = 'storage/volume';

  constructor(protected ws: WebSocketService) {}

  getIpChoices(): Observable<IscsiIpChoices> {
    return this.ws.call('iscsi.portal.listen_ip_choices');
  }

  listPortals(): Observable<IscsiPortal[]> {
    return this.ws.call('iscsi.portal.query', []);
  }

  listInitiators(): Observable<IscsiInitiatorGroup[]> {
    return this.ws.call('iscsi.initiator.query', []);
  }

  getExtentDevices(): Observable<any[]> {
    return this.ws.call('iscsi.extent.disk_choices', []);
  }

  getExtents(): Observable<IscsiExtent[]> {
    return this.ws.call('iscsi.extent.query', []);
  }

  getTargets(): Observable<IscsiTarget[]> {
    return this.ws.call('iscsi.target.query', []);
  }

  getAuth(): Observable<IscsiAuthAccess[]> {
    return this.ws.call('iscsi.auth.query', []);
  }

  getGlobalSessions(): Observable<any[]> {
    return this.ws.call('iscsi.global.sessions');
  }
}<|MERGE_RESOLUTION|>--- conflicted
+++ resolved
@@ -7,12 +7,6 @@
   IscsiPortal,
   IscsiTarget,
 } from 'app/interfaces/iscsi.interface';
-<<<<<<< HEAD
-import { Observable } from 'rxjs';
-
-=======
-import { RestService } from './rest.service';
->>>>>>> 55e69d12
 import { WebSocketService } from './ws.service';
 
 @Injectable()
