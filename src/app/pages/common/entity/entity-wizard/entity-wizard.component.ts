--- conflicted
+++ resolved
@@ -137,25 +137,6 @@
     this.router.navigate(new Array('/').concat(route));
   }
 
-<<<<<<< HEAD
-  setRelation(config: FieldConfig, stepIndex: any): void {
-    const activations = this.fieldRelationService.findActivationRelation(config.relation);
-    if (activations) {
-      const tobeDisabled = this.fieldRelationService.isFormControlToBeDisabled(activations, < FormGroup > this.formArray.get(stepIndex));
-      const tobeHide = this.fieldRelationService.isFormControlToBeHide(activations, < FormGroup > this.formArray.get(stepIndex));
-      this.setDisabled(config.name, tobeDisabled, stepIndex, tobeHide);
-
-      this.fieldRelationService.getRelatedFormControls(config, < FormGroup > this.formArray.get(stepIndex))
-        .forEach((control) => {
-          control.valueChanges.pipe(untilDestroyed(this)).subscribe(
-            () => { this.relationUpdate(config, activations, stepIndex); },
-          );
-        });
-    }
-  }
-
-=======
->>>>>>> 2eceeda3
   setDisabled(name: string, disable: boolean, stepIndex: any, hide?: boolean): void {
     if (hide) {
       disable = hide;
