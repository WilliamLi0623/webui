--- conflicted
+++ resolved
@@ -28,11 +28,8 @@
 import { EntityUtils } from '../../../../common/entity/utils';
 import { DialogFormConfiguration } from 'app/pages/common/entity/entity-dialog/dialog-form-configuration.interface';
 import { FormConfiguration } from 'app/interfaces/entity-form.interface';
-<<<<<<< HEAD
 import { take } from 'rxjs/operators';
-=======
 import { EntityFormComponent } from 'app/pages/common/entity/entity-form';
->>>>>>> 23d787c2
 
 @Component({
   selector: 'app-dataset-posix-acl',
@@ -306,11 +303,7 @@
 
   afterInit(entityEdit: EntityFormComponent): void {
     this.entityForm = entityEdit;
-<<<<<<< HEAD
-    this.entityForm.formGroup.controls['path'].setValue(this.path);
-=======
     this.entityForm.formGroup.get('path').setValue(this.path);
->>>>>>> 23d787c2
     this.recursive = entityEdit.formGroup.controls['recursive'];
     this.recursive_subscription = this.recursive.valueChanges.subscribe((value: any) => {
       if (value === true) {
