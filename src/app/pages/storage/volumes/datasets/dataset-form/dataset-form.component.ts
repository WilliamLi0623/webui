--- conflicted
+++ resolved
@@ -742,13 +742,8 @@
     'refquota_warning_inherit',
     'refquota_critical_inherit',
     'special_small_block_size',
-<<<<<<< HEAD
     'acltype',
-    // 'aclmode' -- not yet available in SCALE
-=======
     'aclmode',
->>>>>>> b7012940
-
   ];
 
   encryption_fields: any[] = [
@@ -1386,12 +1381,9 @@
       name: this.getFieldValueOrRaw(wsResponse.name),
       atime: this.getFieldValueOrRaw(wsResponse.atime),
       share_type: this.getFieldValueOrRaw(wsResponse.share_type),
-<<<<<<< HEAD
       // aclmode: this.getFieldValueOrRaw(wsResponse.aclmode), -- not available yet in SCALE
       acltype: this.getFieldValueOrRaw(wsResponse.acltype),
-=======
       aclmode: this.getFieldValueOrRaw(wsResponse.aclmode),
->>>>>>> b7012940
       casesensitivity: this.getFieldValueOrRaw(wsResponse.casesensitivity),
       comments: wsResponse.comments === undefined ? wsResponse.comments : (wsResponse.comments.source === 'LOCAL' ? wsResponse.comments.value : undefined),
       compression: this.getFieldValueOrRaw(wsResponse.compression),
