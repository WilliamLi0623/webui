--- conflicted
+++ resolved
@@ -1,10 +1,5 @@
-<<<<<<< HEAD
-import { Component, ElementRef } from '@angular/core';
+import { Component } from '@angular/core';
 import { EntityTableConfig } from 'app/pages/common/entity/entity-table/entity-table.interface';
-import * as _ from 'lodash';
-=======
-import { Component } from '@angular/core';
->>>>>>> 0d9e9e24
 import { Subscription } from 'rxjs';
 import { T } from '../../../../../../translate-marker';
 
