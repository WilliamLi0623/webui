import {
  Component, OnInit, AfterViewInit, OnDestroy, ElementRef,
} from '@angular/core';
import { MediaObserver } from '@angular/flex-layout';
import { UntilDestroy, untilDestroyed } from '@ngneat/until-destroy';
import { tween, styler } from 'popmotion';
import { Subject, Subscription } from 'rxjs';
import { DashConfigItem } from 'app/core/components/widgets/widgetcontroller/widgetcontroller.component';
import { CoreService } from 'app/core/services/core.service';
import { NetworkInterfaceAliasType, NetworkInterfaceType } from 'app/enums/network-interface.enum';
import { CoreEvent } from 'app/interfaces/events';
import { NicInfoEvent } from 'app/interfaces/events/nic-info-event.interface';
import { PoolDataEvent } from 'app/interfaces/events/pool-data-event.interface';
import { SysInfoEvent, SystemInfoWithFeatures } from 'app/interfaces/events/sys-info-event.interface';
import {
  NetworkInterface,
  NetworkInterfaceState,
} from 'app/interfaces/network-interface.interface';
import { Pool } from 'app/interfaces/pool.interface';
import { ReportingRealtimeUpdate, VirtualMemoryUpdate } from 'app/interfaces/reporting.interface';
import { EmptyConfig, EmptyType } from 'app/pages/common/entity/entity-empty/entity-empty.component';
import { FieldSets } from 'app/pages/common/entity/entity-form/classes/field-sets';
import { EntityFormConfigurationComponent } from 'app/pages/common/entity/entity-form/entity-form-configuration.component';
import { FieldSet } from 'app/pages/common/entity/entity-form/models/fieldset.interface';
import { EntityToolbarComponent } from 'app/pages/common/entity/entity-toolbar/entity-toolbar.component';
import { WebSocketService } from 'app/services';
import { ModalService } from 'app/services/modal.service';
import { T } from 'app/translate-marker';

// TODO: This adds additional fields. Unclear if vlan is coming from backend
type DashboardNetworkInterface = NetworkInterface & {
  state: NetworkInterfaceState & {
    vlans: any[];
    lagg_ports: string[];
  };
};

@UntilDestroy()
@Component({
  selector: 'dashboard',
  templateUrl: './dashboard.html',
  styleUrls: ['./dashboard.scss'],
})
export class DashboardComponent implements OnInit, AfterViewInit, OnDestroy {
  formComponent: EntityFormConfigurationComponent;
  formEvents$: Subject<CoreEvent>;
  actionsConfig: any;

  screenType = 'Desktop'; // Desktop || Mobile
  optimalDesktopWidth = '100%';
  widgetWidth = 540; // in pixels (Desktop only)

  dashStateReady = false;
  dashState: DashConfigItem[]; // Saved State
  activeMobileWidget: DashConfigItem[] = [];
  availableWidgets: DashConfigItem[] = [];

  get renderedWidgets(): DashConfigItem[] {
    return this.dashState.filter((widget) => widget.rendered);
  }

  large = 'lg';
  medium = 'md';
  small = 'sm';
  zPoolFlex = '100';
  noteFlex = '23';

<<<<<<< HEAD
  statsDataEvents: Subject<CoreEvent>;
  private statsEvents: Subscription;
=======
  statsDataEvent$: Subject<CoreEvent>;
  private statsEvents: any;
>>>>>>> 3ea149c6
  tcStats: any;

  // For empty state
  get empty(): boolean {
    const rendered = this.dashState.filter((widget) => widget.rendered);
    return rendered.length == 0;
  }

  emptyDashConf: EmptyConfig = {
    type: EmptyType.no_page_data,
    large: true,
    title: T('Dashboard is Empty!'),
    message: T('You have hidden all of your available widgets. Use the dashboard configuration form to add widgets.'),
    button: {
      label: 'Configure Dashboard',
      action: () => {
        this.showConfigForm();
      },
    },
  };

  // For widgetsysinfo
  isHA: boolean; // = false;
  sysinfoReady = false;

  // For CPU widget
  systemInformation: SystemInfoWithFeatures;

  // For widgetpool
  system: any;
  system_product = 'Generic';
  pools: Pool[]; // = [];
  volumeData: any; //= {};

  nics: DashboardNetworkInterface[];

  animation = 'stop';
  shake = false;

  showSpinner = true;

  constructor(protected core: CoreService, protected ws: WebSocketService,
    public mediaObserver: MediaObserver, private el: ElementRef, public modalService: ModalService) {
    core.register({ observerClass: this, eventName: 'SidenavStatus' }).pipe(untilDestroyed(this)).subscribe(() => {
      setTimeout(() => {
        this.checkScreenSize();
      }, 100);
    });

    this.statsDataEvent$ = new Subject<CoreEvent>();

    this.checkScreenSize();

    window.onresize = () => {
      this.checkScreenSize();
    };
  }

  ngAfterViewInit(): void {
    this.checkScreenSize();
  }

  checkScreenSize(): void {
    const st = window.innerWidth < 600 ? 'Mobile' : 'Desktop';

    // If leaving .xs screen then reset mobile position
    if (st == 'Desktop' && this.screenType == 'Mobile') {
      this.onMobileBack();
    }

    this.screenType = st;

    // Eliminate top level scrolling
    const wrapper = document.querySelector<HTMLElement>('.fn-maincontent');
    wrapper.style.overflow = this.screenType == 'Mobile' ? 'hidden' : 'auto';
    this.optimizeWidgetContainer();
  }

  optimizeWidgetContainer(): void {
    const wrapper = document.querySelector<HTMLElement>('.rightside-content-hold');

    const withMargin = this.widgetWidth + 8;
    const max = Math.floor(wrapper.offsetWidth / withMargin);
    const odw = max * withMargin;
    this.optimalDesktopWidth = odw.toString() + 'px';
  }

  onMobileLaunch(evt: DashConfigItem): void {
    this.activeMobileWidget = [evt];

    // Transition
    const vp = this.el.nativeElement.querySelector('.mobile-viewport');
    const viewport = styler(vp);
    const c = this.el.nativeElement.querySelector('.mobile-viewport .carousel');
    const carousel = styler(c);
    const vpw = viewport.get('width'); // 600;

    const startX = 0;
    const endX = vpw * -1;

    tween({
      from: { x: startX },
      to: { x: endX },
      duration: 250,
    }).start(carousel.set);
  }

  onMobileBack(): void {
    // Transition
    const vp = this.el.nativeElement.querySelector('.mobile-viewport');
    const viewport = styler(vp);
    const c = this.el.nativeElement.querySelector('.mobile-viewport .carousel');
    const carousel = styler(c);
    const vpw = viewport.get('width'); // 600;

    const startX = vpw * -1;
    const endX = 0;

    tween({
      from: { x: startX },
      to: { x: endX },
      duration: 250,
    }).start({
      update: (v: any) => {
        carousel.set(v);
      },
      complete: () => {
        this.activeMobileWidget = [];
      },
    });
  }

  onMobileResize(evt: Event): void {
    if (this.screenType == 'Desktop') { return; }
    const vp = this.el.nativeElement.querySelector('.mobile-viewport');
    const viewport = styler(vp);
    const c = this.el.nativeElement.querySelector('.mobile-viewport .carousel');
    const carousel = styler(c);

    const startX = viewport.get('x');
    const endX = this.activeMobileWidget.length > 0 ? (evt.target as Window).innerWidth * -1 : 0;

    if (startX !== endX) {
      carousel.set('x', endX);
    }
  }

  ngOnInit(): void {
    this.init();

    this.ws.call('failover.licensed').pipe(untilDestroyed(this)).subscribe((hasFailover) => {
      if (hasFailover) {
        this.isHA = true;
      }
    });
    this.sysinfoReady = true;
  }

  ngOnDestroy(): void {
    this.stopListeners();
    this.core.unregister({ observerClass: this });

    // Restore top level scrolling
    const wrapper = document.querySelector<HTMLElement>('.fn-maincontent');
    wrapper.style.overflow = 'auto';
  }

  init(): void {
    this.startListeners();

    this.core.register({ observerClass: this, eventName: 'NicInfo' }).pipe(untilDestroyed(this)).subscribe((evt: NicInfoEvent) => {
      const clone = [...evt.data] as DashboardNetworkInterface[];
      const removeNics: { [nic: string]: number | string } = {};

      // Store keys for fast lookup
      const nicKeys: { [nic: string]: number | string } = {};
      evt.data.forEach((item, index) => {
        nicKeys[item.name] = index.toString();
      });

      // Process Vlans (attach vlans to their parent)
      evt.data.forEach((item, index) => {
        if (item.type !== NetworkInterfaceType.Vlan && !clone[index].state.vlans) {
          clone[index].state.vlans = [];
        }

        if (item.type == NetworkInterfaceType.Vlan) {
          const parentIndex = parseInt(nicKeys[item.state.parent] as string);
          if (!clone[parentIndex].state.vlans) {
            clone[parentIndex].state.vlans = [];
          }

          clone[parentIndex].state.vlans.push(item.state);
          removeNics[item.name] = index;
        }
      });

      // Process LAGGs
      evt.data.forEach((item, index) => {
        if (item.type == NetworkInterfaceType.LinkAggregation) {
          clone[index].state.lagg_ports = item.lag_ports;
          item.lag_ports.forEach((nic) => {
            // Consolidate addresses
            clone[index].state.aliases.forEach((item: any) => { item.interface = nic; });
            clone[index].state.aliases = clone[index].state.aliases.concat(clone[nicKeys[nic] as number].state.aliases);

            // Consolidate vlans
            clone[index].state.vlans.forEach((item) => { item.interface = nic; });
            clone[index].state.vlans = clone[index].state.vlans.concat(clone[nicKeys[nic] as number].state.vlans);

            // Mark interface for removal
            removeNics[nic] = nicKeys[nic];
          });
        }
      });

      // Remove NICs from list
      for (let i = clone.length - 1; i >= 0; i--) {
        if (removeNics[clone[i].name]) {
          // Remove
          clone.splice(i, 1);
        } else {
          // Only keep INET addresses
          clone[i].state.aliases = clone[i].state.aliases.filter((address) =>
            [NetworkInterfaceAliasType.Inet, NetworkInterfaceAliasType.Inet6].includes(address.type));
        }
      }

      // Update NICs array
      this.nics = clone;

      this.isDataReady();
    });

    this.core.emit({ name: 'VolumeDataRequest' });
    this.core.emit({ name: 'NicInfoRequest' });
    this.getDisksData();
  }

  startListeners(): void {
    this.core.register({ observerClass: this, eventName: 'UserAttributes' }).pipe(untilDestroyed(this)).subscribe((evt: CoreEvent) => {
      if (evt.data.dashState) {
        this.applyState(evt.data.dashState);
      }
      this.dashStateReady = true;
    });

    this.statsEvents = this.ws.sub<ReportingRealtimeUpdate>('reporting.realtime').pipe(untilDestroyed(this)).subscribe((update) => {
      if (update.cpu) {
        this.statsDataEvent$.next({ name: 'CpuStats', data: update.cpu });
      }

      if (update.virtual_memory) {
        const memStats: VirtualMemoryUpdate & { arc_size?: number } = { ...update.virtual_memory };

        if (update.zfs && update.zfs.arc_size != null) {
          memStats.arc_size = update.zfs.arc_size;
        }
        this.statsDataEvent$.next({ name: 'MemoryStats', data: memStats });
      }

      if (update.interfaces) {
        const keys = Object.keys(update.interfaces);
        keys.forEach((key) => {
          const data = update.interfaces[key];
          this.statsDataEvent$.next({ name: 'NetTraffic_' + key, data });
        });
      }
    });
  }

  stopListeners(): void {
    // unsubscribe from middleware
    if (this.statsEvents) {
      this.statsEvents.unsubscribe();
    }

    // unsubsribe from global actions
    if (this.formEvents$) {
      this.formEvents$.complete();
    }
  }

  setVolumeData(evt: CoreEvent): void {
    const vd: any = {};

    for (const i in evt.data) {
      if (typeof evt.data[i] == undefined || !evt.data[i]) { continue; }

      let avail = null;
      const used_pct = evt.data[i].used.parsed / (evt.data[i].used.parsed + evt.data[i].available.parsed);
      avail = evt.data[i].available.parsed;

      const zvol = {
        avail,
        id: evt.data[i].id,
        name: evt.data[i].name,
        used: evt.data[i].used.parsed,
        used_pct: (used_pct * 100).toFixed(0) + '%',
      };

      vd[zvol.id] = zvol;
    }
    this.volumeData = vd;
  }

  getDisksData(): void {
    this.core.register({ observerClass: this, eventName: 'PoolData' }).pipe(untilDestroyed(this)).subscribe((evt: PoolDataEvent) => {
      this.pools = evt.data;

      if (this.pools.length > 0) {
        this.ws.call('pool.dataset.query', [[], { extra: { retrieve_children: false } }]).pipe(untilDestroyed(this)).subscribe((datasets) => {
          this.setVolumeData({
            name: 'RootDatasets',
            data: datasets,
          });
          this.isDataReady();
        });
      } else {
        const clone = { ...evt };
        clone.data = [];
        this.setVolumeData(clone);
        this.isDataReady();
      }
    });

    this.core.register({ observerClass: this, eventName: 'SysInfo' }).pipe(untilDestroyed(this)).subscribe((evt: SysInfoEvent) => {
      if (typeof this.systemInformation == 'undefined') {
        this.systemInformation = evt.data;
        if (!this.pools || this.pools.length == 0) {
          this.core.emit({ name: 'PoolDataRequest', sender: this });
        }
      }
    });

    this.core.emit({ name: 'SysInfoRequest', sender: this });
  }

  isDataReady(): void {
    const isReady = !!(this.statsDataEvent$ && typeof this.pools !== undefined && this.volumeData && this.nics);

    if (isReady) {
      this.availableWidgets = this.generateDefaultConfig();
      if (!this.dashState) {
        this.dashState = this.availableWidgets;
      }

      this.formEvents$ = new Subject();
      this.formEvents$.pipe(untilDestroyed(this)).subscribe((evt: CoreEvent) => {
        switch (evt.name) {
          case 'FormSubmit':
            this.formHandler(evt);
            break;
          case 'ToolbarChanged':
            this.showConfigForm();
            break;
        }
      });

      // Setup Global Actions
      const actionsConfig = {
        actionType: EntityToolbarComponent,
        actionConfig: {
          target: this.formEvents$,
          controls: [
            {
              name: 'dashConfig',
              label: 'Configure',
              type: 'button',
              value: 'click',
              color: 'primary',
            },
          ],
        },
      };

      this.actionsConfig = actionsConfig;

      this.core.emit({ name: 'GlobalActions', data: actionsConfig, sender: this });
      this.core.emit({ name: 'UserAttributesRequest' }); // Fetch saved dashboard state
    }
  }

  generateDefaultConfig(): DashConfigItem[] {
    const conf: DashConfigItem[] = [
      { name: 'System Information', rendered: true, id: '0' },
    ];

    if (this.isHA) {
      conf.push({
        name: 'System Information(Standby)', identifier: 'passive,true', rendered: true, id: conf.length.toString(),
      });
    }

    conf.push({ name: 'CPU', rendered: true, id: conf.length.toString() });
    conf.push({ name: 'Memory', rendered: true, id: conf.length.toString() });

    this.pools.forEach((pool) => {
      conf.push({
        name: 'Pool', identifier: 'name,' + pool.name, rendered: false, id: conf.length.toString(),
      });
    });

    conf.push({ name: 'Storage', rendered: true, id: conf.length.toString() });

    this.nics.forEach((nic) => {
      conf.push({
        name: 'Interface', identifier: 'name,' + nic.name, rendered: true, id: conf.length.toString(),
      });
    });

    return conf;
  }

  volumeDataFromConfig(item: DashConfigItem): any {
    const spl = item.identifier.split(',');
    const key = spl[0] as keyof Pool;
    const value = spl[1];

    const pool = this.pools.filter((pool) => pool[key] == value);
    return this.volumeData && this.volumeData[pool[0].name] ? this.volumeData[pool[0].name] : '';
  }

  dataFromConfig(item: DashConfigItem): any {
    let spl: string[];
    let key: string;
    let value: string;
    if (item.identifier) {
      spl = item.identifier.split(',');
      key = spl[0];
      value = spl[1];
    }

    let data: any;

    switch (item.name.toLowerCase()) {
      case 'cpu':
        data = this.statsDataEvent$;
        break;
      case 'memory':
        data = this.statsDataEvent$;
        break;
      case 'pool':
        data = spl
          ? this.pools.filter((pool) => pool[key as keyof Pool] == value)
          : console.warn('DashConfigItem has no identifier!');
        if (data) { data = data[0]; }
        break;
      case 'interface':
        data = spl
          ? this.nics.filter((nic) => nic[key as keyof DashboardNetworkInterface] == value)
          : console.warn('DashConfigItem has no identifier!');
        if (data) { data = data[0].state; }
        break;
    }

    return data || console.warn('Data for this widget is not available!');
  }

  toggleShake(): void {
    if (this.shake) {
      this.shake = false;
    } else if (!this.shake) {
      this.shake = true;
    }
  }

  showConfigForm(): void {
    // this.modalService.open('slide-in-form', this.addComponent);
    if (this.formComponent) {
      delete this.formComponent;
    }
    this.generateFormComponent();
    this.modalService.open('slide-in-form', this.formComponent);
  }

  generateFormComponent(): void {
    const widgetTypes: string[] = [];
    this.dashState.forEach((item) => {
      if (widgetTypes.indexOf(item.name) == -1) {
        widgetTypes.push(item.name);
      }
    });

    /* let fieldSets = widgetTypes.map((widgetType) => {
      return {
        name: widgetType,
        width: '100%',
        label: true,
        config: this.dashState.filter((w) => w.name == widgetType).map((widget) => {
          let ph;
          if(widget.identifier){
            let spl = widget.identifier.split(',');
            ph = spl[1];
          } else {
            ph = widget.name;
          }

          return {
            type: 'checkbox',
            name: ph,
            value: widget.rendered,
            placeholder: ph,
          }
        })
      }
    }); */

    const fieldSets = [
      {
        name: 'Toggle Widget Visibility',
        width: '100%',
        label: true,
        config: this.dashState.map((widget) => {
          let ph;
          if (widget.identifier) {
            const spl = widget.identifier.split(',');
            ph = spl[1];
          } else {
            ph = widget.name;
          }

          return {
            type: 'checkbox',
            name: ph,
            value: widget.rendered,
            placeholder: ph,
          };
        }),
      },
    ] as FieldSet[];

    this.formComponent = new EntityFormConfigurationComponent();
    this.formComponent.fieldSets = new FieldSets(fieldSets);
    this.formComponent.title = 'Dashboard Configuration';
    this.formComponent.isOneColumnForm = true;
    this.formComponent.formType = 'EntityFormComponent';
    this.formComponent.target = this.formEvents$;
  }

  formHandler(evt: CoreEvent): void {
    // This method handles the form data

    const clone = Object.assign([], this.dashState);
    const keys = Object.keys(evt.data);

    // Apply
    keys.forEach((key) => {
      const value = evt.data[key];
      const dashItem = clone.filter((w) => {
        if (w.identifier) {
          const spl = w.identifier.split(',');
          const name = spl[1];
          return key == name;
        }
        return key == w.name;
      });

      dashItem[0].rendered = value;
    });

    this.dashState = clone;
    this.modalService.close('slide-in-form');/* .then( closed => {
    }); */

    // Save
    this.ws.call('user.set_attribute', [1, 'dashState', clone]).pipe(untilDestroyed(this)).subscribe((res) => {
      if (!res) {
        throw 'Unable to save Dashboard State';
      }
    });
  }

  applyState(state: any[]): void {
    // This reconciles current state with saved dashState

    if (!this.dashState) {
      console.warn('Cannot apply saved state to dashboard. Property dashState does not exist!');
      return;
    }

    const clone = Object.assign([], this.dashState);
    clone.forEach((widget, index) => {
      const matches = state.filter((w) => {
        const key = widget.identifier ? 'identifier' : 'name';

        return widget[key] == w[key];
      });

      if (matches.length == 1) {
        clone[index] = matches[0];
      }
    });

    this.dashState = clone;
  }
}<|MERGE_RESOLUTION|>--- conflicted
+++ resolved
@@ -65,13 +65,8 @@
   zPoolFlex = '100';
   noteFlex = '23';
 
-<<<<<<< HEAD
-  statsDataEvents: Subject<CoreEvent>;
+  statsDataEvent$: Subject<CoreEvent>;
   private statsEvents: Subscription;
-=======
-  statsDataEvent$: Subject<CoreEvent>;
-  private statsEvents: any;
->>>>>>> 3ea149c6
   tcStats: any;
 
   // For empty state
