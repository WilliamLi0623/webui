--- conflicted
+++ resolved
@@ -1,12 +1,5 @@
 import { Injectable } from '@angular/core';
-<<<<<<< HEAD
-import { Router } from '@angular/router';
-=======
 import { Router, ActivatedRoute } from '@angular/router';
-import { Observable } from 'rxjs/Observable';
-import { Observer } from 'rxjs/Observer';
-import { Subject } from 'rxjs/Subject';
->>>>>>> 2f251c62
 import { CoreService, CoreEvent } from './core.service';
 import { ApiService } from './api.service';
 import { ThemeService, Theme } from 'app/services/theme/theme.service';
