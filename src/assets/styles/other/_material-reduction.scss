/* TYPOGRAPHY */

body {
  background: var(--bg1);
}

@font-face {
  font-family: 'IBM Plex Sans';
  src: url('../../fonts/IBM_Plex_Sans/IBMPlexSans-Regular.ttf') format('truetype');
}

@font-face {
  font-family: Epilogue;
  src: url('../../fonts/Epilogue/Epilogue-VariableFont_wght.ttf') format('truetype');
}

html {font-size: 87.5%;} /*14px*/

/* CSS Vars */
:root {
  --fn-dropshadow: 0 1px 2px rgba(0, 0, 0, 0);
  --contrast-normal: var(--bg2);
  --light-theme-lines: var(--contrast-darkest);
  --dark-theme-lines: var(--contrast-lighter);
  --lines: var(--dark-theme-lines);
  --sidenav-width: 240px;
  --btn-default-bg: var(--alt-bg2);
  --hover-bg: var(--lines) !important;
  --font-family-body: 'IBM Plex Sans';
}

body {
  font-family: var(--font-family-body), sans-serif;
  font-weight: 400;
  line-height: 1.65;
  /*min-width: 320px;*/
}

p {margin-bottom: 1.15rem;}


h1,
h2,
h3,
h4,
h5 {
  font-family: 'IBM Plex Sans', sans-serif;
  font-weight: 400;
  line-height: 1.15;
  margin: 2.75rem 0 1.05rem;
  margin: 0;
}

h1 {
  font-size: 2.488em;
  margin-top: 0;
}
h1 { color: var(--fg1);}

h1,
h2 {
  font-family: 'Epilogue', sans-serif;
  font-weight: 500;
}

h2 {font-size: 2.074em;}

h3 {font-size: 1.728em;}

h4 {font-size: 1.44em;}

h5 {font-size: 1.2em;}

small,
.text_small {font-size: 0.833em;}

.text-extra-small { font-size: x-small;}

span.code {
  background: rgba(255, 255, 255, 0.1);
  font-family: 'Inconsolata';
  opacity: 0.75;
}

/*
 * Variables
 * height 36px
 *
 * */

/* MENUS */
.mat-menu-item {
  height: 36px !important;
  line-height: 36px !important;
}

.mat-menu-item.sticky-bottom,
.mat-option.sticky-bottom {
  background: var(--bg2);
  border-top: solid 1px var(--lines);
  bottom: 0;
  position: sticky;
}

.mat-menu-item.sticky-top,
.mat-option.sticky-top {
  background: var(--bg2);
  border-bottom: solid 1px var(--lines);
  position: sticky;
  top: 0;
}


/* Cards */

.mat-card {
  border: solid var(--highlights) rgba(255, 255, 255, 0.025);
}

.mat-card.mat-card-padded {
  padding: 16px 32px !important;
}

entity-table .mat-card,
entity-form .mat-card {
  padding: 0 !important;
}

.form-card.mat-card {
  margin: 0 auto;
  max-width: 960px;
}

entity-form .mat-card > *,
entity-table .mat-card > * {
  margin: 0 !important;
  padding: 16px !important;
}

.mat-card > .no-padding {
  padding: 0 !important;
}

.mat-card-title-text {
  margin: 0 !important;
}

.mat-toolbar .mat-button {
  height: 36px !important;
  margin: 0 4px;
}

.fn-toolbar {
  background: var(--alt-bg1);
}

.fn-toolbar.icons-only {
  padding: 8px !important;
}

/* Special Override Classes */

/* FreeNAS Specific */

/* This element is part of entity-table.
 * It currently uses css to do artificially
 * put itselt inside the title bar.
 * This needs to be changed in the markup
 * instead of using this type of hack */
#filter {
  margin-top: -10px; /* The form field reserves too much space in mat-toolbar. This wins some of the screen back */
  max-height: 38px;
  position: static !important;
  text-align: right;
}

entity-table .multiactions-title {
  margin-bottom: 16px;
}

entity-table .mat-toolbar.mat-card-toolbar {
  position: relative;
  z-index: 2;
}
/* Elements with shadows */
.datatable-header,
entity-table .mat-toolbar.mat-card-toolbar {
  box-shadow: var(--fn-dropshadow);
}

/*********************************************************************/
/* Dematerialize Form Fields :) */
.form-element {
  margin: 16px 0 17px;
  text-align: left;
}

.form-element .label.input-text,
.form-element .label.input-select {
  font-size: x-small;
}

.form-element .label-container {
  height: 24px;
  margin-bottom: 4px;
  padding: 4px 0;
}

/* Bring back the native placeholder */
input.mat-input-element::placeholder {
  color: var(--fg2) !important;
  opacity: 0.5;
  -webkit-text-fill-color: var(--fg2) !important;
}

.borderless {
  border: none !important;
}

.mat-divider {
  background: var(--lines) !important;
  opacity: 1 !important;
}

.mat-divider-horizontal {
  border-top-color: var(--lines) !important;
}

.fieldset {
  padding-bottom: 24px;
}

.fieldset.empty-fieldset {
  padding-bottom: 0;
}

.full-width {
  position: relative;
}

.form-element.form-combobox .mat-form-field,
.form-element.form-ip-netmask .mat-form-field,
.form-element.form-combobox .mat-menu-trigger,
.form-element .mat-form-field-wrapper,
.form-element input[type = 'password'],
.form-element input[type = 'email'],
.form-element input[type = 'text'],
.form-element input[type = 'number'],
.form-element textarea,
.form-element select {
  background-color: var(--bg1);
  border: solid 1px var(--lines);
  box-sizing: border-box;
  color: var(--fg1);
  color: var(--fg1);
  padding: 8px;
}

.form-element,
#password,
.form-element.form-combobox .mat-form-field,
.form-element.form-ip-netmask .mat-form-field,
.form-element.form-combobox .mat-menu-trigger,
.form-element .mat-form-field-wrapper,
.form-element .form-button,
.form-element input[type = 'password'],
.form-element input[type = 'email'],
.form-element input[type = 'text'],
.form-element input[type = 'number'],
.form-element textarea,
.form-element select {
  line-height: normal !important;
  min-height: 33px;
  /*width: calc(100% - 24px) !important;*/
  width: 100% !important;
}

entity-form-list .list-action-block-wrapper .form-element,
entity-form-list .list-action-block-wrapper #password,
entity-form-list .list-action-block-wrapper .form-element.form-combobox .mat-form-field,
entity-form-list .list-action-block-wrapper .form-element.form-ip-netmask .mat-form-field,
entity-form-list .list-action-block-wrapper .form-element.form-combobox .mat-menu-trigger,
entity-form-list .list-action-block-wrapper .form-element .mat-form-field-wrapper,
entity-form-list .list-action-block-wrapper .form-element input[type = 'password'],
entity-form-list .list-action-block-wrapper .form-element input[type = 'email'],
entity-form-list .list-action-block-wrapper .form-element input[type = 'text'],
entity-form-list .list-action-block-wrapper .form-element input[type = 'number'],
entity-form-list .list-action-block-wrapper .form-element textarea,
entity-form-list .list-action-block-wrapper .has-tooltip mat-form-field.full-width,
entity-form-list .list-action-block-wrapper .form-element select {
  width: 100% !important;
}

/* Combo Box */
.form-element.form-combobox .label-container {
  margin-bottom: 0;
  padding-bottom: 3px;
}

.form-element.form-combobox .mat-form-field-wrapper input,
.form-element.form-combobox .mat-form-field-wrapper {
  background-color: unset;
  border: unset;
  padding: unset;
}

.form-element.form-combobox .mat-form-field {
  height: 33px;
  margin-right: 1px;
  max-width: calc(100% - 34px) !important;
  padding: 0 8px;
}

.form-element.form-combobox .mat-menu-trigger:hover {
  cursor: pointer;
}

.form-element.form-combobox .mat-menu-trigger {
  padding: 9px 2px 8px;
  position: relative;
  top: -9px;
}

.form-element.form-combobox .mat-menu-trigger .mat-icon {
  position: relative !important;
  top: 7px !important;
}

.form-element.form-combobox .mat-form-field,
.form-element.form-combobox .mat-menu-trigger {
  height: 33px;
}

/* IP w/Netmask*/
.form-element.form-ip-netmask .mat-form-field {
  max-height: 33px;
}

.form-element.form-ip-netmask .mat-form-field-wrapper input,
.form-element.form-ip-netmask .mat-form-field-wrapper {
  background-color: unset;
  border: unset;
  padding: unset;
}

.form-element.form-combobox .mat-select-trigger {
  padding: 9px 2px 8px;
  position: relative;
  top: 2px;
}

/* Form List */
.form-list .form-list-item {
  position: relative;
  right: 18px;
  top: 50%;
}

.form-list .list-action-inline {
  align-items: flex-start;
  display: flex;
  justify-content: center;
}

.form-list .list-action {
  display: flex;
  justify-content: right;
}

/* Chips */
.form-element .mat-chip {
  font-size: smaller !important;
  padding: 1px 16px 0 !important;
}

/* Login Form */
.login-form .form-element .mat-form-field-wrapper {
  max-height: 33px;
  min-height: unset;
  width: 100% !important;
}

.login-form .form-element .mat-form-field-wrapper input {
  background: none;
  border: none;
  margin: 0;
  padding: 0 0 2px;
}

.login-form .form-element .mat-form-field-prefix .mat-icon {
  font-size: 16px;
}

.login-form .form-element .mat-form-field-prefix {
  margin-bottom: 2px;
}

.login-form .form-element.username .mat-form-field-prefix {
  top: -5px;
}

.login-form .form-element.password .mat-form-field-prefix {
  top: -16px;
}

.login-form .form-element input[type = 'password'],
.login-form .form-element .has_toggle_pw input {
  top: -6px;
}

.login-form .form-element button.toggle_pw {
  bottom: 2px;
  position: absolute;
  right: 4px;
}

.form-element .mat-form-field-suffix {
  top: -2px;
}

.form-element textarea {
  max-width: 100%;
  min-height: 96px;
  min-width: 100%;
}

.form-element input[type = 'password'],
.form-element .has_toggle_pw input {
  display: inline;
  height: inherit;
  position: relative;
}

.form-element button.toggle_pw {
  bottom: -2px;
  position: absolute;
  right: 0;
}

.form-element button.toggle_pw i {
  font-size: 22px;
  opacity: 0.75;
}

.form-element .mat-form-field-type-mat-select .mat-form-field-wrapper {
  min-height: 33px;
  width: 100% !important;
}

.form-element.form-explorer .mat-form-field-wrapper {
  padding-left: 0;
}

.form-element.form-explorer .mat-form-field-wrapper,
.form-element.form-explorer .mat-form-field-flex,
.form-element.form-explorer .mat-form-field-flex input {
  border: none;
}

.form-element.form-combobox .mat-form-field-flex,
.form-element.form-combobox .mat-form-field-flex input {
  border: none;
}

.margin-for-error {
  position: static !important;
}

.mat-checkbox {
  opacity: 0.75;
}

tooltip button i {
  opacity: 0.5;
}

.label-container tooltip {
  margin: 0 0 4px 4px;
}

.tooltip .material-icons {
  font-size: 16px !important;
}

/* Normalize mat-select */
.mat-form-field-label-wrapper,
.mat-form-field-underline,
.mat-form-field-subscript-wrapper {
  display: none;
}

.mat-form-field-appearance-legacy .mat-form-field-infix {
  border: 0;
  padding: 0;
}

/* Buttons */
.mat-button,
.mat-flat-button {
  border-radius: 0 !important;
  text-transform: capitalize !important;
}

.mat-button[disabled] span.mat-button-wrapper,
.mat-flat-button[disabled] span.mat-button-wrapper {
  opacity: 0.5;
}

.mat-card-actions .mat-button,
.mat-card-actions .mat-flat-button {
  background: var(--btn-default-bg) !important;
  background-color: var(--btn-default-bg) !important;
  color: var(--fg2) !important;
}

.mat-button,
.mat-flat-button,
button.mat-button.btn-default,
button.mat-button.mat-default,
.mat-card-actions button.mat-default,
button.mat-default,
button.mat-button.mat-accent.btn-default,
button.mat-button[type='button']:not(button.mat-primary) {
  background: var(--btn-default-bg) !important;
  background-color: var(--btn-default-bg) !important;
  color: var(--fg2) !important;
}

button.mat-button[type='button']:hover,
button.mat-button.mat-accent[type='button']:hover {
  background-color: var(--alt-bg1) !important;
  color: var(--fg2) !important;
}

a.mat-button.mat-primary,
button.mat-button.mat-primary {
  background-color: var(--primary) !important;
  color: var(--primary-txt) !important;
  opacity: 1 !important;
}

button.mat-button.mat-accent {
  background-color: var(--accent) !important;
  color: var(--accent-txt) !important;
  opacity: 1 !important;
}

button.mat-button.mat-error,
button.mat-button.mat-red,
button.mat-button.mat-warn {
  background-color: var(--red) !important;
  color: #efefef !important;
  opacity: 1 !important;
}

button.mat-button.mat-finished,
button.mat-button.mat-green {
  background-color: var(--green) !important;
  color: #efefef !important;
  opacity: 1 !important;
}

/* Menus */

button.mat-menu-trigger.menu-toggle.mat-button {
  max-height: 36px;
}

.mat-option:hover:not(.mat-option-disabled),
.sidenav-link:hover,
.slide-in-nav-item:hover,
.mat-menu-item:hover,
.mat-button:hover {
  background-color: var(--hover-bg) !important;
}

/* Nested Cards */
.mat-card .form-card.mat-card {
  border: none;
  box-shadow: unset;
}

/* Top bar fixes */
.topbar .mat-icon-button,
.topbar .mat-icon-button .mat-icon[alt='iXsystem logo'] {
  color: var(--topbar-txt) !important;
}

/* Material Cards*/
.mat-card {
  border: solid 1px var(--contrast-lighter);
  padding: 0 !important;
  position: relative;
}

#slide-in-form .mat-card {
  border: none;
}

.mat-card .mat-toolbar-row,
.mat-card .mat-card-content > div,
.mat-card .mat-card-footer {
  padding: 16px;
}

.mat-card .mat-toolbar-row {
  border-bottom: solid 1px var(--lines);
  height: 56px;
  min-height: 48px !important;
}

.mat-card .mat-toolbar-row .actions {
  position: absolute;
  right: 16px;
}

.mat-card .mat-card-footer .actions button {
  margin-right: 8px;
}

.mat-card-content {
  /*padding-bottom: 80px;*/
}

.mat-card .mat-card-footer {
  margin-top: 8px;
  padding: 0 16px;
  width: 100%;
}

/* Material Tables */

table.mat-table {
  background-color: var(--bg2) !important;
  width: 100%;
}

th.mat-table-sticky,
thead.ui-treetable-thead th,
.mat-table thead th {
  background-color: var(--contrast-darker) !important;
  background-color: rgba(0, 0, 0, 0.1);
  vertical-align: middle;
}

.ui-treetable tr,
tr.mat-header-row,
.mat-table thead tr {
  height: 48px;
  max-height: 48px;
}

.ui-treetable tr {
  border: unset;
  border-bottom: solid 1px var(--lines);
}

.ui-treetable tr,
.mat-row,
.mat-header-row,
.mat-footer-row,
th.mat-header-cell,
td.mat-cell,
td.mat-footer-cell {
  border-bottom-color: var(--lines) !important;
}

mat-row,
mat-header-row,
mat-footer-row,
th.mat-header-cell,
td.mat-cell,
td.mat-footer-cell {
  color: var(--fg2) !important;
  position: relative;
  vertical-align: middle;
}

.mat-table-sticky {
  position: sticky !important;
}

td.mat-table-sticky:hover,
td.mat-table-sticky {
  background: unset !important;
}

td.mat-cell.mat-table-sticky.hover::before {
  max-width: unset;
}

td.mat-cell.mat-table-sticky {
  background-color: var(--bg2) !important;
  overflow: hidden;
}

td.mat-cell.mat-table-sticky::before {
  content: '';
  display: block;
  height: 1000px;
  left: 0;
  max-height: inherit;
  max-width: inherit;
  position: absolute;
  top: 0;
  width: 1000px;
  z-index: -1;
  /*background-color: red;*/
}

td.mat-cell.tree-cell {
  max-width: 300px;
}

td.mat-cell .mat-icon {
  top: calc(50% - 12px);
}

td.mat-cell .mat-icon.expansion-trigger {
  font-size: 24px;
}

td.mat-cell.mat-table-sticky.hover::before,
td.mat-cell.mat-table-sticky .hover,
.ui-treetable tr:hover,
.mat-row:hover,
tr.mat-row:hover {
  background: rgba(0, 0, 0, 0.1) !important;
}

.mat-table tr.details-row {
  height: 0;
  min-height: 0;
}

.mat-table tr.details-row td {
  width: 100%;
}

/* TreeTable Specific Rules */
.ui-treetable tr > td:nth-child(1) {
  padding-left: 16px;
}

thead.ui-treetable-thead tr {
  border-top: solid 1px var(--lines);
}

/* Material Lists */
.mat-list-item {
  border-bottom: solid 1px var(--lines) !important;
}

.value,
.mat-list-item .value {
  font-weight: 500;
}

.label,
.mat-list-item .label {
  margin-right: 16px;
}

.standard-list .label {
  opacity: 0.65;
}

mat-card.mat-card .mat-list-base {
  padding-top: 0;
}

/* This should probably be implemented as a component */
.page-title {
  border-bottom: solid 1px var(--lines);
  color: var(--fg1);
  margin: 0 auto 32px;
  padding-bottom: 8px;
  width: calc(100% - 16px);
}

.page-title > div {
  min-height: 40px;
}

.page-title .form-element.form-combobox .mat-form-field,
.page-title .form-element.form-ip-netmask .mat-form-field,
.page-title .form-element.form-combobox .mat-menu-trigger,
.page-title .form-element .mat-form-field-wrapper,
.page-title .form-element input[type = 'password'],
.page-title .form-element input[type = 'email'],
.page-title .form-element input[type = 'text'],
.page-title .form-element input[type = 'number'],
.page-title .form-element textarea,
.page-title .form-element select {
  background-color: rgba(0, 0, 0, 0.1);
}

.mat-paginator-page-size {
  margin-top: 10px !important;
}

.entity-table-controls > div {
  margin-left: 8px;
}

@import 'cssvars';
@media #{$media-lt-sm} {
  .entity-table-controls > div {
    margin-top: 8px !important;
  }
}

#row-filter.form-element {
  display: inline;
  margin: 0;
  max-height: 36px;
  width: unset !important;
}

#row-filter.form-element .mat-form-field-wrapper {
  max-height: 36px !important;
  width: inherit !important;
}

#row-filter.form-element .mat-form-field-wrapper .mat-input-element {
  height: 16px;
  padding-left: 8px;
  position: relative;
  top: -4px;
}

/* Expansion Panel Fixes */
.mat-expansion-panel-header span.mat-content {
  padding-top: 4px;
  vertical-align: middle !important;
}

.mat-expansion-panel-header span.mat-expansion-indicator {
  margin-top: -4px;
  position: relative;
  right: 4px;
}

.mat-expansion-panel.no-padding .mat-expansion-panel-body {
  padding: 0;
}

.mat-expansion-panel.no-padding .mat-expansion-panel-body .ui-treetable-thead>tr>th:nth-child(1) {
  padding-left: 18px;
}

/* Entity Tree Table Styles */
/* Pseudo Tables */
.ix-table {
  display: table;
}

.ix-tr {
  display: table-row;
}

.ix-td {
  display: table-cell;
}

.ix-th {
  display: table-cell;
}

.ix-tree-invisible {
  display: none;
}

.ix-tree-node .ix-td .mat-icon

.ix-tree ul,
.ix-tree li {
  list-style-type: none;
  margin-bottom: 0;
  margin-top: 0;
}

.ix-tree-node .ix-tree-node {
  padding-left: 40px;
}

/* only affect the bage of truecommand icon on the top bar*/
mat-icon.truecommand-icon > span.mat-badge-content {
  font-family: 'Material Icons';
}

mat-icon.truecommand-icon.CONNECTED > span.mat-badge-content {
  background: var(--green);
}

mat-icon.truecommand-icon.FAILED > span.mat-badge-content {
  background: var(--warn);
}


input::-ms-reveal,
input::-ms-clear {
  display: none;
}
/* Material Design Icon Set */
.mat-icon.mdi-set {
  font-size: 24px; /* Default Size to match other mat icons */
  margin-top: 2px;
}

@media only screen and (max-width: 750px) {
  .viewcontroller-wrapper {
    flex-grow: 100;
    margin-top: 8px;
  }
}

/* Generic styling for nested lists*/
ul.nested-list {
  list-style: circle;
}

ul.nested-list li {
  margin-left: 24px;
}

.expanded-table-container {
  height: 100%;
}

.expanded-table {
  height: 100%;
}

.expanded-table.expanded-height {
  height: 90%;
}

.expanded-table .mat-expansion-panel-body {
  padding: 0 !important;
}

.expanded-table .mat-expansion-panel-header {
  height: auto !important;
  margin: 5px 0;
  padding-bottom: inherit;
  padding-top: inherit;
}

.expanded-table .mat-expansion-panel-header span {
  padding: 0;
}


.expanded-table mat-card {
  margin: 0 !important;
}

.expanded-table mat-panel-title,
.expanded-table mat-panel-description {
  margin: 0 !important;
}

.expanded-table mat-panel-title {
  align-items: center;
  display: flex;
}

.form-selection-list.mat-list-base .mat-list-item .mat-list-item-content,
.form-selection-list.mat-list-base .mat-list-option .mat-list-item-content {
  padding: 0;
}

.ngxp__container {
  border-radius: 6px !important;

  &[data-popper-placement=right] {
    margin-left: 13px !important;
  }

  &[data-popper-placement=top] {
    margin-left: 11px !important;
  }

  &[data-popper-placement=bottom] {
    margin-left: 11px !important;
  }
}

<<<<<<< HEAD
@media #{$media-lt-sm} {
  .mat-button {
    font-size: 12px;
    min-width: auto;
    padding: 0 8px;
  }
=======
.form-list-item .form-element {
  margin: 8px 0;
>>>>>>> 5369e3ba
}<|MERGE_RESOLUTION|>--- conflicted
+++ resolved
@@ -987,15 +987,14 @@
   }
 }
 
-<<<<<<< HEAD
 @media #{$media-lt-sm} {
   .mat-button {
     font-size: 12px;
     min-width: auto;
     padding: 0 8px;
   }
-=======
+}
+
 .form-list-item .form-element {
   margin: 8px 0;
->>>>>>> 5369e3ba
 }