import { RestService, WebSocketService } from '../../../services';
import { Component, OnInit } from '@angular/core';
import { Router } from '@angular/router';
import * as _ from 'lodash';
import { AppLoaderService } from '../../../services/app-loader/app-loader.service';
import { EntityUtils } from '../../common/entity/utils';
<<<<<<< HEAD
import { TranslateService } from '@ngx-translate/core';
import { DialogService } from '../../../../app/services';
=======
import { TranslateService } from '@ngx-translate/core'
import { T } from '../../../translate-marker';
>>>>>>> d9382890

@Component({
  selector: 'app-jail-list',
  // template: `<entity-table [title]="title" [conf]="this"></entity-table>`
  templateUrl: './jail-list.component.html',
<<<<<<< HEAD
  providers: [DialogService]
=======
  styleUrls: ['../../plugins/plugins-available/plugins-available-list.component.css'],
>>>>>>> d9382890
})
export class JailListComponent implements OnInit {

  public isPoolActivated: boolean = true;
  public selectedPool;
  public activatedPool: any;
  public availablePools: any = [];
  public title = "Instances";
  protected queryCall = 'jail.query';
  protected wsDelete = 'jail.do_delete';
  protected wsMultiDelete = 'core.bulk';
  protected entityList: any;

  public columns: Array < any > = [
    { name: 'Jail', prop: 'host_hostuuid' },
    { name: 'IPv4 Address', prop: 'ip4_addr' },
    { name: 'IPv6 Address', prop: 'ip6_addr' },
    { name: 'Status', prop: 'state' },
    { name: 'Type', prop: 'type' },
    { name: 'Release', prop: 'release' },
  ];
  public config: any = {
    paging: true,
    sorting: { columns: this.columns },
    multiSelect: true,
  };
  public multiActions: Array < any > = [{
      id: "mstart",
      label: "Start",
      icon: "play_arrow",
      enable: true,
      onClick: (selected) => {
        let selectedJails = this.getSelectedNames(selected);
        this.loader.open();
        this.entityList.busy =
          this.ws.job('core.bulk', ["jail.start", selectedJails]).subscribe(
            (res) => {
              for (let i in selected) {
                selected[i].state = 'up';
              }
              this.updateMultiAction(selected);
              this.loader.close();
            },
            (res) => {
              this.loader.close();
              new EntityUtils().handleError(this, res);
            });
      }
    },
    {
      id: "mstop",
      label: "Stop",
      icon: "stop",
      enable: true,
      onClick: (selected) => {
        let dialog = {};
        this.dialogService.confirm("Stop", "Are you sure you want to stop selected item(s)?", 
          dialog.hasOwnProperty("hideCheckbox") ? dialog['hideCheckbox'] : true ).subscribe((res) => {
          if (res) {
            let selectedJails = this.getSelectedNames(selected);
            this.loader.open();
            this.entityList.busy =
              this.ws.job('core.bulk', ["jail.stop", selectedJails]).subscribe(
                (res) => {
                  for (let i in selected) {
                    selected[i].state = 'down';
                  }
                  this.updateMultiAction(selected);
                  this.loader.close();
                },
                (res) => {
                  this.loader.close();
                  new EntityUtils().handleError(this, res);
                });
          }
        })      
      }
    },
    {
      id: "mupdate",
      label: "Update",
      icon: "update",
      enable: true,
      onClick: (selected) => {
        let selectedJails = this.getSelectedNames(selected);
        this.loader.open();
        this.entityList.busy =
          this.ws.job('core.bulk', ["jail.update_to_latest_patch", selectedJails]).subscribe(
            (res) => {
              this.loader.close();
            },
            (res) => {
              this.loader.close();
              new EntityUtils().handleError(this, res);      
            });
      }
    },
    {
      id: "mdelete",
      label: "Delete",
      icon: "delete",
      enable: true,
      onClick: (selected) => {
        this.entityList.doMultiDelete(selected);
      }
    },
  ];
<<<<<<< HEAD
  constructor(protected router: Router, protected rest: RestService, protected ws: WebSocketService, 
    protected loader: AppLoaderService, protected dialogService: DialogService) {}
=======

  public tooltipMsg: any = T("Choose an existing ZFS Pool to allow the iocage jail manager \
  to create a /iocage dataset in the selected pool. The '/iocage' dataset may not be visible \
  until after the first jail is created. iocage uses this dataset to store FreeBSD RELEASES \
  and all other jail data. To create a new ZFS Pool, navigate Storage/Volumes and click 'Create ZFS Pool'.");

  constructor(protected router: Router, protected rest: RestService, protected ws: WebSocketService, protected loader: AppLoaderService) {}
>>>>>>> d9382890

  ngOnInit(){
    this.getActivatedPool();
    this.getAvailablePools();
  }
  afterInit(entityList: any) {
    this.entityList = entityList; 
  }

  isActionVisible(actionId: string, row: any) {
    if (actionId === 'start' && row.state === "up") {
      return false;
    } else if (actionId === 'stop' && row.state === "down") {
      return false;
    } else if (actionId === 'shell' && row.state === "down") {
      return false;
    }
    return true;
  }

  getActivatedPool(){
    this.ws.call('jail.get_activated_pool').subscribe((res)=>{
      if (res != null) {
        this.activatedPool = res;
        this.isPoolActivated = true;
      } else {
        this.isPoolActivated = false;
      }
    })
  }

  getAvailablePools(){
    this.ws.call('pool.query').subscribe( (res)=> {
      this.availablePools = res;
    })
  }

  activatePool(event: Event){
    this.ws.call('jail.activate', [this.selectedPool.name]).subscribe(
      (res)=>{
        this.isPoolActivated = true;
      });
  }
  getActions(parentRow) {
    return [{
        id: "edit",
        label: "Edit",
        onClick: (row) => {
          this.router.navigate(
            new Array('').concat(["jails", "edit", row.host_hostuuid]));
        }
      },
      {
        id: "mount",
        label: "Mount points",
        onClick: (row) => {
          this.router.navigate(
            //new Array('').concat(["jails", "storage", "add", row.host_hostuuid]));
            new Array('').concat(["jails", "storage", row.host_hostuuid]));
        }
      },
      {
        id: "start",
        label: "Start",
        onClick: (row) => {
          this.entityList.busy =
            this.ws.call('jail.start', [row.host_hostuuid]).subscribe(
              (res) => { row.state = 'up'; },
              (res) => {
                new EntityUtils().handleError(this, res);
              });
        }
      },
      {
        id: "stop",
        label: "Stop",
        onClick: (row) => {
          let dialog = {};
          this.dialogService.confirm("Stop", "Are you sure you want to stop selected item(s)?", 
            dialog.hasOwnProperty("hideCheckbox") ? dialog['hideCheckbox'] : true ).subscribe((res) => {
            if (res) {
              this.entityList.busy =
                this.ws.call('jail.stop', [row.host_hostuuid]).subscribe(
                  (res) => { row.state = 'down'; },
                  (res) => {
                    new EntityUtils().handleError(this, res);
                  });
            }
          })
        }
      },
      {
        id: "update",
        label: "Update",
        onClick: (row) => {
          this.loader.open();
          this.entityList.busy =
            this.ws.job('jail.update_to_latest_patch', [row.host_hostuuid]).subscribe(
              (res) => {
                this.loader.close();
              },
              (res) => {
                this.loader.close();
                new EntityUtils().handleError(this, res);
              });
        }
      },
      {
        id: "shell",
        label: "Shell",
        onClick: (row) => {
          this.router.navigate(
            new Array('').concat(["jails", "shell", row.host_hostuuid]));
        }
      },
      {
        id: "delete",
        label: "Delete",
        onClick: (row) => {
          this.entityList.doDelete(row.host_hostuuid);
        }
      }
    ]
  }

  getAddActions() {
    return [{
        label: 'Add Jail',
        icon: 'add',
        onClick: () => {
          this.router.navigate(
            new Array('').concat(["jails", "add"]));
        }
      },{
        label: "Jail Wizard",
        icon: "beach_access",
        onClick: () => {
          this.router.navigate(
            new Array('').concat(["jails", "wizard"]));
        }
      }]
  }

  getSelectedNames(selectedJails) {
    let selected: any = [];
    for (let i in selectedJails) {
      selected.push([selectedJails[i].host_hostuuid]);
    }
    return selected;
  }

  updateMultiAction(selected: any) {
    if (_.find(selected, ['state', 'up'])) {
     _.find(this.multiActions, {'id': 'mstop'})['enable'] = true;
    } else {
      _.find(this.multiActions, {'id': 'mstop'})['enable'] = false;
    }

    if (_.find(selected, ['state', 'down'])) {
     _.find(this.multiActions, {'id': 'mstart'})['enable'] = true;
    } else {
      _.find(this.multiActions, {'id': 'mstart'})['enable'] = false;
    }
  }

  wsMultiDeleteParams(selected: any) {
    let params: Array<any> = ['jail.do_delete'];
    params.push(this.getSelectedNames(selected));
    return params;
  }

  dataHandler(entityList: any) {
    for (let i = 0; i < entityList.rows.length; i++) {
      if (_.split(entityList.rows[i].ip4_addr, '|').length > 1) {
        entityList.rows[i].ip4_addr = _.split(entityList.rows[i].ip4_addr, '|')[1];
      }
    }
  }

}<|MERGE_RESOLUTION|>--- conflicted
+++ resolved
@@ -4,23 +4,17 @@
 import * as _ from 'lodash';
 import { AppLoaderService } from '../../../services/app-loader/app-loader.service';
 import { EntityUtils } from '../../common/entity/utils';
-<<<<<<< HEAD
 import { TranslateService } from '@ngx-translate/core';
 import { DialogService } from '../../../../app/services';
-=======
-import { TranslateService } from '@ngx-translate/core'
 import { T } from '../../../translate-marker';
->>>>>>> d9382890
+
 
 @Component({
   selector: 'app-jail-list',
   // template: `<entity-table [title]="title" [conf]="this"></entity-table>`
   templateUrl: './jail-list.component.html',
-<<<<<<< HEAD
+  styleUrls: ['../../plugins/plugins-available/plugins-available-list.component.css'],
   providers: [DialogService]
-=======
-  styleUrls: ['../../plugins/plugins-available/plugins-available-list.component.css'],
->>>>>>> d9382890
 })
 export class JailListComponent implements OnInit {
 
@@ -128,18 +122,14 @@
       }
     },
   ];
-<<<<<<< HEAD
+
   constructor(protected router: Router, protected rest: RestService, protected ws: WebSocketService, 
     protected loader: AppLoaderService, protected dialogService: DialogService) {}
-=======
 
   public tooltipMsg: any = T("Choose an existing ZFS Pool to allow the iocage jail manager \
   to create a /iocage dataset in the selected pool. The '/iocage' dataset may not be visible \
   until after the first jail is created. iocage uses this dataset to store FreeBSD RELEASES \
   and all other jail data. To create a new ZFS Pool, navigate Storage/Volumes and click 'Create ZFS Pool'.");
-
-  constructor(protected router: Router, protected rest: RestService, protected ws: WebSocketService, protected loader: AppLoaderService) {}
->>>>>>> d9382890
 
   ngOnInit(){
     this.getActivatedPool();
