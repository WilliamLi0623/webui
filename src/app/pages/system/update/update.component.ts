--- conflicted
+++ resolved
@@ -42,15 +42,9 @@
     "NIGHTLY_UPGRADE": T("Changing to a nightly train is one-way. Changing back to a stable train is not supported!")
   }
   public release_train: boolean;
-<<<<<<< HEAD
   public pre_release_train: boolean;  
   public nightly_train: boolean;  
   public updates_available = false;
-=======
-  public pre_release_train: boolean;
-  public nightly_train: boolean;
-  public updates_available: boolean = false;
->>>>>>> 2b8f686f
   public currentTrainDescription: string;
   public fullTrainList: any[];
 
