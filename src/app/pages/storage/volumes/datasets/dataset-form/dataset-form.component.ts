--- conflicted
+++ resolved
@@ -1001,21 +1001,12 @@
 
     this.recordsizeControl = this.entityForm.formGroup.controls['recordsize'] as FormControl;
 
-<<<<<<< HEAD
-    this.recordsize_field = _.find(this.fieldConfig, { name: 'recordsize' });
-    this.recordsize_fg.valueChanges.pipe(untilDestroyed(this)).subscribe((recordSize: string) => {
-      const recordSizeNumber = parseInt(this.reverseRecordSizeMap[recordSize], 10);
-      if (this.minimum_recommended_dataset_recordsize && this.recommended_size_number) {
-        this.recordsize_warning = helptext.dataset_form_warning_1
-          + this.minimum_recommended_dataset_recordsize
-=======
     this.recordsizeField = _.find(this.fieldConfig, { name: 'recordsize' });
     this.recordsizeControl.valueChanges.pipe(untilDestroyed(this)).subscribe((recordSize: string) => {
-      const recordSizeNumber = parseInt((this.reverseRecordSizeMap as any)[recordSize], 10);
+      const recordSizeNumber = parseInt(this.reverseRecordSizeMap[recordSize], 10);
       if (this.minimumRecommendedRecordsize && this.recommendedSize) {
         this.recordsizeWarning = helptext.dataset_form_warning_1
           + this.minimumRecommendedRecordsize
->>>>>>> 75f16497
           + helptext.dataset_form_warning_2;
         if (recordSizeNumber < this.recommendedSize) {
           this.recordsizeField.warnings = this.recordsizeWarning;
@@ -1063,15 +1054,9 @@
     if (this.parent) {
       const root = this.parent.split('/')[0];
       this.ws.call('pool.dataset.recommended_zvol_blocksize', [root]).pipe(untilDestroyed(this)).subscribe((res) => {
-<<<<<<< HEAD
-        this.minimum_recommended_dataset_recordsize = res;
-        this.recommended_size_number = parseInt(
-          this.reverseRecordSizeMap[this.minimum_recommended_dataset_recordsize], 0,
-=======
         this.minimumRecommendedRecordsize = res;
         this.recommendedSize = parseInt(
-          (this.reverseRecordSizeMap as any)[this.minimumRecommendedRecordsize], 0,
->>>>>>> 75f16497
+          this.reverseRecordSizeMap[this.minimumRecommendedRecordsize], 0,
         );
       });
 
