--- conflicted
+++ resolved
@@ -10,9 +10,7 @@
         <mat-option *ngFor="let train of trains" [value]="train.name">{{ train.name }}</mat-option>
       </mat-select>
     </div>
-<<<<<<< HEAD
 
-=======
     <div class="row">
       <div class="col-md-12">
         <button mat-button class="btn btn-success update-button mat-basic" (click)="downloadUpdate()" [disabled]="status == 'REBOOT_REQUIRED'">{{"Download update" | translate}}</button>
@@ -22,7 +20,6 @@
         <p><font color ="red">{{general_update_error}}</font></p>
       </div>
     </div>
->>>>>>> 703b8089
     <div class="row">
         <div class="col-md-12">
         <div *ngIf="status == 'REBOOT_REQUIRED'">
