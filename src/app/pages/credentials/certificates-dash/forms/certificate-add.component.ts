--- conflicted
+++ resolved
@@ -37,12 +37,8 @@
   private getType = new Subscription();
   private type: any;
   hideCancel = true;
-<<<<<<< HEAD
   isLinear = true;
   summary: any = {};
-=======
-  private summary: any = {};
->>>>>>> ed7ade87
 
   entityWizard: EntityWizardComponent;
   private currentStep = 0;
