import { Component, OnInit } from '@angular/core';
import { ActivatedRoute, Router } from '@angular/router';
import { Subscription } from 'rxjs/Subscription';

import { RestService, WebSocketService } from '../../../services/';
import { EntityJobComponent } from '../../common/entity/entity-job/entity-job.component';
import { MatDialog, MatSnackBar } from '@angular/material';
import { DialogService } from '../../../services/dialog.service';
import { AppLoaderService } from '../../../services/app-loader/app-loader.service';
import { TranslateService } from '@ngx-translate/core';
import { T } from '../../../translate-marker';

@Component({
  selector: 'app-update',
  styleUrls: ['update.component.css'],
  templateUrl: './update.component.html',
})
export class UpdateComponent implements OnInit {

  public packages: any[] = [];
  public status: string;
  public releaseNotes: any = '';
  public changeLog: any = '';
  public updating = false;
  public updated = false;
  public progress: Object = {};
  public job: any = {};
  public error: string;
  public autoCheck = false;
  public train: string;
  public trains: any[]=[];
  public selectedTrain;
  public general_update_error;
  public update_downloaded=false;
  public train_msg = {
    "NIGHTLY_DOWNGRADE": T("Changing away from the nightly train is considered a downgrade and not a supported operation. Activate an existing boot environment that uses the desired train and boot into it to switch to that train."),
    "MINOR_DOWNGRADE": T("Changing the minor version is considered a downgrade and is not a supported operation. Activate an existing boot environment that uses the desired train and boot into it to switch to that train."),
    "MAJOR_DOWNGRADE": T("Changing the major version is considered a downgrade and is not a supported operation. Activate an existing boot environment that uses the desired train and boot into it to switch to that train."),
    "SDK": T("Changing SDK version is not a supported operation. Activate an existing boot environment that uses the desired train and boot into it to switch to that train."),
    "NIGHTLY_UPGRADE": T("Changing to a nightly train is one-way. Changing back to a stable train is not supported!")
  }
  public release_train: boolean;
  public pre_release_train: boolean;
  public nightly_train: boolean;
  public updates_available: boolean = false;
  public currentTrainDescription: string;
  public fullTrainList: any[];

  public busy: Subscription;
  public busy2: Subscription;
<<<<<<< HEAD
  public showSpinner: boolean = false;
  public singleDescription: string;
=======
  public updatecheck_tooltip = T('Check the update server daily for \
                                  any updates on the chosen train. \
                                  Automatically download an update if \
                                  one is available. Click \
                                  <i>APPLY PENDING UPDATE</i> to install \
                                  the downloaded update.');
>>>>>>> 2b8f686f

  protected dialogRef: any;
  constructor(protected router: Router, protected route: ActivatedRoute, protected snackBar: MatSnackBar,
    protected rest: RestService, protected ws: WebSocketService, protected dialog: MatDialog,
    protected loader: AppLoaderService, protected dialogService: DialogService, public translate: TranslateService) {
  }
  parseTrainName(name) {
    const version = []
    let sw_version = "";
    let branch = "";
    let split = ""
    let sdk = ""
    if (name.match(/-SDK$/)){
      split = name.split('-');
      sw_version = split[1];
      branch = split[2];
      sdk = split[3];
      version.push(sw_version);
      version.push(branch);
      version.push(sdk);
    }
    else {
      split = name.split('-');
      sw_version = split[1];
      branch = split[2];
      version.push(sw_version);
      version.push(branch);
    }

    return version;
  }

  compareTrains(t1, t2) {
    const v1 = this.parseTrainName(t1)
    const v2 = this.parseTrainName(t2);

    try {
      if(v1[0] !== v2[0] ) {

        const version1 = v1[0].split('.');
        const version2 = v2[0].split('.');
        const branch1 = v1[1].toLowerCase();
        const branch2 = v2[1].toLowerCase();



        if(branch1 !== branch2) {

          if(branch2 === "nightlies") {
            return "NIGHTLY_UPGRADE";
          } else if(branch1 === "nightlies") {
            return "NIGHTLY_DOWNGRADE";
          }
        } else {
          if(version2[0] ==="HEAD"){
            return "ALLOWED"
          }
        }

        if (version1[0] === version2[0]){
          // comparing '11' .1 with '11' .2
          if(version1[1] && version2[1]){
            //comparing '.1' with '.2'
            return version1[1] > version2[1] ? "MINOR_UPGRADE":"MINOR_DOWNGRADE";
          }
          if(version1[1]){
            //handling a case where '.1' is compared with 'undefined'
            return "MINOR_DOWNGRADE"
          }
          if(version2[1]){
            //comparing '.1' with '.2'
            return "MINOR_UPGRADE"
          }

        } else {
          // comparing '9' .10 with '11' .2
          return version1[0] > version2[0] ? "MAJOR_UPGRADE":"MAJOR_DOWNGRADE";
        }


      } else {
        if(v1[0] === v2[0]&&v1[1] !== v2[1]){
          const branch1 = v1[1].toLowerCase();
          const branch2 = v2[1].toLowerCase();
          if(branch1 !== branch2) {

            if(branch2 === "nightlies") {
              return "NIGHTLY_UPGRADE";
            } else if(branch1 === "nightlies") {
              return "NIGHTLY_DOWNGRADE";
            }
          } else {
            if(branch2 === "nightlies" && branch1 === "nightlies") {

            }

          }

        }
        else {
          if(v2[2]||v1[2]){
            return "SDK"
          }
        }


      }
    } catch (e) {
      console.error("Failed to compare trains", e);
    }
  }

  ngOnInit() {
    this.busy = this.rest.get('system/update', {}).subscribe((res) => {
      this.autoCheck = res.data.upd_autocheck;
      if (this.autoCheck){
        this.check();
      }
    });
    this.busy2 = this.ws.call('update.get_trains').subscribe((res) => {
<<<<<<< HEAD
      console.log(res)
      this.currentTrainName = res.current;
=======
>>>>>>> 2b8f686f
      this.fullTrainList = res.trains;
      this.train = res.selected;
      this.selectedTrain = res.selected;

      this.trains = [];
      for (const i in res.trains) {
        if (this.compareTrains(this.train, i) === 'ALLOWED' || this.train === i) {
          this.trains.push({ name: i, description: res.trains[i].description });
        }
        
      } 
      this.singleDescription = this.trains[0].description;

      // The following is a kluge until we stop overwriting (via middleware?) the description of the currently
      //  running OS along with its tags we want to use for sorting - [release], [prerelease], and [nightly]
      if (this.selectedTrain.toLowerCase().includes('nightlies')) {
        this.currentTrainDescription = '[nightly]';
      } else if (this.selectedTrain.toLowerCase().includes('11-stable')) {
        this.currentTrainDescription = '[release]';
      } else if (this.selectedTrain.toLowerCase().includes('11.2-stable')) {
        this.currentTrainDescription = '[prerelease]';
      } else {
        this.currentTrainDescription = res.trains[this.selectedTrain].description.toLowerCase();
      }
    });
  }

  onTrainChanged(event){
    const compare = this.compareTrains(this.selectedTrain, event.value);
    if(compare === "NIGHTLY_DOWNGRADE" || compare === "MINOR_DOWNGRADE" || compare === "MAJOR_DOWNGRADE" || compare ==="SDK") {
      this.dialogService.Info("Error", this.train_msg[compare]).subscribe((res)=>{
        this.train = this.selectedTrain;
      })
    } else if(compare === "NIGHTLY_UPGRADE"){
        this.dialogService.confirm(T("Warning"), this.train_msg[compare]).subscribe((res)=>{
          if (res){
            this.train = event.value;
            this.currentTrainDescription = this.fullTrainList[this.train].description.toLowerCase();
            this.check();
          } else {
            this.train = this.selectedTrain;
            this.currentTrainDescription = this.fullTrainList[this.train].description.toLowerCase();
          }
        })
    } else if (compare === "ALLOWED") {
      this.dialogService.confirm(T("Switch Train"), T("Switch update trains?")).subscribe((train_res)=>{
        if(train_res){
          this.train = event.value;
          this.currentTrainDescription = this.fullTrainList[this.train].description.toLowerCase();
          this.check();
        }
      })
    }
  }

  toggleAutoCheck() {
    this.busy =
      this.rest
      .put('system/update', { body: JSON.stringify({ upd_autocheck: this.autoCheck }) })
      .subscribe((res) => {
        if(res.data.upd_autocheck === true) {
          this.check();
        }
      });
  }

  showRunningUpdate(jobId) {
    this.dialogRef = this.dialog.open(EntityJobComponent, { data: { "title": "Update" }, disableClose: true });
    this.dialogRef.componentInstance.jobId = jobId;
    this.dialogRef.componentInstance.wsshow();
    this.dialogRef.componentInstance.success.subscribe((res) => {
      this.router.navigate(['/others/reboot']);
    });
    this.dialogRef.componentInstance.failure.subscribe((res) => {
      this.dialogService.errorReport(res.error, res.reason, res.trace.formatted);
    });
  }
  startUpdate() {
    this.error = null;
    this.loader.open();
    this.ws.call('update.check_available', [{ train: this.train }])
      .subscribe(
        (res) => {
          this.loader.close();
          this.status = res.status;
          if (res.status === 'AVAILABLE') {
            this.packages = [];
            res.changes.forEach((item) => {
              if (item.operation === 'upgrade') {
                this.packages.push({
                  operation: 'Upgrade',
                  name: item.old.name + '-' + item.old.version +
                    ' -> ' + item.new.name + '-' +
                    item.new.version,
                });
              } else if (item.operation === 'install') {
                this.packages.push({
                  operation: 'Install',
                  name: item.new.name + '-' + item.new.version,
                });
              } else if (item.operation === 'delete') {
                // FIXME: For some reason new is populated instead of
                // old?
                if (item.old) {
                  this.packages.push({
                    operation: 'Delete',
                    name: item.old.name + '-' + item.old.version,
                  });
                } else if (item.new) {
                  this.packages.push({
                    operation: 'Delete',
                    name: item.new.name + '-' + item.new.version,
                  });
                }
              } else {
                console.error("Unknown operation:", item.operation)
              }
            });
            if (res.changelog) {
              this.changeLog = res.changelog;
            }
            if (res.notes) {
              this.releaseNotes = res.notes.ReleaseNotes;
            }
            const ds  = this.dialogService.confirm(
              "Download Update", "Continue with download?",true,"",true,"Apply updates and reboot system after downloading.","update.update",[{ train: this.train, reboot: false }]
            )
            ds.afterClosed().subscribe((status)=>{
              if(status){
                if (!ds.componentInstance.data[0].reboot){
                  this.dialogRef = this.dialog.open(EntityJobComponent, { data: { "title": T("Update") }, disableClose: false });
                  this.dialogRef.componentInstance.setCall('update.download');
                  this.dialogRef.componentInstance.submit();
                  this.dialogRef.componentInstance.success.subscribe((succ) => {
                    this.dialogRef.close(false);
                    this.snackBar.open(T("Updates successfully downloaded"),'close', { duration: 5000 });
                    this.pendingupdates();

                  });
                  this.dialogRef.componentInstance.failure.subscribe((failure) => {
                    this.dialogService.errorReport(failure.error, failure.reason, failure.trace.formatted);
                  });

                }
                else{
                  this.update();
                }

              }

            })
          } else if (res.status === 'UNAVAILABLE'){
            this.dialogService.Info(T('Check Now'), T('No updates available.'))
          }
        },
        (err) => {
          this.loader.close();
          this.dialogService.errorReport(T("Error checking for updates."), err.reason, err.trace.formatted);
        },
        () => {
          this.loader.close();
        });
  }
  downloadUpdate() {
    this.ws.call('core.get_jobs', [[["method", "=", "update.update"], ["state", "=", "RUNNING"]]]).subscribe(
      (res) => {
        if (res[0]) {
          this.showRunningUpdate(res[0].id);
        } else {
          this.startUpdate();
        }
      },
      (err) => {
        this.dialogService.errorReport(T("Error"), err.reason, err.trace.formatted);
      });
  }

  update() {
    this.dialogRef = this.dialog.open(EntityJobComponent, { data: { "title": "Update" }, disableClose: true });
    this.dialogRef.componentInstance.setCall('update.update', [{ train: this.train, reboot: false }]);
    this.dialogRef.componentInstance.submit();
    this.dialogRef.componentInstance.success.subscribe((res) => {
      this.router.navigate(['/others/reboot']);
    });
    this.dialogRef.componentInstance.failure.subscribe((res) => {
      this.dialogService.errorReport(res.error, res.reason, res.trace.formatted);
    });
  }
  ApplyPendingUpdate() {
    const apply_pending_update_ds  = this.dialogService.confirm(
      T("Apply Pending Updates"), T("The system will reboot and be briefly unavailable while applying updates. Apply updates and reboot?")
    ).subscribe((res)=>{
      if(res){
       this.update();
      }
    });
  }
  ManualUpdate(){
    this.router.navigate([this.router.url +'/manualupdate']);
  }

  pendingupdates(){
    this.ws.call('update.get_pending').subscribe((pending)=>{
      if(pending.length !== 0){
        this.update_downloaded = true;
      }
    });
}

  check() {
    this.showSpinner = true;
    this.pendingupdates();
    this.error = null;
    this.ws.call('update.check_available', [{ train: this.train }])
      .subscribe(
        (res) => {
          this.status = res.status;
          if (res.status === 'AVAILABLE') {
            this.updates_available = true;
            this.packages = [];
            res.changes.forEach((item) => {
              if (item.operation === 'upgrade') {
                this.packages.push({
                  operation: 'Upgrade',
                  name: item.old.name + '-' + item.old.version +
                    ' -> ' + item.new.name + '-' +
                    item.new.version,
                });
              } else if (item.operation === 'install') {
                this.packages.push({
                  operation: 'Install',
                  name: item.new.name + '-' + item.new.version,
                });
              } else if (item.operation === 'delete') {
                if (item.old) {
                  this.packages.push({
                    operation: 'Delete',
                    name: item.old.name + '-' + item.old.version,
                  });
                } else if (item.new) {
                  this.packages.push({
                    operation: 'Delete',
                    name: item.new.name + '-' + item.new.version,
                  });
                }
              } else {
                console.error("Unknown operation:", item.operation)
              }
            });

            if (res.changelog) {
              this.changeLog = res.changelog;
            }
            if (res.notes) {
              this.releaseNotes = res.notes.ReleaseNotes;
            }
          }
          if (this.currentTrainDescription.includes('[release]')) {
            this.release_train = true;
            this.pre_release_train = false;
            this.nightly_train = false;
          } else if(this.currentTrainDescription.includes('[prerelease]')) {
            this.release_train = false;
            this.pre_release_train = true;
            this.nightly_train = false;
          } else {
            this.release_train = false;
            this.pre_release_train = false;
            this.nightly_train = true;
          }
        },
        (err) => {
          this.general_update_error =  err.reason.replace('>', '').replace('<','') + T(": Automatic update check failed. Please check system network settings.")
        },
        () => {
          this.showSpinner = false;
        });
  }
}<|MERGE_RESOLUTION|>--- conflicted
+++ resolved
@@ -48,17 +48,14 @@
 
   public busy: Subscription;
   public busy2: Subscription;
-<<<<<<< HEAD
   public showSpinner: boolean = false;
   public singleDescription: string;
-=======
   public updatecheck_tooltip = T('Check the update server daily for \
                                   any updates on the chosen train. \
                                   Automatically download an update if \
                                   one is available. Click \
                                   <i>APPLY PENDING UPDATE</i> to install \
                                   the downloaded update.');
->>>>>>> 2b8f686f
 
   protected dialogRef: any;
   constructor(protected router: Router, protected route: ActivatedRoute, protected snackBar: MatSnackBar,
@@ -179,11 +176,6 @@
       }
     });
     this.busy2 = this.ws.call('update.get_trains').subscribe((res) => {
-<<<<<<< HEAD
-      console.log(res)
-      this.currentTrainName = res.current;
-=======
->>>>>>> 2b8f686f
       this.fullTrainList = res.trains;
       this.train = res.selected;
       this.selectedTrain = res.selected;
