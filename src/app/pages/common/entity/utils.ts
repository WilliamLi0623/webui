import * as _ from 'lodash';

export class EntityUtils {

  handleError(entity: any, res: any) {
    if (res.code === 409) {
      this.handleObjError(entity, res);
    } else if (res.code === 400) {
      if (typeof res.error === 'object') {
        this.handleObjError(entity, res);
      } else {
        entity.error = res.error;
      }
    } else if (res.code === 500) {
      if (res.error.error_message) {
        entity.error = res.error.error_message;
      } else {
        entity.error = 'Server error: ' + res.error;
      }
    } else {
      entity.error = 'Fatal error! Check logs.';
      console.log("Unknown error code", res.code);
    }
  }

  handleObjError(entity: any, res: any) {
    let scroll = false;
    entity.error = '';
    for (const i in res.error) {
      if (res.error.hasOwnProperty(i)) {
        const field = res.error[i];
        const fc = _.find(entity.fieldConfig, {'name' : i});
        if (fc) {
          const element = document.getElementById(i);
          if (element) {
            if (entity.conf && entity.conf.advanced_field && 
              _.indexOf(entity.conf.advanced_field, i) > 0 &&
              entity.conf.isBasicMode) {
                entity.conf.isBasicMode = false;
              }
            if (!scroll) {
              element.scrollIntoView({behavior: "auto", block: "end", inline: "nearest"});
              scroll = true;
            }
          }
          let errors = '';
          field.forEach((item, j) => { errors += item + ' '; });
          fc['hasErrors'] = true;
          fc['errors'] = errors;
        } else {
          if (typeof field === 'string') {
            entity.error = field;
          } else {
            field.forEach((item, j) => { entity.error += item + '<br />'; });
          }
        }
      }
    }
  }

  handleWSError(entity: any, res: any, dialogService?: any) {
    let dialog;
    if (dialogService) {
      dialog = dialogService;
    } else {
      if (entity) {
        dialog = entity.dialog;
      }
    }

    if (res.extra && (entity.fieldConfig || entity.wizardConfig)) {
      let scroll = false;
      for (let i = 0; i < res.extra.length; i++) {
        const field = res.extra[i][0].split('.').pop();
        const error = res.extra[i][1];
<<<<<<< HEAD
        const fc = _.find(entity.fieldConfig, {'name' : field}) || entity.getErrorField(field) || undefined;
=======
        let fc = _.find(entity.fieldConfig, {'name' : field});
        let stepIndex;
        if (entity.wizardConfig) {
            _.find(entity.wizardConfig, function(step, index) {
              stepIndex = index;
              fc = _.find(step.fieldConfig, {'name' : field});
              return fc;
            });
        }

>>>>>>> 03db11b3
        if (fc && !fc['isHidden']) {
          const element = document.getElementById(field);
          if (element) {
            if (entity.conf && entity.conf.advanced_field && 
              _.indexOf(entity.conf.advanced_field, field) > 0 &&
              entity.conf.isBasicMode) {
                entity.conf.isBasicMode = false;
              }
            if (!scroll) {
              element.scrollIntoView({behavior: "auto", block: "end", inline: "nearest"});
              scroll = true;
            }
          }
          fc['hasErrors'] = true;
          fc['errors'] = error;
          if (entity.wizardConfig && entity.entityWizard) {
            entity.entityWizard.stepper.selectedIndex = stepIndex;
          }
        } else {
          entity.error = error;
        }
      }
    } else {
      if (res.trace && res.trace.formatted && dialog) {
        dialog.errorReport(res.trace.class, res.reason, res.trace.formatted);
      } else if (res.state && res.error && res.exception && dialog) {
        dialog.errorReport(res.state, res.error, res.exception);
      } else {
        // if it can't print the error at least put it on the console.
        console.log(res);
      }
    }
  }

  isObject = function(a) {
    return (!!a) && (a.constructor === Object);
  };

  flattenData(data, level = 0, parent?: any) {
    let ndata = [];
    if (this.isObject(data)){
      data = [data]
    }
    data.forEach((item) => {
      item._level = level;
      if (parent) {
        item._parent = parent.id;
      }
      ndata.push(item);
      if (item.children) {
        ndata = ndata.concat(this.flattenData(item.children, level + 1, item));
      }
      delete item.children;
    });
    return ndata;
  }

  bool(v) {
    return v === "false" || v === "null" || v === "NaN" || v === "undefined" ||
                   v === "0"
               ? false
               : !!v;
  }

  array1DToLabelValuePair(arr: any[]): { label: string, value: any }[] {
    return arr.map(value => ({ label: value.toString(), value }))
  }
}<|MERGE_RESOLUTION|>--- conflicted
+++ resolved
@@ -73,10 +73,7 @@
       for (let i = 0; i < res.extra.length; i++) {
         const field = res.extra[i][0].split('.').pop();
         const error = res.extra[i][1];
-<<<<<<< HEAD
-        const fc = _.find(entity.fieldConfig, {'name' : field}) || entity.getErrorField(field) || undefined;
-=======
-        let fc = _.find(entity.fieldConfig, {'name' : field});
+        let fc = _.find(entity.fieldConfig, {'name' : field}) || entity.getErrorField(field) || undefined;
         let stepIndex;
         if (entity.wizardConfig) {
             _.find(entity.wizardConfig, function(step, index) {
@@ -86,7 +83,6 @@
             });
         }
 
->>>>>>> 03db11b3
         if (fc && !fc['isHidden']) {
           const element = document.getElementById(field);
           if (element) {
