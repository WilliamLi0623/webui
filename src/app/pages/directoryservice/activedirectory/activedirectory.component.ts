--- conflicted
+++ resolved
@@ -6,11 +6,7 @@
 import {FieldConfig} from '../../common/entity/entity-form/models/field-config.interface';
 import {  DialogService } from '../../../services/';
 import { Validators } from '@angular/forms';
-<<<<<<< HEAD
 import { T } from "../../../translate-marker";
-=======
-import { T } from '../../../translate-marker';
->>>>>>> b464f61e
 
 @Component({
   selector : 'app-activedirectory',
