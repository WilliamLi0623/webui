import { Component, Input, OnInit } from '@angular/core';
import { FormBuilder } from '@ngneat/reactive-forms';
import { UntilDestroy, untilDestroyed } from '@ngneat/until-destroy';
import { CoreService } from 'app/core/services/core-service/core.service';
import { GlobalAction } from 'app/interfaces/global-action.interface';
import { EntityTableAction, EntityTableConfig } from 'app/pages/common/entity/entity-table/entity-table.interface';
import { VolumeImportWizardComponent } from 'app/pages/storage/volumes/volume-import-wizard/volume-import-wizard.component';
import { VolumesListComponent } from 'app/pages/storage/volumes/volumes-list/volumes-list.component';
import { ModalService } from 'app/services/modal.service';

@UntilDestroy()
@Component({
  selector: 'app-volumes-list-controls',
  templateUrl: './volumes-list-controls.component.html',
  styleUrls: ['./volumes-list-controls.component.scss'],
})
export class VolumesListControlsComponent implements GlobalAction, OnInit {
  @Input() entity: VolumesListComponent;

  conf: EntityTableConfig;
  actions: EntityTableAction[];

<<<<<<< HEAD
  private filterSubscription: Subscription;

  get totalActions(): number {
    const addAction = this.entity.conf.routeAdd ? 1 : 0;
    return this.actions.length + addAction;
  }
=======
  form = this.fb.group({
    keyword: [''],
  });
>>>>>>> db5f605c

  constructor(
    private fb: FormBuilder,
    private core: CoreService,
    private modalService: ModalService,
  ) {}

  ngOnInit(): void {
    this.form.controls.keyword.valueChanges.pipe(untilDestroyed(this)).subscribe(
      (value: string) => {
        this.filterDatasets(value);
      },
    );
  }

  applyConfig(config: VolumesListComponent): void {
    if (config) {
      this.actions = config.getAddActions();
      this.conf = config.conf;
      this.entity = config;
    } else {
      throw new Error('This component requires an entity class for a config');
    }
  }

  filterDatasets(value: string): void {
    this.core.emit({
      name: 'TreeTableGlobalFilter',
      data: { column: 'name', value },
      sender: this,
    });
  }

  onClickImport(): void {
    this.modalService.openInSlideIn(VolumeImportWizardComponent);
  }
}<|MERGE_RESOLUTION|>--- conflicted
+++ resolved
@@ -20,18 +20,9 @@
   conf: EntityTableConfig;
   actions: EntityTableAction[];
 
-<<<<<<< HEAD
-  private filterSubscription: Subscription;
-
-  get totalActions(): number {
-    const addAction = this.entity.conf.routeAdd ? 1 : 0;
-    return this.actions.length + addAction;
-  }
-=======
   form = this.fb.group({
     keyword: [''],
   });
->>>>>>> db5f605c
 
   constructor(
     private fb: FormBuilder,
