import { Component } from '@angular/core';
import { UntilDestroy, untilDestroyed } from '@ngneat/until-destroy';
import { TranslateService } from '@ngx-translate/core';
import helptext from 'app/helptext/directory-service/kerberos-realms-form-list';
import { KerberosRealm } from 'app/interfaces/kerberos-realm.interface';
import { EntityTableComponent } from 'app/pages/common/entity/entity-table/entity-table.component';
import { EntityTableAction, EntityTableConfig } from 'app/pages/common/entity/entity-table/entity-table.interface';
import { KerberosRealmRow } from 'app/pages/directory-service/components/kerberos-realms/kerberos-realm-row.interface';
import { KerberosRealmsFormComponent } from 'app/pages/directory-service/components/kerberos-realms/kerberos-realms-form.component';
import { ModalService } from 'app/services/modal.service';

@UntilDestroy()
@Component({
  selector: 'app-user-list',
  template: '<entity-table [title]="title" [conf]="this"></entity-table>',
})
export class KerberosRealmsListComponent implements EntityTableConfig {
  title = this.translate.instant('Kerberos Realms');
  queryCall = 'kerberos.realm.query' as const;
  wsDelete = 'kerberos.realm.delete' as const;
  keyList = ['admin_server', 'kdc', 'kpasswd_server'] as const;
  protected entityList: EntityTableComponent;

  columns = [
    { name: this.translate.instant('Realm'), prop: 'realm', always_display: true },
    { name: this.translate.instant('KDC'), prop: 'kdc' },
    { name: this.translate.instant('Admin Server'), prop: 'admin_server' },
    { name: this.translate.instant('Password Server'), prop: 'kpasswd_server' },
  ];
  rowIdentifier = 'realm';
  config = {
    paging: true,
    sorting: { columns: this.columns },
    deleteMsg: {
      title: this.translate.instant(helptext.krb_realmlist_deletemessage_title),
      key_props: helptext.krb_realmlist_deletemessage_key_props,
    },
  };

  constructor(
    private modalService: ModalService,
    private translate: TranslateService,
  ) { }

  resourceTransformIncomingRestData(data: KerberosRealm[]): KerberosRealmRow[] {
    data.forEach((row) => {
      this.keyList.forEach((key) => {
        if (row.hasOwnProperty(key)) {
          (row as unknown as KerberosRealmRow)[key] = row[key].join(' ');
        }
      });
    });
    return data as unknown as KerberosRealmRow[];
  }

  afterInit(entityList: EntityTableComponent): void {
    this.entityList = entityList;
    this.modalService.refreshTable$.pipe(untilDestroyed(this)).subscribe(() => {
      this.entityList.getData();
    });
  }

  getAddActions(): EntityTableAction[] {
    return [{
      label: this.translate.instant('Add'),
      onClick: () => {
        this.doAdd();
      },
    }] as EntityTableAction[];
  }

  getActions(): EntityTableAction[] {
    const actions = [];
    actions.push({
      id: 'edit',
<<<<<<< HEAD
      label: this.translate.instant('Edit'),
      disabled: row.disableEdit,
      onClick: (row: any) => {
=======
      label: T('Edit'),
      onClick: (row: KerberosRealmRow) => {
>>>>>>> 62bec226
        this.doAdd(row.id);
      },
    }, {
      id: 'delete',
<<<<<<< HEAD
      label: this.translate.instant('Delete'),
      onClick: (row: any) => {
=======
      label: T('Delete'),
      onClick: (row: KerberosRealmRow) => {
>>>>>>> 62bec226
        this.entityList.doDelete(row);
      },
    });

    return actions as EntityTableAction[];
  }

  doAdd(id?: number): void {
    this.modalService.openInSlideIn(KerberosRealmsFormComponent, id);
  }
}<|MERGE_RESOLUTION|>--- conflicted
+++ resolved
@@ -73,25 +73,14 @@
     const actions = [];
     actions.push({
       id: 'edit',
-<<<<<<< HEAD
       label: this.translate.instant('Edit'),
-      disabled: row.disableEdit,
-      onClick: (row: any) => {
-=======
-      label: T('Edit'),
       onClick: (row: KerberosRealmRow) => {
->>>>>>> 62bec226
         this.doAdd(row.id);
       },
     }, {
       id: 'delete',
-<<<<<<< HEAD
       label: this.translate.instant('Delete'),
-      onClick: (row: any) => {
-=======
-      label: T('Delete'),
       onClick: (row: KerberosRealmRow) => {
->>>>>>> 62bec226
         this.entityList.doDelete(row);
       },
     });
