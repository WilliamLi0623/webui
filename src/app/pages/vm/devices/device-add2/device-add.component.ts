--- conflicted
+++ resolved
@@ -73,15 +73,8 @@
   public diskFieldConfig: FieldConfig[] = [
     {
       name : 'path',
-<<<<<<< HEAD
       placeholder : helptext.zvol_path_placeholder,
       tooltip : helptext.zvol_path_tooltip,
-=======
-      placeholder : 'Zvol',
-      tooltip : 'Browse to an existing <a\
-                 href="%%docurl%%/storage.html%%webversion%%#adding-zvols"\
-                 target="_blank">Zvol</a>.',
->>>>>>> b40f10cd
       type: 'select',
       required: true,
       validation : helptext.zvol_path_validation,
