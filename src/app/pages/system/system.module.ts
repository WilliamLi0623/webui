--- conflicted
+++ resolved
@@ -44,11 +44,9 @@
 import { EmailComponent } from './email';
 import { AlertServiceComponent } from './alertservice/alert-service/alert-service.component';
 import { AlertConfigComponent } from './alert/alert.component';
-<<<<<<< HEAD
 import { EnclosureModule } from './viewenclosure/enclosure.module';
-=======
 import { ReportingComponent } from './reporting/reporting.component';
->>>>>>> 2dcbcbf4
+
 
 @NgModule({
   imports: [
