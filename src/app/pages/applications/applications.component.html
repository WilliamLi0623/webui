--- conflicted
+++ resolved
@@ -6,11 +6,7 @@
         </mat-tab>
         <mat-tab label="{{ 'Installed Applications' | translate}}"
             ix-auto ix-auto-type="tab" ix-auto-identifier="charts">
-<<<<<<< HEAD
-            <app-charts #charts></app-charts>
-=======
-            <app-charts (switchTab)="newTab($event)"></app-charts>
->>>>>>> ee8248f5
+            <app-charts (switchTab)="newTab($event)" #charts></app-charts>
         </mat-tab>
         <!-- <mat-tab label="{{ 'Docker Images' | translate }}"
             ix-auto ix-auto-type="tab" ix-auto-identifier="docker">
