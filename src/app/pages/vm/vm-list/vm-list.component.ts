import { Component } from '@angular/core';
import { Router } from '@angular/router';
import { HttpClient } from '@angular/common/http';
import { VmBootloader, VmDeviceType } from 'app/enums/vm.enum';
import { ApiMethod } from 'app/interfaces/api-directory.interface';
import { EntityDialogComponent } from 'app/pages/common/entity/entity-dialog/entity-dialog.component';
import { EntityTableAction, EntityTableConfig } from 'app/pages/common/entity/entity-table/entity-table.interface';
import { ProductType } from '../../../enums/product-type.enum';

import {
  WebSocketService, StorageService, AppLoaderService, DialogService, RestService, VmService, NetworkService, SystemGeneralService,
} from '../../../services';
import { ModalService } from 'app/services/modal.service';
import { MessageService } from '../../common/entity/entity-form/services/message.service';
import { TranslateService } from '@ngx-translate/core';
import { PreferencesService } from 'app/core/services/preferences.service';
import { EntityJobComponent } from '../../common/entity/entity-job/entity-job.component';
import { MatDialog } from '@angular/material/dialog';
import { regexValidator } from 'app/pages/common/entity/entity-form/validators/regex-validation';
import { T } from '../../../translate-marker';
import globalHelptext from '../../../helptext/global-helptext';
import helptext from '../../../helptext/vm/vm-list';
import wizardHelptext from '../../../helptext/vm/vm-wizard/vm-wizard';
import { EntityUtils } from '../../common/entity/utils';
import { DialogFormConfiguration } from 'app/pages/common/entity/entity-dialog/dialog-form-configuration.interface';
import * as _ from 'lodash';
import { VMWizardComponent } from '../vm-wizard/vm-wizard.component';
import { Validators } from '@angular/forms';
import { ServiceStatus } from 'app/enums/service-status.enum';
import { UntilDestroy, untilDestroyed } from '@ngneat/until-destroy';

interface DisplayWebUri {
  error: string;
  uri: string;
}

@UntilDestroy()
@Component({
  selector: 'vm-list',
  template: `
    <div class="vm-summary">
        <p *ngIf="availMem"><strong>{{memTitle | translate}}</strong> {{availMem}} - {{memWarning | translate}}</p>
    </div>
    <entity-table [title]='title' [conf]='this'></entity-table>`,
  styleUrls: ['./vm-list.component.scss'],
  providers: [VmService, MessageService],
})
<<<<<<< HEAD
export class VMListComponent {
=======
export class VMListComponent implements EntityTableConfig, OnDestroy {
>>>>>>> ed7ade87
  title = 'Virtual Machines';
  queryCall: 'vm.query' = 'vm.query';
  wsDelete: 'vm.delete' = 'vm.delete';
  route_add: string[] = ['vm', 'wizard'];
  route_edit: string[] = ['vm', 'edit'];
  protected dialogRef: any;
  private productType = window.localStorage.getItem('product_type') as ProductType;
  addComponent: VMWizardComponent;

  entityList: any;
  columns = [
    { name: T('Name'), prop: 'name', always_display: true },
    {
      name: T('State'), prop: 'state', always_display: true, toggle: true,
    },
    { name: T('Autostart'), prop: 'autostart', checkbox: true },
    { name: T('Virtual CPUs'), prop: 'vcpus', hidden: true },
    { name: T('Cores'), prop: 'cores', hidden: true },
    { name: T('Threads'), prop: 'threads', hidden: true },
    { name: T('Memory Size'), prop: 'memory', hidden: true },
    { name: T('Boot Loader Type'), prop: 'bootloader', hidden: true },
    { name: T('System Clock'), prop: 'time', hidden: true },
    { name: T('Display Port'), prop: 'port', hidden: true },
    { name: T('Description'), prop: 'description', hidden: true },
    { name: T('Shutdown Timeout'), prop: 'shutdown_timeout', hidden: true },
  ];
  config: any = {
    paging: true,
    sorting: { columns: this.columns },
    deleteMsg: {
      title: 'Name',
      key_props: ['name'],
    },
  };

  protected wsMethods: { [name: string]: ApiMethod } = {
    start: 'vm.start',
    restart: 'vm.restart',
    stop: 'vm.stop',
    poweroff: 'vm.poweroff',
    update: 'vm.update',
    clone: 'vm.clone',
    getAvailableMemory: 'vm.get_available_memory',
  };

  availMem: string;
  memTitle = wizardHelptext.vm_mem_title;
  memWarning = wizardHelptext.memory_warning;

  constructor(
    private ws: WebSocketService,
    private storageService: StorageService,
    private loader: AppLoaderService,
    private dialogService: DialogService,
    private router: Router, protected dialog: MatDialog,
    private http: HttpClient, private modalService: ModalService, private rest: RestService,
    private vmService: VmService, private networkService: NetworkService,
    private messageService: MessageService, private prefService: PreferencesService,
    private translate: TranslateService, private systemGeneralService: SystemGeneralService,
  ) {
    if (this.productType !== ProductType.Scale) {
      this.columns.push({ name: T('Com Port'), prop: 'com_port', hidden: true });
    }
  }

  ngOnInit(): void {
    this.refreshVMWizard();
    this.modalService.refreshForm$.pipe(untilDestroyed(this)).subscribe(() => {
      this.refreshVMWizard();
    });

    this.modalService.onClose$.pipe(untilDestroyed(this)).subscribe(
      () => {
        this.entityList.getData();
      },
    );
  }

  refreshVMWizard(): void {
    this.addComponent = new VMWizardComponent(this.rest, this.ws, this.vmService, this.networkService, this.loader,
      this.dialog, this.messageService, this.dialogService, this.storageService, this.prefService,
      this.translate, this.modalService, this.systemGeneralService);
  }

  afterInit(entityList: any): void {
    this.checkMemory();
    this.entityList = entityList;
    this.ws.subscribe('vm.query').pipe(untilDestroyed(this)).subscribe((event) => {
      const changedRow = (this.entityList.rows as any[]).find((o) => o.id === event.id);
      if (event.fields.state === ServiceStatus.Running) {
        changedRow.state = ServiceStatus.Running;
        changedRow.status.state = ServiceStatus.Running;
        changedRow.status.domain_state = event.fields.state;
      } else {
        changedRow.state = ServiceStatus.Stopped;
        changedRow.status.state = ServiceStatus.Stopped;
        changedRow.status.domain_state = event.fields.state;
      }
    });
  }

  resourceTransformIncomingRestData(vms: any[]): any[] {
    for (let vm_index = 0; vm_index < vms.length; vm_index++) {
      vms[vm_index]['state'] = vms[vm_index]['status']['state'];
      vms[vm_index]['com_port'] = `/dev/nmdm${vms[vm_index]['id']}B`;
      vms[vm_index]['shutdown_timeout'] += T(' seconds');
      if (this.checkDisplay(vms[vm_index])) {
        vms[vm_index]['port'] = this.displayPort(vms[vm_index]);
      } else {
        vms[vm_index]['port'] = 'N/A';
        if (vms[vm_index]['vm_type'] === 'Container Provider') {
          vms[vm_index]['vm_type'] = globalHelptext.dockerhost;
        }
      }
      vms[vm_index]['memory'] = this.storageService.convertBytestoHumanReadable(vms[vm_index]['memory'] * 1048576, 2);
    }
    return vms;
  }

  checkDisplay(vm: any): boolean {
    const devices = vm.devices;
    if (!devices || devices.length === 0) {
      return false;
    }
    if (this.productType !== ProductType.Scale && (vm.bootloader === VmBootloader.Grub || vm.bootloader === VmBootloader.UefiCsm)) {
      return false;
    }
    for (let i = 0; i < devices.length; i++) {
      if (devices && devices[i].dtype === VmDeviceType.Display) {
        return true;
      }
    }
  }

  displayPort(vm: any): boolean {
    const devices = vm.devices;
    if (!devices || devices.length === 0) {
      return false;
    }
    if (this.productType !== ProductType.Scale && (vm.bootloader === VmBootloader.Grub || vm.bootloader === VmBootloader.UefiCsm)) {
      return false;
    }
    for (let i = 0; i < devices.length; i++) {
      if (devices && devices[i].dtype === VmDeviceType.Display) {
        return devices[i].attributes.port;
      }
    }
  }

  onSliderChange(row: any): void {
    let method: ApiMethod;
    if (row['status']['state'] === ServiceStatus.Running) {
      method = this.wsMethods.stop;
      const parent = this;
      const stopDialog: DialogFormConfiguration = {
        title: T('Stop ' + row.name + '?'),
        fieldConfig: [
          {
            type: 'checkbox',
            name: 'force_after_timeout',
            placeholder: T('Force Stop After Timeout'),
            tooltip: T('Force the VM to stop if it has not already \
 stopped within the specified shutdown timeout. Without this option selected, the VM will \
 receive the shutdown signal, but may or may not complete the shutdown process.'),
          },
        ],
        saveButtonText: T('Stop'),
        customSubmit(entityDialog: EntityDialogComponent) {
          entityDialog.dialogRef.close(true);
          const forceValue = false; // We are not exposing this in the UI
          const forceValueTimeout = !!entityDialog.formValue.force_after_timeout;
          const params = [row.id, { force: forceValue, force_after_timeout: forceValueTimeout }];
          parent.doRowAction(row, method, params);
        },
      };
      this.dialogService.dialogForm(stopDialog);
    } else {
      method = this.wsMethods.start;
      this.doRowAction(row, method);
    }
  }

  onMemoryError(row: any): void {
    const memoryDialog = this.dialogService.confirm(
      helptext.memory_dialog.title,
      helptext.memory_dialog.message,
      true,
      helptext.memory_dialog.buttonMsg,
      true,
      helptext.memory_dialog.secondaryCheckBoxMsg,
      undefined,
      [{ overcommit: false }],
      helptext.memory_dialog.tooltip,
    );

    memoryDialog.componentInstance.switchSelectionEmitter.pipe(untilDestroyed(this)).subscribe(() => {
      memoryDialog.componentInstance.isSubmitEnabled = !memoryDialog.componentInstance.isSubmitEnabled;
    });

    memoryDialog.afterClosed().pipe(untilDestroyed(this)).subscribe((dialogRes: boolean) => {
      if (dialogRes) {
        this.doRowAction(row, this.wsMethods.start, [row.id, { overcommit: true }]);
      }
    });
  }

  extractHostname(url: string): string {
    let hostname: string;
    if (url.indexOf('//') > -1) {
      hostname = url.split('/')[2];
    } else {
      hostname = url.split('/')[0];
    }
    hostname = hostname.split(':')[0];
    hostname = hostname.split('?')[0];

    return hostname;
  }

  doRowAction(row: any, method: ApiMethod, params = [row.id], updateTable = false): void {
    if (method === 'vm.stop') {
      this.dialogRef = this.dialog.open(EntityJobComponent,
        { data: { title: T('Stopping ' + row.name) }, disableClose: false });
      this.dialogRef.componentInstance.setCall(method, [params[0], params[1]]);
      this.dialogRef.componentInstance.submit();
      this.dialogRef.componentInstance.success.pipe(untilDestroyed(this)).subscribe(() => {
        if (updateTable) {
          this.entityList.getData();
        } else {
          this.updateRows([row]);
        }
        this.dialogRef.close(false);
        this.dialogService.Info(T('Finished'), T('If ' + row.name + T(' is still running, \
 the Guest OS did not respond as expected. It is possible to use <i>Power Off</i> or the <i>Force Stop \
 After Timeout</i> option to stop the VM.')), '450px', 'info', true);
        this.checkMemory();
      });
      this.dialogRef.componentInstance.failure.pipe(untilDestroyed(this)).subscribe((err: any) => {
        new EntityUtils().handleWSError(this, err, this.dialogService);
      });
    } else {
      this.loader.open();
      this.ws.call(method, params).pipe(untilDestroyed(this)).subscribe(
        () => {
          if (updateTable) {
            this.entityList.getData();
            this.loader.close();
          } else {
            this.updateRows([row]).then(() => {
              this.loader.close();
            });
          }
          this.checkMemory();
        },
        (err) => {
          this.loader.close();
          if (method === this.wsMethods.start && err.error === 12) {
            this.onMemoryError(row);
            return;
          } if (method === this.wsMethods.update) {
            row.autostart = !row.autostart;
          }
          new EntityUtils().handleWSError(this, err, this.dialogService);
        },
      );
    }
  }

  updateRows(rows: any[]): Promise<boolean> {
    return new Promise((resolve, reject) => {
      this.ws.call(this.queryCall).pipe(untilDestroyed(this)).subscribe(
        (res: any[]) => {
          for (const row of rows) {
            const targetIndex = _.findIndex(res, (o) => o['id'] === row.id);
            if (targetIndex === -1) {
              reject(false);
            }
            for (const i in row) {
              row[i] = res[targetIndex][i];
            }
          }
          this.resourceTransformIncomingRestData(rows);
          resolve(true);
        },
        (err) => {
          new EntityUtils().handleWSError(this, err, this.dialogService);
          reject(err);
        },
      );
    });
  }

  onCheckboxChange(row: any): void {
    row.autostart = !row.autostart;
    this.doRowAction(row, this.wsMethods.update, [row.id, { autostart: row.autostart }]);
  }

  getActions(row: any): EntityTableAction[] {
    return [{
      id: 'START',
      icon: 'play_arrow',
      label: T('Start'),
      onClick: (start_row: any) => {
        this.onSliderChange(start_row);
      },
    },
    {
      id: 'RESTART',
      icon: 'replay',
      label: T('Restart'),
      onClick: (restart_row: any) => {
        this.doRowAction(restart_row, this.wsMethods.restart);
      },
    },
    {
      id: 'POWER_OFF',
      icon: 'power_settings_new',
      label: T('Power Off'),
      onClick: (power_off_row: any) => {
        this.doRowAction(row, this.wsMethods.poweroff, [power_off_row.id]);
      },
    },
    {
      id: 'STOP',
      icon: 'stop',
      label: T('Stop'),
      onClick: (stop_row: any) => {
        this.onSliderChange(stop_row);
      },
    },
    {
      id: 'EDIT',
      icon: 'edit',
      label: T('Edit'),
      onClick: (edit_row: any) => {
        this.router.navigate(new Array('').concat(['vm', 'edit', edit_row.id]));
      },
    },
    {
      id: 'DELETE',
      icon: 'delete',
      label: T('Delete'),
      onClick: (delete_row: any) => {
        const parent = this;
        const conf: DialogFormConfiguration = {
          title: T('Delete Virtual Machine'),
          fieldConfig: [
            {
              type: 'checkbox',
              name: 'zvols',
              placeholder: T('Delete Virtual Machine Data?'),
              value: false,
              tooltip: T('Set to remove the data associated with this \
 Virtual Machine (which will result in data loss if the data is not backed up). Unset to \
 leave the data intact.'),
            },
            {
              type: 'checkbox',
              name: 'force',
              placeholder: T('Force Delete?'),
              value: false,
              tooltip: T('Set to ignore the Virtual \
 Machine status during the delete operation. Unset to prevent deleting \
 the Virtual Machine when it is still active or has an undefined state.'),
            },
            {
              type: 'input',
              name: 'confirm_name',
              placeholder: '',
              maskValue: delete_row.name,
              required: true,
              validation: [regexValidator(new RegExp(delete_row.name))],
              hideErrMsg: true,
            },
          ],
          saveButtonText: T('Delete'),
          customSubmit(entityDialog: EntityDialogComponent) {
            entityDialog.dialogRef.close(true);
            const params = [
              delete_row.id,
              {
                zvols: entityDialog.formValue.zvols,
                force: entityDialog.formValue.force,
              },
            ];
            parent.doRowAction(delete_row, parent.wsDelete, params, true);
          },
        };
        this.dialogService.dialogForm(conf);
      },
    },
    {
      id: 'DEVICES',
      icon: 'device_hub',
      label: T('Devices'),
      onClick: (devices_row: any) => {
        this.router.navigate(new Array('').concat(['vm', devices_row.id, 'devices', devices_row.name]));
      },
    },
    {
      id: 'CLONE',
      icon: 'filter_none',
      label: T('Clone'),
      onClick: (clone_row: any) => {
        const parent = this;
        const conf: DialogFormConfiguration = {
          title: T('Name'),
          fieldConfig: [
            {
              type: 'input',
              inputType: 'text',
              name: 'name',
              placeholder: T('Enter a Name (optional)'),
              required: false,
            },
          ],
          saveButtonText: T('Clone'),
          customSubmit(entityDialog: EntityDialogComponent) {
            entityDialog.dialogRef.close(true);
            const params = [clone_row.id];
            if (entityDialog.formValue.name) {
              params.push(entityDialog.formValue.name);
            }
            parent.doRowAction(clone_row, parent.wsMethods.clone, params, true);
          },
        };
        this.dialogService.dialogForm(conf);
      },
    },
    {
      id: 'DISPLAY',
      icon: 'settings_ethernet',
      label: T('Display'),
      onClick: (display_vm: any) => {
        this.loader.open();
        this.ws.call('vm.get_display_devices', [display_vm.id]).pipe(untilDestroyed(this)).subscribe((display_devices_res: any[]) => {
          if (display_devices_res.length === 1) {
            if (!display_devices_res[0].attributes.password_configured) {
              this.ws.call(
                'vm.get_display_web_uri',
                [
                  display_vm.id,
                  this.extractHostname(window.origin),
                ],
              ).pipe(untilDestroyed(this)).subscribe((web_uri_res: { [displayId: number]: DisplayWebUri }) => {
                this.loader.close();
                if (web_uri_res[display_devices_res[0].id].error) {
                  return this.dialogService.Info('Error', web_uri_res[display_devices_res[0].id].error);
                }
                window.open(web_uri_res[display_devices_res[0].id].uri, '_blank');
              }, (err) => {
                this.loader.close();
                new EntityUtils().handleError(this, err);
              });
            } else {
              this.loader.close();
              const display_device = _.find(display_devices_res, { id: display_devices_res[0].id });
              this.showPasswordDialog(display_vm, display_device);
            }
          } else {
            this.loader.close();
            const conf: DialogFormConfiguration = {
              title: T('Display Device'),
              message: T('Pick a display device to open'),
              fieldConfig: [{
                type: 'radio',
                name: 'display_device',
                options: display_devices_res.map((d) => ({ label: d.attributes.type, value: d.id })),
                validation: [Validators.required],
              }],
              saveButtonText: T('Open'),
              parent: this,
              customSubmit: (entityDialog: EntityDialogComponent) => {
                const display_device = _.find(display_devices_res, { id: entityDialog.formValue.display_device });
                if (display_device.attributes.password_configured) {
                  this.showPasswordDialog(display_vm, display_device);
                } else {
                  this.loader.open();
                  this.ws.call(
                    'vm.get_display_web_uri',
                    [
                      display_vm.id,
                      this.extractHostname(window.origin),
                    ],
                  ).pipe(untilDestroyed(this)).subscribe((web_uris_res: { [displayId: number]: DisplayWebUri }) => {
                    this.loader.close();
                    if (web_uris_res[display_device.id].error) {
                      return this.dialogService.Info('Error', web_uris_res[display_device.id].error);
                    }
                    window.open(web_uris_res[display_device.id].uri, '_blank');
                  }, (err) => {
                    this.loader.close();
                    new EntityUtils().handleError(this, err);
                  });
                }
                entityDialog.dialogRef.close();
              },
            };
            this.dialogService.dialogForm(conf);
          }
        }, (err) => {
          this.loader.close();
          new EntityUtils().handleError(this, err);
        });
      },
    },
    {
      id: 'SERIAL',
      icon: 'keyboard_arrow_right',
      label: T('Serial'),
      onClick: (vm: any) => {
        this.router.navigate(new Array('').concat(['vm', 'serial', vm.id]));
      },
    },
    {
      id: 'LOGS',
      icon: 'content_paste',
      label: T('Download Logs'),
      onClick: (vm: any) => {
        const path = `/var/log/libvirt/bhyve/${vm.id}_${vm.name}.log`;
        const filename = `${vm.id}_${vm.name}.log`;
        this.ws.call('core.download', ['filesystem.get', [path], filename]).pipe(untilDestroyed(this)).subscribe(
          (download_res) => {
            const url = download_res[1];
            const mimetype = 'text/plain';
            this.storageService.streamDownloadFile(this.http, url, filename, mimetype).pipe(untilDestroyed(this)).subscribe((file) => {
              this.storageService.downloadBlob(file, filename);
            }, (err) => {
              new EntityUtils().handleWSError(this, err, this.dialogService);
            });
          },
          (err) => {
            new EntityUtils().handleWSError(this, err, this.dialogService);
          },
        );
      },
    }] as EntityTableAction[];
  }

  showPasswordDialog(display_vm: any, display_device: any): void {
    const pass_conf: DialogFormConfiguration = {
      title: T('Enter password'),
      message: T('Enter password to unlock this display device'),
      fieldConfig: [{
        type: 'input',
        name: 'password',
        togglePw: true,
        inputType: 'password',
        placeholder: T('Password'),
        validation: [Validators.required],
      }],
      saveButtonText: T('Open'),
      parent: this,
      customSubmit: (passDialog: EntityDialogComponent) => {
        this.loader.open();
        this.ws.call(
          'vm.get_display_web_uri',
          [
            display_vm.id,
            this.extractHostname(window.origin),
            {
              devices_passwords: [
                {
                  device_id: display_device.id,
                  password: passDialog.formValue.password,
                },
              ],
            },
          ],
        ).pipe(untilDestroyed(this)).subscribe((pass_res: { [displayId: number]: DisplayWebUri }) => {
          this.loader.close();
          if (pass_res[display_device.id].error) {
            passDialog.formGroup.controls['password'].reset();
            return pass_conf.fieldConfig[0].warnings = pass_res[display_device.id].error;
          }
          passDialog.dialogRef.close();
          window.open(pass_res[display_device.id].uri, '_blank');
        }, (err) => {
          passDialog.dialogRef.close();
          this.loader.close();
          new EntityUtils().handleError(this, err);
        });
      },
    };
    this.dialogService.dialogForm(pass_conf);
  }

  isActionVisible(actionId: string, row: any): boolean {
    if (actionId === 'DISPLAY' && (row['status']['state'] !== ServiceStatus.Running || !this.checkDisplay(row))) {
      return false;
    } if ((actionId === 'POWER_OFF' || actionId === 'STOP' || actionId === 'RESTART'
            || actionId === 'SERIAL') && row['status']['state'] !== ServiceStatus.Running) {
      return false;
    } if (actionId === 'START' && row['status']['state'] === ServiceStatus.Running) {
      return false;
    }
    return true;
  }

  checkMemory(): void {
    this.ws.call(this.wsMethods.getAvailableMemory).pipe(untilDestroyed(this)).subscribe((res) => {
      this.availMem = this.storageService.convertBytestoHumanReadable(res);
    });
  }

  doAdd(): void {
    this.modalService.open('slide-in-form', this.addComponent);
  }
}<|MERGE_RESOLUTION|>--- conflicted
+++ resolved
@@ -45,11 +45,7 @@
   styleUrls: ['./vm-list.component.scss'],
   providers: [VmService, MessageService],
 })
-<<<<<<< HEAD
-export class VMListComponent {
-=======
-export class VMListComponent implements EntityTableConfig, OnDestroy {
->>>>>>> ed7ade87
+export class VMListComponent implements EntityTableConfig {
   title = 'Virtual Machines';
   queryCall: 'vm.query' = 'vm.query';
   wsDelete: 'vm.delete' = 'vm.delete';
