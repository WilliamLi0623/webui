--- conflicted
+++ resolved
@@ -1,98 +1,95 @@
-{
-    "$schema": "./node_modules/@angular/cli/lib/config/schema.json",
-    "project":
-    {
-        "name": "freenas-material-ui"
-    },
-    "apps": [
-    {
-        "root": "src",
-        "outDir": "dist",
-        "assets": [
-            "assets",
-            "favicon.ico"
-        ],
-        "index": "index.html",
-        "main": "main.ts",
-        "polyfills": "polyfills.ts",
-        "test": "test.ts",
-        "tsconfig": "tsconfig.app.json",
-        "testTsconfig": "tsconfig.spec.json",
-        "prefix": "app",
-        "styles": [
-            "../node_modules/xterm/dist/xterm.css",
-            "../node_modules/quill/dist/quill.core.css",
-            "../node_modules/quill/dist/quill.snow.css",
-            "../node_modules/dragula/dist/dragula.css",
-            "../node_modules/angular-calendar/dist/css/angular-calendar.css",
-            "../node_modules/hopscotch/dist/css/hopscotch.min.css",
-            "../node_modules/perfect-scrollbar/dist/css/perfect-scrollbar.css",
-            "../node_modules/chartist/dist/chartist.min.css",
-            "../node_modules/@swimlane/ngx-datatable/assets/icons.css",
-            "../node_modules/c3/c3.min.css",
-<<<<<<< HEAD
-            "../node_modules/devextreme/dist/css/dx.common.css",
-            "../node_modules/devextreme/dist/css/dx.dark.css",
-=======
-            "../node_modules/angular-tree-component/dist/angular-tree-component.css",
->>>>>>> 25ddd42f
-            "vendor/pace/pace-theme-min.css",
-            "assets/styles/themes/egret-dark-purple.scss",
-            "assets/styles/themes/egret-dark-pink.scss",
-            "assets/styles/themes/egret-blue.scss",
-            "assets/styles/themes/egret-indigo.scss",
-            "assets/styles/themes/ix-blue.scss",
-            "assets/styles/themes/freenas-warriors.scss",
-            "assets/styles/themes/freenas-sharks.scss",
-            "assets/styles/styles.css",
-            "assets/styles/egret_overrides.css"
-        ],
-        "scripts": [
-            "vendor/pace/pace.min.js",
-            "../node_modules/perfect-scrollbar/dist/js/perfect-scrollbar.js",
-            "../node_modules/hopscotch/dist/js/hopscotch.min.js",
-            "../node_modules/hammerjs/hammer.js",
-            "vendor/Chart.min.js",
-            "../node_modules/quill/dist/quill.min.js",
-            "../node_modules/element-resize-detector/dist/element-resize-detector.min.js",
-            "../node_modules/devextreme/dist/js/dx.all.js"
-           
-        ],
-        "environmentSource": "environments/environment.ts",
-        "environments":
-        {
-            "dev": "environments/environment.ts",
-            "prod": "environments/environment.prod.ts"
-        }
-    }],
-    "e2e":
-    {
-        "protractor":
-        {
-            "config": "./protractor.conf.js"
-        }
-    },
-    "lint": [
-    {
-        "project": "src/tsconfig.app.json"
-    },
-    {
-        "project": "src/tsconfig.spec.json"
-    },
-    {
-        "project": "e2e/tsconfig.e2e.json"
-    }],
-    "test":
-    {
-        "karma":
-        {
-            "config": "./karma.conf.js"
-        }
-    },
-    "defaults":
-    {
-        "styleExt": "css",
-        "component":
-        {}
-    }
-}
+{
+    "$schema": "./node_modules/@angular/cli/lib/config/schema.json",
+    "project":
+    {
+        "name": "freenas-material-ui"
+    },
+    "apps": [
+    {
+        "root": "src",
+        "outDir": "dist",
+        "assets": [
+            "assets",
+            "favicon.ico"
+        ],
+        "index": "index.html",
+        "main": "main.ts",
+        "polyfills": "polyfills.ts",
+        "test": "test.ts",
+        "tsconfig": "tsconfig.app.json",
+        "testTsconfig": "tsconfig.spec.json",
+        "prefix": "app",
+        "styles": [
+            "../node_modules/xterm/dist/xterm.css",
+            "../node_modules/quill/dist/quill.core.css",
+            "../node_modules/quill/dist/quill.snow.css",
+            "../node_modules/dragula/dist/dragula.css",
+            "../node_modules/angular-calendar/dist/css/angular-calendar.css",
+            "../node_modules/hopscotch/dist/css/hopscotch.min.css",
+            "../node_modules/perfect-scrollbar/dist/css/perfect-scrollbar.css",
+            "../node_modules/chartist/dist/chartist.min.css",
+            "../node_modules/@swimlane/ngx-datatable/assets/icons.css",
+            "../node_modules/c3/c3.min.css",
+            "../node_modules/devextreme/dist/css/dx.common.css",
+            "../node_modules/devextreme/dist/css/dx.dark.css",
+            "../node_modules/angular-tree-component/dist/angular-tree-component.css",
+            "vendor/pace/pace-theme-min.css",
+            "assets/styles/themes/egret-dark-purple.scss",
+            "assets/styles/themes/egret-dark-pink.scss",
+            "assets/styles/themes/egret-blue.scss",
+            "assets/styles/themes/egret-indigo.scss",
+            "assets/styles/themes/ix-blue.scss",
+            "assets/styles/themes/freenas-warriors.scss",
+            "assets/styles/themes/freenas-sharks.scss",
+            "assets/styles/styles.css",
+            "assets/styles/egret_overrides.css"
+        ],
+        "scripts": [
+            "vendor/pace/pace.min.js",
+            "../node_modules/perfect-scrollbar/dist/js/perfect-scrollbar.js",
+            "../node_modules/hopscotch/dist/js/hopscotch.min.js",
+            "../node_modules/hammerjs/hammer.js",
+            "vendor/Chart.min.js",
+            "../node_modules/quill/dist/quill.min.js",
+            "../node_modules/element-resize-detector/dist/element-resize-detector.min.js",
+            "../node_modules/devextreme/dist/js/dx.all.js"
+           
+        ],
+        "environmentSource": "environments/environment.ts",
+        "environments":
+        {
+            "dev": "environments/environment.ts",
+            "prod": "environments/environment.prod.ts"
+        }
+    }],
+    "e2e":
+    {
+        "protractor":
+        {
+            "config": "./protractor.conf.js"
+        }
+    },
+    "lint": [
+    {
+        "project": "src/tsconfig.app.json"
+    },
+    {
+        "project": "src/tsconfig.spec.json"
+    },
+    {
+        "project": "e2e/tsconfig.e2e.json"
+    }],
+    "test":
+    {
+        "karma":
+        {
+            "config": "./karma.conf.js"
+        }
+    },
+    "defaults":
+    {
+        "styleExt": "css",
+        "component":
+        {}
+    }
+}