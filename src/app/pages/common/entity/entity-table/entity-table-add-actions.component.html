<div class="entity-add-actions-wrapper" style="display:inline-block; text-align:left;" *ngIf="this.totalActions> 0">
<<<<<<< HEAD
  <button 
    style="height:37px; margin-top:-1px;" 
    mat-button color="primary" 
    [matMenuTriggerFor]="menu" 
    class="menu-toggle" 
    *ngIf="this.totalActions> 1; else elseBlock"  
    matTooltip="{{ this.menuTriggerMessage | translate}}"
    ix-auto
    ix-auto-type="button"
    ix-auto-identifier="{{entity.conf.title}}_ACTIONS">
    <span>ACTIONS <mat-icon class="menu-caret ">arrow_drop_down</mat-icon></span>
  </button>
  <mat-menu #menu="matMenu" overlapTrigger="false">
    <button mat-menu-item 
      (click)="this.entity.doAdd()" 
      *ngIf="this.entity.conf.route_add" 
      id="add_action_button"
      ix-auto
      ix-auto-type="button"
      ix-auto-identifier="{{entity.conf.title}}_ADD">
      <span>Add</span>
      <span>{{this.entity.conf.route_add_tooltip | translate}}</span>
    </button>
    <button id="add_action_button_{{action?.label}}" 
      *ngFor="let action of actions" 
      mat-menu-item (click)="action.onClick()"
      ix-auto
      ix-auto-type="button"
      ix-auto-identifier="{{entity.conf.title}}_{{action.label}}">
      <mat-icon *ngIf="action.icon">{{action.icon}}</mat-icon><span>{{action.label | translate}}</span>
    </button>
=======

  <button style="height:37px; margin-top:-1px;" mat-button color="primary" [matMenuTriggerFor]="menu" class="menu-toggle" *ngIf="this.totalActions> 1; else elseBlock"  matTooltip="{{ this.menuTriggerMessage | translate}}">
    <!--<button mat-button [matMenuTriggerFor]="menu">-->
    <span>{{"Actions" | translate}} <mat-icon class="menu-caret ">arrow_drop_down</mat-icon></span>
  </button>
  <mat-menu #menu="matMenu" overlapTrigger="false">
    <button mat-menu-item (click)="this.entity.doAdd()" *ngIf="this.entity.conf.route_add" id="add_action_button">
    <span>{{"Add" | translate }}</span>
    <span>{{this.entity.conf.route_add_tooltip | translate}}</span>
  </button>
  <button id="add_action_button_{{action?.label}}" *ngFor="let action of actions" mat-menu-item (click)="action.onClick()">
    <mat-icon *ngIf="action.icon">{{action.icon}}</mat-icon><span>{{action.label | translate}}</span>
  </button>
    <!--<button mat-menu-item>
      <mat-icon>dialpad</mat-icon>
      <span>Redial</span>
      </button>-->
>>>>>>> b8fb78da
  </mat-menu>

  <ng-template #elseBlock>
    <!--When there is no route_add -->
<<<<<<< HEAD
    <button mat-button color="primary" 
      (click)="this.entity.doAdd()" 
      *ngIf="this.entity.conf.route_add" 
      matTooltip="{{this.entity.conf.route_addd_tooltip | translate}}" 
      id="add_action_button"
      ix-auto
      ix-auto-type="button"
      ix-auto-identifier="{{entity.conf.title}}_ADD">ADD</button>
    <button id="add_action_button_{{action?.label}}"
      [disabled]="entity.conf.addBtnDisabled" 
      mat-button color="primary" 
      *ngIf="!this.entity.conf.route_add && this.actions== 1" 
      (click)="this.actions[0].onClick()"  
      matTooltip="{{action.label | translate}}"
      ix-auto
      ix-auto-type="button"
      ix-auto-identifier="{{entity.conf.title}}_{{this.actions[0].label}}">
      <span>{{this.actions[0].label | translate }}</span> 
      <span> &nbsp; {{this.actions.length}}</span>
    </button>
=======
    <button [disabled]="entity.conf.addBtnDisabled" mat-button color="primary" (click)="this.entity.doAdd()" *ngIf="this.entity.conf.route_add" matTooltip="{{this.entity.conf.route_addd_tooltip | translate}}" id="add_action_button">{{"Add" | translate}}</button>
>>>>>>> b8fb78da
    <button id="add_action_button_{{action?.label}}" mat-button color="primary" *ngIf="!this.entity.conf.route_add && this.actions== 1" (click)="this.actions[0].onClick()"  matTooltip="{{action.label | translate}}">
    <span>{{this.actions[0].label | translate }}</span> 
    <span> &nbsp; {{this.actions.length}}</span>
  </button>
  </ng-template>
</div><|MERGE_RESOLUTION|>--- conflicted
+++ resolved
@@ -1,5 +1,4 @@
 <div class="entity-add-actions-wrapper" style="display:inline-block; text-align:left;" *ngIf="this.totalActions> 0">
-<<<<<<< HEAD
   <button 
     style="height:37px; margin-top:-1px;" 
     mat-button color="primary" 
@@ -10,7 +9,7 @@
     ix-auto
     ix-auto-type="button"
     ix-auto-identifier="{{entity.conf.title}}_ACTIONS">
-    <span>ACTIONS <mat-icon class="menu-caret ">arrow_drop_down</mat-icon></span>
+    <span>{{"Actions" | translate}} <mat-icon class="menu-caret ">arrow_drop_down</mat-icon></span>
   </button>
   <mat-menu #menu="matMenu" overlapTrigger="false">
     <button mat-menu-item 
@@ -20,7 +19,7 @@
       ix-auto
       ix-auto-type="button"
       ix-auto-identifier="{{entity.conf.title}}_ADD">
-      <span>Add</span>
+      <span>{{"Add" | translate }}</span>
       <span>{{this.entity.conf.route_add_tooltip | translate}}</span>
     </button>
     <button id="add_action_button_{{action?.label}}" 
@@ -31,30 +30,10 @@
       ix-auto-identifier="{{entity.conf.title}}_{{action.label}}">
       <mat-icon *ngIf="action.icon">{{action.icon}}</mat-icon><span>{{action.label | translate}}</span>
     </button>
-=======
-
-  <button style="height:37px; margin-top:-1px;" mat-button color="primary" [matMenuTriggerFor]="menu" class="menu-toggle" *ngIf="this.totalActions> 1; else elseBlock"  matTooltip="{{ this.menuTriggerMessage | translate}}">
-    <!--<button mat-button [matMenuTriggerFor]="menu">-->
-    <span>{{"Actions" | translate}} <mat-icon class="menu-caret ">arrow_drop_down</mat-icon></span>
-  </button>
-  <mat-menu #menu="matMenu" overlapTrigger="false">
-    <button mat-menu-item (click)="this.entity.doAdd()" *ngIf="this.entity.conf.route_add" id="add_action_button">
-    <span>{{"Add" | translate }}</span>
-    <span>{{this.entity.conf.route_add_tooltip | translate}}</span>
-  </button>
-  <button id="add_action_button_{{action?.label}}" *ngFor="let action of actions" mat-menu-item (click)="action.onClick()">
-    <mat-icon *ngIf="action.icon">{{action.icon}}</mat-icon><span>{{action.label | translate}}</span>
-  </button>
-    <!--<button mat-menu-item>
-      <mat-icon>dialpad</mat-icon>
-      <span>Redial</span>
-      </button>-->
->>>>>>> b8fb78da
   </mat-menu>
 
   <ng-template #elseBlock>
     <!--When there is no route_add -->
-<<<<<<< HEAD
     <button mat-button color="primary" 
       (click)="this.entity.doAdd()" 
       *ngIf="this.entity.conf.route_add" 
@@ -62,7 +41,7 @@
       id="add_action_button"
       ix-auto
       ix-auto-type="button"
-      ix-auto-identifier="{{entity.conf.title}}_ADD">ADD</button>
+      ix-auto-identifier="{{entity.conf.title}}_ADD">{{"Add" | translate}}</button>
     <button id="add_action_button_{{action?.label}}"
       [disabled]="entity.conf.addBtnDisabled" 
       mat-button color="primary" 
@@ -75,9 +54,6 @@
       <span>{{this.actions[0].label | translate }}</span> 
       <span> &nbsp; {{this.actions.length}}</span>
     </button>
-=======
-    <button [disabled]="entity.conf.addBtnDisabled" mat-button color="primary" (click)="this.entity.doAdd()" *ngIf="this.entity.conf.route_add" matTooltip="{{this.entity.conf.route_addd_tooltip | translate}}" id="add_action_button">{{"Add" | translate}}</button>
->>>>>>> b8fb78da
     <button id="add_action_button_{{action?.label}}" mat-button color="primary" *ngIf="!this.entity.conf.route_add && this.actions== 1" (click)="this.actions[0].onClick()"  matTooltip="{{action.label | translate}}">
     <span>{{this.actions[0].label | translate }}</span> 
     <span> &nbsp; {{this.actions.length}}</span>
