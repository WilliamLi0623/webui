import { StepperSelectionEvent } from '@angular/cdk/stepper';
import {
  Component, Input, OnInit, ViewChild, ViewEncapsulation,
} from '@angular/core';
import {
  AbstractControl, FormBuilder, FormGroup,
} from '@angular/forms';
import { MatStepper } from '@angular/material/stepper';
import { Router, ActivatedRoute } from '@angular/router';

import { UntilDestroy, untilDestroyed } from '@ngneat/until-destroy';
import { TranslateService } from '@ngx-translate/core';

import * as _ from 'lodash';

import { Subscription } from 'rxjs';

import { RestService, WebSocketService, DialogService } from 'app/services';

import { AppLoaderService } from 'app/services/app-loader/app-loader.service';
import { T } from 'app/translate-marker';

import { FieldConfig } from '../entity-form/models/field-config.interface';
import { EntityFormService } from '../entity-form/services/entity-form.service';
import { FieldRelationService } from '../entity-form/services/field-relation.service';
<<<<<<< HEAD
=======
import * as _ from 'lodash';
import { AppLoaderService } from '../../../../services/app-loader/app-loader.service';
>>>>>>> c2bbf6b9

import { EntityUtils } from '../utils';

@UntilDestroy()
@Component({
  selector: 'entity-wizard',
  templateUrl: './entity-wizard.component.html',
  styleUrls: ['./entity-wizard.component.scss', '../entity-form/entity-form.component.scss'],
  providers: [EntityFormService, FieldRelationService],
  encapsulation: ViewEncapsulation.None,
})
export class EntityWizardComponent implements OnInit {
  @Input('conf') conf: any;
  @ViewChild('stepper', { static: true }) stepper: MatStepper;

  formGroup: FormGroup;
  showSpinner = false;

  saveSubmitText = T('Submit');
  customNextText = T('Next');

  get formArray(): AbstractControl | null { return this.formGroup.get('formArray'); }

  constructor(protected rest: RestService, protected ws: WebSocketService,
    private formBuilder: FormBuilder, private entityFormService: EntityFormService,
    public loader: AppLoaderService, protected fieldRelationService: FieldRelationService,
    protected router: Router, protected aroute: ActivatedRoute,
    private dialog: DialogService, protected translate: TranslateService) {

  }

  ngOnInit(): void {
    if (this.conf.showSpinner) {
      this.showSpinner = true;
    }
    if (this.conf.preInit) {
      this.conf.preInit(this);
    }

    this.resetFields();

    if (this.conf.saveSubmitText) {
      this.saveSubmitText = this.conf.saveSubmitText;
    }

    if (this.conf.afterInit) {
      this.conf.afterInit(this);
    }
  }

  resetFields(): void {
    const wizardformArray = this.formBuilder.array([]);
    for (const i in this.conf.wizardConfig) {
      // Fallback if no fieldsets are defined
      if (this.conf.wizardConfig[i].fieldSets) {
        let fieldConfig: any[] = [];
        /* Temp patch to support both FieldSet approaches */
        const fieldSets = this.conf.wizardConfig[i].fieldSets.list ? this.conf.wizardConfig[i].fieldSets.list() : this.conf.wizardConfig[i].fieldSets;
        for (let j = 0; j < fieldSets.length; j++) {
          const fieldset = fieldSets[j];
          if (fieldset.config) {
            fieldConfig = fieldConfig.concat(fieldset.config);
          }
        }
        this.conf.wizardConfig[i].fieldConfig = fieldConfig;
      } else {
        // const fieldConfig = this.conf.wizardConfig[i].fieldConfig;
        this.conf.wizardConfig[i].fieldSets = [
          {
            name: 'FallBack',
            class: 'fallback',
            width: '100%',
            divider: false,
            config: this.conf.wizardConfig[i].fieldConfig,
          },
          {
            name: 'divider',
            divider: true,
            width: '100%',
          },
        ];
      }
      wizardformArray.push(this.entityFormService.createFormGroup(this.conf.wizardConfig[i].fieldConfig));
    }

    this.formGroup = this.formBuilder.group({
      formArray: wizardformArray,
    });

    for (const i in this.conf.wizardConfig) {
      const formGroup = this.formArray.get(i) as FormGroup;
      for (const j in this.conf.wizardConfig[i].fieldConfig) {
        const config = this.conf.wizardConfig[i].fieldConfig[j];
        this.fieldRelationService.setRelation(config, formGroup);
      }
    }
  }

  isShow(id: any): any {
    if (this.conf.isBasicMode) {
      if (this.conf.advanced_field.indexOf(id) > -1) {
        return false;
      }
    }
    return true;
  }

  goBack(): void {
    if (this.conf.customCancel) {
      return this.conf.customCancel();
    }
    let route = this.conf.route_cancel;
    if (!route) {
      route = this.conf.route_success;
    }
    this.router.navigate(new Array('/').concat(route));
  }

  setDisabled(name: string, disable: boolean, stepIndex: any, hide?: boolean): void {
    if (hide) {
      disable = hide;
    } else {
      hide = false;
    }

    for (const i in this.conf.wizardConfig) {
      this.conf.wizardConfig[i].fieldConfig = this.conf.wizardConfig[i].fieldConfig.map((item: any) => {
        if (item.name === name) {
          item.disabled = disable;
          item['isHidden'] = hide;
        }
        return item;
      });
    }

    if ((this.formArray.get([stepIndex]) as FormGroup).controls[name]) {
      const method = disable ? 'disable' : 'enable';
      (this.formArray.get([stepIndex]) as FormGroup).controls[name][method]();
    }
  }

  onSubmit(): void {
    let value = {};
    for (const i in this.formGroup.value.formArray) {
      value = _.merge(value, _.cloneDeep(this.formGroup.value.formArray[i]));
    }

    value = new EntityUtils().changeNullString2Null(value);

    if (this.conf.beforeSubmit) {
      value = this.conf.beforeSubmit(value);
    }

    this.clearErrors();
    if (this.conf.customSubmit) {
      this.conf.customSubmit(value);
    } else {
      this.loader.open();

      this.ws.job(this.conf.addWsCall, [value]).pipe(untilDestroyed(this)).subscribe(
        (res) => {
          this.loader.close();
          if (res.error) {
            this.dialog.errorReport(res.error, res.reason, res.exception);
          } else if (this.conf.route_success) {
            this.router.navigate(new Array('/').concat(this.conf.route_success));
          } else {
            this.dialog.Info(T('Settings saved'), '', '300px', 'info', true);
          }
        },
        (res) => {
          this.loader.close();
          new EntityUtils().handleError(this, res);
        },
      );
    }
  }

  originalOrder = function (): void {};

  isFieldsetAvailabel(fieldset: any): boolean {
    if (fieldset.config) {
      for (let i = 0; i < fieldset.config.length; i++) {
        if (!fieldset.config[i].isHidden) {
          return true;
        }
      }
    }
    return false;
  }

  handleNext(currentStep: any): void {
    currentStep.stepControl.markAllAsTouched();
    if (this.conf.customNext !== undefined) {
      this.conf.customNext(this.stepper);
    }
  }

  /**
   * This function is for update summary data whenever step changes
   * We use isAutoSummary flag to generate summary automatically
   */
  selectionChange(event: StepperSelectionEvent): void {
    if (this.conf.isAutoSummary) {
      if (event.selectedIndex == this.conf.wizardConfig.length) {
        this.conf.summary = [];
        for (let step = 0; step < this.conf.wizardConfig.length; step++) {
          const wizard = this.conf.wizardConfig[step];
          wizard.fieldConfig.forEach((fieldConfig: any) => {
            const formControl = this.formArray.get([step]).get(fieldConfig.name);
            if (formControl) {
              let summaryName = fieldConfig.placeholder;
              if (!summaryName) {
                summaryName = fieldConfig.name;
              }
              this.conf.summary[summaryName] = this.getSummaryValue(fieldConfig, formControl);
            }
          });
        }
      }
    }
  }

  getSummaryValue(fieldConfig: FieldConfig, formControl: AbstractControl): void {
    let result = formControl.value;

    if (fieldConfig.type === 'select') {
      const selectedOption = fieldConfig.options.find((option) => option.value == formControl.value);
      if (selectedOption) {
        result = selectedOption.label;
      }
    } else if (Array.isArray(formControl.value)) {
      let arrayValueCount = 0;
      formControl.value.forEach((item) => {
        const isNotEmptyArray = new EntityUtils().filterArrayFunction(item);
        if (isNotEmptyArray) {
          arrayValueCount++;
        }
      });
      result = arrayValueCount;
    }

    return result;
  }

  clearErrors(): void {
    for (const i in this.conf.wizardConfig) {
      for (const j in this.conf.wizardConfig[i].fieldConfig) {
        const config = this.conf.wizardConfig[i].fieldConfig[j];
        config['errors'] = '';
        config['hasErrors'] = false;
      }
    }
  }
}<|MERGE_RESOLUTION|>--- conflicted
+++ resolved
@@ -13,22 +13,13 @@
 
 import * as _ from 'lodash';
 
-import { Subscription } from 'rxjs';
-
 import { RestService, WebSocketService, DialogService } from 'app/services';
-
 import { AppLoaderService } from 'app/services/app-loader/app-loader.service';
 import { T } from 'app/translate-marker';
 
 import { FieldConfig } from '../entity-form/models/field-config.interface';
 import { EntityFormService } from '../entity-form/services/entity-form.service';
 import { FieldRelationService } from '../entity-form/services/field-relation.service';
-<<<<<<< HEAD
-=======
-import * as _ from 'lodash';
-import { AppLoaderService } from '../../../../services/app-loader/app-loader.service';
->>>>>>> c2bbf6b9
-
 import { EntityUtils } from '../utils';
 
 @UntilDestroy()
