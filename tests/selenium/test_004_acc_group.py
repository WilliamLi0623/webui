--- conflicted
+++ resolved
@@ -26,14 +26,9 @@
     'saveButton': '//*[@id="save_button"]',
     'cancelButton': "//button[@id='goback_button']/span",
     'permitsudoCheckbox': '//*[@id="bsdgrp_sudo"]/mat-checkbox/label/div',
-<<<<<<< HEAD
     'breadcrumbBar1': "//div[@id='breadcrumb-bar']/ul/li/a",
-    'breadcrumbBar2': "//*[@id='breadcrumb-bar']/ul/li[2]/a"
-=======
-    'breadcrumbBar': "//*[@id='breadcrumb-bar']/ul/li[2]/a",
-    'toDashboard': "//span[contains(.,'Dashboard')]",
-    'breadcrumbBar1': '//li/a'
->>>>>>> 2fdf0da3
+    'breadcrumbBar2': "//*[@id='breadcrumb-bar']/ul/li[2]/a",
+    'toDashboard': "//span[contains(.,'Dashboard')]"
 }
 
 
