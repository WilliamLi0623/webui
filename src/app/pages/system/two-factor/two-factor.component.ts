import { Component, Inject } from '@angular/core';
import { EntityFormComponent } from 'app/pages/common/entity/entity-form';
import * as _ from 'lodash';
import { FieldSet } from 'app/pages/common/entity/entity-form/models/fieldset.interface';
import { FieldConfig } from 'app/pages/common/entity/entity-form/models/field-config.interface';
import { WebSocketService, DialogService, AppLoaderService } from 'app/services/';
import { MatDialog, MatDialogRef, MAT_DIALOG_DATA } from '@angular/material/dialog';
import { helptext } from 'app/helptext/system/2FA';
import { FormConfiguration } from 'app/interfaces/entity-form.interface';
import { UntilDestroy, untilDestroyed } from '@ngneat/until-destroy';

@UntilDestroy()
@Component({
  selector: 'app-two-factor',
  template: '<entity-form [conf]="this"></entity-form>',
})
export class TwoFactorComponent implements FormConfiguration {
  queryCall: 'auth.twofactor.config' = 'auth.twofactor.config';
  private entityEdit: EntityFormComponent;
  private TwoFactorEnabled: boolean;
  qrInfo: string;
  private secret: string;
  title = helptext.two_factor.formTitle;
  private digitsOnLoad: string;
  private intervalOnLoad: string;

  fieldConfig: FieldConfig[] = [];
  fieldSets: FieldSet[] = [
    {
      name: helptext.two_factor.title,
      width: '100%',
      label: true,
      config: [
        {
          type: 'paragraph',
          name: 'instructions',
          paraText: helptext.two_factor.message,
        },
      ],
    },
    { name: 'divider', divider: true },
    {
      name: helptext.two_factor.title,
      width: '48%',
      label: false,
      config: [
        {
          type: 'select',
          name: 'otp_digits',
          placeholder: helptext.two_factor.otp.placeholder,
          tooltip: helptext.two_factor.otp.tooltip,
          options: [
            { label: 6, value: 6 },
            { label: 7, value: 7 },
            { label: 8, value: 8 },
          ],
          required: true,
          validation: helptext.two_factor.otp.validation,
        },
        {
          type: 'input',
          name: 'interval',
          inputType: 'number',
          placeholder: helptext.two_factor.interval.placeholder,
          tooltip: helptext.two_factor.interval.tooltip,
          validation: helptext.two_factor.interval.validation,
        },
      ],
    },
    {
      name: 'vertical-spacer',
      width: '2%',
      label: false,
      config: [],
    },
    {
      name: helptext.two_factor.title,
      width: '48%',
      label: false,
      config: [
        {
          type: 'input',
          name: 'window',
          inputType: 'number',
          placeholder: helptext.two_factor.window.placeholder,
          tooltip: helptext.two_factor.window.tooltip,
          validation: helptext.two_factor.window.validation,
        },
        {
          type: 'checkbox',
          name: 'ssh',
          placeholder: helptext.two_factor.services.placeholder,
          tooltip: helptext.two_factor.services.tooltip,
        },
      ],
    },

    { name: 'divider', divider: true },

    {
      name: helptext.two_factor.sys,
      width: '100%',
      label: true,
      config: [
        {
          type: 'input',
          name: 'secret',
          inputType: 'password',
          togglePw: true,
          placeholder: helptext.two_factor.secret.placeholder,
          tooltip: helptext.two_factor.secret.tooltip,
          readonly: true,
        },
        {
          type: 'input',
          name: 'uri',
          inputType: 'password',
          togglePw: true,
          placeholder: helptext.two_factor.uri.placeholder,
          tooltip: helptext.two_factor.uri.tooltip,
          readonly: true,
        },
        {
          type: 'paragraph',
          name: 'enabled_status',
          paraText: '',
        },
      ],
    },
  ];

  custActions: any[] = [
    {
      id: 'enable_action',
      name: helptext.two_factor.enable_button,
      function: () => {
        this.dialog.confirm(helptext.two_factor.confirm_dialog.title,
          helptext.two_factor.confirm_dialog.message, true,
          helptext.two_factor.confirm_dialog.btn).pipe(untilDestroyed(this)).subscribe((res: boolean) => {
          if (res) {
            this.loader.open();
            this.ws.call('auth.twofactor.update', [{ enabled: true }]).pipe(untilDestroyed(this)).subscribe(() => {
              this.loader.close();
              this.TwoFactorEnabled = true;
              this.updateEnabledStatus();
              this.updateSecretAndUri();
            }, (err) => {
              this.loader.close();
              this.dialog.errorReport(helptext.two_factor.error,
                err.reason, err.trace.formatted);
            });
          }
        });
      },
    },
    {
      id: 'disable_action',
      name: helptext.two_factor.disable_button,
      function: () => {
        this.loader.open();
        this.ws.call('auth.twofactor.update', [{ enabled: false }]).pipe(untilDestroyed(this)).subscribe(() => {
          this.loader.close();
          this.TwoFactorEnabled = false;
          this.updateEnabledStatus();
        }, (err) => {
          this.dialog.errorReport(helptext.two_factor.error,
            err.reason, err.trace.formatted);
        });
      },
    },
    {
      id: 'show_qr',
      name: 'Show QR',
      function: () => {
        this.openQRDialog();
      },
    },
    {
      id: 'renew_secret',
      name: 'Renew Secret',
      function: () => {
        this.renewSecret();
      },
    },
  ];

  constructor(protected ws: WebSocketService, protected dialog: DialogService,
    protected loader: AppLoaderService,
    protected mdDialog: MatDialog) { }

  resourceTransformIncomingRestData(data: any): any {
    data.ssh = data.services.ssh;
    this.secret = data.secret;
    this.TwoFactorEnabled = data.enabled;
    this.digitsOnLoad = data.otp_digits;
    this.intervalOnLoad = data.interval;
    this.updateEnabledStatus();
    return data;
  }

  isCustActionVisible(actionId: string): boolean {
    if (actionId === 'enable_action' && this.TwoFactorEnabled === true) {
      return false;
    } if (actionId === 'disable_action' && this.TwoFactorEnabled === false) {
      return false;
    }
    return true;
  }

  isCustActionDisabled(action_id: string): boolean {
    // Disables the 'Enable 2F' & 'Show QR' buttons if there is no secret
    if (action_id === 'renew_secret') {
      return !this.TwoFactorEnabled;
    } if (action_id === 'show_qr') {
      return !(this.secret && this.secret !== '');
    }
  }

  afterInit(entityEdit: EntityFormComponent): void {
    this.entityEdit = entityEdit;
    this.getURI();
    const intervalValue = _.find(this.fieldConfig, { name: 'interval' });
    entityEdit.formGroup.controls['interval'].valueChanges.pipe(untilDestroyed(this)).subscribe((val: string) => {
      if (parseInt(val) !== 30) {
        intervalValue.hint = helptext.two_factor.interval.hint;
      } else {
        intervalValue.hint = null;
      }
    });
  }

  getURI(): void {
    this.ws.call('auth.twofactor.provisioning_uri').pipe(untilDestroyed(this)).subscribe((provisioningUri) => {
      this.entityEdit.formGroup.controls['uri'].setValue(provisioningUri);
      this.qrInfo = provisioningUri;
    }, (err) => {
      this.loader.close();
      this.dialog.errorReport(helptext.two_factor.error, err.reason, err.trace.formatted);
    });
  }

  updateEnabledStatus(): void {
    const enabled = _.find(this.fieldConfig, { name: 'enabled_status' });
    this.TwoFactorEnabled
      ? enabled.paraText = helptext.two_factor.enabled_status_true
      : enabled.paraText = helptext.two_factor.enabled_status_false;
  }

  customSubmit(data: any): void {
    if (data.otp_digits === this.digitsOnLoad && data.interval === this.intervalOnLoad) {
      this.doSubmit(data);
    } else {
      this.dialog.confirm(helptext.two_factor.submitDialog.title,
        helptext.two_factor.submitDialog.message, true, helptext.two_factor.submitDialog.btn)
        .pipe(untilDestroyed(this)).subscribe((res: boolean) => {
          if (res) {
            this.intervalOnLoad = data.interval;
            this.digitsOnLoad = data.otp_digits;
            this.doSubmit(data, true);
          }
        });
    }
  }

  doSubmit(data: any, openQR = false): void {
    data.enabled = this.TwoFactorEnabled;
    data.services = { ssh: data.ssh };
    const extras = ['instructions', 'enabled_status', 'secret', 'uri', 'ssh'];
    extras.map((extra) => {
      delete data[extra];
    });
    this.loader.open();
    this.ws.call('auth.twofactor.update', [data]).pipe(untilDestroyed(this)).subscribe(() => {
      this.loader.close();
      if (openQR) {
        this.openQRDialog();
      }
    }, (err) => {
      this.loader.close();
      this.dialog.errorReport(helptext.two_factor.error,
        err.reason, err.trace.formatted);
    });
  }

  openQRDialog(): void {
    this.mdDialog.open(QRDialog, {
      width: '300px',
      data: { qrInfo: this.qrInfo },
    });
  }

  renewSecret(): void {
    this.dialog.confirm(helptext.two_factor.renewSecret.title,
      helptext.two_factor.renewSecret.message, true,
      helptext.two_factor.renewSecret.btn).pipe(untilDestroyed(this)).subscribe((res: boolean) => {
      if (res) {
        this.loader.open();
        this.ws.call('auth.twofactor.renew_secret').pipe(untilDestroyed(this)).subscribe(() => {
          this.loader.close();
          this.updateSecretAndUri();
        },
        (err) => {
          this.loader.close();
          this.dialog.errorReport(helptext.two_factor.error,
            err.reason, err.trace.formatted);
        });
      }
    });
  }

  updateSecretAndUri(): void {
<<<<<<< HEAD
    this.ws.call('auth.twofactor.config').subscribe((config) => {
      this.entityEdit.formGroup.controls['secret'].setValue(config.secret);
      this.secret = config.secret;
=======
    this.ws.call('auth.twofactor.config').pipe(untilDestroyed(this)).subscribe((res) => {
      this.entityEdit.formGroup.controls['secret'].setValue(res.secret);
      this.secret = res.secret;
>>>>>>> 5bfe61dc
      this.getURI();
    }, (err) => {
      this.loader.close();
      this.dialog.errorReport(helptext.two_factor.error,
        err.reason, err.trace.formatted);
    });
  }
}

@UntilDestroy()
@Component({
  selector: 'qr-dialog',
  templateUrl: 'qr-dialog.html',
})
export class QRDialog {
  constructor(
    public dialogRef: MatDialogRef<QRDialog>,
    @Inject(MAT_DIALOG_DATA) public data: any,
  ) {}

  onNoClick(): void {
    this.dialogRef.close();
  }
}<|MERGE_RESOLUTION|>--- conflicted
+++ resolved
@@ -309,15 +309,9 @@
   }
 
   updateSecretAndUri(): void {
-<<<<<<< HEAD
-    this.ws.call('auth.twofactor.config').subscribe((config) => {
+    this.ws.call('auth.twofactor.config').pipe(untilDestroyed(this)).subscribe((config) => {
       this.entityEdit.formGroup.controls['secret'].setValue(config.secret);
       this.secret = config.secret;
-=======
-    this.ws.call('auth.twofactor.config').pipe(untilDestroyed(this)).subscribe((res) => {
-      this.entityEdit.formGroup.controls['secret'].setValue(res.secret);
-      this.secret = res.secret;
->>>>>>> 5bfe61dc
       this.getURI();
     }, (err) => {
       this.loader.close();
