--- conflicted
+++ resolved
@@ -40,15 +40,6 @@
   get cpuData() { return this._cpuData}
   set cpuData(value){
     this._cpuData = value;
-<<<<<<< HEAD
-    /*if(this.legendData && typeof this.legendIndex !== "undefined"){
-      // C3 does not have a way to update tooltip when new data is loaded.
-      // So this is the workaround
-      this.legendData[0].value = this.cpuData.data[0][this.legendIndex + 1];
-      this.legendData[1].value = this.cpuData.data[1][this.legendIndex + 1];
-    }*/
-=======
->>>>>>> b66531c8
   }
 
   cpuAvg: any;
@@ -104,7 +95,7 @@
 
     // Fetch CPU core count from SysInfo cache
     this.core.register({
-      observerClass: this, 
+      observerClass: this,
       eventName:"SysInfo"
     }).subscribe((evt: CoreEvent) => {
       this.threadCount = evt.data.cores;
@@ -125,7 +116,7 @@
   ngAfterViewInit(){
 
     this.core.register({
-      observerClass: this, 
+      observerClass: this,
       eventName:"ThemeChanged"
     }).subscribe((evt: CoreEvent) => {
       d3.select('#grad1 .begin')
@@ -155,18 +146,9 @@
 
     // Filter out stats per thread
     let keys = Object.keys(data);
-<<<<<<< HEAD
-
-    if(!this.coreCount){
-      this.coreCount = data.temperature ? keys.length - 2 : keys.length - 1;
-    }
-
-    for(let i = 0; i < this.coreCount; i++){
-=======
     const threads = keys.filter((n) => !isNaN(parseFloat(n)));
-    
+
     for(let i = 0; i < this.threadCount; i++){
->>>>>>> b66531c8
       usageColumn.push( parseInt(data[i.toString()].usage.toFixed(1)) );
 
       const mod = threads.length % 2;
@@ -178,17 +160,10 @@
       } else if (data.temperature_celsius && data.temperature_celsius[temperatureIndex]) {
         temperatureValues.push( data.temperature_celsius[temperatureIndex] );
       }
-       
-    }
-<<<<<<< HEAD
-
+
+    }
+temperatureColumn = temperatureColumn.concat(temperatureValues);
     this.setMobileStats(Object.assign([],usageColumn), Object.assign([],temperatureColumn) );
-=======
-    
-    temperatureColumn = temperatureColumn.concat(temperatureValues);
-    
-    this.setMobileStats(Object.assign([],usageColumn), Object.assign([],temperatureColumn) ); 
->>>>>>> b66531c8
 
     return [usageColumn, temperatureColumn];
 
@@ -372,17 +347,10 @@
     });
   }
 
-<<<<<<< HEAD
   protected makeDatasets(data:any[]): ChartDataSets[]{
     let datasets: ChartDataSets[] = [];
     let labels: string[] = [];
-    for(let i = 0; i < this.coreCount; i++){
-=======
-  protected makeDatasets(data:any): DataSet[]{
-    let datasets = [];
-    let labels = [];
     for(let i = 0; i < this.threadCount; i++){
->>>>>>> b66531c8
       labels.push((i).toString());
     }
     this.labels = labels;
