--- conflicted
+++ resolved
@@ -217,12 +217,8 @@
   private vlan_fields = ['vlan_tag', 'vlan_pcp', 'vlan_parent_interface'];
   private lagg_fields = ['lag_protocol', 'lag_ports'];
   private bridge_fields = ['bridge_members'];
-<<<<<<< HEAD
-  private failover_fields = ['failover_critical', 'failover_group', 'failover_vhid', 'disable_offload_capabilities'];
-=======
   private failover_fields = ['failover_critical', 'failover_group', 'failover_vhid'];
   private vlan_pcp:any;
->>>>>>> c74a1e1e
   private vlan_pint:any;
   private lag_ports: any;
   private bridge_members: any;
