import { CommonModule } from '@angular/common';
import { NgModule } from '@angular/core';
import { FlexLayoutModule } from '@angular/flex-layout';
import { FormsModule, ReactiveFormsModule } from '@angular/forms';
import { MatAutocompleteModule } from '@angular/material/autocomplete';
import { MatButtonModule } from '@angular/material/button';
import { MatCheckboxModule } from '@angular/material/checkbox';
import { MatChipsModule } from '@angular/material/chips';
import { MatDividerModule } from '@angular/material/divider';
import { MatFormFieldModule } from '@angular/material/form-field';
import { MatIconModule } from '@angular/material/icon';
import { MatInputModule } from '@angular/material/input';
import { MatProgressBarModule } from '@angular/material/progress-bar';
import { MatProgressSpinnerModule } from '@angular/material/progress-spinner';
import { MatRadioModule } from '@angular/material/radio';
import { MatSelectModule } from '@angular/material/select';
import { MatSlideToggleModule } from '@angular/material/slide-toggle';
import { MatTooltipModule } from '@angular/material/tooltip';
import { TreeModule } from '@circlon/angular-tree-component';
import { TranslateModule } from '@ngx-translate/core';
import { MarkdownModule } from 'ngx-markdown';
import { CommonDirectivesModule } from 'app/directives/common/common-directives.module';
import { IxCheckboxComponent } from 'app/modules/ix-forms/components/ix-checkbox/ix-checkbox.component';
import { IxChipsComponent } from 'app/modules/ix-forms/components/ix-chips/ix-chips.component';
import { IxComboboxComponent } from 'app/modules/ix-forms/components/ix-combobox/ix-combobox.component';
import { IxErrorsComponent } from 'app/modules/ix-forms/components/ix-errors/ix-errors.component';
import { IxExplorerComponent } from 'app/modules/ix-forms/components/ix-explorer/ix-explorer.component';
import { IxFieldsetComponent } from 'app/modules/ix-forms/components/ix-fieldset/ix-fieldset.component';
import { IxFileInputComponent } from 'app/modules/ix-forms/components/ix-file-input/ix-file-input.component';
import { IxInputComponent } from 'app/modules/ix-forms/components/ix-input/ix-input.component';
import { IxRadioGroupComponent } from 'app/modules/ix-forms/components/ix-radio-group/ix-radio-group.component';
import { IxSelectComponent } from 'app/modules/ix-forms/components/ix-select/ix-select.component';
import { IxModalHeaderComponent } from 'app/modules/ix-forms/components/ix-slide-in/components/ix-modal-header/ix-modal-header.component';
import { IxSlideInComponent } from 'app/modules/ix-forms/components/ix-slide-in/ix-slide-in.component';
import { IxSlideToggleComponent } from 'app/modules/ix-forms/components/ix-slide-toggle/ix-slide-toggle.component';
import { IxTextareaComponent } from 'app/modules/ix-forms/components/ix-textarea/ix-textarea.component';
import { IxFormatterService } from 'app/modules/ix-forms/services/ix-formatter.service';
import IxValidatorsService from 'app/modules/ix-forms/services/ix-validators.service';
import { TooltipModule } from 'app/modules/tooltip/tooltip.module';

@NgModule({
  imports: [
    CommonModule,
    FormsModule,
    ReactiveFormsModule,
    MarkdownModule.forRoot(),
    FlexLayoutModule,
<<<<<<< HEAD
=======
    EnclosureModule,
    MatFormFieldModule,
    MatInputModule,
    MatSelectModule,
    MatButtonModule,
    MatAutocompleteModule,
    MatIconModule,
    MatSlideToggleModule,
    MatProgressBarModule,
    MatRadioModule,
    MatTooltipModule,
    MatDividerModule,
    MatProgressSpinnerModule,
    MatChipsModule,
    MatCheckboxModule,
>>>>>>> ace8c174
    CommonDirectivesModule,
    TooltipModule,
    TranslateModule,
    TreeModule,
  ],
  declarations: [
    IxInputComponent,
    IxErrorsComponent,
    IxSelectComponent,
    IxFieldsetComponent,
    IxSlideInComponent,
    IxModalHeaderComponent,
    IxCheckboxComponent,
    IxTextareaComponent,
    IxComboboxComponent,
    IxChipsComponent,
    IxExplorerComponent,
    IxFileInputComponent,
    IxSlideToggleComponent,
    IxRadioGroupComponent,
  ],
  exports: [
    IxErrorsComponent,
    IxInputComponent,
    IxSelectComponent,
    IxSlideInComponent,
    IxModalHeaderComponent,
    IxFieldsetComponent,
    IxCheckboxComponent,
    IxTextareaComponent,
    IxChipsComponent,
    IxComboboxComponent,
    IxExplorerComponent,
    IxFileInputComponent,
    IxSlideToggleComponent,
    IxRadioGroupComponent,
  ],
  providers: [
    IxFormatterService,
    IxValidatorsService,
  ],
})
export class IxFormsModule {}<|MERGE_RESOLUTION|>--- conflicted
+++ resolved
@@ -45,9 +45,6 @@
     ReactiveFormsModule,
     MarkdownModule.forRoot(),
     FlexLayoutModule,
-<<<<<<< HEAD
-=======
-    EnclosureModule,
     MatFormFieldModule,
     MatInputModule,
     MatSelectModule,
@@ -62,7 +59,6 @@
     MatProgressSpinnerModule,
     MatChipsModule,
     MatCheckboxModule,
->>>>>>> ace8c174
     CommonDirectivesModule,
     TooltipModule,
     TranslateModule,
