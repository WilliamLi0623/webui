import { Component, OnInit, AfterViewInit, OnDestroy, ElementRef } from '@angular/core';
import { CoreService, CoreEvent } from 'app/core/services/core.service';
import { SystemProfiler } from 'app/core/classes/system-profiler';

import { Subject } from 'rxjs';
import { WidgetComponent } from 'app/core/components/widgets/widget/widget.component'; // POC
import { WidgetControllerComponent } from 'app/core/components/widgets/widgetcontroller/widgetcontroller.component'; // POC
import { WidgetPoolComponent } from 'app/core/components/widgets/widgetpool/widgetpool.component';
import { FlexLayoutModule, MediaObserver } from '@angular/flex-layout';

import { RestService,WebSocketService } from '../../services/';
import { DashConfigItem } from 'app/core/components/widgets/widgetcontroller/widgetcontroller.component';
import { tween, styler } from 'popmotion';

@Component({
  selector: 'dashboard',
  templateUrl:'./dashboard.html',
  styleUrls: ['./dashboard.scss'],
})
export class DashboardComponent implements OnInit, AfterViewInit, OnDestroy {
 
  public screenType: string = 'Desktop'; // Desktop || Mobile

  public dashState: DashConfigItem[]; // Saved State
  public activeMobileWidget: DashConfigItem[] = [];
  public availableWidgets: DashConfigItem[] = [];
  public renderedWidgets: number[] = [];
  public hiddenWidgets: number[] = []; 

  public large: string = "lg";
  public medium: string = "md";
  public small: string = "sm";
  public zPoolFlex:string = "100";
  public noteFlex:string = "23";

  public statsDataEvents:Subject<CoreEvent>;
  private statsEvents: any;
  private statsEventsTC: any;
  public tcStats: any;

  public isFooterConsoleOpen: boolean;

  // For widgetsysinfo
  public isHA: boolean = false;
  public isFN: boolean = window.localStorage['is_freenas'];

<<<<<<< HEAD
  // For CPU widget
  public systemInformation: any;

=======
>>>>>>> 20bfe2a5
  // For widgetpool
  public system: any;
  public system_product: string = "Generic";
  public pools: any[]; // = [];
  public volumeData:any; //= {};

  public nics: any[]; // = [];

  public animation = "stop";
  public shake = false;

  public showSpinner: boolean = true;

  constructor(protected core:CoreService, protected ws: WebSocketService, public mediaObserver: MediaObserver, private el: ElementRef){
    this.statsDataEvents = new Subject<CoreEvent>();

    mediaObserver.media$.subscribe((evt) =>{

      let st = evt.mqAlias == 'xs' ? 'Mobile' : 'Desktop';
      this.screenType = st;
      
    });

  }

  ngAfterViewInit(){
  }

  onMobileLaunch(evt: DashConfigItem) {
    this.activeMobileWidget = [evt];

    // Transition 
    const vp = this.el.nativeElement.querySelector('.mobile-viewport');
    let viewport = styler(vp);
    const c = this.el.nativeElement.querySelector('.mobile-viewport .carousel');
    let carousel = styler(c);
    const vpw = viewport.get('width'); //600;

    const startX = 0;
    const endX = vpw * -1;

    tween({
      from:{ x: startX },
      to:{ x: endX },
      duration: 250
    }).start(carousel.set);
  }

  onMobileBack() {
    // Transition 
    const vp = this.el.nativeElement.querySelector('.mobile-viewport');
    let viewport = styler(vp);
    const c = this.el.nativeElement.querySelector('.mobile-viewport .carousel');
    let carousel = styler(c);
    const vpw = viewport.get('width'); //600;

    const startX = vpw * -1;
    const endX = 0;

    tween({
      from:{ x: startX },
      to:{ x: endX },
      duration: 250
    }).start({
      update: (v) => { 
        carousel.set(v);
      },
      complete: () => {
        this.activeMobileWidget = [];
      }
    });

  }

  ngOnInit(){

    this.init();

    this.ws.call('system.advanced.config').subscribe((res)=> {
      if (res) {
        this.isFooterConsoleOpen = res.consolemsg;
      }
    });

    if(this.isFN.toString() == 'false'){
      this.ws.call('failover.licensed').subscribe((res)=> {
        if (res) {
          this.isHA = true;
        }
      });
    }

  }

  ngOnDestroy(){
    this.statsEvents.complete();
    this.statsEventsTC.complete();
    this.statsDataEvents.complete();
    this.core.unregister({observerClass:this});
  }

  init(){

    this.statsEvents = this.ws.sub("reporting.realtime").subscribe((evt)=>{
      if(evt.cpu){
        this.statsDataEvents.next({name:"CpuStats", data:evt.cpu});
      }
      if(evt.virtual_memory){
        this.statsDataEvents.next({name:"MemoryStats", data:evt.virtual_memory});
      }
    });

    this.statsEventsTC = this.ws.sub("trueview.stats:10").subscribe((evt)=>{
      if(evt.virtual_memory){return;}// TC and MW subscriptions leak into each other.
        
      evt.network_usage.forEach((item, index) => {
        this.statsDataEvents.next({name:"NetTraffic_" + item.name, data:item});
      });
    });

    this.core.register({observerClass:this,eventName:"NicInfo"}).subscribe((evt:CoreEvent) => {
      let clone = Object.assign([],evt.data);
      let removeNics = {};

      // Store keys for fast lookup
      let nicKeys = {};
      evt.data.forEach((item, index) => {
        nicKeys[item.name] = index.toString();
      });
        
      // Process Vlans (attach vlans to their parent)
      evt.data.forEach((item, index) => {
        if(item.type !== "VLAN" && !clone[index].state.vlans){
          clone[index].state.vlans = [];
        }

        if(item.type == "VLAN"){
          let parentIndex = parseInt(nicKeys[item.state.parent]);
          if(!clone[parentIndex].state.vlans) {
            clone[parentIndex].state.vlans = [];
          }

          clone[parentIndex].state.vlans.push(item.state);
          removeNics[item.name] = index;
        }
      })

      // Process LAGGs
      evt.data.forEach((item, index) => {
        if(item.type == "LINK_AGGREGATION" ){
          clone[index].state.lagg_ports = item.lag_ports;
          item.lag_ports.forEach((nic) => {
            // Consolidate addresses 
            clone[index].state.aliases.forEach((item) => { item.interface = nic});
            clone[index].state.aliases = clone[index].state.aliases.concat(clone[nicKeys[nic]].state.aliases);

            // Consolidate vlans
            clone[index].state.vlans.forEach((item) => { item.interface = nic});
            clone[index].state.vlans = clone[index].state.vlans.concat(clone[nicKeys[nic]].state.vlans);
            
            // Mark interface for removal
            removeNics[nic] = nicKeys[nic];
          });
        }
      });

      // Remove NICs from list
      for(let i = clone.length - 1; i >= 0; i--){
        if(removeNics[clone[i].name]){ 
          // Remove
          clone.splice(i, 1)
        } else {
          // Only keep INET addresses
          clone[i].state.aliases = clone[i].state.aliases.filter(address => address.type == "INET");
        }
      }
      
      // Update NICs array
      this.nics = clone;

      this.isDataReady();
    });

    this.core.emit({name:"VolumeDataRequest"});
    this.core.emit({name:"NicInfoRequest"});
    this.getDisksData();
  }

  setVolumeData(evt:CoreEvent){
    let vd = {};

    for(let i in evt.data){
      let avail = null;
      if (evt.data[i].children && evt.data[i].children[0]) {
        avail = evt.data[i].children[0].avail;
      }
      let zvol = {
        avail: avail,
        id:evt.data[i].id,
        is_decrypted:evt.data[i].is_decrypted,
        is_upgraded:evt.data[i].is_upgraded,
        mountpoint:evt.data[i].mountpoint,
        name:evt.data[i].name,
        status:evt.data[i].status, // RETURNS HEALTHY, LOCKED, UNKNOWN, DEGRADED, FAULTED, OFFLINE, REMOVED
        used:evt.data[i].used,
        used_pct:evt.data[i].used_pct,
        vol_encrypt:evt.data[i].vol_encrypted,
        vol_encryptkey:evt.data[i].vol_encryptkey,
        vol_guid:evt.data[i].vol_guid,
        vol_name:evt.data[i].vol_name
      }
      vd[zvol.id] = zvol;
    }
    
    this.volumeData = vd;
  }

  getDisksData(){

    this.core.register({observerClass: this, eventName: 'PoolData'}).subscribe((evt:CoreEvent) => {
      //this.system.pools = evt.data;
      this.pools = evt.data;
      this.isDataReady();
    });

    this.core.register({observerClass: this, eventName: 'VolumeData'}).subscribe((evt:CoreEvent) => {
      this.setVolumeData(evt);
      this.isDataReady();
    });

    this.core.register({observerClass: this, eventName: 'SysInfo'}).subscribe((evt:CoreEvent) => {
      this.systemInformation = evt.data;
      this.core.emit({name: 'PoolDataRequest', sender: this});
    });

    this.core.emit({name: 'SysInfoRequest', sender: this});
  }

  isDataReady(){
    const isReady = this.statsDataEvents && this.pools && this.volumeData && this.nics ? true : false;
    if(isReady){
      this.availableWidgets = this.generateDefaultConfig();
      if(!this.dashState){
        this.dashState = this.availableWidgets;
      }

      //this.generateRenderedList();
    }
  }

  generateRenderedList(){
    /*this.renderedWidgets = this.availableWidgets.forEach((item, index) => { 
      if(item.identifier){
        let spl = item.identifier.split(',');
        let key = spl[0];
        let value = spl[1];
      }
      
    });*/
  }

  generateDefaultConfig(){
    let conf: DashConfigItem[] = [
      {name:'System Information', rendered: false },
    ];

    /*if(this.isHA){
      conf.push({name:'System Information', identifier: 'passive,true', rendered: true })
    }*/

    conf.push({name:'CPU', rendered: false });
    conf.push({name:'Memory', rendered: false });

    this.pools.forEach((pool, index) => {
      conf.push({name:'Pool', identifier: 'name,' + pool.name, rendered: true })
    });

    this.nics.forEach((nic, index) => {
      conf.push({name:'Interface', identifier: 'name,' + nic.name, rendered: true })
    });

    return conf;
  }

  volumeDataFromConfig(item:DashConfigItem){
    const spl = item.identifier.split(',');
    const key = spl[0];
    const value = spl[1];
    
    const pool = this.pools.filter(pool => pool[key] == value);
    return this.volumeData && this.volumeData[pool[0].id] ? this.volumeData[pool[0].id] : console.warn('No volume data available!');; 
  }

  dataFromConfig(item:DashConfigItem){
    let spl;
    let key;
    let value;
    if(item.identifier){
      spl = item.identifier.split(',');
      key = spl[0];
      value = spl[1];
    }

    let data: any;

    switch(item.name.toLowerCase()){
      case 'cpu':
        data = this.statsDataEvents;
      break;
      case 'memory':
        data = this.statsDataEvents;
      break;
      case 'pool':
        data = spl ? this.pools.filter(pool => pool[key] == value) : console.warn("DashConfigItem has no identifier!");
        if(data){ data = data[0];}
      break;
      case 'interface':
        data = spl ? this.nics.filter(nic => nic[key] == value) : console.warn("DashConfigItem has no identifier!");
        if(data){ data = data[0].state;}
      break;
    }

    return data ? data : console.warn('Data for this widget is not available!') ;
  }

  toggleShake(){
    if(this.shake){
      this.shake = false;
    } else if(!this.shake){
      this.shake= true;
    }
  }

}<|MERGE_RESOLUTION|>--- conflicted
+++ resolved
@@ -41,15 +41,12 @@
   public isFooterConsoleOpen: boolean;
 
   // For widgetsysinfo
-  public isHA: boolean = false;
+  public isHA: boolean; // = false;
   public isFN: boolean = window.localStorage['is_freenas'];
 
-<<<<<<< HEAD
   // For CPU widget
   public systemInformation: any;
 
-=======
->>>>>>> 20bfe2a5
   // For widgetpool
   public system: any;
   public system_product: string = "Generic";
@@ -313,12 +310,12 @@
 
   generateDefaultConfig(){
     let conf: DashConfigItem[] = [
-      {name:'System Information', rendered: false },
+      {name:'System Information', rendered: true },
     ];
 
-    /*if(this.isHA){
-      conf.push({name:'System Information', identifier: 'passive,true', rendered: true })
-    }*/
+    if(this.isHA){
+      conf.push({name:'System Information(Standby)', identifier: 'passive,true', rendered: true })
+    }
 
     conf.push({name:'CPU', rendered: false });
     conf.push({name:'Memory', rendered: false });
