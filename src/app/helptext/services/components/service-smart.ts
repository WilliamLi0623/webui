import { marker as T } from '@biesbjerg/ngx-translate-extract-marker';
import { getManPageLink } from 'app/helpers/man-page.utils';

export default {
  smart_fieldset_general: T('General Options'),

  smart_interval_placeholder: T('Check Interval'),
<<<<<<< HEAD
  smart_interval_tooltip: T(`Define a number of minutes for ${getManPageLink('smartd')} to wake up
  and check if any tests are configured to run.`),
=======
  smart_interval_tooltip: T('Define a number of minutes for <a\
 href="https://linux.die.net/man/8/smartd"\
 target="_blank">smartd</a> to wake up and check if any\
 tests are configured to run.'),
>>>>>>> 10de6024

  smart_powermode_placeholder: T('Power Mode'),
  smart_powermode_tooltip: T('Tests are only performed when <i>Never</i> \
is selected.'),

  smart_difference_placeholder: T('Difference'),
  smart_difference_tooltip: T('Enter a number of degrees in Celsius. SMART reports if\
 the temperature of a drive has changed by N degrees\
 Celsius since the last report.'),

  smart_informational_placeholder: T('Informational'),
  smart_informational_tooltip: T('Enter a threshold temperature in Celsius. SMART will\
 message with a log level of LOG_INFO if the\
 temperature is higher than the threshold.'),

  smart_critical_placeholder: T('Critical'),
  smart_critical_tooltip: T('Enter a threshold temperature in Celsius. SMART will\
 message with a log level of LOG_CRIT and send an email\
 if the temperature is higher than the threshold.'),
  formTitle: T('S.M.A.R.T.'),
};<|MERGE_RESOLUTION|>--- conflicted
+++ resolved
@@ -1,19 +1,13 @@
 import { marker as T } from '@biesbjerg/ngx-translate-extract-marker';
-import { getManPageLink } from 'app/helpers/man-page.utils';
 
 export default {
   smart_fieldset_general: T('General Options'),
 
   smart_interval_placeholder: T('Check Interval'),
-<<<<<<< HEAD
-  smart_interval_tooltip: T(`Define a number of minutes for ${getManPageLink('smartd')} to wake up
-  and check if any tests are configured to run.`),
-=======
   smart_interval_tooltip: T('Define a number of minutes for <a\
  href="https://linux.die.net/man/8/smartd"\
  target="_blank">smartd</a> to wake up and check if any\
  tests are configured to run.'),
->>>>>>> 10de6024
 
   smart_powermode_placeholder: T('Power Mode'),
   smart_powermode_tooltip: T('Tests are only performed when <i>Never</i> \
