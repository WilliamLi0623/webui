import { Component } from '@angular/core';
import { Router } from '@angular/router';
import { EntityTableAction, EntityTableConfig } from 'app/pages/common/entity/entity-table/entity-table.interface';
import { T } from '../../../translate-marker';
import {
  IdmapService, ValidationService, SystemGeneralService, WebSocketService,
} from 'app/services';
import { DialogService } from 'app/services/dialog.service';
import { EntityUtils } from 'app/pages/common/entity/utils';
import { IdmapFormComponent } from './idmap-form.component';
import helptext from '../../../helptext/directoryservice/idmap';
import { ModalService } from '../../../services/modal.service';
import { MatDialog } from '@angular/material/dialog';
import { ActiveDirectoryComponent } from '../activedirectory/activedirectory.component';
import { UntilDestroy, untilDestroyed } from '@ngneat/until-destroy';

@UntilDestroy()
@Component({
  selector: 'app-idmap-list',
  template: '<entity-table [title]="title" [conf]="this"></entity-table>',
})
<<<<<<< HEAD
export class IdmapListComponent {
=======
export class IdmapListComponent implements EntityTableConfig, OnDestroy {
>>>>>>> ed7ade87
  title = 'Idmap';
  queryCall: 'idmap.query' = 'idmap.query';
  wsDelete: 'idmap.delete' = 'idmap.delete';
  protected entityList: any;
  protected idmapFormComponent: IdmapFormComponent;
  protected requiredDomains = [
    'DS_TYPE_ACTIVEDIRECTORY',
    'DS_TYPE_DEFAULT_DOMAIN',
    'DS_TYPE_LDAP',
  ];

  columns = [
    {
      name: T('Name'), prop: 'name', always_display: true, minWidth: 250,
    },
    { name: T('Backend'), prop: 'idmap_backend', maxWidth: 100 },
    { name: T('DNS Domain Name'), prop: 'dns_domain_name' },
    { name: T('Range Low'), prop: 'range_low' },
    { name: T('Range High'), prop: 'range_high' },
    { name: T('Certificate'), prop: 'cert_name' },
  ];

  rowIdentifier = 'name';
  config: any = {
    paging: true,
    sorting: { columns: this.columns },
    deleteMsg: {
      title: T('Idmap'),
      key_props: ['name'],
    },
  };

  constructor(
    protected idmapService: IdmapService,
    protected validationService: ValidationService,
    private ws: WebSocketService,
    private sysGeneralService: SystemGeneralService,
    private modalService: ModalService,
    private dialog: DialogService,
    protected router: Router,
    public mdDialog: MatDialog,
    protected dialogService: DialogService,
  ) { }

  resourceTransformIncomingRestData(data: any[]): any[] {
    data.forEach((item) => {
      if (item.certificate) {
        item.cert_name = item.certificate.cert_name;
      }
      if (item.name === 'DS_TYPE_ACTIVEDIRECTORY' && item.idmap_backend === 'AUTORID') {
        const obj = data.find((o) => o.name === 'DS_TYPE_DEFAULT_DOMAIN');
        obj.disableEdit = true;
      }
      const index = helptext.idmap.name.options.findIndex((o) => o.value === item.name);
      if (index >= 0) item.name = helptext.idmap.name.options[index].label;
    });
    return data;
  }

  afterInit(entityList: any): void {
    this.entityList = entityList;
    this.modalService.refreshTable$.pipe(untilDestroyed(this)).subscribe(() => {
      this.entityList.getData();
    });
  }

  getAddActions(): EntityTableAction[] {
    return [{
      label: T('Add'),
      onClick: () => {
        this.idmapService.getADStatus().pipe(untilDestroyed(this)).subscribe((res) => {
          if (res.enable) {
            this.doAdd();
          } else {
            this.dialogService.confirm(helptext.idmap.enable_ad_dialog.title, helptext.idmap.enable_ad_dialog.message,
              true, helptext.idmap.enable_ad_dialog.button).pipe(untilDestroyed(this)).subscribe((res: boolean) => {
              if (res) {
                this.showADForm();
              }
            });
          }
        });
      },
    }] as EntityTableAction[];
  }

  getActions(row: any): EntityTableAction[] {
    const actions = [];
    actions.push({
      id: 'edit',
      label: T('Edit'),
      disabled: row.disableEdit,
      onClick: (row: any) => {
        this.doAdd(row.id);
      },
    });
    if (!this.requiredDomains.includes(row.name)) {
      actions.push({
        id: 'delete',
        label: T('Delete'),
        onClick: (row: any) => {
          this.entityList.doDeleteJob(row).pipe(untilDestroyed(this)).subscribe(
            () => {},
            (err: any) => {
              new EntityUtils().handleWSError(this.entityList, err);
            },
            () => {
              this.entityList.getData();
            },
          );
        },
      });
    }
    return actions as EntityTableAction[];
  }

  doAdd(id?: number): void {
    const idmapFormComponent = new IdmapFormComponent(
      this.idmapService,
      this.validationService,
      this.modalService,
      this.dialog,
      this.mdDialog,
    );

    this.modalService.open('slide-in-form', idmapFormComponent, id);
  }

  showADForm(): void {
    const formComponent = new ActiveDirectoryComponent(
      this.router,
      this.ws,
      this.modalService,
      this.mdDialog,
      this.sysGeneralService,
      this.dialog,
    );

    this.modalService.open('slide-in-form', formComponent);
  }
}<|MERGE_RESOLUTION|>--- conflicted
+++ resolved
@@ -19,11 +19,7 @@
   selector: 'app-idmap-list',
   template: '<entity-table [title]="title" [conf]="this"></entity-table>',
 })
-<<<<<<< HEAD
-export class IdmapListComponent {
-=======
-export class IdmapListComponent implements EntityTableConfig, OnDestroy {
->>>>>>> ed7ade87
+export class IdmapListComponent implements EntityTableConfig {
   title = 'Idmap';
   queryCall: 'idmap.query' = 'idmap.query';
   wsDelete: 'idmap.delete' = 'idmap.delete';
