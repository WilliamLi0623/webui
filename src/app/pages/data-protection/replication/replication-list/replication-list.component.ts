import { DatePipe } from '@angular/common';
import { Component } from '@angular/core';
import { Validators } from '@angular/forms';
import { UntilDestroy, untilDestroyed } from '@ngneat/until-destroy';
import { TranslateService } from '@ngx-translate/core';
import { filter } from 'rxjs/operators';
import { JobState } from 'app/enums/job-state.enum';
import helptext from 'app/helptext/data-protection/replication/replication';
import globalHelptext from 'app/helptext/global-helptext';
import { Job } from 'app/interfaces/job.interface';
import { ReplicationTask, ReplicationTaskUi } from 'app/interfaces/replication-task.interface';
import { DialogFormConfiguration } from 'app/pages/common/entity/entity-dialog/dialog-form-configuration.interface';
import { EntityDialogComponent } from 'app/pages/common/entity/entity-dialog/entity-dialog.component';
import { EntityFormService } from 'app/pages/common/entity/entity-form/services/entity-form.service';
import { EntityTableComponent } from 'app/pages/common/entity/entity-table/entity-table.component';
import { EntityTableAction, EntityTableConfig } from 'app/pages/common/entity/entity-table/entity-table.interface';
import { EntityUtils } from 'app/pages/common/entity/utils';
import { ReplicationFormComponent } from 'app/pages/data-protection/replication/replication-form/replication-form.component';
import { ReplicationWizardComponent } from 'app/pages/data-protection/replication/replication-wizard/replication-wizard.component';
import {
  DialogService,
  JobService,
  WebSocketService,
  StorageService,
  TaskService,
  KeychainCredentialService,
  ReplicationService,
} from 'app/services';
import { AppLoaderService } from 'app/services/app-loader/app-loader.service';
import { ModalService } from 'app/services/modal.service';
import { T } from 'app/translate-marker';

@UntilDestroy()
@Component({
  selector: 'app-replication-list',
  template: '<entity-table [title]="title" [conf]="this"></entity-table>',
  providers: [
    JobService,
    StorageService,
    TaskService,
    KeychainCredentialService,
    ReplicationService,
    EntityFormService,
    DatePipe,
  ],
})
export class ReplicationListComponent implements EntityTableConfig {
  title = T('Replication Tasks');
  queryCall: 'replication.query' = 'replication.query';
  wsDelete: 'replication.delete' = 'replication.delete';
  route_add: string[] = ['tasks', 'replication', 'wizard'];
  route_edit: string[] = ['tasks', 'replication', 'edit'];
  route_success: string[] = ['tasks', 'replication'];
  entityList: EntityTableComponent;
  asyncView = true;

  columns = [
    { name: T('Name'), prop: 'name', always_display: true },
    { name: T('Direction'), prop: 'direction' },
    { name: T('Transport'), prop: 'transport', hidden: true },
    { name: T('SSH Connection'), prop: 'ssh_connection', hidden: true },
    { name: T('Source Dataset'), prop: 'source_datasets', hidden: true },
    { name: T('Target Dataset'), prop: 'target_dataset', hidden: true },
    { name: T('Recursive'), prop: 'recursive', hidden: true },
    { name: T('Auto'), prop: 'auto', hidden: true },
    { name: T('Enabled'), prop: 'enabled', checkbox: true },
    {
      name: T('State'), prop: 'state', button: true, state: 'state',
    },
    { name: T('Last Snapshot'), prop: 'task_last_snapshot' },
  ];

  config = {
    paging: true,
    sorting: { columns: this.columns },
    deleteMsg: {
      title: T('Replication Task'),
      key_props: ['name'],
    },
  };

  constructor(
    private ws: WebSocketService,
    private dialog: DialogService,
    protected job: JobService,
    protected modalService: ModalService,
    protected loader: AppLoaderService,
<<<<<<< HEAD
    protected datePipe: DatePipe,
    protected entityFormService: EntityFormService,
    private translate: TranslateService,
=======
>>>>>>> a5f91641
  ) {}

  afterInit(entityList: EntityTableComponent): void {
    this.entityList = entityList;
    this.modalService.onClose$.pipe(untilDestroyed(this)).subscribe(() => {
      this.entityList.getData();
    });
  }

  resourceTransformIncomingRestData(tasks: ReplicationTask[]): ReplicationTaskUi[] {
    return tasks.map((task) => {
      return {
        ...task,
        ssh_connection: task.ssh_credentials ? (task.ssh_credentials as any).name : '-',
        task_last_snapshot: task.state.last_snapshot ? task.state.last_snapshot : T('No snapshots sent yet'),
      };
    });
  }

  getActions(parentrow: ReplicationTaskUi): EntityTableAction[] {
    return [
      {
        id: parentrow.name,
        icon: 'play_arrow',
        name: 'run',
        label: T('Run Now'),
        onClick: (row: ReplicationTaskUi) => {
          this.dialog.confirm({
            title: T('Run Now'),
            message: T('Replicate <i>') + row.name + T('</i> now?'),
            hideCheckBox: true,
          }).pipe(filter(Boolean), untilDestroyed(this)).subscribe(() => {
            row.state = { state: JobState.Running };
            this.ws.call('replication.run', [row.id]).pipe(untilDestroyed(this)).subscribe(
              (jobId: number) => {
                this.dialog.info(
                  T('Task started'),
                  this.translate.instant('Replication <i>{name}</i> has started.', { name: row.name }),
                  '500px',
                  'info',
                  true,
                );
                this.job.getJobStatus(jobId).pipe(untilDestroyed(this)).subscribe((job: Job) => {
                  row.state = { state: job.state };
                  row.job = job;
                });
              },
              (err) => {
                new EntityUtils().handleWSError(this.entityList, err);
              },
            );
          });
        },
      },
      {
        actionName: (parentrow as any).description,
        id: 'restore',
        name: 'restore',
        label: T('Restore'),
        icon: 'restore',
        onClick: (row: ReplicationTaskUi) => {
          const parent = this;
          const conf: DialogFormConfiguration = {
            title: helptext.replication_restore_dialog.title,
            fieldConfig: [
              {
                type: 'input',
                name: 'name',
                placeholder: helptext.name_placeholder,
                tooltip: helptext.name_tooltip,
                validation: [Validators.required],
                required: true,
              },
              {
                type: 'explorer',
                explorerType: 'dataset',
                initial: '',
                name: 'target_dataset',
                placeholder: helptext.target_dataset_placeholder,
                tooltip: helptext.target_dataset_tooltip,
                validation: [Validators.required],
                required: true,
              },
            ],
            saveButtonText: helptext.replication_restore_dialog.saveButton,
            customSubmit(entityDialog: EntityDialogComponent) {
              parent.loader.open();
              parent.ws.call('replication.restore', [row.id, entityDialog.formValue]).pipe(untilDestroyed(this)).subscribe(
                () => {
                  entityDialog.dialogRef.close(true);
                  parent.entityList.getData();
                },
                (err) => {
                  parent.loader.close();
                  new EntityUtils().handleWSError(entityDialog, err, parent.dialog);
                },
              );
            },
          };
          this.dialog.dialogFormWide(conf);
        },
      },
      {
        id: parentrow.name,
        icon: 'edit',
        name: 'edit',
        label: T('Edit'),
        onClick: (row: ReplicationTaskUi) => {
          this.doEdit(row.id);
        },
      },
      {
        id: parentrow.name,
        icon: 'delete',
        name: 'delete',
        label: T('Delete'),
        onClick: (row: ReplicationTaskUi) => {
          this.entityList.doDelete(row);
        },
      },
    ];
  }

  onButtonClick(row: ReplicationTaskUi): void {
    this.stateButton(row);
  }

  stateButton(row: ReplicationTaskUi): void {
    if (row.job) {
      if (row.state.state === JobState.Running) {
        this.entityList.runningStateButton(row.job.id);
      } else if (row.state.state === JobState.Hold) {
        this.dialog.info(T('Task is on hold'), row.state.reason, '500px', 'info', true);
      } else if (row.state.warnings && row.state.warnings.length > 0) {
        let list = '';
        row.state.warnings.forEach((warning: string) => {
          list += warning + '\n';
        });
        this.dialog.errorReport(row.state.state, `<pre>${list}</pre>`);
      } else {
        this.dialog.errorReport(row.state.state, `<pre>${row.state.error}</pre>`);
      }
    } else {
      this.dialog.info(globalHelptext.noLogDilaog.title, globalHelptext.noLogDilaog.message);
    }
  }

  onCheckboxChange(row: ReplicationTaskUi): void {
    this.ws.call('replication.update', [row.id, { enabled: row.enabled }]).pipe(untilDestroyed(this)).subscribe(
      (res) => {
        row.enabled = res.enabled;
        if (!res) {
          row.enabled = !row.enabled;
        }
      },
      (err) => {
        row.enabled = !row.enabled;
        new EntityUtils().handleWSError(this, err, this.dialog);
      },
    );
  }

  doAdd(): void {
<<<<<<< HEAD
    this.modalService.open(
      'slide-in-form',
      new ReplicationWizardComponent(
        this.keychainCredentialService,
        this.loader,
        this.dialog,
        this.ws,
        this.replicationService,
        this.datePipe,
        this.entityFormService,
        this.modalService,
        this.translate,
      ),
    );
=======
    this.modalService.openInSlideIn(ReplicationWizardComponent);
>>>>>>> a5f91641
  }

  doEdit(id: number): void {
    this.modalService.openInSlideIn(ReplicationFormComponent, id);
  }
}<|MERGE_RESOLUTION|>--- conflicted
+++ resolved
@@ -2,7 +2,6 @@
 import { Component } from '@angular/core';
 import { Validators } from '@angular/forms';
 import { UntilDestroy, untilDestroyed } from '@ngneat/until-destroy';
-import { TranslateService } from '@ngx-translate/core';
 import { filter } from 'rxjs/operators';
 import { JobState } from 'app/enums/job-state.enum';
 import helptext from 'app/helptext/data-protection/replication/replication';
@@ -85,12 +84,6 @@
     protected job: JobService,
     protected modalService: ModalService,
     protected loader: AppLoaderService,
-<<<<<<< HEAD
-    protected datePipe: DatePipe,
-    protected entityFormService: EntityFormService,
-    private translate: TranslateService,
-=======
->>>>>>> a5f91641
   ) {}
 
   afterInit(entityList: EntityTableComponent): void {
@@ -254,24 +247,7 @@
   }
 
   doAdd(): void {
-<<<<<<< HEAD
-    this.modalService.open(
-      'slide-in-form',
-      new ReplicationWizardComponent(
-        this.keychainCredentialService,
-        this.loader,
-        this.dialog,
-        this.ws,
-        this.replicationService,
-        this.datePipe,
-        this.entityFormService,
-        this.modalService,
-        this.translate,
-      ),
-    );
-=======
     this.modalService.openInSlideIn(ReplicationWizardComponent);
->>>>>>> a5f91641
   }
 
   doEdit(id: number): void {
