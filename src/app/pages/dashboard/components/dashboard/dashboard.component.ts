import {
  Component, OnInit, AfterViewInit, OnDestroy, ElementRef,
} from '@angular/core';
import { MediaObserver } from '@angular/flex-layout';
import { UntilDestroy, untilDestroyed } from '@ngneat/until-destroy';
import { TranslateService } from '@ngx-translate/core';
import { tween, styler } from 'popmotion';
import { Subject } from 'rxjs';
import { NetworkInterfaceAliasType, NetworkInterfaceType } from 'app/enums/network-interface.enum';
import { Dataset } from 'app/interfaces/dataset.interface';
import { CoreEvent } from 'app/interfaces/events';
import { MemoryStatsEventData } from 'app/interfaces/events/memory-stats-event.interface';
import { SysInfoEvent, SystemInfoWithFeatures } from 'app/interfaces/events/sys-info-event.interface';
import { EntityToolbarActionConfig } from 'app/interfaces/global-action.interface';
import {
  NetworkInterface,
  NetworkInterfaceState,
} from 'app/interfaces/network-interface.interface';
import { Pool } from 'app/interfaces/pool.interface';
import { ReportingRealtimeUpdate } from 'app/interfaces/reporting.interface';
import { Interval } from 'app/interfaces/timeout.interface';
import { VolumesData, VolumeData } from 'app/interfaces/volume-data.interface';
<<<<<<< HEAD
import { EmptyConfig, EmptyType } from 'app/modules/entity/entity-empty/entity-empty.component';
import { EntityToolbarComponent } from 'app/modules/entity/entity-toolbar/entity-toolbar.component';
=======
import { EmptyConfig, EmptyType } from 'app/pages/common/entity/entity-empty/entity-empty.component';
import { EntityToolbarComponent } from 'app/pages/common/entity/entity-toolbar/entity-toolbar.component';
import { ControlConfig } from 'app/pages/common/entity/entity-toolbar/models/control-config.interface';
>>>>>>> 7bcdc54b
import { DashboardFormComponent } from 'app/pages/dashboard/components/dashboard-form/dashboard-form.component';
import { DashConfigItem } from 'app/pages/dashboard/components/widget-controller/widget-controller.component';
import { WebSocketService } from 'app/services';
import { CoreService } from 'app/services/core-service/core.service';
import { IxSlideInService } from 'app/services/ix-slide-in.service';
import { ModalService } from 'app/services/modal.service';

// TODO: This adds additional fields. Unclear if vlan is coming from backend
type DashboardNetworkInterface = NetworkInterface & {
  state: DashboardNicState;
};

export type DashboardNicState = NetworkInterfaceState & {
  vlans: (NetworkInterfaceState & { interface?: string })[];
  lagg_ports: string[];
};

@UntilDestroy()
@Component({
  selector: 'dashboard',
  templateUrl: './dashboard.component.html',
  styleUrls: ['./dashboard.component.scss'],
})
export class DashboardComponent implements OnInit, AfterViewInit, OnDestroy {
  formEvents$: Subject<CoreEvent> = new Subject();
  actionsConfig: EntityToolbarActionConfig;

  reorderButtonConfig = {
    name: 'dashReorder',
    label: this.translate.instant('Reorder'),
    type: 'button',
    value: undefined,
    color: 'primary',
  } as ControlConfig;

  confirmButtonConfig = {
    name: 'dashConfirm',
    label: this.translate.instant('Confirm'),
    type: 'hidden',
    value: undefined,
    color: 'primary',
  } as ControlConfig;

  cancelButtonConfig = {
    name: 'dashCancel',
    label: this.translate.instant('Cancel'),
    type: 'hidden',
    value: undefined,
    color: 'secondary',
  } as ControlConfig;

  reorderMode = false;

  screenType = 'Desktop'; // Desktop || Mobile
  optimalDesktopWidth = '100%';
  widgetWidth = 540; // in pixels (Desktop only)

  dashStateReady = false;
  dashState: DashConfigItem[]; // Saved State
  previousState: DashConfigItem[];
  activeMobileWidget: DashConfigItem[] = [];
  availableWidgets: DashConfigItem[] = [];
  renderedWidgets: DashConfigItem[];

  large = 'lg';
  medium = 'md';
  small = 'sm';
  noteFlex = '23';

  statsDataEvent$: Subject<CoreEvent> = new Subject<CoreEvent>();
  interval: Interval;

  // For empty state
  get empty(): boolean {
<<<<<<< HEAD
    const rendered = this.dashState.filter((widget) => widget.rendered);
    return rendered.length === 0;
=======
    return this.dashState.every((widget) => !widget.rendered);
>>>>>>> 7bcdc54b
  }

  emptyDashConf: EmptyConfig = {
    type: EmptyType.NoPageData,
    large: true,
    title: this.translate.instant('Dashboard is Empty!'),
    message: this.translate.instant('You have hidden all of your available widgets. Use the dashboard configuration form to add widgets.'),
    button: {
      label: 'Configure Dashboard',
      action: () => {
        this.showConfigForm();
      },
    },
  };

  // For widgetsysinfo
  isHa: boolean;
  sysinfoReady = false;

  // For CPU widget
  systemInformation: SystemInfoWithFeatures;

  // For widgetpool
  pools: Pool[];
  volumeData: VolumesData;

  nics: DashboardNetworkInterface[];

  animation = 'stop';
  shake = false;

  showSpinner = true;
  initialLoading = true;

  constructor(
    protected core: CoreService,
    protected ws: WebSocketService,
    public mediaObserver: MediaObserver,
    private el: ElementRef,
    public modalService: ModalService,
    private translate: TranslateService,
    private slideInService: IxSlideInService,
  ) {
    core.register({ observerClass: this, eventName: 'SidenavStatus' }).pipe(untilDestroyed(this)).subscribe(() => {
      setTimeout(() => {
        this.checkScreenSize();
      }, 100);
    });

    this.checkScreenSize();

    window.onresize = () => {
      this.checkScreenSize();
    };
  }

  onWidgetReorder(newState: unknown[]): void {
    this.applyState(this.sanitizeState(newState as DashConfigItem[]));
  }

  ngAfterViewInit(): void {
    this.checkScreenSize();
  }

  getWidgetId(index: number, widget: DashConfigItem): string {
    return widget.id;
  }

  checkScreenSize(): void {
    const st = window.innerWidth < 600 ? 'Mobile' : 'Desktop';

    // If leaving .xs screen then reset mobile position
    if (st === 'Desktop' && this.screenType === 'Mobile') {
      this.onMobileBack();
    }

    if (this.screenType !== st) {
      this.onScreenSizeChange(st, this.screenType);
    }

    this.screenType = st;

    const wrapper = document.querySelector<HTMLElement>('.fn-maincontent');
    wrapper.style.overflow = this.screenType === 'Mobile' ? 'hidden' : 'auto';
    this.optimizeWidgetContainer();
  }

  optimizeWidgetContainer(): void {
    const wrapper = document.querySelector<HTMLElement>('.rightside-content-hold');

    const withMargin = this.widgetWidth + 8;
    const max = Math.floor(wrapper.offsetWidth / withMargin);
    const odw = max * withMargin;
    this.optimalDesktopWidth = odw.toString() + 'px';
  }

  onMobileLaunch(evt: DashConfigItem): void {
    this.activeMobileWidget = [evt];

    // Transition
    const vp = this.el.nativeElement.querySelector('.mobile-viewport');
    const viewport = styler(vp);
    const c = this.el.nativeElement.querySelector('.mobile-viewport .carousel');
    const carousel = styler(c);
    const vpw = viewport.get('width'); // 600;

    const startX = 0;
    const endX = vpw * -1;

    tween({
      from: { x: startX },
      to: { x: endX },
      duration: 250,
    }).start(carousel.set);
  }

  onMobileBack(): void {
    // Transition
    const vp = this.el.nativeElement.querySelector('.mobile-viewport');
    const viewport = styler(vp);
    const c = this.el.nativeElement.querySelector('.mobile-viewport .carousel');
    const carousel = styler(c);
    const vpw = viewport.get('width'); // 600;

    const startX = vpw * -1;
    const endX = 0;

    tween({
      from: { x: startX },
      to: { x: endX },
      duration: 250,
    }).start({
      update: (v: { x: number }) => {
        carousel.set(v);
      },
      complete: () => {
        this.activeMobileWidget = [];
      },
    });
  }

  onMobileResize(evt: Event): void {
    if (this.screenType === 'Desktop') { return; }
    const vp = this.el.nativeElement.querySelector('.mobile-viewport');
    const viewport = styler(vp);
    const c = this.el.nativeElement.querySelector('.mobile-viewport .carousel');
    const carousel = styler(c);

    const startX = viewport.get('x');
    const endX = this.activeMobileWidget.length > 0 ? (evt.target as Window).innerWidth * -1 : 0;

    if (startX !== endX) {
      carousel.set('x', endX);
    }
  }

  ngOnInit(): void {
    this.init();

    this.ws.call('failover.licensed').pipe(untilDestroyed(this)).subscribe((hasFailover) => {
      if (hasFailover) {
        this.isHa = true;
      }
    });
    this.sysinfoReady = true;
  }

  ngOnDestroy(): void {
    this.stopListeners();
    this.core.unregister({ observerClass: this });

    // Restore top level scrolling
    const wrapper = document.querySelector<HTMLElement>('.fn-maincontent');
    wrapper.style.overflow = 'auto';
  }

  init(): void {
    this.startListeners();

    this.ws.call('interface.query').pipe(untilDestroyed(this)).subscribe((interfaces) => {
      const clone = [...interfaces] as DashboardNetworkInterface[];
      const removeNics: { [nic: string]: number | string } = {};

      // Store keys for fast lookup
      const nicKeys: { [nic: string]: number | string } = {};
      interfaces.forEach((item, index) => {
        nicKeys[item.name] = index.toString();
      });

      // Process Vlans (attach vlans to their parent)
      interfaces.forEach((item, index) => {
        if (item.type !== NetworkInterfaceType.Vlan && !clone[index].state.vlans) {
          clone[index].state.vlans = [];
        }

        if (item.type === NetworkInterfaceType.Vlan) {
          const parentIndex = parseInt(nicKeys[item.state.parent] as string);
          if (!clone[parentIndex].state.vlans) {
            clone[parentIndex].state.vlans = [];
          }

          clone[parentIndex].state.vlans.push(item.state);
          removeNics[item.name] = index;
        }
      });

      // Process LAGGs
      interfaces.forEach((item, index) => {
        if (item.type === NetworkInterfaceType.LinkAggregation) {
          clone[index].state.lagg_ports = item.lag_ports;
          item.lag_ports.forEach((nic) => {
            // Consolidate addresses
            clone[index].state.aliases.forEach((item: any) => { item.interface = nic; });
            clone[index].state.aliases = clone[index].state.aliases.concat(clone[nicKeys[nic] as number].state.aliases);

            // Consolidate vlans
            clone[index].state.vlans.forEach((item) => { item.interface = nic; });
            clone[index].state.vlans = clone[index].state.vlans.concat(clone[nicKeys[nic] as number].state.vlans);

            // Mark interface for removal
            removeNics[nic] = nicKeys[nic];
          });
        }
      });

      // Remove NICs from list
      for (let i = clone.length - 1; i >= 0; i--) {
        if (removeNics[clone[i].name]) {
          // Remove
          clone.splice(i, 1);
        } else {
          // Only keep INET addresses
          clone[i].state.aliases = clone[i].state.aliases.filter((address) => {
            return [NetworkInterfaceAliasType.Inet, NetworkInterfaceAliasType.Inet6].includes(address.type);
          });
        }
      }

      // Update NICs array
      this.nics = clone;

      this.isDataReady();
    });

    this.getDisksData();
  }

  startListeners(): void {
<<<<<<< HEAD
=======
    this.core.register({ observerClass: this, eventName: 'UserAttributes' }).pipe(untilDestroyed(this)).subscribe((evt: CoreEvent) => {
      if (evt.data.dashState) {
        this.applyState(this.sanitizeState(evt.data.dashState));
      }
      this.dashStateReady = true;
    });

>>>>>>> 7bcdc54b
    this.ws.sub<ReportingRealtimeUpdate>('reporting.realtime').pipe(untilDestroyed(this)).subscribe((update) => {
      if (update.cpu) {
        this.statsDataEvent$.next({ name: 'CpuStats', data: update.cpu });
      }

      if (update.virtual_memory) {
        const memStats: MemoryStatsEventData = { ...update.virtual_memory };

        if (update.zfs && update.zfs.arc_size != null) {
          memStats.arc_size = update.zfs.arc_size;
        }
        this.statsDataEvent$.next({ name: 'MemoryStats', data: memStats });
      }

      if (update.interfaces) {
        const keys = Object.keys(update.interfaces);
        keys.forEach((key) => {
          const data = update.interfaces[key];
          this.statsDataEvent$.next({ name: 'NetTraffic_' + key, data });
        });
      }
    });
  }

  stopListeners(): void {
    // unsubsribe from global actions
    if (this.formEvents$) {
      this.formEvents$.complete();
    }
  }

  setVolumeData(data: Dataset[]): void {
    const vd: VolumesData = {};

    data.forEach((dataset) => {
      if (typeof dataset == undefined || !dataset) { return; }
      const usedPercent = dataset.used.parsed / (dataset.used.parsed + dataset.available.parsed);
      const zvol = {
        avail: dataset.available.parsed,
        id: dataset.id,
        name: dataset.name,
        used: dataset.used.parsed,
        used_pct: (usedPercent * 100).toFixed(0) + '%',
      };

      vd[zvol.id] = zvol;
    });

    this.volumeData = vd;
  }

  getDisksData(): void {
    if (this.interval) {
      clearInterval(this.interval);
    }

    this.interval = setInterval(() => {
      this.loadVolumeData();
    }, 15000);

    this.core.register({ observerClass: this, eventName: 'SysInfo' }).pipe(untilDestroyed(this)).subscribe((evt: SysInfoEvent) => {
      if (typeof this.systemInformation === 'undefined') {
        this.systemInformation = evt.data;
        if (!this.pools || this.pools.length === 0) {
          this.loadPoolData();
        }
      }
    });

    this.core.emit({ name: 'SysInfoRequest', sender: this });
  }

  isDataReady(): void {
    const isReady = Boolean(
      this.statsDataEvent$ && Array.isArray(this.pools) && this.nics,
    );

<<<<<<< HEAD
    if (!isReady) {
      return;
    }

    this.availableWidgets = this.generateDefaultConfig();
    if (!this.dashState) {
      this.dashState = this.availableWidgets;
    }

    this.formEvents$.pipe(untilDestroyed(this)).subscribe((evt: CoreEvent) => {
      switch (evt.name) {
        case 'FormSubmit':
          this.dashState = evt.data;
          break;
        case 'ToolbarChanged':
          this.showConfigForm();
          break;
      }
    });

    // Setup Global Actions
    const actionsConfig = {
      actionType: EntityToolbarComponent,
      actionConfig: {
        target: this.formEvents$,
        controls: [
          {
            name: 'dashConfig',
            label: 'Configure',
            type: 'button',
            value: 'click',
            color: 'primary',
          },
        ],
      },
    };

    this.actionsConfig = actionsConfig;

    this.core.emit({ name: 'GlobalActions', data: actionsConfig, sender: this });
    this.loadUserAttributes();
=======
    if (isReady) {
      this.availableWidgets = this.generateDefaultConfig();
      if (!this.dashState) {
        this.setDashState(this.availableWidgets);
      }

      this.formEvents$.pipe(untilDestroyed(this)).subscribe((evt: CoreEvent) => {
        switch (evt.name) {
          case 'FormSubmit':
            this.setDashState(evt.data);
            break;
          case 'ToolbarChanged':
            this.handleToolbarChanged(evt);
            break;
        }
      });

      this.actionsConfig = this.getActionsConfig(this.formEvents$);

      this.core.emit({ name: 'GlobalActions', data: this.actionsConfig, sender: this });
      this.core.emit({ name: 'UserAttributesRequest' }); // Fetch saved dashboard state
    }
>>>>>>> 7bcdc54b
  }

  generateDefaultConfig(): DashConfigItem[] {
    const conf: DashConfigItem[] = [
      { name: 'System Information', rendered: true, id: '0' },
    ];

    if (this.isHa) {
      conf.push({
        name: 'System Information(Standby)', identifier: 'passive,true', rendered: true, id: conf.length.toString(),
      });
    }

    conf.push({ name: 'Help', rendered: true });

    conf.push({ name: 'CPU', rendered: true, id: conf.length.toString() });
    conf.push({ name: 'Memory', rendered: true, id: conf.length.toString() });

    conf.push({ name: 'Storage', rendered: true, id: conf.length.toString() });

    this.pools.forEach((pool) => {
      conf.push({
        name: 'Pool', identifier: 'name,' + pool.name, rendered: false, id: conf.length.toString(),
      });
    });

    conf.push({ name: 'Network', rendered: true, id: conf.length.toString() });

    this.nics.forEach((nic) => {
      conf.push({
        name: 'Interface', identifier: 'name,' + nic.name, rendered: false, id: conf.length.toString(),
      });
    });

    return conf;
  }

  volumeDataFromConfig(item: DashConfigItem): VolumesData | VolumeData {
    let spl: string[];
    let key: string;
    let value: string;
    if (item.identifier) {
      spl = item.identifier.split(',');
      key = spl[0] as keyof Pool;
      value = spl[1];
    }

    switch (item.name.toLowerCase()) {
      case 'storage':
        return this.volumeData;
      default:
        const pool = this.pools.find((pool) => pool[key as keyof Pool] === value);
        if (!pool) {
          console.warn(`Pool for ${item.name} [${item.identifier}] widget is not available!`);
          return;
        }
        return this.volumeData && this.volumeData[pool.name];
    }
  }

  dataFromConfig(item: DashConfigItem): Subject<CoreEvent> | DashboardNicState | Pool | Pool[] {
    let spl: string[];
    let key: string;
    let value: string;
    if (item.identifier) {
      spl = item.identifier.split(',');
      key = spl[0];
      value = spl[1];
    }

    // TODO: Convoluted typing, split apart.
    // eslint-disable-next-line rxjs/finnish
    let data: Subject<CoreEvent> | DashboardNicState | Pool | Pool[];

    switch (item.name.toLowerCase()) {
      case 'cpu':
        data = this.statsDataEvent$;
        break;
      case 'memory':
        data = this.statsDataEvent$;
        break;
      case 'pool':
        if (spl) {
          const pools = this.pools.filter((pool) => pool[key as keyof Pool] == value);
          if (pools) { data = pools[0]; }
        } else {
          console.warn('DashConfigItem has no identifier!');
        }
        break;
      case 'interface':
        if (spl) {
          const nics = this.nics.filter((nic) => nic[key as keyof DashboardNetworkInterface] == value);
          if (nics) { data = nics[0].state; }
        } else {
          console.warn('DashConfigItem has no identifier!');
        }
        break;
      case 'storage':
        data = this.pools;
        break;
    }

    if (!data) {
      console.warn(`Data for ${item.name} [${item.identifier}] widget is not available!`);
    }

    return data;
  }

  toggleShake(): void {
    if (this.shake) {
      this.shake = false;
    } else if (!this.shake) {
      this.shake = true;
    }
  }

  showConfigForm(): void {
    const modal = this.slideInService.open(DashboardFormComponent);
    modal.setupForm(this.dashState, this.formEvents$);
  }

  private sanitizeState(state: DashConfigItem[]): DashConfigItem[] {
    return state.filter((widget) => {
      if (
        ['pool', 'storage'].includes(widget.name.toLowerCase())
       && (!this.volumeDataFromConfig(widget) || !this.dataFromConfig(widget))
      ) {
        return false;
      }
      return true;
    });
  }

  private applyState(state: DashConfigItem[]): void {
    // This reconciles current state with saved dashState

    if (!this.dashState) {
      console.warn('Cannot apply saved state to dashboard. Property dashState does not exist!');
      return;
    }

    const hidden = this.dashState
      .filter((w) => state.every((s) => !(w.identifier && w.identifier == s.identifier || w.name && w.name == s.name)))
      .map((widget) => ({ ...widget, rendered: false }));

    this.setDashState([...state, ...hidden]);
  }

<<<<<<< HEAD
      if (matches.length === 1) {
        clone[index] = matches[0];
      }
    });
=======
  private setDashState(dashState: DashConfigItem[]): void {
    this.dashState = dashState;
    this.renderedWidgets = dashState.filter((x) => x.rendered);
  }

  private getActionsConfig(target$: Subject<CoreEvent>): EntityToolbarActionConfig {
    const controls = [
      this.cancelButtonConfig,
      this.confirmButtonConfig,
      this.reorderButtonConfig,
      {
        name: 'dashConfig',
        label: this.translate.instant('Configure'),
        type: 'button',
        value: 'click',
        color: 'primary',
      } as ControlConfig,
    ];

    const actionsConfig = {
      actionType: EntityToolbarComponent,
      actionConfig: {
        target: target$,
        controls,
      },
    };
    return actionsConfig;
  }

  private onScreenSizeChange(newScreenType: string, oldScreenType: string): void {
    if (newScreenType === 'Desktop' && oldScreenType === 'Mobile') {
      this.enableReorderMode();
    }

    if (newScreenType === 'Mobile' && oldScreenType === 'Desktop') {
      this.disableReorderMode();
    }
  }
>>>>>>> 7bcdc54b

  private handleToolbarChanged(evt: CoreEvent): void {
    switch (evt.data?.event_control) {
      case 'dashReorder':
        this.previousState = this.dashState.map((x) => ({ ...x }));

        this.enterReorderMode();
        break;

      case 'dashConfirm':
        this.saveState(this.dashState);
        delete this.previousState;

        this.exitReorderMode();
        break;

      case 'dashCancel':
        this.exitReorderMode();
        break;

      default:
        this.showConfigForm();
    }
  }

  private enterReorderMode(): void {
    this.reorderMode = true;

    this.reorderButtonConfig.type = 'hidden';

    this.confirmButtonConfig.type = 'button';
    this.cancelButtonConfig.type = 'button';
  }

  private exitReorderMode(): void {
    if (this.previousState) {
      this.setDashState(this.previousState);
      delete this.previousState;
    }

    this.reorderMode = false;

    this.reorderButtonConfig.type = 'button';

    this.confirmButtonConfig.type = 'hidden';
    this.cancelButtonConfig.type = 'hidden';
  }

  private enableReorderMode(): void {
    this.reorderMode = false;

    this.reorderButtonConfig.type = 'button';

    this.confirmButtonConfig.type = 'hidden';
    this.cancelButtonConfig.type = 'hidden';
  }

  private disableReorderMode(): void {
    if (this.reorderMode) {
      this.exitReorderMode();
    }

    this.reorderButtonConfig.type = 'hidden';
  }

  private saveState(state: DashConfigItem[]): void {
    this.ws.call('user.set_attribute', [1, 'dashState', state])
      .pipe(untilDestroyed(this))
      .subscribe((res) => {
        if (!res) {
          throw new Error('Unable to save Dashboard State');
        }
      });
  }

  private loadPoolData(): void {
    this.ws.call('pool.query').pipe(untilDestroyed(this)).subscribe((pools) => {
      this.pools = pools;

      if (this.pools.length > 0) {
        this.loadVolumeData();
      } else {
        this.setVolumeData([]);
        this.isDataReady();
      }
    });
  }

  private loadVolumeData(): void {
    this.ws
      .call('pool.dataset.query', [[], { extra: { retrieve_children: false } }])
      .pipe(untilDestroyed(this))
      .subscribe((dataset) => {
        this.setVolumeData(dataset);
        if (this.initialLoading) {
          this.isDataReady();
        }
        this.initialLoading = false;
      });
  }

  private loadUserAttributes(): void {
    this.ws.call('user.query', [[['id', '=', 1]]]).pipe(untilDestroyed(this)).subscribe((user) => {
      if (user[0].attributes.preferences.dashState) {
        this.applyState(user[0].attributes.preferences.dashState);
      }
      this.dashStateReady = true;
    });
  }
}<|MERGE_RESOLUTION|>--- conflicted
+++ resolved
@@ -20,14 +20,9 @@
 import { ReportingRealtimeUpdate } from 'app/interfaces/reporting.interface';
 import { Interval } from 'app/interfaces/timeout.interface';
 import { VolumesData, VolumeData } from 'app/interfaces/volume-data.interface';
-<<<<<<< HEAD
 import { EmptyConfig, EmptyType } from 'app/modules/entity/entity-empty/entity-empty.component';
 import { EntityToolbarComponent } from 'app/modules/entity/entity-toolbar/entity-toolbar.component';
-=======
-import { EmptyConfig, EmptyType } from 'app/pages/common/entity/entity-empty/entity-empty.component';
-import { EntityToolbarComponent } from 'app/pages/common/entity/entity-toolbar/entity-toolbar.component';
-import { ControlConfig } from 'app/pages/common/entity/entity-toolbar/models/control-config.interface';
->>>>>>> 7bcdc54b
+import { ControlConfig } from 'app/modules/entity/entity-toolbar/models/control-config.interface';
 import { DashboardFormComponent } from 'app/pages/dashboard/components/dashboard-form/dashboard-form.component';
 import { DashConfigItem } from 'app/pages/dashboard/components/widget-controller/widget-controller.component';
 import { WebSocketService } from 'app/services';
@@ -102,12 +97,7 @@
 
   // For empty state
   get empty(): boolean {
-<<<<<<< HEAD
-    const rendered = this.dashState.filter((widget) => widget.rendered);
-    return rendered.length === 0;
-=======
     return this.dashState.every((widget) => !widget.rendered);
->>>>>>> 7bcdc54b
   }
 
   emptyDashConf: EmptyConfig = {
@@ -356,8 +346,6 @@
   }
 
   startListeners(): void {
-<<<<<<< HEAD
-=======
     this.core.register({ observerClass: this, eventName: 'UserAttributes' }).pipe(untilDestroyed(this)).subscribe((evt: CoreEvent) => {
       if (evt.data.dashState) {
         this.applyState(this.sanitizeState(evt.data.dashState));
@@ -365,7 +353,6 @@
       this.dashStateReady = true;
     });
 
->>>>>>> 7bcdc54b
     this.ws.sub<ReportingRealtimeUpdate>('reporting.realtime').pipe(untilDestroyed(this)).subscribe((update) => {
       if (update.cpu) {
         this.statsDataEvent$.next({ name: 'CpuStats', data: update.cpu });
@@ -443,72 +430,30 @@
       this.statsDataEvent$ && Array.isArray(this.pools) && this.nics,
     );
 
-<<<<<<< HEAD
     if (!isReady) {
       return;
     }
 
     this.availableWidgets = this.generateDefaultConfig();
     if (!this.dashState) {
-      this.dashState = this.availableWidgets;
+      this.setDashState(this.availableWidgets);
     }
 
     this.formEvents$.pipe(untilDestroyed(this)).subscribe((evt: CoreEvent) => {
       switch (evt.name) {
         case 'FormSubmit':
-          this.dashState = evt.data;
+          this.setDashState(evt.data);
           break;
         case 'ToolbarChanged':
-          this.showConfigForm();
+          this.handleToolbarChanged(evt);
           break;
       }
     });
 
-    // Setup Global Actions
-    const actionsConfig = {
-      actionType: EntityToolbarComponent,
-      actionConfig: {
-        target: this.formEvents$,
-        controls: [
-          {
-            name: 'dashConfig',
-            label: 'Configure',
-            type: 'button',
-            value: 'click',
-            color: 'primary',
-          },
-        ],
-      },
-    };
-
-    this.actionsConfig = actionsConfig;
-
-    this.core.emit({ name: 'GlobalActions', data: actionsConfig, sender: this });
+    this.actionsConfig = this.getActionsConfig(this.formEvents$);
+
+    this.core.emit({ name: 'GlobalActions', data: this.actionsConfig, sender: this });
     this.loadUserAttributes();
-=======
-    if (isReady) {
-      this.availableWidgets = this.generateDefaultConfig();
-      if (!this.dashState) {
-        this.setDashState(this.availableWidgets);
-      }
-
-      this.formEvents$.pipe(untilDestroyed(this)).subscribe((evt: CoreEvent) => {
-        switch (evt.name) {
-          case 'FormSubmit':
-            this.setDashState(evt.data);
-            break;
-          case 'ToolbarChanged':
-            this.handleToolbarChanged(evt);
-            break;
-        }
-      });
-
-      this.actionsConfig = this.getActionsConfig(this.formEvents$);
-
-      this.core.emit({ name: 'GlobalActions', data: this.actionsConfig, sender: this });
-      this.core.emit({ name: 'UserAttributesRequest' }); // Fetch saved dashboard state
-    }
->>>>>>> 7bcdc54b
   }
 
   generateDefaultConfig(): DashConfigItem[] {
@@ -658,12 +603,6 @@
     this.setDashState([...state, ...hidden]);
   }
 
-<<<<<<< HEAD
-      if (matches.length === 1) {
-        clone[index] = matches[0];
-      }
-    });
-=======
   private setDashState(dashState: DashConfigItem[]): void {
     this.dashState = dashState;
     this.renderedWidgets = dashState.filter((x) => x.rendered);
@@ -702,7 +641,6 @@
       this.disableReorderMode();
     }
   }
->>>>>>> 7bcdc54b
 
   private handleToolbarChanged(evt: CoreEvent): void {
     switch (evt.data?.event_control) {
