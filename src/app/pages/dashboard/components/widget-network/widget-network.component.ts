import {
  Component, AfterViewInit, OnDestroy, Input,
} from '@angular/core';
import { Router } from '@angular/router';
import { UntilDestroy, untilDestroyed } from '@ngneat/until-destroy';
import { TranslateService } from '@ngx-translate/core';
import { ChartData, ChartOptions } from 'chart.js';
import { sub } from 'date-fns';
<<<<<<< HEAD
import { filter, take } from 'rxjs/operators';
=======
import { Subject } from 'rxjs';
>>>>>>> 90daca5a
import { LinkState, NetworkInterfaceAliasType } from 'app/enums/network-interface.enum';
import { CoreEvent } from 'app/interfaces/events';
import { BaseNetworkInterface, NetworkInterfaceAlias } from 'app/interfaces/network-interface.interface';
import { ReportingParams } from 'app/interfaces/reporting.interface';
import { Interval } from 'app/interfaces/timeout.interface';
import { WebsocketError } from 'app/interfaces/websocket-error.interface';
import { EmptyConfig, EmptyType } from 'app/pages/common/entity/entity-empty/entity-empty.component';
import { TableService } from 'app/pages/common/entity/table/table.service';
import { WidgetComponent } from 'app/pages/dashboard/components/widget/widget.component';
import { WidgetUtils } from 'app/pages/dashboard/utils/widget-utils';
import { ReportingDatabaseError, ReportsService } from 'app/pages/reports-dashboard/reports.service';
import { WebSocketService } from 'app/services';
import { DialogService } from 'app/services/dialog.service';
import { T } from 'app/translate-marker';

interface NicInfo {
  ip: string;
  state: string;
  in: string;
  out: string;
  lastSent: number;
  lastReceived: number;
  chartData: ChartData;
  emptyConfig?: EmptyConfig;
}

interface NicInfoMap {
  [name: string]: NicInfo;
}

@UntilDestroy()
@Component({
  selector: 'widget-network',
  templateUrl: './widget-network.component.html',
  styleUrls: ['./widget-network.component.scss'],
})
export class WidgetNetworkComponent extends WidgetComponent implements AfterViewInit, OnDestroy {
  @Input() stats: Subject<CoreEvent>;
  @Input() nics: BaseNetworkInterface[];

  readonly emptyTypes = EmptyType;
  private utils: WidgetUtils;
  LinkState = LinkState;
  title = T('Network');
  nicInfoMap: NicInfoMap = {};
  paddingX = 16;
  paddingTop = 16;
  paddingBottom = 16;
  cols = 2;
  rows = 2;
  gap = 16;
  contentHeight = 400 - 56;
  rowHeight = 150;
  aspectRatio = 474 / 200;

  minSizeToActiveTrafficArrowIcon = 1024;

  chartData: ChartData = {};
  interval: Interval;
  availableNics: BaseNetworkInterface[] = [];
  chartOptions: ChartOptions = {
    responsive: true,
    maintainAspectRatio: true,
    aspectRatio: this.aspectRatio,
    animation: {
      duration: 0,
    },
    layout: {
      padding: 0,
    },
    legend: {
      align: 'end',
      labels: {
        boxWidth: 8,
        usePointStyle: true,
      },
    },
    scales: {
      xAxes: [
        {
          type: 'time',
          time: {
            unit: 'minute',
            displayFormats: {
              minute: 'HH:mm',
            },
          },
          ticks: {
            beginAtZero: true,
            maxTicksLimit: 3,
            maxRotation: 0,
          },
        },
      ],
      yAxes: [
        {
          position: 'right',
          ticks: {
            maxTicksLimit: 8,
            callback: (value) => {
              if (value == 0) {
                return 0;
              }

              const converted = this.utils.convert(value);
              return parseFloat(converted.value).toFixed(1) + converted.units.charAt(0);
            },
          },
        },
      ],
    },
  };

  loadingEmptyConfig = {
    type: EmptyType.Loading,
    large: false,
    title: T('Loading'),
  };

  constructor(
    public router: Router,
    private ws: WebSocketService,
    private reportsService: ReportsService,
    private tableService: TableService,
    public translate: TranslateService,
    private dialog: DialogService,
  ) {
    super(translate);
    this.configurable = false;
    this.utils = new WidgetUtils();
  }

  ngOnDestroy(): void {
    this.core.emit({ name: 'StatsRemoveListener', data: { name: 'NIC', obj: this } });
    this.core.unregister({ observerClass: this });

    if (this.interval) {
      clearInterval(this.interval);
    }
  }

  ngAfterViewInit(): void {
    this.availableNics = this.nics.filter((nic) => nic.state.link_state === LinkState.Up);

    this.updateGridInfo();
    this.updateMapInfo();
    this.fetchReportData();

    if (this.interval) {
      clearInterval(this.interval);
    }

    this.interval = setInterval(() => {
      this.fetchReportData();
    }, 10000);

    this.stats.pipe(untilDestroyed(this)).subscribe((evt: CoreEvent) => {
      if (evt.name.startsWith('NetTraffic_')) {
        const nicName = evt.name.substr('NetTraffic_'.length);
        if (nicName in this.nicInfoMap) {
          const sent = this.utils.convert(evt.data.sent_bytes_rate);
          const received = this.utils.convert(evt.data.received_bytes_rate);

          const nicInfo = this.nicInfoMap[nicName];
          nicInfo.in = received.value + ' ' + received.units + '/s';
          nicInfo.out = sent.value + ' ' + sent.units + '/s';

          if (evt.data.sent_bytes - nicInfo.lastSent > this.minSizeToActiveTrafficArrowIcon) {
            nicInfo.lastSent = evt.data.sent_bytes;
            this.tableService.updateStateInfoIcon(nicName, 'sent');
          }

          if (evt.data.received_bytes - nicInfo.lastReceived > this.minSizeToActiveTrafficArrowIcon) {
            nicInfo.lastReceived = evt.data.received_bytes;
            this.tableService.updateStateInfoIcon(nicName, 'received');
          }
        }
      }
    });
  }

  getColspan(index: number): number {
    let colSpan = 6;
    if (this.availableNics.length <= 3) {
      colSpan = 6;
    } else if (this.availableNics.length == 4) {
      colSpan = 3;
    } else if (this.availableNics.length == 5) {
      if (index < 2) {
        colSpan = 3;
      } else {
        colSpan = 2;
      }
    } else if (this.availableNics.length >= 6) {
      colSpan = 2;
    }
    return colSpan;
  }

  updateMapInfo(): void {
    this.availableNics.forEach((nic: BaseNetworkInterface) => {
      this.nicInfoMap[nic.state.name] = {
        ip: this.getIpAddress(nic),
        state: this.getLinkState(nic),
        in: '',
        out: '',
        lastSent: 0,
        lastReceived: 0,
        chartData: null,
        emptyConfig: this.loadingEmptyConfig,
      };
    });
  }

  updateGridInfo(): void {
    const nicsCount = this.availableNics.length;
    let maxTicksLimit = 5;

    if (nicsCount <= 3) {
      this.rows = nicsCount;
      if (nicsCount == 3) {
        this.paddingTop = 0;
        this.paddingBottom = 4;
        this.gap = 8;
        this.aspectRatio = 336 / 100;
        maxTicksLimit = 3;
      } else {
        this.paddingTop = 16;
        this.paddingBottom = 16;
        this.gap = 16;

        if (nicsCount == 2) {
          this.aspectRatio = 304 / 124;
          maxTicksLimit = 3;
        } else {
          this.aspectRatio = 474 / 200;
        }
      }
    } else {
      this.rows = 2;
      this.paddingTop = 16;
      this.paddingBottom = 16;
      this.gap = 16;
    }

    if (this.rows < 1) {
      this.rows++;
    } else if (this.rows > 3) {
      this.rows = 3;
    }
    const space = (this.rows - 1) * this.gap + this.paddingTop + this.paddingBottom;
    this.rowHeight = (this.contentHeight - space) / this.rows;

    const newChartOptions = { ...this.chartOptions };
    newChartOptions.scales.yAxes[0].ticks.maxTicksLimit = maxTicksLimit;
    newChartOptions.aspectRatio = this.aspectRatio;
    this.chartOptions = newChartOptions;
  }

  getIpAddress(nic: BaseNetworkInterface): string {
    let ip = '–';
    if (nic.state.aliases) {
      const addresses = nic.state.aliases.filter((item: NetworkInterfaceAlias) =>
        [NetworkInterfaceAliasType.Inet, NetworkInterfaceAliasType.Inet6].includes(item.type));

      if (addresses.length > 0) {
        ip = addresses[0].address + '/' + addresses[0].netmask;

        if (addresses.length >= 2) {
          ip += ` (+${addresses.length - 1})`; /* show that interface has additional addresses */
        }
      }
    }

    return ip;
  }

  getLinkState(nic: BaseNetworkInterface): string {
    if (!nic.state.aliases) { return ''; }
    return nic.state.link_state.replace(/_/g, ' ');
  }

  async fetchReportData(): Promise<void> {
    const endDate = await this.reportsService.getServerTime();
    const subOptions: Duration = {};
    subOptions['hours'] = 1;
    const startDate = sub(endDate, subOptions);

    const timeFrame = {
      start: Math.floor(startDate.getTime() / 1000),
      end: Math.floor(endDate.getTime() / 1000),
    };

    this.availableNics.forEach((nic) => {
      const params = {
        identifier: nic.name,
        name: 'interface',
      } as ReportingParams;
      this.ws.call('reporting.get_data', [[params], timeFrame]).pipe(untilDestroyed(this)).subscribe((response) => {
        const data = response[0];

        const labels: number[] = [];
        for (let i = 0; i <= data.data.length; i++) {
          const label = (data.start + i * data.step) * 1000;
          labels.push(label);
        }

        const chartData = {
          datasets: [
            {
              label: nic.name + '(in)',
              data: data.data.map((item: number[], index: number) => ({ t: labels[index], y: item[0] })),
              borderColor: this.themeService.currentTheme().blue,
              backgroundColor: this.themeService.currentTheme().blue,
              pointRadius: 0.2,
            },
            {
              label: nic.name + '(out)',
              data: data.data.map((item: number[], index: number) => ({ t: labels[index], y: -item[1] })),
              borderColor: this.themeService.currentTheme().orange,
              backgroundColor: this.themeService.currentTheme().orange,
              pointRadius: 0.1,
            },
          ],
        };

        this.nicInfoMap[nic.name].chartData = chartData;
      },
      (err: WebsocketError) => {
        this.nicInfoMap[nic.name].emptyConfig = this.chartDataError(err, nic);
      });
    });
  }

  chartDataError(err: WebsocketError, nic: BaseNetworkInterface): EmptyConfig {
    if ([ReportingDatabaseError.FailedExport, ReportingDatabaseError.InvalidTimestamp].includes(err.error)) {
      const errorMessage = err.reason ? err.reason.replace('[EINVALIDRRDTIMESTAMP] ', '') : null;
      const helpMessage = this.translate.instant('You can clear reporting database and start data collection immediately.');
      return {
        type: EmptyType.Errors,
        large: false,
        compact: false,
        title: this.translate.instant('The reporting database is broken'),
        button: {
          label: this.translate.instant('Fix database'),
          action: () => {
            this.dialog.confirm({
              title: this.translate.instant('The reporting database is broken'),
              message: `${errorMessage}<br/>${helpMessage}`,
              buttonMsg: this.translate.instant('Clear'),
            }).pipe(filter(Boolean), untilDestroyed(this)).subscribe(() => {
              this.nicInfoMap[nic.name].emptyConfig = this.loadingEmptyConfig;
              this.ws.call('reporting.clear').pipe(take(1), untilDestroyed(this)).subscribe();
            });
          },
        },
      };
    }

    return {
      type: EmptyType.Errors,
      large: false,
      compact: true,
      title: this.translate.instant(T('Error getting chart data')),
    };
  }

  getChartBodyClassess(nic: BaseNetworkInterface): string[] {
    const classes = [];

    if (this.nicInfoMap[nic.state.name].emptyConfig.type === this.emptyTypes.Errors) {
      classes.push('chart-body-errors');
    }

    if (
      this.nicInfoMap[nic.state.name].emptyConfig.type === this.emptyTypes.Loading
      && !this.nicInfoMap[nic.name].chartData
    ) {
      classes.push('chart-body-loading');
    }

    return classes;
  }
}<|MERGE_RESOLUTION|>--- conflicted
+++ resolved
@@ -6,11 +6,8 @@
 import { TranslateService } from '@ngx-translate/core';
 import { ChartData, ChartOptions } from 'chart.js';
 import { sub } from 'date-fns';
-<<<<<<< HEAD
 import { filter, take } from 'rxjs/operators';
-=======
 import { Subject } from 'rxjs';
->>>>>>> 90daca5a
 import { LinkState, NetworkInterfaceAliasType } from 'app/enums/network-interface.enum';
 import { CoreEvent } from 'app/interfaces/events';
 import { BaseNetworkInterface, NetworkInterfaceAlias } from 'app/interfaces/network-interface.interface';
