--- conflicted
+++ resolved
@@ -9,43 +9,24 @@
  href="https://www.freebsd.org/cgi/man.cgi?query=smartd&manpath=FreeBSD+11.1-RELEASE+and+Ports"\
  target="_blank">smartd</a> to wake up and check if any\
  tests are configured to run.'),
-<<<<<<< HEAD
 
   smart_powermode_placeholder: T('Power Mode'),
   smart_powermode_tooltip: T('Tests are only performed when <i>Never</i> \
 is selected.'),
 
-=======
-  smart_interval_validation: [Validators.required],
-
->>>>>>> 417bfd1c
   smart_difference_placeholder: T('Difference'),
   smart_difference_tooltip: T('Enter a number of degrees in Celsius. SMART reports if\
  the temperature of a drive has changed by N degrees\
  Celsius since the last report.'),
-<<<<<<< HEAD
-=======
-  smart_difference_validation: [Validators.required],
->>>>>>> 417bfd1c
 
   smart_informational_placeholder: T('Informational'),
   smart_informational_tooltip: T('Enter a threshold temperature in Celsius. SMART will\
  message with a log level of LOG_INFO if the\
  temperature is higher than the threshold.'),
-<<<<<<< HEAD
-=======
-  smart_informational_validation: [Validators.required],
->>>>>>> 417bfd1c
 
   smart_critical_placeholder: T('Critical'),
   smart_critical_tooltip: T('Enter a threshold temperature in Celsius. SMART will\
  message with a log level of LOG_CRIT and send an email\
  if the temperature is higher than the threshold.'),
-<<<<<<< HEAD
-formTitle: T('S.M.A.R.T.')
-=======
-  smart_critical_validation: [Validators.required],
-
   formTitle: T('S.M.A.R.T.'),
->>>>>>> 417bfd1c
 };