import { Injectable } from '@angular/core';
import { BaseService } from './base.service';
import { CoreEvent } from './core.service';

export interface Temperature {
  keys: string[];
  values: any;
  unit: string;
  symbolText: string;
}

@Injectable({
  providedIn: 'root',
})
export class DiskTemperatureService extends BaseService {
  protected disks: any[] = [];
  protected broadcast;
  protected subscribers = 0;

  constructor() {
    super();

    this.core.register({ observerClass: this, eventName: 'DiskTemperaturesSubscribe' }).subscribe((evt: CoreEvent) => {
      this.subscribers++;
      if (!this.broadcast) {
        this.start();
      }
    });

    this.core.register({ observerClass: this, eventName: 'DiskTemperaturesUnsubscribe' }).subscribe((evt: CoreEvent) => {
      this.subscribers--;
      if (this.subscribers == 0) {
        this.stop();
      }
    });
  }

  protected onAuthenticated(evt: CoreEvent) {
    this.authenticated = true;
<<<<<<< HEAD
   
    const queryOptions = {"select":["name", "type"]};
    this.websocket.call('disk.query',[ [], queryOptions ]).subscribe((res) => {
      this.disks = res;
      if(this.subscribers > 0) this.start();
    });

    this.core.register({
      observerClass: this, 
      eventName: "DisksChanged" 
    }).subscribe((evt: CoreEvent) => {
      this.stop();
      this.websocket.call('disk.query',[ [], queryOptions ]).subscribe((res) => {
        this.disks = res;
        if(this.subscribers > 0) this.start();
      });
=======

    // TODO: use disk.query to detect drive change events
    const queryOptions = { select: ['name', 'type'] };
    this.websocket.call('disk.query', [[], queryOptions]).subscribe((res) => {
      this.disks = res; // .filter(v => v.type == "HDD");
      if (this.subscribers > 0) {
        this.start();
      }
>>>>>>> fd1b4639
    });
  }

  start() {
    let tally = 0;
<<<<<<< HEAD
    this.broadcast = setInterval(()=>{
      this.fetch( this.disks.map(v => v.name) );
      tally++
=======
    this.broadcast = setInterval(() => {
      this.fetch(this.disks.map((v) => v.name));
      tally++;
>>>>>>> fd1b4639
    }, 2000);

  }

  stop() {
    clearInterval(this.broadcast);
    delete this.broadcast;
  }

  fetch(disks: string[]) {
    this.websocket.call('disk.temperatures', [disks]).subscribe((res) => {
      const data: Temperature = {
        keys: Object.keys(res),
        values: res,
        unit: 'Celsius',
        symbolText: '°',
      };
      this.core.emit({ name: 'DiskTemperatures', data, sender: this });
    });
  }
}<|MERGE_RESOLUTION|>--- conflicted
+++ resolved
@@ -37,7 +37,6 @@
 
   protected onAuthenticated(evt: CoreEvent) {
     this.authenticated = true;
-<<<<<<< HEAD
    
     const queryOptions = {"select":["name", "type"]};
     this.websocket.call('disk.query',[ [], queryOptions ]).subscribe((res) => {
@@ -54,32 +53,15 @@
         this.disks = res;
         if(this.subscribers > 0) this.start();
       });
-=======
-
-    // TODO: use disk.query to detect drive change events
-    const queryOptions = { select: ['name', 'type'] };
-    this.websocket.call('disk.query', [[], queryOptions]).subscribe((res) => {
-      this.disks = res; // .filter(v => v.type == "HDD");
-      if (this.subscribers > 0) {
-        this.start();
-      }
->>>>>>> fd1b4639
     });
   }
 
   start() {
     let tally = 0;
-<<<<<<< HEAD
     this.broadcast = setInterval(()=>{
       this.fetch( this.disks.map(v => v.name) );
       tally++
-=======
-    this.broadcast = setInterval(() => {
-      this.fetch(this.disks.map((v) => v.name));
-      tally++;
->>>>>>> fd1b4639
     }, 2000);
-
   }
 
   stop() {
