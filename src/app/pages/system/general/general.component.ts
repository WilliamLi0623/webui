--- conflicted
+++ resolved
@@ -279,11 +279,8 @@
     public http: Http,
     protected storage: StorageService,
     private sysGeneralService: SystemGeneralService,
-<<<<<<< HEAD
-    public localeService: LocaleService
-=======
+    public localeService: LocaleService,
     public mdDialog: MatDialog
->>>>>>> 59592a64
   ) {}
 
   IPValidator(name: string, wildcard: string) {
@@ -387,12 +384,11 @@
     entityEdit.formGroup.controls['language_sort'].valueChanges.subscribe((res)=> {
       res ? this.sortLanguagesByName = true : this.sortLanguagesByName = false;
       this.makeLanguageList();
-    })
-<<<<<<< HEAD
+    });
+
     setTimeout(() => {
       entityEdit.formGroup.controls['date_format'].setValue(this.localeService.getPreferredDateFormat());
-    }, 2000)
-=======
+    }, 2000);
 
     entityEdit.formGroup.controls['language'].valueChanges.subscribe((res) => {
       this.languageKey = this.getKeyByValue(this.languageList, res);
@@ -400,7 +396,6 @@
         entityEdit.formGroup.controls['language'].setValue(`${this.languageList[res]}`);
       }
     });
->>>>>>> 59592a64
   }
   
   makeLanguageList() {
