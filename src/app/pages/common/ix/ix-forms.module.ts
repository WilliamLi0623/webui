import { CommonModule } from '@angular/common';
import { NgModule } from '@angular/core';
import { FlexLayoutModule } from '@angular/flex-layout';
import { FormsModule, ReactiveFormsModule } from '@angular/forms';
import { TranslateModule } from '@ngx-translate/core';
import { MarkdownModule } from 'ngx-markdown';
import { MaterialModule } from 'app/app-material.module';
import { CommonDirectivesModule } from 'app/directives/common/common-directives.module';
<<<<<<< HEAD
import { IxCombobox } from 'app/pages/common/ix/components/ix-combobox/ix-combobox.component';
import { IxFieldset } from 'app/pages/common/ix/components/ix-fieldset/ix-fieldset.component';
import { IxForm } from 'app/pages/common/ix/components/ix-form/ix-form.component';
import { IxInput } from 'app/pages/common/ix/components/ix-input/ix-input.component';
import { IxModalComponent } from 'app/pages/common/ix/components/ix-modal/ix-modal.component';
import { IxModalDirective } from 'app/pages/common/ix/components/ix-modal/ix-modal.directive';
import { IxSelect } from 'app/pages/common/ix/components/ix-select/ix-select.component';
=======
import { IxComboboxComponent } from 'app/pages/common/ix/ix-combobox/ix-combobox.component';
import { IxFieldsetComponent } from 'app/pages/common/ix/ix-fieldset/ix-fieldset.component';
import { IxFormComponent } from 'app/pages/common/ix/ix-form/ix-form.component';
import { IxInputComponent } from 'app/pages/common/ix/ix-input/ix-input.component';
import { IxSelectComponent } from 'app/pages/common/ix/ix-select/ix-select.component';
>>>>>>> 53154af2
import { EnclosureModule } from 'app/pages/system/view-enclosure/enclosure.module';

@NgModule({
  imports: [
    CommonModule, FormsModule,
    ReactiveFormsModule, MaterialModule,
    MarkdownModule.forRoot(), FlexLayoutModule,
    EnclosureModule, CommonDirectivesModule, TranslateModule,
  ],
  declarations: [
<<<<<<< HEAD
    IxInput,
    IxSelect,
    IxCombobox,
    IxFieldset,
    IxForm,
    IxModalComponent,
    IxModalDirective,
  ],
  exports: [
    IxInput,
    IxSelect,
    IxCombobox,
    IxFieldset,
    IxForm,
    IxModalComponent,
=======
    IxInputComponent,
    IxSelectComponent,
    IxComboboxComponent,
    IxFieldsetComponent,
    IxFormComponent,
  ],
  exports: [
    IxInputComponent,
    IxSelectComponent,
    IxComboboxComponent,
    IxFieldsetComponent,
    IxFormComponent,
>>>>>>> 53154af2
  ],
})
export class IxFormsModule {}<|MERGE_RESOLUTION|>--- conflicted
+++ resolved
@@ -6,21 +6,13 @@
 import { MarkdownModule } from 'ngx-markdown';
 import { MaterialModule } from 'app/app-material.module';
 import { CommonDirectivesModule } from 'app/directives/common/common-directives.module';
-<<<<<<< HEAD
-import { IxCombobox } from 'app/pages/common/ix/components/ix-combobox/ix-combobox.component';
-import { IxFieldset } from 'app/pages/common/ix/components/ix-fieldset/ix-fieldset.component';
-import { IxForm } from 'app/pages/common/ix/components/ix-form/ix-form.component';
-import { IxInput } from 'app/pages/common/ix/components/ix-input/ix-input.component';
+import { IxComboboxComponent } from 'app/pages/common/ix/components/ix-combobox/ix-combobox.component';
+import { IxFieldsetComponent } from 'app/pages/common/ix/components/ix-fieldset/ix-fieldset.component';
+import { IxFormComponent } from 'app/pages/common/ix/components/ix-form/ix-form.component';
+import { IxInputComponent } from 'app/pages/common/ix/components/ix-input/ix-input.component';
 import { IxModalComponent } from 'app/pages/common/ix/components/ix-modal/ix-modal.component';
 import { IxModalDirective } from 'app/pages/common/ix/components/ix-modal/ix-modal.directive';
-import { IxSelect } from 'app/pages/common/ix/components/ix-select/ix-select.component';
-=======
-import { IxComboboxComponent } from 'app/pages/common/ix/ix-combobox/ix-combobox.component';
-import { IxFieldsetComponent } from 'app/pages/common/ix/ix-fieldset/ix-fieldset.component';
-import { IxFormComponent } from 'app/pages/common/ix/ix-form/ix-form.component';
-import { IxInputComponent } from 'app/pages/common/ix/ix-input/ix-input.component';
-import { IxSelectComponent } from 'app/pages/common/ix/ix-select/ix-select.component';
->>>>>>> 53154af2
+import { IxSelectComponent } from 'app/pages/common/ix/components/ix-select/ix-select.component';
 import { EnclosureModule } from 'app/pages/system/view-enclosure/enclosure.module';
 
 @NgModule({
@@ -31,36 +23,22 @@
     EnclosureModule, CommonDirectivesModule, TranslateModule,
   ],
   declarations: [
-<<<<<<< HEAD
-    IxInput,
-    IxSelect,
-    IxCombobox,
-    IxFieldset,
-    IxForm,
-    IxModalComponent,
-    IxModalDirective,
-  ],
-  exports: [
-    IxInput,
-    IxSelect,
-    IxCombobox,
-    IxFieldset,
-    IxForm,
-    IxModalComponent,
-=======
     IxInputComponent,
     IxSelectComponent,
     IxComboboxComponent,
     IxFieldsetComponent,
+    IxModalComponent,
+    IxModalDirective,
     IxFormComponent,
   ],
   exports: [
     IxInputComponent,
     IxSelectComponent,
     IxComboboxComponent,
+    IxModalComponent,
     IxFieldsetComponent,
+    IxModalDirective,
     IxFormComponent,
->>>>>>> 53154af2
   ],
 })
 export class IxFormsModule {}