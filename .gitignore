--- conflicted
+++ resolved
@@ -93,10 +93,8 @@
 # generated polyfills
 src/assets/scripts/ie-support/ie-polyfills.min.js
 
-<<<<<<< HEAD
+.vs/
+
 # vsc history
 .history
-.history/*
-=======
-.vs/
->>>>>>> 89d7aa05
+.history/*