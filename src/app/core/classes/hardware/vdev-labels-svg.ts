--- conflicted
+++ resolved
@@ -1,11 +1,6 @@
 import { CoreEvent } from 'app/interfaces/events';
 import { Theme } from 'app/services/theme/theme.service';
-<<<<<<< HEAD
-import { Container, Texture, Sprite } from 'pixi.js';
-import { Subject, Observable } from 'rxjs';
-=======
 import { Subject } from 'rxjs';
->>>>>>> 0d9e9e24
 import { ChassisView } from './chassis-view';
 import * as d3 from 'd3';
 
