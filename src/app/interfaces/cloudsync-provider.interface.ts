<<<<<<< HEAD
import { CloudsyncProviderName } from 'app/enums/cloudsync-provider.enum';
=======
import { CloudsyncProviderName } from 'app/enums/cloudsync-provider-name.enum';
>>>>>>> b57d305b
import { TransferMode } from 'app/enums/transfer-mode.enum';

export interface CloudsyncProvider {
  bucket_title: string;
  buckets: boolean;
  credentials_oauth: string;
  credentials_schema: any[];
  name: CloudsyncProviderName;
<<<<<<< HEAD
  task_schema: unknown[]; // Not really used
  title: string;
=======
  task_schema: any[];
  title: CloudsyncProviderName;
>>>>>>> b57d305b
}

export type CloudsyncRestoreParams = [
  id: number,
  params: {
    description: string;
    transfer_mode: TransferMode;
    path: string;
  },
];<|MERGE_RESOLUTION|>--- conflicted
+++ resolved
@@ -1,8 +1,4 @@
-<<<<<<< HEAD
 import { CloudsyncProviderName } from 'app/enums/cloudsync-provider.enum';
-=======
-import { CloudsyncProviderName } from 'app/enums/cloudsync-provider-name.enum';
->>>>>>> b57d305b
 import { TransferMode } from 'app/enums/transfer-mode.enum';
 
 export interface CloudsyncProvider {
@@ -11,13 +7,8 @@
   credentials_oauth: string;
   credentials_schema: any[];
   name: CloudsyncProviderName;
-<<<<<<< HEAD
   task_schema: unknown[]; // Not really used
-  title: string;
-=======
-  task_schema: any[];
   title: CloudsyncProviderName;
->>>>>>> b57d305b
 }
 
 export type CloudsyncRestoreParams = [
