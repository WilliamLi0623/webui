--- conflicted
+++ resolved
@@ -48,14 +48,9 @@
 
             <ng-template #noUpdateRunning>
               <div fxHide.xs fxFlex="18" class="update-action">
-<<<<<<< HEAD
                 <button *ngIf="!isPassive" class="" mat-button color="{{updateBtnStatus}}" (click)="router.navigate(['system','update'])"
                   ix-auto ix-auto-type="button" ix-auto-identifier="{{updateBtnLabel | uppercase}}">{{updateBtnLabel | translate}}</button>
-                <simple-failover-button *ngIf="isPassive"></simple-failover-button>
-=======
-                <button *ngIf="!isPassive" class="" mat-button color="{{updateBtnStatus}}" (click)="router.navigate(['system','update'])">{{updateBtnLabel | translate}}</button>
                 <simple-failover-button *ngIf="isPassive" [disabled]="!ha_status || ha_status !== 'HA Enabled'" ></simple-failover-button>
->>>>>>> 155a8ed9
               </div>
             </ng-template>  
           </div>
