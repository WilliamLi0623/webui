--- conflicted
+++ resolved
@@ -771,11 +771,7 @@
     '1M':'1048576'
   };
 
-<<<<<<< HEAD
-  setBasicMode(basic_mode: boolean) {
-=======
   setBasicMode(basic_mode: boolean): void {
->>>>>>> b66531c8
     this.isBasicMode = basic_mode;
     if (this.encrypted_parent && !this.inherit_encryption) {
       _.find(this.fieldConfig, {name:'encryption'}).isHidden = basic_mode;
@@ -785,14 +781,10 @@
     _.find(this.fieldSets, {name:"quota_divider"}).divider = !basic_mode;
   }
 
-<<<<<<< HEAD
-  convertHumanStringToNum(hstr: any, field: string) {
-
-    const IECUnitLetters = this.storageService.IECUnits.map((unit: any) => unit.charAt(0).toUpperCase()).join('');
-=======
   // TODO: Narrow down `field` type
   convertHumanStringToNum(hstr: any, field: string): number {
->>>>>>> b66531c8
+
+    const IECUnitLetters = this.storageService.IECUnits.map((unit: any) => unit.charAt(0).toUpperCase()).join('');
 
     let num = 0;
     let unit = '';
@@ -866,51 +858,31 @@
     return data;
   }
 
-<<<<<<< HEAD
-  blurEventQuota(parent: any){
-=======
-  blurEventQuota(parent): void {
->>>>>>> b66531c8
+  blurEventQuota(parent: any): void {
     if (parent.entityForm) {
       parent.entityForm.formGroup.controls['quota'].setValue(parent.humanReadable['quota']);
     }
   }
 
-<<<<<<< HEAD
-  blurEventRefQuota(parent: any){
-=======
-  blurEventRefQuota(parent): void {
->>>>>>> b66531c8
+  blurEventRefQuota(parent: any): void {
     if (parent.entityForm) {
         parent.entityForm.formGroup.controls['refquota'].setValue(parent.humanReadable['refquota']);
     }
   }
 
-<<<<<<< HEAD
-  blurEventReservation(parent: any){
-=======
-  blurEventReservation(parent): void {
->>>>>>> b66531c8
+  blurEventReservation(parent: any): void {
     if (parent.entityForm) {
         parent.entityForm.formGroup.controls['reservation'].setValue(parent.humanReadable['reservation']);
     }
   }
 
-<<<<<<< HEAD
-  blurEventRefReservation(parent: any){
-=======
-  blurEventRefReservation(parent): void {
->>>>>>> b66531c8
+  blurEventRefReservation(parent: any): void {
     if (parent.entityForm) {
         parent.entityForm.formGroup.controls['refreservation'].setValue(parent.humanReadable['refreservation']);
     }
   }
 
-<<<<<<< HEAD
-  blurSpecialSmallBlocks(parent: any){
-=======
-  blurSpecialSmallBlocks(parent): void {
->>>>>>> b66531c8
+  blurSpecialSmallBlocks(parent: any): void {
     if (parent.entityForm) {
         parent.entityForm.formGroup.controls['special_small_block_size'].setValue(parent.humanReadable['special_small_block_size']);
     }
@@ -1572,11 +1544,7 @@
     return this.ws.call('pool.dataset.create', [ data ]);
   }
 
-<<<<<<< HEAD
-  customSubmit(body: any) {
-=======
-  customSubmit(body): Subscription {
->>>>>>> b66531c8
+  customSubmit(body: any): Subscription {
     this.loader.open();
 
     return ((this.isNew === true ) ? this.addSubmit(body) : this.editSubmit(body)).subscribe((restPostResp) => {
@@ -1615,44 +1583,27 @@
     });
   }
 
-<<<<<<< HEAD
-  setParent(id: any) {
-=======
-  setParent(id): void {
->>>>>>> b66531c8
+  setParent(id: any): void {
     if(!this.paramMap) {
       this.paramMap = {};
     }
     this.paramMap.parent = id;
   }
 
-<<<<<<< HEAD
-  setVolId(pool: any) {
-=======
-  setVolId(pool): void {
->>>>>>> b66531c8
+  setVolId(pool: any): void {
     if(!this.paramMap) {
       this.paramMap = {};
     }
     this.paramMap.volid = pool;
   }
-<<<<<<< HEAD
-  setPk(id: any) {
-=======
-  setPk(id): void {
->>>>>>> b66531c8
+  setPk(id: any): void {
     if(!this.paramMap) {
       this.paramMap = {};
     }
     this.paramMap.pk = id;
   }
 
-<<<<<<< HEAD
-  setTitle(title: string) {
+  setTitle(title: string): void {
     this.title = T(title);
-=======
-  setTitle(title: string): void {
-    this.title = title;
->>>>>>> b66531c8
   }
 }