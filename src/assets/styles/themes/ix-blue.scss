@import '~@angular/material/theming';
@include mat-core();
@import '../scss-imports/cssvars';


// mandatory stuff for theming
$freenas-primary: mat-palette($md-primary);
$freenas-accent:  mat-palette($md-accent);

// include the custom theme components into a theme object
$freenas-theme: mat-light-theme($freenas-primary, $freenas-accent);

$primary-dark: darken( map-get($md-primary, 500), 8% );

// Bring theme colors to various ripple effects
@mixin mat-ripple-theme($theme) {
  .mat-checkbox .mat-ripple-element, .mat-radio-button .mat-ripple-element {
    @include variable(background, --accent, $accent, !important);
//    opacity: 0.4;
  }
  .mat-button.mat-primary .mat-ripple-element,
  .mat-icon-button.mat-primary .mat-ripple-element,
  .mat-tab-label .mat-ripple-element {
    @include variable(background, --primary, $primary, !important);
//    opacity: 0.2;
  }
  .mat-button.mat-accent .mat-ripple-element,
  .mat-icon-button.mat-accent .mat-ripple-element,
  .mat-slide-toggle .mat-ripple-element {
    @include variable(background, --accent, $accent, !important);
//    opacity: 0.2;
  }
  .mat-button .mat-ripple-element, .mat-raised-button .mat-ripple-element {
    background: rgba(0, 0, 0, .12);
  }
}

// include the custom theme object into the angular material theme
.ix-blue {
  @include angular-material-theme($freenas-theme);

  .mat-bg-primary,
  .topbar,
  .sidebar-panel.mat-sidenav .sidebar-list-item.open md-icon:not(.menu-caret),
  .chats-wrap .conversations-hold .single-conversation.me .conversation-msg,
  .ngx-datatable .datatable-footer .datatable-pager .pager .pages.active a,
  .fileupload-drop-zone.dz-file-over,
  .toolbar-avatar.online > .status-dot,
  .cal-open-day-events,
  div.hopscotch-bubble {
      background: map-get($md-primary, 500) !important;
      color: #ffffff !important;
  }
  .mat-color-primary,
  .sidebar-panel.mat-sidenav .sidebar-list-item.open > .mat-list-item-content > a > span,
  .sidebar-panel.mat-sidenav .sidebar-list-item.open .sub-menu .mat-list-item.selected a {
      color: map-get($md-primary, 500) !important;
  }
  .sidebar-panel .mat-nav-list .mat-list-item {
      color: rgba(0, 0, 0, 0.94)
  }
  .sidebar-panel.mat-sidenav .sidebar-list-item.open > .mat-list-item-content > .sub-menu {
      //border-left: 2px solid map-get($md-primary, 500);
      @include variable(border-left, --primary, $primary, !important);
  }
  .breadcrumb-bar {
      //background: #ffffff !important;
      @include variable(background, --bg2, $bg2, !important);
      @include variable(color, --fg1, $fg1, !important);
  }
  /* Hopscotch Tour */
  div.hopscotch-bubble {
      border-color: $primary-dark;
      @include variable(border-color, --primary, $primary);
  }
  /* up arrow  */
  div.hopscotch-bubble .hopscotch-bubble-arrow-container.up .hopscotch-bubble-arrow-border {
      border-bottom: 17px solid $primary-dark;
      @include variable(border-bottom-color, --primary, $primary);
  }
  div.hopscotch-bubble .hopscotch-bubble-arrow-container.up .hopscotch-bubble-arrow {
      border-bottom: 17px solid map-get($md-primary, 500);
      @include variable(border-bottom-color, --primary, $primary);
      top: -16px;
  }
  /* right arrow */
  div.hopscotch-bubble .hopscotch-bubble-arrow-container.right .hopscotch-bubble-arrow-border {
      border-left: 17px solid $primary-dark;
      @include variable(border-left-color, --primary, $primary);
  }
  div.hopscotch-bubble .hopscotch-bubble-arrow-container.right .hopscotch-bubble-arrow {
      border-left: 17px solid map-get($md-primary, 500);
      @include variable(border-left-color, --primary, $primary);
      left: -1px;
  }
  /* bottom arrow */
  div.hopscotch-bubble .hopscotch-bubble-arrow-container.down .hopscotch-bubble-arrow-border {
      border-top: 17px solid $primary-dark;
      @include variable(border-top-color, --primary, $primary);
  }
  div.hopscotch-bubble .hopscotch-bubble-arrow-container.down .hopscotch-bubble-arrow {
      border-top: 17px solid map-get($md-primary, 500);
      @include variable(border-top-color, --primary, $primary);
      top: -18px;
  }
  /* Left Arrow */
  div.hopscotch-bubble .hopscotch-bubble-arrow-container.left .hopscotch-bubble-arrow-border {
      border-right: 17px solid $primary-dark;
      @include variable(border-right-color, --primary, $primary);
  }
  div.hopscotch-bubble .hopscotch-bubble-arrow-container.left .hopscotch-bubble-arrow {
      left: 1px;
      border-right: 17px solid map-get($md-primary, 500);
      @include variable(border-right-color, --primary, $primary);
  }
  .mat-slide-toggle.mat-checked:not(.mat-disabled) .mat-slide-toggle-thumb {
    background-color: map-get($md-accent, 400);
    @include variable(background, --accent, $accent, !important);

  }
  .mat-slide-toggle.mat-checked:not(.mat-disabled) .mat-slide-toggle-bar {
    @include variable(background, --accent, $accent, !important);

  }
  .mat-bg-accent,
  div.hopscotch-bubble .hopscotch-bubble-number,
  div.hopscotch-bubble .hopscotch-nav-button.next:hover,
  div.hopscotch-bubble .hopscotch-nav-button.next {
      background-color: map-get($md-accent, 500);
      color: black;
  }
  .mat-bg-warn {
      //background-color: #f44336;
      @include variable(background-color, --red, $red);
      color: white;
  }
  .mat-color-accent {
      //color: map-get($md-accent, 500);
      @include variable(color, --accent, $accent);
  }
  .mat-color-warn {
      //color: #f44336;
      @include variable(color, --warn, $warn);
  }
  .mat-sidenav-container{
    //background-color:#ddd;
    @include variable(background, --bg1, $bg1);
  }

  /////////////////// Typography (egret overrides)

  html,body{
    font-size:13px;
    /* Experimental thin fonts */
    font-weight:250;
  }

  h1,h2,h3,h4,h5,h6{
    font-weight:500;
  }

  h4{
    font-size:15px;
  }

  /////////////////// SpecSelectors: Selectors not originally in ix-blue theme
  .mat-tab-label, .mat-tab-link{
    @include variable(color, --fg1, $fg1);
  }
  .mat-menu-item .mat-icon:not([color]),
  .mat-menu-item .theme-picker-swatch .mat-icon:not([color]),
  .mat-menu-item-submenu-trigger::after{
    @include variable(color, --fg1, $fg1);
  }
  .mat-toolbar,
  .mat-raised-button{
    background-color:rgba(0,0,0,0.1);
    @include variable(color, --fg1, $fg1);
  }

  .mat-bg-primary,
  .mat-raised-button.mat-primary, .mat-fab.mat-primary, .mat-mini-fab.mat-primary,
  .topbar,
  .sidebar-panel.mat-sidenav .sidebar-list-item.open md-icon:not(.menu-caret),
  .chats-wrap .conversations-hold .single-conversation.me .conversation-msg,
  .ngx-datatable .datatable-footer .datatable-pager .pager .pages.active a,
  .fileupload-drop-zone.dz-file-over,
  .toolbar-avatar.online > .status-dot,
  .cal-open-day-events,
  //.datatable-header,.datatable-footer,
  .mat-step-header .mat-step-icon,
  div.hopscotch-bubble{
        @include variable(background, --primary, $primary, !important);
        //@include variable(color, #fff, #fff, !important);
        @include variable(color, --primary-txt, $primary-txt, !important);

  }

  .ngx-datatable.material{
    background:none;
  }
  .datatable-header,.datatable-footer{
    border-top-style:solid;
    border-top-width:1px;
    @include variable(border-top-color, --bg1, $bg1, !important);
  }
  .datatable-header,.datatable-footer{
//        @include variable(background, --bg2, $bg2, !important);
//        @include variable(color, --fg2, $fg2, !important);
//        @include variable(background, --primary, $primary, !important);
//        @include variable(color, --primary-txt, $primary-txt, !important);
    @include variable(background, --bg2, $bg2, !important);
    background-color:rgba(0,0,0,0.75)
  }


  .mat-bg-accent,
  .mat-raised-button.mat-accent, .mat-fab.mat-accent, .mat-mini-fab.mat-accent,
  div.hopscotch-bubble .hopscotch-bubble-number,
  div.hopscotch-bubble .hopscotch-nav-button.next:hover,
  div.hopscotch-bubble .hopscotch-nav-button.next,
  .ngx-datatable .datatable-footer .datatable-pager .pager .pages.active a,
  .mat-checkbox-indeterminate.mat-accent .mat-checkbox-background,
  .mat-checkbox-checked.mat-accent .mat-checkbox-background{
      background-color: map-get($md-accent, 500);
      color: black;
      @include variable(background, --accent, $accent, !important);
      @include variable(color, #000, #000, !important);
  }

  .mat-drawer,
  .sidebar-panel.mat-sidenav .navigation-hold#scroll-area,
  .mat-card,.mat-paginator,
  .mat-button-toggle,
  .mat-select-content, .mat-select-panel,
  .mat-select-panel-done-animating,
  .mat-expansion-panel,
  .mat-dialog-container,
  .mat-stepper-horizontal, .mat-stepper-vertical,
  .dx-treelist-container{
    @include variable(background, --bg2, $bg2);
    @include variable(color, --fg2, $fg2);
  }
  .mat-button-toggle-checked{
    background-color:rgba(0,0,0,0.1);
    @include variable(color, --fg2, $fg2);
  }

  .mat-select-panel .mat-option:hover,
  .ngx-datatable .datatable-body .datatable-row-wrapper:nth-child(odd){
    @include variable(background, --alt-bg1, $alt-bg1);
    @include variable(color, --alt-fg1, $alt-fg1);
  }

  .ngx-datatable .datatable-body .datatable-row-wrapper:nth-child(even){
    //@include variable(background, --alt-bg1, $alt-bg1);
    background-color:rgba(123,123,123,0.2);
    @include variable(color, --alt-fg1, $alt-fg1);
  }

  .mat-card .mat-divider{
    @include variable(background, --alt-fg1, $alt-fg1);
    opacity:0.15;
  }


  .sidebar-panel .mat-nav-list .mat-list-item,
  .app-user .app-user-name, .text-muted,
  .mat-expansion-panel-header-title,
  .mat-expansion-panel-header-description,

  .mat-list .mat-list-item,
  .mat-menu-panel button,
  .mat-paginator-navigation-next, .mat-paginator-navigation-previous,

  .mat-nav-list .mat-list-item,
  .mat-form-field-label,
  .mat-selection-list .mat-list-item,.mat-option,
  .mat-select-arrow, .mat-select-value {
    @include variable(color, --fg2, $fg2, !important);
  }

  .mat-form-field .mat-select.mat-select-disabled .mat-select-arrow,
  .mat-select-disabled .mat-select-value  {
    @include variable(color, --fg2, $fg2);
    opacity: 0.38;
  }

  .mat-form-field.mat-focused.mat-primary .mat-select-arrow {
    @include variable(color, --primary, $primary, !important);
  }

  .mat-checkbox-disabled .mat-checkbox-label {
    @include variable(color, --fg2, $fg2);
    opacity: 0.6;
  }

  .mat-checkbox-disabled .mat-checkbox-frame, .mat-checkbox-disabled .mat-checkbox-inner-container {
    opacity: 0.75;
  }

  .mat-menu-panel,
  .mat-option.mat-active,
  .mat-nav-list a{
    @include variable(background, --bg2, $bg2);
    @include variable(color, --fg2, $fg2, !important);
  }

  .mat-form-field-underline {
    @include variable(background-color, --fg2, $fg2, !important);
    opacity:0.35;
  }

  .mat-warn .mat-form-field-underline {
    opacity:0.85;
  }

  .mat-form-field.mat-focused .mat-form-field-ripple {
    @include variable(background-color, --primary, $primary, !important);
  }

  #test-alert {
    @include variable(color, --fg2, $fg2);
  }

  .mat-form-field-ripple{
    @include variable(background-color, --primary, $primary);
  }

  .mat-color-primary,
  .mat-button.mat-primary,
  .sidebar-panel.mat-sidenav .sidebar-list-item.open > .mat-list-item-content > a > span,
  .sidebar-panel.mat-sidenav .sidebar-list-item.open .sub-menu .mat-list-item.selected a
  // .mat-focused .mat-form-field-label
  {
    @include variable(color, --primary, $primary, !important);
  }

  .mat-form-field.mat-focused.mat-primary {
    @include variable(color, --fg2, $fg2, !important);
  }

  .mat-form-field-invalid .mat-form-field-label {
    color: #f44336 !important;
  }

  .mat-form-field-disabled .mat-form-field-label {
    opacity: .38;
  }

  .mat-button.mat-accent {
    @include variable(color, --accent, $accent, !important);
  }

  .mat-button:disabled {
    opacity: .38;
  }

  .mat-form-field-ripple{
    @include variable(background-color, --primary, $primary);
  }

  .mat-input-element {
    @include variable(caret-color, --fg2, $fg2, !important);
  }

  .mat-input-element:disabled{
    opacity:0.38;
    @include variable(color, --fg2, $fg2);
  }

  .mat-calendar-table-header,
  .mat-calendar-table,
  .mat-calendar-body-cell-content,
  .mat-calendar-body-label{
    @include variable(color, --fg2, $fg2);
  }

  .mat-calendar-table-header,
  .mat-calendar-body-cell,
  .mat-calendar-body-cell-content{
    cursor:default;
  }

  .mat-raised-button.mat-primary[disabled],
  .mat-raised-button.mat-accent[disabled],
  .mat-raised-button.mat-warn[disabled],
  .mat-raised-button[disabled][disabled],
  .mat-fab.mat-primary[disabled],
  .mat-fab.mat-accent[disabled],
  .mat-fab.mat-warn[disabled],
  .mat-fab[disabled][disabled],
  .mat-mini-fab.mat-primary[disabled],
  .mat-mini-fab.mat-accent[disabled],
  .mat-mini-fab.mat-warn[disabled],
  .mat-mini-fab[disabled][disabled]{
    @include variable(background-color, #999, #999);
    opacity:0.38;
  }

  .egret-swatch, .mat-checkbox-frame, .mat-radio-outer-circle {
    @include variable(border-color, --fg1, $fg1);
    // border-color: gray;
  }

  .headerCheckBox .mat-checkbox-frame,
  .ngx-datatable .datatable-body .mat-checkbox-frame {
    @include variable(border-color, --alt-fg1, $alt-fg1, !important);
  }

  .mat-expansion-indicator::after, button.card-close, .mat-pseudo-checkbox {
    @include variable(color, --fg1, $fg1);
  }

  .toggle-children {
    filter: invert(50%);
  }

  .mat-menu-item[disabled] {
    @include variable(color, --primary-txt, $primary-txt);
    opacity: 0.38;
  }

  .spacer{
    flex: 1 1 auto;
  }

  .dynamic-field tooltip{
    @include variable(display, --tooltip, $tooltip);
  }

  // System wide hover effects
  .mat-select-panel .mat-option:focus,
  .mat-select-panel .mat-option.mat-selected:not(.mat-option-multiple){
    @include variable(background, --primary, $primary, !important);
    @include variable(color, --primary-txt, $primary-txt, !important);
  }

  .mat-menu-content button.mat-menu-item:hover,
  .mat-menu-content button.mat-menu-item:hover .mat-icon:not(.theme-picker-swatch-icon),
  .ngx-datatable .datatable-body .datatable-row-wrapper:hover,
  .ngx-datatable .datatable-body .datatable-row-wrapper:hover .plugin-buttons,
  .ngx-datatable .datatable-body .datatable-row-wrapper:hover .plugin-icons,
  .mat-menu-content button.mat-menu-item:focus,
  .mat-menu-content button.mat-menu-item:focus .mat-icon:not(.theme-picker-swatch-icon),
  .ngx-datatable .datatable-body .datatable-row-wrapper:focus {
    @include variable(background, --primary, $primary, !important);
    @include variable(color, --primary-txt, $primary-txt !important);
}

.ngx-datatable .datatable-body .datatable-row-wrapper:hover .mat-checkbox .mat-checkbox-frame {
  @include variable(border-color, --primary-txt, $primary-txt, !important);
}

.ngx-datatable .datatable-body .datatable-row-wrapper:hover .mat-slide-toggle:not(.mat-checked) .mat-slide-toggle-bar {
  @include variable(background, --bg1, $bg1, !important);
}

  // Treelists in storage/volumes
  .mat-expansion-panel-header{
    background-color:rgba(0,0,0,0.1);
  }
  .mat-expansion-panel-body{
    //background-color:rgba(0,0,0,0.15);
    position:relative;
    //padding:0;// ask pete
  }
  .dx-treelist-container{
    background:transparent;
  }
  .dx-treelist-headers{
    border-bottom:none;
  }

  .dx-treelist-rowsview{
    border:0;
  }

  .dx-treelist .dx-column-lines> td{
    border-left:solid 1px rgba(128,128,128,0.1);
    border-right:none;
  }

  .dx-treelist .dx-row-lines > td{
    border-color: rgba(128,128,128,0.1);
  }

  tr.dx-row:nth-child(odd){
    background-color:rgba(0,0,0,0.05)
  }

  // END Treelist styles

  //Entity Module Overrides

  entity-task .form-card.mat-card,
  device-edit .form-card.mat-card,
  entity-form .form-card.mat-card{
    max-width:960px;
    margin:0 auto;
  }

  .mat-card-actions .mat-button {
    margin-right: 3px !important;
    margin-left: 1px !important;
  }

  .form-card.mat-card{
    font-size:12px;
  }

  .fieldset-label{
    min-width:100%;
    margin-bottom:16px;
  }

  .combo-box-menu.mat-menu-panel {
      max-height: 256px;
  }

  .mat-checkbox {
    margin: 4px;
  }

  .ngx-datatable .mat-checkbox-inner-container {
    margin-left: 4px;
  }

  .mat-checkbox-inner-container{
    width:16px;
    height:16px;
    overflow: visible;
  }
  .mat-checkbox-ripple{
    left:-17px;
    top:-17px;
  }
  /////////////////// END SpecSelectors

  .mat-dialog-title {
    .warning-icon {
      color: #ffc107;
      position: relative;
      top: 8px;
      font-size: 35px;
      margin-right: 10px;
    }
  }

  .mat-dialog-content {
    max-width: 600px;
    padding-bottom: -3px;
    overflow: hidden;

    .info-panel {
      max-height: 100px;
      padding: 0px;
      border: 0px;
      overflow: hidden;
      -webkit-transition: max-height 0.3s linear;
      -moz-transition: max-height 0.3s linear;
      -o-transition: max-height 0.3s linear;
      -ms-transition: max-height 0.3s linear;
      transition: max-height 0.5s linear;

      &.open {
        max-height: calc( 100px + 2rem + 4px );
        padding: 2px;
      }

      textarea {
        overflow: auto;
        background: white;
        color: black;
        border: 1px solid #ddd;
        min-height: 100px;
        padding: 1rem;
        width: calc( 100% - 2rem );
      }
    }

    .backtrace-panel {
      max-height: 0;
      padding: 0px;
      border: 0px;
      overflow: hidden;
      -webkit-transition: max-height 0.3s linear;
      -moz-transition: max-height 0.3s linear;
      -o-transition: max-height 0.3s linear;
      -ms-transition: max-height 0.3s linear;
      transition: max-height 0.5s linear;

      &.open {
        max-height: calc( 100px + 2rem + 4px );
        padding: 2px;
      }

      textarea {
        overflow: auto;
        background: white;
        color: black;
        border: 1px solid #ddd;
        min-height: 100px;
        padding: 1rem;
        width: calc( 100% - 2rem );
      }
    }
  }

  // To move tooltips up when they appear too low on viewport
  #raised-tooltip {
    top: -90px;
  }

  // To fix alignment issues w/checkboxes on Create Pool page
  .headerCheckBox {
    position: relative;
    left: 16px;
    margin-top: 7px;
  }

  // For Detach Pools functions on volumes-list.component.ts
  #pool_detach_warning {
    margin-bottom: 15px;
  }

  #cust_button_download_key {
    @include variable(background-color, --red, $red);
    color: white;
    margin-right: 7px;
  }
  // ------------------------

  // For some items on VM Wizard Hard Disks page
  #disk_radio {
    max-width: 220px;
  }

  #disk_radio tooltip {
    position: relative;
    top: 30px;
    left: 180px;
  }
  // ---------------

  // Vertically align header-footer items on datatables
  .datatable-header-cell {
    position: relative;
    // top: -5px;
    // left: 14px;
  }

  // Put header labels directly over cells
  .datatable-header-cell-label {
    margin-left: 7px;
    text-align: center;
    position: relative;
    top: 7px;
  }

  // Resizes loader dialog which appears on update, wipe disk, etc.
  .entity-job-dialog {
    min-width: 200px;
    max-width: 500px;
    max-height: 300px;
  }

  // Fix bug where ngx-datatable rows get stuck at original window width
  .datatable-scroll {
    min-width: 100%;
  }

  // Style the ix logo with the primary theme color
  .ix-logo {
    @include variable(fill, --primary, $primary);
  }

  // Color the small lock icon with theme colors
  .app-user-name .icon-xs {
    @include variable(color, --fg2, $fg2, !important);
  }

  .mat-spinner circle {
      @include variable(stroke, --primary, $primary, !important);
  }

  // Add a visual effect when any sidenav menu item is clicked
  .highlight  {
    opacity: 0.5;
  }

  // Add rule for entity wizards to make text light on dark themes
  .mat-step-header .mat-step-label.mat-step-label-active {
    @include variable(color, --fg2, $fg2);
    opacity: 1;
  }

  .mat-step-header .mat-step-label {
    @include variable(color, --fg2, $fg2);
    opacity: .38;
  }

  // Style file trees to be highlighted with a theme color
  .node-content-wrapper:hover,
  .node-content-wrapper-focused{
      @include variable(background, --bg1, $bg1);
  }

  // Give vdev arrow buttons theme colors
  .vdev-action-btn {
    @include variable(background, --bg1, $bg1);
  }

  .vdev-action-btn .arrow {
    @include variable(color, --primary, $primary);
  }

  .vdev-action-btn:disabled {
    opacity: 0.38;
  }

  // style nav chevrons on datatable pager w/regard to theme
  .mat-button-wrapper .mat-paginator-decrement,
  .mat-button-wrapper .mat-paginator-increment {
    @include variable(border-color, --fg1, $fg1);
  }

  .mat-icon-button:disabled .mat-button-wrapper .mat-paginator-decrement,
  .mat-icon-button:disabled .mat-button-wrapper .mat-paginator-increment {
    @include variable(border-color, --fg1, $fg1);
    opacity: .38;
  }

  // style to make sure all radio buttons catch the theme color
  .mat-radio-button.mat-accent .mat-radio-inner-circle {
    background-color: var(--accent) !important;
  }

  .mat-radio-button.mat-accent.mat-radio-checked .mat-radio-outer-circle {
    border-color: var(--accent) !important;
  }

  // Fix icon color in notification area
  .info-icon {
    @include variable(color, --primary, $primary !important);
  }

  .mat-spinner circle {
    @include variable(stroke, --primary, $primary, !important);
  }

  // Align button and tooltip on Add Replication form
  #repl_remote_hostkey button {
    left: 17px;
  }

  #repl_remote_hostkey .tooltip {
    left: 145px;
    top: -55px
  }

  // Theme color for slider (Shell page and elsewhere)
  .mat-slider {
    @include variable(color, --accent, $accent, !important);
  }

  .mat-slider-track-fill, .mat-slider-thumb {
    @include variable(background-color, --accent, $accent, !important);
  }

  // Fix a layout problem on Sharing/ISCSI page with ink-bar under active link...
  iscsi .mat-tab-label-active, reportsdashboard .mat-tab-label-active  {
    border-bottom: 2px solid;
    @include variable(border-color, --primary, $primary);
  }

  //...by hiding ink bar, replacing it with a bottom border, above.
  iscsi .mat-ink-bar, reportsdashboard .mat-ink-bar {
    opacity: 0;
  }

  // Properly align buttons on Dir Services / Idmap
  #idmap-actions {
    margin-left: 0;
  }

  // Adjustment of highlight over page number on pager in footer
  .ngx-datatable .datatable-footer .datatable-pager .pager .pages.active a {
    padding-top: 1px;
  }

  // Background visually links the items in the form-explorer
  .form-ex-flex-container {
    @include variable(background, --bg1, $bg1);
  }

  // Align buttons on UI Prefs form
  .prefs-form .mat-card-actions {
    text-align: left !important;
    padding-left: 10px;
  }

  // Keeps buttons on UI prefs form from overflowing page
  @media (min-width: 600px) and (max-width:740px) {
    .prefs-form button {
      display: block;
      margin-bottom: 10px !important;
    }
  }

  // Adds space above Manage Themes section in 1 col view on UI Pref
  @media (max-width: 599px) {
    custom-theme-manager-form {
      margin-top: 30px !important;
    }
  }

  // Helper styles for red,blue,green,cyan,orange,magenta,violet,yellow
  // The --color-txt css vars are generated by theme service
  .fn-theme-primary{
    @include variable(background-color, --primary, $primary);
    @include variable(color, --primary-txt, $primary-txt);
  }
  .fn-theme-red{
    @include variable(background-color, --red, $red);
    @include variable(color, --red-txt, $red-txt);
  }
  .fn-theme-blue{
    @include variable(background-color, --blue, $blue);
    @include variable(color, --blue-txt, $blue-txt);
  }
  .fn-theme-green{
    @include variable(background-color, --green, $green);
    @include variable(color, --green-txt, $green-txt);
  }
  .fn-theme-cyan{
    @include variable(background-color, --cyan, $cyan);
    @include variable(color, --cyan-txt, $cyan-txt);
  }
  .fn-theme-orange{
    @include variable(background-color, --orange, $orange);
    @include variable(color, --orange-txt, $orange-txt);
  }
  .fn-theme-magenta{
    @include variable(background-color, --magenta, $magenta);
    @include variable(color, --magenta-txt, $magenta-txt);
  }
  .fn-theme-violet{
    @include variable(background-color, --violet, $violet);
    @include variable(color, --violet-txt, $violet-txt);
  }
  .fn-theme-yellow{
    @include variable(background-color, --yellow, $yellow);
    @include variable(color, --yellow-txt, $yellow-txt);
  }

  // Fixes color on Reports page tabs
  #dashboardcontainerdiv .mat-ink-bar {
    @include variable(background-color, --primary, $primary);
  }

  .mat-button {
    text-transform: uppercase !important;
    font-weight: 500 !important;
  }

 .mat-button.mat-basic, .mat-button.mat-primary {
    @include variable(background-color, --primary, $primary);
    color: white !important;
  }

  .mat-button.mat-accent {
    @include variable(background-color, --accent, $accent);
    color: black !important;
  }

  // Gets checkboxes in SMART tests to pick up theme color
  .mat-primary .mat-pseudo-checkbox-checked, .mat-primary .mat-pseudo-checkbox-indeterminate {
    @include variable(background, --accent, $accent !important);
  }

  .mat-pseudo-checkbox{
    display:none ;
  }

  // Bring tooltips to the front in dialogs
  .mat-dialog-container, .mat-dialog-content {
      overflow: visible !important;
  }

  // Fix for overscrolling problem with sidenav
  .sidebar-panel.mat-sidenav .navigation-hold {
    position: static !important;
  }

  .mat-drawer {
    overflow-y: hidden !important;
  }

  app-admin-layout .not-alerts .mat-drawer-inner-container {
    overflow: visible !important;
  }

  // Bring theme colors to rollover effect for standard primary buttons
  .mat-button.mat-primary:hover .mat-button-focus-overlay {
    @include variable(background-color, --primary, $primary);
    opacity: .12;
  }

  // Bring theme colors to rollover effect for standard accent buttons
  .mat-button.mat-accent:hover .mat-button-focus-overlay {
    @include variable(background-color, --accent, $accent);
    opacity: .12;
  }

  // Bring theme color to tab underline on Theme Preview
  #theme-preview .mat-ink-bar {
    @include variable(background-color, --primary, $primary !important);
  }

  // Bring theme color to small icon buttons
  .mat-icon-button.mat-primary {
    @include variable(color, --primary, $primary !important);
  }

  .mat-icon-button.mat-accent {
    @include variable(color, --accent, $accent !important);
  }

  // Make room for checkbox ripple effect in datatables
  .datatable-header-cell .mat-checkbox, .datatable-body-cell .mat-checkbox {
    margin-left: 5px;
  }

  // Adjustments to checkboxes and header labels on unique tables
  services .datatable-body-cell .mat-checkbox {
    bottom: 7px !important;
  }

  services .datatable-header-cell-label {
    margin-left: 15px;
  }


  .red-warning-button {
    @include variable(background-color, --red, $red !important);
    color: white;
  }

  // // Define logo via CSS properties
  // .logo{
  //  /*   @include variable(background-image, --logo, $logo !important); //url(assets/images/logo.svg);
  //     background-size: contain;
  //     width: 52px;
  //     height: 48px;
  //     background-repeat: no-repeat;
  //     background-position: 0 4px;
  //     left: -6px;
  //     position: relative;*/
  // }
  // .logo-text{
  //    /* @include variable(background-image, --logo-text, $logo-text !important); //url(assets/images/logo-text.svg);
  //     width: 112px;
  //     height: 40px;
  //     position: relative;
  //     top: 0;
  //     background-size: contain;
  //     background-repeat: no-repeat;
  //     background-position: 2px 0;*/
  // }

  .mat-progress-bar-fill::after {
    @include variable(background-color, --primary, $primary);
  }

   .mat-progress-bar-buffer {
     @include variable(background-color, --primary, $primary);
     opacity: 0.5;
   }

   .mat-progress-bar .mat-progress-bar-background{
     //opacity:0.1;
     display:none;
   }

  #password, #sed_passwd, #em_pass1, #bsdusr_passwd_currnt,
    #Passphrase, #passphrase, #disk_passwd, #ldap_bindpw, #iscsi_target_auth_secret,
      #iscsi_target_auth_peersecret, #dc_passwd, #secret_key, #ad_bindpw, #v3_password,
      #secret_access_key-S3, #v3_privpassphrase, #secret_access_key-S3, #pass-FTP,
      #pass-MEGA, #pass-SFTP, #pass-WEBDAV, #aws_secret_access_key {
    max-width: 640px;
    min-width: 225px;
  }
  #password_conf, #bsdusr_password_conf, #sed_passwd2, #em_pass2,
    #Passphrase2, #passphrase2, #disk_passwd2, #iscsi_target_auth_secret_confirm,
      #iscsi_target_auth_peersecret_confirm, #password2, #dc_passwd2, #secret_key2, #v3_password2,
      #v3_privpassphrase2 {
    width: 70%;
    max-width: 450px;
  }

  #bsdusr_password {
    width: 70%;
    max-width: 475px;
    min-width: 225px;
  }

  app-createpassphrase-form .has-tooltip {
    width: 100% !important;
    max-width: 450px !important;
  }

  .has-pwtoggle > mat-form-field {
    width: 70% !important;
  }

  app-support .has-pwtoggle > mat-form-field {
    width: calc( 100% - 66px ) !important;
  }

  app-entity-dialog .has-pwtoggle  {
    padding: 0 0 10px 0 !important;
    width: 385px !important;
    background: rgba(0, 0, 0, 0) !important;

    mat-form-field {
      width: 86.3% !important;
    }
  }

  #secret_key2 {
    margin-bottom: 5px;
  }

  #toggle_pw {
    @include variable(display, --toggle_pw_display_prop, $toggle_pw_display_prop);
  }

  datatable-selection > .empty-row {
    color: var(--alt-fg1);
  }

  #toggle_pw {
    @include variable(display, --toggle_pw_display_prop, $toggle_pw_display_prop);
  }

  #show_Warning {
    @include variable(display, --enableWarning, $enableWarning);
  }

  #update-info {
    color: var(--accent);
  }

  .services-table .service-toggle-running {
    @include variable(fill, --accent, $accent);
  }

  .mat-simple-snackbar-action {
    color: var(--accent);
  }

  input[type=number] {
    -moz-appearance: textfield !important;
  }

  input[type=number]::-webkit-inner-spin-button {
    -webkit-appearance: none;
  }

  .mat-autocomplete-panel {
    background: var(--bg2) !important;
  }

  .mat-autocomplete-panel .mat-option:hover {
    background-color: var(--primary) !important;
  }

  .mat-autocomplete-panel .mat-option-text {
    color: var(--fg2) !important;
  }

  .ui-treetable tr:nth-child(even){
    background-color:rgba(123,123,123,0.2);
  }

  .ui-treetable tr:hover {
    @include variable(background, --primary, $primary, !important);
    @include variable(color, --primary-txt, $primary-txt);
  }

  .ui-treetable-thead {
    text-align: left;
    vertical-align: top;
  }

  app-volumes-list .ui-treetable-resizable .ui-treetable-tfoot>tr>td, .ui-treetable-resizable .ui-treetable-tbody>tr>td {
    white-space: nowrap;
    text-overflow: ellipsis;
    max-width: 300px;
  }

  app-volumes-list td[id^="tbody__comments_"] {
    white-space: normal !important;
    text-overflow: unset;
    min-width: 200px;
  }

  .ngx-datatable .datatable-header .datatable-header-cell .resize-handle {
    border-right: 1px solid !important;
    @include variable(border-color, --primary-txt, $primary-txt);
    visibility: visible !important;
    opacity: .25;
  }

  .datatable-header-inner {
    height: 52px;
  }

  #idmap-err {
    position: absolute;
    top: 100px;
    left: 26px;
    @include variable(color, --red, $red);
  }

  #em_pwmessage {
    margin: 10px 0;
  }

  .rightside-content-hold {
    overflow-y: auto;
  }

  app-networksummary .mat-list .mat-subheader {
    @include variable(color, --fg2, $fg2);
  }

  .xterm-viewport {
    overflow-y: auto;
  }

  .xterm-rows > div {
    height: 15px !important;
  }

  .advanced-date-picker .cron-fields .mat-select-value,
  .advanced-date-picker .cron-fields .mat-select-arrow,
  .advanced-date-picker .cron-fields .mat-form-field.mat-focused.mat-primary .mat-select-arrow  {
    color: white !important;
  }

  .advanced-date-picker .cron-fields .mat-form-field.mat-focused .mat-input-element {
    color: white;
  }

  .advanced-date-picker .cron-fields .mat-form-field.mat-focused .mat-form-field-ripple {
    background-color: white !important;
  }

  .advanced-date-picker .cron-fields .mat-form-field-underline {
    background-color: white !important;
    opacity: .99;
  }

  app-select-dialog .mat-select-placeholder,
  app-ipmi .mat-select-placeholder {
    @include variable(color, --fg2, $fg2);
  }

  app-acmedns-form {
    h4 {
      font-size: 20px;
    }
    .fieldset:first-of-type {
      padding-left: 5px;
    }
    .fieldset:nth-of-type(2) {
      padding-left: 30px;
      padding-top: 38px;
    }
    & p .material-icons {
      font-size: 36px;
      margin-right: 10px;
      margin-left: -4px;
      position: relative;
      top: 10px;
    }
    & #select_auth, #auth_attributes {
      font-size: 140%;
    }
  }

  #acme_directory_uri mat-form-field {
    width: 50%;
  }

  app-support {
    .fieldset {
      padding-left: 15px;
    }
    #FN_col1, #FN_col2, #TN_col1 {
      font-size: 180%;
      margin-bottom: 15px;

      & .material-icons {
        margin-right: 10px;
        margin-left: -5px;
        position: relative;
        top: 10px;
        font-size: 36px;
      }
    }
    #TN_col1, #FN_col1, #support_text {
      width: 200%;
    }
    .lowerme {
      margin-top: 60px !important;
    }
    #support_text {
      font-size: 110%;
      margin-right: 30px;
      margin-top: 10px;
    }
    h4 {
      font-size: 130%;
      margin-top: 15px;
      margin-bottom: 5px;
    }
    #pic {
      text-align: center;
      margin-top: 25px;
      margin-bottom: -25px;
      position: relative;
      right: 40px;

      & img {
        max-width: 480px;
      }
    }
    .mat-card-actions {
      margin-left: 15px;
    }
  }

  entity-form form-combobox mat-form-field {
    width: 50%;
    min-width: 180px;
  }

<<<<<<< HEAD
  app-interfaces-form tooltip {
    display: inline-block !important;
  }

  app-interfaces-form #failover_address, app-interfaces-form #failover_virtual_address {
    margin-left: 12px;

  }
=======
  mat-radio-group .tooltip .material-icons,
  mat-radio-group .tooltip .material-icons {
    position: relative;
    top: 4px;
  }

>>>>>>> ec3631f5
 } // end of ix theme<|MERGE_RESOLUTION|>--- conflicted
+++ resolved
@@ -1248,7 +1248,6 @@
     min-width: 180px;
   }
 
-<<<<<<< HEAD
   app-interfaces-form tooltip {
     display: inline-block !important;
   }
@@ -1257,12 +1256,10 @@
     margin-left: 12px;
 
   }
-=======
   mat-radio-group .tooltip .material-icons,
   mat-radio-group .tooltip .material-icons {
     position: relative;
     top: 4px;
   }
 
->>>>>>> ec3631f5
  } // end of ix theme