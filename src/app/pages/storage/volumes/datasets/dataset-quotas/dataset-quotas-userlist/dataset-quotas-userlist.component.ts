import { Component, OnDestroy } from '@angular/core';
import { FormControl, ValidationErrors } from '@angular/forms';
import { ActivatedRoute, Router } from '@angular/router';
import { UntilDestroy, untilDestroyed } from '@ngneat/until-destroy';
import { TranslateService } from '@ngx-translate/core';
import { filter } from 'rxjs/operators';
import { DatasetQuotaType } from 'app/enums/dataset-quota-type.enum';
import globalHelptext from 'app/helptext/global-helptext';
import helptext from 'app/helptext/storage/volumes/datasets/dataset-quotas';
import { DatasetQuota } from 'app/interfaces/dataset-quota.interface';
import { QueryParams } from 'app/interfaces/query-api.interface';
import { DialogFormConfiguration } from 'app/pages/common/entity/entity-dialog/dialog-form-configuration.interface';
import { EntityDialogComponent } from 'app/pages/common/entity/entity-dialog/entity-dialog.component';
import { EntityTableComponent } from 'app/pages/common/entity/entity-table/entity-table.component';
import { EntityTableAction, EntityTableConfig } from 'app/pages/common/entity/entity-table/entity-table.interface';
import {
  AppLoaderService, DialogService, StorageService, WebSocketService,
} from 'app/services';
import { T } from 'app/translate-marker';

@UntilDestroy()
@Component({
  selector: 'app-dataset-quotas-userlist',
  template: '<entity-table [title]="title" [conf]="this"></entity-table>',
})
export class DatasetQuotasUserlistComponent implements EntityTableConfig, OnDestroy {
  pk: string;
  title = helptext.users.table_title;
  protected entityList: EntityTableComponent;
  quotaValue: number;
  protected fullFilter: QueryParams<DatasetQuota> = [['OR', [['quota', '>', 0], ['obj_quota', '>', 0]]]];
  protected emptyFilter: QueryParams<DatasetQuota> = [];
  protected useFullFilter = true;
  route_add: string[];

  columns = [
    {
      name: T('Name'), prop: 'name', always_display: true, minWidth: 150,
    },
    { name: T('ID'), prop: 'id', hidden: true },
    { name: T('Data Quota'), prop: 'quota', hidden: false },
    { name: T('DQ Used'), prop: 'used_bytes', hidden: false },
    { name: T('DQ % Used'), prop: 'used_percent', hidden: false },
    { name: T('Object Quota'), prop: 'obj_quota', hidden: false },
    { name: T('Objects Used'), prop: 'obj_used', hidden: false },
    { name: T('OQ % Used'), prop: 'obj_used_percent', hidden: false },
  ];
  rowIdentifier = 'name';
  config = {
    paging: true,
    sorting: { columns: this.columns },
    deleteMsg: {
      title: T('User'),
      key_props: ['name'],
    },
  };

  constructor(protected ws: WebSocketService, protected storageService: StorageService,
    protected dialogService: DialogService, protected loader: AppLoaderService,
    protected router: Router, protected aroute: ActivatedRoute,
    private translate: TranslateService) { }

  getAddActions(): EntityTableAction[] {
    return [{
      label: T('Toggle Display'),
      onClick: () => {
        this.toggleDisplay();
      },
    },
    ] as EntityTableAction[];
  }

  getActions(row: any): EntityTableAction[] {
    const actions = [];
    actions.push({
      id: row.path,
      icon: 'edit',
      label: T('Edit'),
      name: 'edit',
      onClick: () => {
        this.loader.open();
        this.ws.call('pool.dataset.get_quota', [this.pk, DatasetQuotaType.User, [['id', '=', row.id]]]).pipe(untilDestroyed(this)).subscribe((res) => {
          this.loader.close();
          const conf: DialogFormConfiguration<this> = {
            title: helptext.users.dialog.title,
            fieldConfig: [
              {
                type: 'input',
                name: 'name',
                placeholder: helptext.users.dialog.user.placeholder,
                value: res[0].name,
                readonly: true,
              },
              {
                type: 'input',
                name: 'data_quota',
                placeholder: helptext.users.data_quota.placeholder,
                tooltip: `${helptext.users.data_quota.tooltip} bytes.`,
                value: this.storageService.convertBytestoHumanReadable(res[0].quota, 0, null, true),
                id: 'data-quota_input',
                blurStatus: true,
                blurEvent: () => this.blurEvent(),
                parent: this,
                validation: [
                  (control: FormControl): ValidationErrors => {
                    const config = conf.fieldConfig.find((c) => c.name === 'data_quota');
                    this.quotaValue = control.value;
                    const size = this.storageService.convertHumanStringToNum(control.value);
                    const errors = control.value && isNaN(size)
                      ? { invalid_byte_string: true }
                      : null;

                    if (errors) {
                      config.hasErrors = true;
                      config.errors = globalHelptext.human_readable.input_error;
                    } else {
                      config.hasErrors = false;
                      config.errors = '';
                    }
                    return errors;
                  },
                ],
              },
              {
                type: 'input',
                name: 'obj_quota',
                placeholder: helptext.users.obj_quota.placeholder,
                tooltip: helptext.users.obj_quota.tooltip,
                value: res[0].obj_quota,
              },
            ],
            saveButtonText: helptext.shared.set,
            cancelButtonText: helptext.shared.cancel,

            customSubmit: (data: EntityDialogComponent) => {
              const entryData = data.formValue;
              const payload = [];
              payload.push({
                quota_type: DatasetQuotaType.User,
                id: String(res[0].id),
                quota_value: this.storageService.convertHumanStringToNum(entryData.data_quota),
              },
              {
                quota_type: DatasetQuotaType.UserObj,
                id: String(res[0].id),
                quota_value: entryData.obj_quota,
              });
              this.loader.open();
              this.ws.call('pool.dataset.set_quota', [this.pk, payload]).pipe(untilDestroyed(this)).subscribe(() => {
                this.loader.close();
                this.dialogService.closeAllDialogs();
                this.entityList.getData();
              }, (err) => {
                this.loader.close();
                this.dialogService.errorReport(T('Error'), err.reason, err.trace.formatted);
              });
            },
          };
          this.dialogService.dialogFormWide(conf);
        }, (err) => {
          this.loader.close();
          this.dialogService.errorReport(T('Error'), err.reason, err.trace.formatted);
        });
      },
    });
    return actions as EntityTableAction[];
  }

  preInit(entityList: EntityTableComponent): void {
    this.entityList = entityList;
    const paramMap = this.aroute.snapshot.params;
    this.pk = paramMap.pk;
    this.route_add = ['storage', 'user-quotas-form', this.pk];
    this.useFullFilter = window.localStorage.getItem('useFullFilter') !== 'false';
  }

  callGetFunction(entityList: EntityTableComponent): void {
    const filter = this.useFullFilter ? this.fullFilter : this.emptyFilter;
    this.ws.call('pool.dataset.get_quota', [this.pk, DatasetQuotaType.User, filter]).pipe(untilDestroyed(this)).subscribe((res) => {
      entityList.handleData(res, true);
    });
  }

  dataHandler(data: EntityTableComponent): void {
    this.translate.get(helptext.shared.nameErr).pipe(untilDestroyed(this)).subscribe((msg) => {
      data.rows.forEach((row: any) => {
        if (!row.name) {
          row.name = `*ERR* (${msg}), ID: ${row.id}`;
        }
        row.quota = this.storageService.convertBytestoHumanReadable(row.quota, 0);
        if (row.used_bytes !== 0) {
          row.used_bytes = this.storageService.convertBytestoHumanReadable(row.used_bytes, 2);
        }
        row.used_percent = `${Math.round((row.used_percent) * 100) / 100}%`;
        row.obj_used_percent = `${Math.round((row.obj_used_percent) * 100) / 100}%`;
      });
      return data;
    });
  }

<<<<<<< HEAD
  blurEvent(): void {
    (<HTMLInputElement>document.getElementById('data-quota_input')).value = this.storageService.humanReadable;
=======
  blurEvent(parent: this): void {
    (document.getElementById('data-quota_input') as HTMLInputElement).value = parent.storageService.humanReadable;
>>>>>>> 392c6cac
  }

  toggleDisplay(): void {
    let title; let message; let button;
    if (this.useFullFilter) {
      title = helptext.users.filter_dialog.title_show;
      message = helptext.users.filter_dialog.message_show;
      button = helptext.users.filter_dialog.button_show;
    } else {
      title = helptext.users.filter_dialog.title_filter;
      message = helptext.users.filter_dialog.message_filter;
      button = helptext.users.filter_dialog.button_filter;
    }
    this.dialogService.confirm({
      title,
      message,
      hideCheckBox: true,
      buttonMsg: button,
    }).pipe(filter(Boolean), untilDestroyed(this)).subscribe(() => {
      this.entityList.loader.open();
      this.useFullFilter = !this.useFullFilter;
      window.localStorage.setItem('useFullFilter', this.useFullFilter.toString());
      this.entityList.getData();
      this.loader.close();
    });
  }

  ngOnDestroy(): void {
    window.localStorage.setItem('useFullFilter', 'true');
  }
}<|MERGE_RESOLUTION|>--- conflicted
+++ resolved
@@ -198,13 +198,8 @@
     });
   }
 
-<<<<<<< HEAD
   blurEvent(): void {
-    (<HTMLInputElement>document.getElementById('data-quota_input')).value = this.storageService.humanReadable;
-=======
-  blurEvent(parent: this): void {
-    (document.getElementById('data-quota_input') as HTMLInputElement).value = parent.storageService.humanReadable;
->>>>>>> 392c6cac
+    (document.getElementById('data-quota_input') as HTMLInputElement).value = this.storageService.humanReadable;
   }
 
   toggleDisplay(): void {
