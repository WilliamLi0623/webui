import { Component } from '@angular/core';
import { Router, ActivatedRoute } from '@angular/router';
import { EntityFormComponent } from 'app/pages/common/entity/entity-form';
import { FieldConfig } from 'app/pages/common/entity/entity-form/models/field-config.interface';

import * as _ from 'lodash';

import { FieldSet } from '../../../../common/entity/entity-form/models/fieldset.interface';
import { IscsiService, WebSocketService } from '../../../../../services';
import { AppLoaderService } from '../../../../../services/app-loader/app-loader.service';
import { EntityUtils } from '../../../../common/entity/utils';
import { helptext_sharing_iscsi } from 'app/helptext/sharing';
import { FormConfiguration } from 'app/interfaces/entity-form.interface';

@Component({
  selector: 'app-iscsi-associated-target-form',
  template: '<entity-form [conf]="this"></entity-form>',
  providers: [IscsiService],
})
<<<<<<< HEAD
export class AssociatedTargetFormComponent implements FormConfiguration {
  addCall = 'iscsi.targetextent.create';
  queryCall = 'iscsi.targetextent.query';
  editCall = 'iscsi.targetextent.update';
  route_success: string[] = ['sharing', 'iscsi', 'associatedtarget'];
  isEntity = true;
  customFilter: any[] = [[['id', '=']]];
=======
export class AssociatedTargetFormComponent {
  protected addCall: 'iscsi.targetextent.create' = 'iscsi.targetextent.create';
  protected queryCall: 'iscsi.targetextent.query' = 'iscsi.targetextent.query';
  protected editCall: 'iscsi.targetextent.update' = 'iscsi.targetextent.update';
  protected route_success: string[] = ['sharing', 'iscsi', 'associatedtarget'];
  protected isEntity = true;
  protected customFilter: any[] = [[['id', '=']]];
>>>>>>> 815f45ca

  fieldSets: FieldSet[] = [
    {
      name: helptext_sharing_iscsi.fieldset_associated_target,
      label: true,
      class: 'associated_target',
      width: '100%',
      config: [
        {
          type: 'select',
          name: 'target',
          placeholder: helptext_sharing_iscsi.associated_target_placeholder_target,
          tooltip: helptext_sharing_iscsi.associated_target_tooltip_target,
          options: [],
          value: '',
          required: true,
          validation: helptext_sharing_iscsi.associated_target_validators_target,
        },
        {
          type: 'input',
          inputType: 'number',
          name: 'lunid',
          placeholder: helptext_sharing_iscsi.associated_target_placeholder_lunid,
          tooltip: helptext_sharing_iscsi.associated_target_tooltip_lunid,
          value: '',
          validation: helptext_sharing_iscsi.associated_target_validators_lunid,
        },
        {
          type: 'select',
          name: 'extent',
          placeholder: helptext_sharing_iscsi.associated_target_placeholder_extent,
          tooltip: helptext_sharing_iscsi.associated_target_tooltip_extent,
          options: [],
          value: '',
          required: true,
          validation: helptext_sharing_iscsi.associated_target_validators_extent,
        },
      ],
    },
  ];

  fieldConfig: FieldConfig[];

  protected target_control: any;
  protected extent_control: any;
  pk: any;
  protected entityForm: any;

  constructor(protected router: Router, protected iscsiService: IscsiService, protected aroute: ActivatedRoute,
    protected loader: AppLoaderService, protected ws: WebSocketService) {}

  preInit() {
    this.aroute.params.subscribe((params) => {
      if (params['pk']) {
        this.pk = params['pk'];
        this.customFilter[0][0].push(parseInt(params['pk'], 10));
      }
    });
  }

  afterInit(entityForm: EntityFormComponent) {
    this.entityForm = entityForm;
    this.fieldConfig = entityForm.fieldConfig;

    this.target_control = _.find(this.fieldConfig, { name: 'target' });
    this.target_control.options.push({ label: '----------', value: '' });
    this.iscsiService.getTargets().subscribe((res) => {
      for (let i = 0; i < res.length; i++) {
        this.target_control.options.push({ label: res[i].name, value: res[i].id });
      }
    });

    this.extent_control = _.find(this.fieldConfig, { name: 'extent' });
    this.extent_control.options.push({ label: '----------', value: '' });
    this.iscsiService.getExtents().subscribe((res) => {
      for (let i = 0; i < res.length; i++) {
        this.extent_control.options.push({ label: res[i].name, value: res[i].id });
      }
    });
  }

  beforeSubmit(value: any) {
    if (value['lunid'] === '') {
      delete value['lunid'];
    }
  }

  customEditCall(value: any) {
    this.loader.open();
    this.ws.call(this.editCall, [this.pk, value]).subscribe(
      (res) => {
        this.loader.close();
        this.router.navigate(new Array('/').concat(this.route_success));
      },
      (res) => {
        this.loader.close();
        new EntityUtils().handleWSError(this.entityForm, res);
      },
    );
  }
}<|MERGE_RESOLUTION|>--- conflicted
+++ resolved
@@ -17,23 +17,13 @@
   template: '<entity-form [conf]="this"></entity-form>',
   providers: [IscsiService],
 })
-<<<<<<< HEAD
 export class AssociatedTargetFormComponent implements FormConfiguration {
-  addCall = 'iscsi.targetextent.create';
-  queryCall = 'iscsi.targetextent.query';
-  editCall = 'iscsi.targetextent.update';
+  addCall: 'iscsi.targetextent.create' = 'iscsi.targetextent.create';
+  queryCall: 'iscsi.targetextent.query' = 'iscsi.targetextent.query';
+  editCall: 'iscsi.targetextent.update' = 'iscsi.targetextent.update';
   route_success: string[] = ['sharing', 'iscsi', 'associatedtarget'];
   isEntity = true;
   customFilter: any[] = [[['id', '=']]];
-=======
-export class AssociatedTargetFormComponent {
-  protected addCall: 'iscsi.targetextent.create' = 'iscsi.targetextent.create';
-  protected queryCall: 'iscsi.targetextent.query' = 'iscsi.targetextent.query';
-  protected editCall: 'iscsi.targetextent.update' = 'iscsi.targetextent.update';
-  protected route_success: string[] = ['sharing', 'iscsi', 'associatedtarget'];
-  protected isEntity = true;
-  protected customFilter: any[] = [[['id', '=']]];
->>>>>>> 815f45ca
 
   fieldSets: FieldSet[] = [
     {
