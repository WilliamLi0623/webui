--- conflicted
+++ resolved
@@ -12,10 +12,5 @@
 export * from './shell.service';
 export * from './storage.service';
 export * from './task.service';
-<<<<<<< HEAD
-export * from './tour.service';
 export * from './language.service';
-export * from './app-loader/app-loader.service';
-=======
-export * from './language.service';
->>>>>>> a82f4c33
+export * from './app-loader/app-loader.service';