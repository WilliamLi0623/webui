--- conflicted
+++ resolved
@@ -8,12 +8,8 @@
 import { TranslateService } from '@ngx-translate/core';
 import * as _ from 'lodash';
 import { Subscription } from 'rxjs';
-<<<<<<< HEAD
 import { filter } from 'rxjs/operators';
-import { ixChartApp, appImagePlaceholder } from 'app/constants/catalog.constants';
-=======
 import { appImagePlaceholder, ixChartApp } from 'app/constants/catalog.constants';
->>>>>>> 09f15b6a
 import { CommonUtils } from 'app/core/classes/common-utils';
 import { CoreService } from 'app/core/services/core-service/core.service';
 import { ChartReleaseStatus } from 'app/enums/chart-release-status.enum';
