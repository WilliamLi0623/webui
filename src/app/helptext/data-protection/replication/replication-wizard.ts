--- conflicted
+++ resolved
@@ -1,5 +1,4 @@
 import { marker as T } from '@biesbjerg/ngx-translate-extract-marker';
-import { getManPageLink } from 'app/helpers/man-page.utils';
 
 export default {
   step1_label: T('What and Where'),
@@ -84,14 +83,6 @@
 
   name_regex_placeholder: T('Snapshot Name Regular Expression'),
   naming_schema_placeholder: T('Naming Schema'),
-<<<<<<< HEAD
-  naming_schema_tooltip: T(`Pattern of naming custom snapshots to be
- replicated. Enter the name and ${getManPageLink('strftime(3)')}
- <i>&percnt;Y</i>, <i>&percnt;m</i>, <i>&percnt;d</i>, <i>&percnt;H</i>, and <i>&percnt;M</i> strings that
- match the snapshots to include in the replication. Separate entries by
- pressing <code>Enter</code>. The number of snapshots matching the
- patterns are shown.`),
-=======
   naming_schema_tooltip: T('Pattern of naming custom snapshots to be \
  replicated. Enter the name and \
  <a href="https://man7.org/linux/man-pages/man3/strftime.3.html" target="_blank">strftime(3)</a> \
@@ -99,7 +90,6 @@
  match the snapshots to include in the replication. Separate entries by \
  pressing <code>Enter</code>. The number of snapshots matching the \
  patterns are shown.'),
->>>>>>> 10de6024
   name_regex_tooltip: T('Using this option will replicate all snapshots \
  which names match specified regular expression. The \
  performance on the systems with large number of snapshots \
