--- conflicted
+++ resolved
@@ -1,11 +1,7 @@
 import { Injectable } from '@angular/core';
-<<<<<<< HEAD
-import { Subscription } from 'rxjs';
-=======
 import { CoreEvent } from 'app/interfaces/events';
 import { ReportingRealtimeUpdate } from 'app/interfaces/reporting.interface';
-import { Subscription } from 'rxjs/Subscription';
->>>>>>> 5a468e51
+import { Subscription } from 'rxjs';
 import { BaseService } from './base.service';
 
 @Injectable({
