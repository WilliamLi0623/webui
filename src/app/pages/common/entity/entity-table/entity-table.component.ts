--- conflicted
+++ resolved
@@ -20,7 +20,6 @@
 import { CoreService, CoreEvent } from 'app/core/services/core.service';
 import { PreferencesService } from 'app/core/services/preferences.service';
 import { T } from '../../../../translate-marker';
-import { DatatableComponent } from '@swimlane/ngx-datatable';
 
 export interface InputTableConf {
   prerequisite?: any;
@@ -91,7 +90,7 @@
 
   @ViewChild('filter', { static: false}) filter: ElementRef;
   @ViewChild('defaultMultiActions', { static: false}) defaultMultiActions: ElementRef;
-  @ViewChild('entityTable', { static: false}) table: DatatableComponent;
+  @ViewChild('entityTable', { static: false}) table: any;
 
   // MdPaginator Inputs
   public paginationPageSize: number = 8;
@@ -115,7 +114,6 @@
 
   public startingHeight: number;
   public expandedRows = 0;
-  public expandedRowDetails = [];
 
   public rows: any[] = [];
   public currentRows: any[] = []; // Rows applying filter
@@ -446,26 +444,8 @@
       this.setPaginationInfo();
     }
 
-<<<<<<< HEAD
     return res;
-=======
-    this.currentRows = this.filter.nativeElement.value === '' ? this.rows : this.currentRows;
-    this.paginationPageIndex  = 0;
-    this.setPaginationInfo();
-    this.showDefaults = true;
->>>>>>> 3f23b63f
-
-    if (this.expandedRowDetails.length > 0) {
-      this.currentRows
-        .filter(row => this.expandedRowDetails.some(details => details.id === row.id))
-        .forEach(row => {
-            this.table.rowDetail.toggleExpandRow(row);
-        });
-        
-      console.log(this.currentRows, this.table.rows);
-    }
-
-    return res;
+
   }
 
   generateRows(res): Array<any> {
@@ -961,11 +941,6 @@
   }
 
   toggleExpandRow(row) {
-    if (this.expandedRowDetails.some(details => details.name === row.name)) {
-      this.expandedRowDetails = this.expandedRowDetails.filter(details => details.name !== row.name);
-    } else {
-      this.expandedRowDetails.push(row);
-    }
     if (!this.startingHeight) {
       this.startingHeight = document.getElementsByClassName('ngx-datatable')[0].clientHeight;
     }  
@@ -979,6 +954,6 @@
   }
 
   onDetailToggle(event) {
-    
+    //console.log('Detail Toggled', event);
   }
 }