# Author: Rishabh Chauhan
# License: BSD
# Location for tests  of FreeNAS new GUI
# Test case count: 11

import sys
import os
import time
cwd = str(os.getcwd())
sys.path.append(cwd)
from function import take_screenshot, user_delete
from source import newusername, newgroupname, superusername, newusernameuncheck
from source import supergroupname

skip_mesages = "Skipping first run"
script_name = os.path.basename(__file__).partition('.')[0]

xpaths = {
    'navAccount': '//*[@id="nav-1"]/div/a[1]',
    'submenuUser': '//*[@id="1-1"]',
    'submenuGroup': '//*[@id="1-0"]',
    'confirmCheckbox': '//*[contains(@name, "confirm_checkbox")]',
    'deleteButton': '//*[contains(@name, "ok_button")]',
<<<<<<< HEAD
    'breadcrumbBar1': "//div[@id='breadcrumb-bar']/ul/li/a",
    'breadcrumbBar2': "//*[@id='breadcrumb-bar']/ul/li[2]/a"
=======
    'breadcrumbBar': '//*[@id="breadcrumb-bar"]/ul/li[2]/a',
    'toDashboard': "//span[contains(.,'Dashboard')]",
    'breadcrumbBar1': '//li/a'
>>>>>>> 2fdf0da3
}


def test_01_nav_acc_user(wb_driver):
    # Click  Account menu
    # allowing the button to load
    time.sleep(1)
    # Click User sub-menu
    wb_driver.find_element_by_xpath(xpaths['submenuUser']).click()
    # get the ui element
    ui_element = wb_driver.find_element_by_xpath(xpaths['breadcrumbBar2'])
    # get the weather data
    page_data = ui_element.text
    # assert response
    assert "User" in page_data, page_data
    # taking screenshot
    test_name = sys._getframe().f_code.co_name
    take_screenshot(wb_driver, script_name, test_name)


def test_02_delete_user(wb_driver):
    time.sleep(2)
    user_delete(wb_driver, "user", newusername)
    # taking screenshot
    test_name = sys._getframe().f_code.co_name
    take_screenshot(wb_driver, script_name, test_name)


def test_04_delete_user(wb_driver):
    time.sleep(2)
    user_delete(wb_driver, "user", newusernameuncheck)
    # taking screenshot
    test_name = sys._getframe().f_code.co_name
    take_screenshot(wb_driver, script_name, test_name)


def test_05_delete_user(wb_driver):
    time.sleep(2)
    user_delete(wb_driver, "user", superusername)
    time.sleep(2)
    # taking screenshot
    test_name = sys._getframe().f_code.co_name
    take_screenshot(wb_driver, script_name, test_name)


def test_06_delete_user(wb_driver):
    time.sleep(2)
    user_delete(wb_driver, "user", "unas")
    # taking screenshot
    test_name = sys._getframe().f_code.co_name
    take_screenshot(wb_driver, script_name, test_name)


def test_07_nav_acc_group(wb_driver):
    # Click  Account menu
    # Click User submenu
    wb_driver.find_element_by_xpath(xpaths['submenuGroup']).click()
    # get the ui element
    ui_element = wb_driver.find_element_by_xpath(xpaths['breadcrumbBar2'])
    # get the weather data
    page_data = ui_element.text
    # assert response
    assert "Group" in page_data, page_data
    # taking screenshot
    test_name = sys._getframe().f_code.co_name
    take_screenshot(wb_driver, script_name, test_name)


def test_08_delete_group(wb_driver):
    time.sleep(2)
    user_delete(wb_driver, "group", newusername)
    # taking screenshot
    test_name = sys._getframe().f_code.co_name
    take_screenshot(wb_driver, script_name, test_name)


def test_09_delete_group(wb_driver):
    time.sleep(2)
    user_delete(wb_driver, "group", superusername)
    # taking screenshot
    test_name = sys._getframe().f_code.co_name
    take_screenshot(wb_driver, script_name, test_name)


def test_10_delete_group(wb_driver):
    time.sleep(2)
    user_delete(wb_driver, "group", newgroupname)
    # taking screenshot
    test_name = sys._getframe().f_code.co_name
    take_screenshot(wb_driver, script_name, test_name)


def test_11_delete_group(wb_driver):
    time.sleep(2)
    user_delete(wb_driver, "group", supergroupname)
    # taking screenshot
    test_name = sys._getframe().f_code.co_name
    take_screenshot(wb_driver, script_name, test_name)


def test_12_return_to_dashboard(wb_driver):
    # Close the System Tab
    wb_driver.find_element_by_xpath(xpaths['toDashboard']).click()
    time.sleep(1)
    # get the ui element
    ui_element = wb_driver.find_element_by_xpath(xpaths['breadcrumbBar1'])
    # get the weather data
    page_data = ui_element.text
    # assert response
    assert page_data == "Dashboard", page_data
    # taking screenshot
    test_name = sys._getframe().f_code.co_name
    take_screenshot(wb_driver, script_name, test_name)<|MERGE_RESOLUTION|>--- conflicted
+++ resolved
@@ -21,14 +21,9 @@
     'submenuGroup': '//*[@id="1-0"]',
     'confirmCheckbox': '//*[contains(@name, "confirm_checkbox")]',
     'deleteButton': '//*[contains(@name, "ok_button")]',
-<<<<<<< HEAD
     'breadcrumbBar1': "//div[@id='breadcrumb-bar']/ul/li/a",
-    'breadcrumbBar2': "//*[@id='breadcrumb-bar']/ul/li[2]/a"
-=======
-    'breadcrumbBar': '//*[@id="breadcrumb-bar"]/ul/li[2]/a',
+    'breadcrumbBar2': "//*[@id='breadcrumb-bar']/ul/li[2]/a",
     'toDashboard': "//span[contains(.,'Dashboard')]",
-    'breadcrumbBar1': '//li/a'
->>>>>>> 2fdf0da3
 }
 
 
