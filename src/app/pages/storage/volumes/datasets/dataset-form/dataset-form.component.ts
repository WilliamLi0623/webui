import { Component } from '@angular/core';
import { FormControl, ValidationErrors, Validators } from '@angular/forms';
import { MatSelectChange } from '@angular/material/select';
import { ActivatedRoute, Router } from '@angular/router';
import { UntilDestroy, untilDestroyed } from '@ngneat/until-destroy';
import { TranslateService } from '@ngx-translate/core';
import * as _ from 'lodash';
import { Observable, Subscription } from 'rxjs';
import { filter } from 'rxjs/operators';
import { AclMode, AclType } from 'app/enums/acl-type.enum';
<<<<<<< HEAD
import {
  DatasetAclType,
  DatasetCaseSensitivity,
  DatasetEncryptionType, DatasetRecordSize,
  DatasetShareType,
  DatasetSync,
} from 'app/enums/dataset.enum';
=======
import { DatasetAclType } from 'app/enums/dataset-acl-type.enum';
import { DatasetChecksum } from 'app/enums/dataset-checksum.enum';
import { DatasetEncryptionType } from 'app/enums/dataset-encryption-type.enum';
>>>>>>> 74b4c426
import { DeduplicationSetting } from 'app/enums/deduplication-setting.enum';
import { LicenseFeature } from 'app/enums/license-feature.enum';
import { OnOff } from 'app/enums/on-off.enum';
import { ProductType } from 'app/enums/product-type.enum';
import { inherit } from 'app/enums/with-inherit.enum';
import { ZfsPropertySource } from 'app/enums/zfs-property-source.enum';
import { singleArrayToOptions } from 'app/helpers/options.helper';
import globalHelptext from 'app/helptext/global-helptext';
import helptext from 'app/helptext/storage/volumes/datasets/dataset-form';
import { Dataset, ExtraDatasetQueryOptions } from 'app/interfaces/dataset.interface';
import { FormConfiguration } from 'app/interfaces/entity-form.interface';
import { Option } from 'app/interfaces/option.interface';
import { QueryParams } from 'app/interfaces/query-api.interface';
import { ZfsProperty } from 'app/interfaces/zfs-property.interface';
<<<<<<< HEAD
import { AppLoaderService } from 'app/modules/app-loader/app-loader.service';
import { EntityFormComponent } from 'app/modules/entity/entity-form/entity-form.component';
import { FieldConfig, FormSelectConfig } from 'app/modules/entity/entity-form/models/field-config.interface';
import { FieldSet } from 'app/modules/entity/entity-form/models/fieldset.interface';
import { RelationAction } from 'app/modules/entity/entity-form/models/relation-action.enum';
import { forbiddenValues } from 'app/modules/entity/entity-form/validators/forbidden-values-validation';
import { EntityUtils } from 'app/modules/entity/utils';
import { IxFormatterService } from 'app/modules/ix-forms/services/ix-formatter.service';
=======
import { EntityFormComponent } from 'app/pages/common/entity/entity-form/entity-form.component';
import { FieldConfig, FormSelectConfig } from 'app/pages/common/entity/entity-form/models/field-config.interface';
import { FieldSet } from 'app/pages/common/entity/entity-form/models/fieldset.interface';
import { RelationAction } from 'app/pages/common/entity/entity-form/models/relation-action.enum';
import { forbiddenValues } from 'app/pages/common/entity/entity-form/validators/forbidden-values-validation';
import { EntityUtils } from 'app/pages/common/entity/utils';
import { IxFormatterService } from 'app/pages/common/ix-forms/services/ix-formatter.service';
>>>>>>> 74b4c426
import { DatasetFormData } from 'app/pages/storage/volumes/datasets/dataset-form/dataset-form-data.interface';
import { StorageService, WebSocketService } from 'app/services';
import { DialogService } from 'app/services/dialog.service';
import { ModalService } from 'app/services/modal.service';

type SizeField = 'quota' | 'refquota' | 'reservation' | 'refreservation' | 'special_small_block_size';

@UntilDestroy()
@Component({
  selector: 'app-dataset-form',
  template: '<entity-form [conf]="this"></entity-form>',
})
export class DatasetFormComponent implements FormConfiguration {
  title: string;
  volid: string;
  isBasicMode = true;
  pk: string;
  customFilter: QueryParams<Dataset, ExtraDatasetQueryOptions> = [];
  queryCall = 'pool.dataset.query' as const;
  isEntity = true;
  isNew = false;
  parentDataset: Dataset;
  protected entityForm: EntityFormComponent;
<<<<<<< HEAD
  minimumRecommendedRecordsize: DatasetRecordSize = '128K' as DatasetRecordSize;
=======
  minimumRecommendedRecordsize = '128K';
>>>>>>> 74b4c426
  protected recordsizeField: FormSelectConfig;
  protected recordsizeControl: FormControl;
  protected dedupValue: string;
  protected dedupControl: FormControl;
  protected dedupField: FieldConfig;
  protected isParentEncrypted = false;
  protected isEncryptionInherited = true;
  protected wasWarnedAboutNonEncrypted = false;
  protected encryptionType: 'key' | 'passphrase' = 'key';
  protected generateKey = true;
  namesInUse: string[] = [];
  nameIsCaseInsensitive = false;
  productType: ProductType;

  humanReadable: { [key in SizeField]: string } = {
    quota: '', refquota: '', reservation: '', refreservation: '', special_small_block_size: '',
  };

  private minquota = 1024 * 1024 * 1024; // 1G minimum
  private minrefquota = 1024 * 1024 * 1024;

  parent: string;
  protected parentHasPassphrase = false;

  protected sizeFields: SizeField[] = [
    'quota', 'refquota', 'reservation', 'refreservation', 'special_small_block_size',
  ];
  protected originalSize: { [field in SizeField]?: string } = {};
  protected originalHumanSize: { [field in SizeField]?: string | number } = {};

  protected warning = 80;
  protected critical = 95;
  private dataset: Dataset;

  private wasDedupChecksumWarningShown = false;

  customActions = [
    {
      id: 'basic_mode',
      name: globalHelptext.basic_options,
      function: () => {
        this.setBasicMode(true);
      },
    },
    {
      id: 'advanced_mode',
      name: globalHelptext.advanced_options,
      function: () => {
        this.setBasicMode(false);
      },
    },
  ];

  fieldConfig: FieldConfig[];
  fieldSets: FieldSet[] = [
    {
      name: helptext.dataset_form_name_section_placeholder,
      class: 'name',
      label: true,
      config: [
        {
          type: 'input',
          name: 'parent',
          placeholder: helptext.dataset_parent_name_placeholder,
          tooltip: helptext.dataset_parent_name_tooltip,
          readonly: true,
          disabled: true,
        },
        {
          type: 'input',
          name: 'name',
          placeholder: helptext.dataset_form_name_placeholder,
          tooltip: helptext.dataset_form_name_tooltip,
          readonly: true,
          required: true,
          validation: [Validators.required, forbiddenValues(this.namesInUse, this.nameIsCaseInsensitive)],
        },
        {
          type: 'input',
          name: 'comments',
          placeholder: helptext.dataset_form_comments_placeholder,
          tooltip: helptext.dataset_form_comments_tooltip,
        },
        {
          type: 'select',
          name: 'sync',
          placeholder: helptext.dataset_form_sync_placeholder,
          tooltip: helptext.dataset_form_sync_tooltip,
          options: [
            { label: 'Standard', value: DatasetSync.Standard },
            { label: 'Always', value: DatasetSync.Always },
            { label: 'Disabled', value: DatasetSync.Disabled },
          ],
        },
        {
          type: 'select',
          name: 'compression',
          placeholder: helptext.dataset_form_compression_placeholder,
          tooltip: helptext.dataset_form_compression_tooltip,
          options: [],
        },
        {
          type: 'select',
          name: 'atime',
          placeholder: helptext.dataset_form_atime_placeholder,
          tooltip: helptext.dataset_form_atime_tooltip,
          options: [
            { label: 'on', value: OnOff.On },
            { label: 'off', value: OnOff.Off },
          ],
        }],
    },
    { name: 'quota_divider', divider: true, maxWidth: true },
    {
      name: helptext.dataset_form_refdataset_section_placeholder,
      class: 'refdataset',
      label: true,
      width: '50%',
      config: [
        {
          type: 'input',
          name: 'refquota',
          placeholder: helptext.dataset_form_refquota_placeholder,
          tooltip: helptext.dataset_form_refquota_tooltip,
          class: 'inline',
          width: '100%',
          blurEvent: () => this.blurEventRefQuota(),
          blurStatus: true,
          parent: this,
          validation: [
            (control: FormControl): ValidationErrors => {
              const config = this.fieldConfig.find((config) => config.name === 'refquota');

              const size = this.convertHumanStringToNum(control.value, 'refquota');
              const errors = control.value && Number.isNaN(size)
                ? { invalid_byte_string: true }
                : null;

              if (errors) {
                config.hasErrors = true;
                config.errors = globalHelptext.human_readable.input_error;
              } else {
                const sizeError = control.value && (size !== 0) && (size < this.minrefquota)
                  ? { invalid_size: true }
                  : null;

                if (sizeError) {
                  config.hasErrors = true;
                  config.errors = helptext.dataset_form_quota_too_small;
                } else {
                  config.hasErrors = false;
                  config.errors = '';
                }
              }

              return errors;
            },
          ],
        },
        {
          type: 'input',
          inputType: 'number',
          name: 'refquota_warning',
          placeholder: helptext.dataset_form_refquota_warning_placeholder,
          class: 'inline',
          width: '50%',
          min: 0,
          value: this.warning,
          validation: helptext.dataset_form_refquota_warning_validation,
          relation: [
            {
              action: RelationAction.Disable,
              when: [{
                name: 'refquota_warning_inherit',
                value: true,
              }],
            }],
        },
        {
          type: 'checkbox',
          name: 'refquota_warning_inherit',
          placeholder: helptext.dataset_form_inherit,
          class: 'inline',
          width: '20%',
          value: true,
          tooltip: helptext.dataset_form_refquota_warning_tooltip,
          expandedHeight: true,
        },
        {
          type: 'input',
          inputType: 'number',
          name: 'refquota_critical',
          placeholder: helptext.dataset_form_refquota_critical_placeholder,
          class: 'inline',
          width: '50%',
          value: this.critical,
          min: 0,
          validation: helptext.dataset_form_refquota_critical_validation,
          relation: [
            {
              action: RelationAction.Disable,
              when: [{
                name: 'refquota_critical_inherit',
                value: true,
              }],
            }],
        },
        {
          type: 'checkbox',
          name: 'refquota_critical_inherit',
          placeholder: helptext.dataset_form_inherit,
          class: 'inline',
          width: '20%',
          value: true,
          tooltip: helptext.dataset_form_refquota_critical_tooltip,
          expandedHeight: true,
        },
        {
          type: 'input',
          name: 'refreservation',
          placeholder: helptext.dataset_form_refreservation_placeholder,
          tooltip: helptext.dataset_form_refreservation_tooltip,
          class: 'inline',
          width: '100%',
          blurEvent: () => this.blurEventRefReservation(),
          blurStatus: true,
          parent: this,
          validation: [
            (control: FormControl): ValidationErrors => {
              const config = this.fieldConfig.find((config) => config.name === 'refreservation');

              const errors = control.value && Number.isNaN(this.convertHumanStringToNum(control.value, 'refreservation'))
                ? { invalid_byte_string: true }
                : null;

              if (errors) {
                config.hasErrors = true;
                config.errors = globalHelptext.human_readable.input_error;
              } else {
                config.hasErrors = false;
                config.errors = '';
              }

              return errors;
            },
          ],
        }],
    },
    {
      name: helptext.dataset_form_dataset_section_placeholder,
      class: 'dataset',
      label: true,
      width: '50%',
      config: [
        {
          type: 'input',
          name: 'quota',
          placeholder: helptext.dataset_form_quota_placeholder,
          tooltip: helptext.dataset_form_quota_tooltip,
          class: 'inline',
          width: '100%',
          blurEvent: () => this.blurEventQuota(),
          blurStatus: true,
          parent: this,
          validation: [
            (control: FormControl): ValidationErrors => {
              const config = this.fieldConfig.find((config) => config.name === 'quota');

              const size = this.convertHumanStringToNum(control.value, 'quota');
              const errors = control.value && Number.isNaN(size)
                ? { invalid_byte_string: true }
                : null;

              if (errors) {
                config.hasErrors = true;
                config.errors = globalHelptext.human_readable.input_error;
              } else {
                const sizeError = control.value && (size !== 0) && (size < this.minquota)
                  ? { invalid_size: true }
                  : null;

                if (sizeError) {
                  config.hasErrors = true;
                  config.errors = helptext.dataset_form_quota_too_small;
                } else {
                  config.hasErrors = false;
                  config.errors = '';
                }
              }

              return errors;
            },
          ],
        },
        {
          type: 'input',
          inputType: 'number',
          name: 'quota_warning',
          placeholder: helptext.dataset_form_quota_warning_placeholder,
          class: 'inline',
          width: '50%',
          min: 0,
          value: this.warning,
          validation: helptext.dataset_form_quota_warning_validation,
          relation: [
            {
              action: RelationAction.Disable,
              when: [{
                name: 'quota_warning_inherit',
                value: true,
              }],
            }],
        },
        {
          type: 'checkbox',
          name: 'quota_warning_inherit',
          placeholder: helptext.dataset_form_inherit,
          class: 'inline',
          width: '20%',
          value: true,
          tooltip: helptext.dataset_form_quota_warning_tooltip,
          expandedHeight: true,
        },
        {
          type: 'input',
          inputType: 'number',
          name: 'quota_critical',
          placeholder: helptext.dataset_form_quota_critical_placeholder,
          class: 'inline',
          width: '50%',
          min: 0,
          value: this.critical,
          validation: helptext.dataset_form_quota_critical_validation,
          relation: [
            {
              action: RelationAction.Disable,
              when: [{
                name: 'quota_critical_inherit',
                value: true,
              }],
            }],
        },
        {
          type: 'checkbox',
          name: 'quota_critical_inherit',
          placeholder: helptext.dataset_form_inherit,
          class: 'inline',
          width: '20%',
          value: true,
          tooltip: helptext.dataset_form_quota_critical_tooltip,
          expandedHeight: true,
        },
        {
          type: 'input',
          name: 'reservation',
          placeholder: helptext.dataset_form_reservation_placeholder,
          tooltip: helptext.dataset_form_reservation_tooltip,
          class: 'inline',
          width: '100%',
          blurEvent: () => this.blurEventReservation(),
          blurStatus: true,
          parent: this,
          validation: [
            (control: FormControl): ValidationErrors => {
              const config = this.fieldConfig.find((config) => config.name === 'reservation');

              const errors = control.value && Number.isNaN(this.convertHumanStringToNum(control.value, 'reservation'))
                ? { invalid_byte_string: true }
                : null;

              if (errors) {
                config.hasErrors = true;
                config.errors = globalHelptext.human_readable.input_error;
              } else {
                config.hasErrors = false;
                config.errors = '';
              }

              return errors;
            },
          ],
        }],
    },
    { name: 'encryption_divider', divider: true },
    {
      name: helptext.dataset_form_encryption.fieldset_title,
      class: 'encryption',
      label: true,
      config: [
        {
          type: 'checkbox',
          name: 'inherit_encryption',
          class: 'inline',
          width: '50%',
          placeholder: helptext.dataset_form_encryption.inherit_checkbox_placeholder,
          tooltip: helptext.dataset_form_encryption.inherit_checkbox_tooltip,
          value: true,
        },
        {
          type: 'checkbox',
          name: 'encryption',
          class: 'inline',
          width: '50%',
          placeholder: helptext.dataset_form_encryption.encryption_checkbox_placeholder,
          tooltip: helptext.dataset_form_encryption.encryption_checkbox_tooltip,
          value: true,
        },
        {
          type: 'select',
          name: 'encryption_type',
          placeholder: helptext.dataset_form_encryption.encryption_type_placeholder,
          tooltip: helptext.dataset_form_encryption.encryption_type_tooltip,
          value: 'key',
          options: helptext.dataset_form_encryption.encryption_type_options,
        },
        {
          type: 'checkbox',
          name: 'generate_key',
          placeholder: helptext.dataset_form_encryption.generate_key_checkbox_placeholder,
          tooltip: helptext.dataset_form_encryption.generate_key_checkbox_tooltip,
          value: true,
        },
        {
          type: 'textarea',
          name: 'key',
          placeholder: helptext.dataset_form_encryption.key_placeholder,
          tooltip: helptext.dataset_form_encryption.key_tooltip,
          validation: helptext.dataset_form_encryption.key_validation,
          required: true,
          disabled: true,
          isHidden: true,
        },
        {
          type: 'input',
          name: 'passphrase',
          inputType: 'password',
          placeholder: helptext.dataset_form_encryption.passphrase_placeholder,
          tooltip: helptext.dataset_form_encryption.passphrase_tooltip,
          validation: helptext.dataset_form_encryption.passphrase_validation,
          togglePw: true,
          required: true,
          disabled: true,
          isHidden: true,
        },
        {
          type: 'input',
          placeholder: helptext.dataset_form_encryption.confirm_passphrase_placeholder,
          name: 'confirm_passphrase',
          inputType: 'password',
          required: true,
          togglePw: true,
          validation: helptext.dataset_form_encryption.confirm_passphrase_validation,
          disabled: true,
          isHidden: true,
        },
        {
          type: 'input',
          name: 'pbkdf2iters',
          placeholder: helptext.dataset_form_encryption.pbkdf2iters_placeholder,
          tooltip: helptext.dataset_form_encryption.pbkdf2iters_tooltip,
          required: true,
          value: 350000,
          validation: helptext.dataset_form_encryption.pbkdf2iters_validation,
          disabled: true,
          isHidden: true,
        },
        {
          type: 'select',
          name: 'algorithm',
          placeholder: helptext.dataset_form_encryption.algorithm_placeholder,
          tooltip: helptext.dataset_form_encryption.algorithm_tooltip,
          required: true,
          value: 'AES-256-GCM',
          options: [],
          disabled: true,
          isHidden: true,
        },
      ],
    },
    { name: 'divider', divider: true },
    {
      name: helptext.dataset_form_other_section_placeholder,
      class: 'options',
      label: true,
      config: [
        {
          type: 'select',
          name: 'deduplication',
          placeholder: helptext.dataset_form_deduplication_placeholder,
          tooltip: helptext.dataset_form_deduplication_tooltip,
          options: [
            { label: 'on', value: DeduplicationSetting.On },
            { label: 'verify', value: DeduplicationSetting.Verify },
            { label: 'off', value: DeduplicationSetting.Off },
          ],
          disabled: true,
          isHidden: true,
        },
        {
          type: 'select',
          name: 'checksum',
          label: this.translate.instant('Checksum'),
          placeholder: this.translate.instant('Checksum'),
          options: [],
        },
        {
          type: 'select',
          name: 'readonly',
          placeholder: helptext.dataset_form_readonly_placeholder,
          tooltip: helptext.dataset_form_readonly_tooltip,
          options: [
            { label: 'On', value: OnOff.On },
            { label: 'Off', value: OnOff.Off },
          ],
        },
        {
          type: 'select',
          name: 'exec',
          placeholder: helptext.dataset_form_exec_placeholder,
          tooltip: helptext.dataset_form_exec_tooltip,
          options: [
            { label: 'On', value: OnOff.On },
            { label: 'Off', value: OnOff.Off },
          ],
        },
        {
          type: 'select',
          name: 'snapdir',
          placeholder: helptext.dataset_form_snapdir_placeholder,
          tooltip: helptext.dataset_form_snapdir_tooltip,
          options: [
            { label: 'Visible', value: 'VISIBLE' },
            { label: 'Invisible', value: 'HIDDEN' },
          ],
        },
        {
          type: 'select',
          name: 'copies',
          placeholder: helptext.dataset_form_copies_placeholder,
          tooltip: helptext.dataset_form_copies_tooltip,
          options: [
            { label: '1', value: '1' },
            { label: '2', value: '2' },
            { label: '3', value: '3' },
          ],
          value: 1,
        },
        {
          type: 'select',
          name: 'recordsize',
          placeholder: helptext.dataset_form_recordsize_placeholder,
          tooltip: helptext.dataset_form_recordsize_tooltip,
          options: [],
        },
        {
          type: 'select',
          name: 'acltype',
          placeholder: this.translate.instant('ACL Type'),
          options: [
            { label: this.translate.instant('Inherit'), value: DatasetAclType.Inherit },
            { label: this.translate.instant('Off'), value: DatasetAclType.Off },
            { label: this.translate.instant('NFSv4'), value: DatasetAclType.Nfsv4 },
            { label: this.translate.instant('POSIX'), value: DatasetAclType.Posix },
          ],
          required: false,
          value: DatasetAclType.Inherit,
          onChangeOption: (event: { event: MatSelectChange }) => {
            const aclModeFormControl = this.entityForm.formGroup.get('aclmode') as FormControl;
            const value = event.event.value;
            if (value === DatasetAclType.Nfsv4) {
              aclModeFormControl.setValue(AclMode.Passthrough);
              this.entityForm.setDisabled('aclmode', false, false);
            } else if (value === DatasetAclType.Posix || value === DatasetAclType.Off) {
              aclModeFormControl.setValue(AclMode.Discard);
              this.entityForm.setDisabled('aclmode', true, false);
            } else if (value === DatasetAclType.Inherit) {
              aclModeFormControl.setValue(AclMode.Inherit);
              this.entityForm.setDisabled('aclmode', true, false);
            }
            this.dialogService.warn('ACL Types & ACL Modes', helptext.acl_type_change_warning);
          },
        },
        {
          type: 'select',
          name: 'aclmode',
          placeholder: helptext.dataset_form_aclmode_placeholder,
          tooltip: helptext.dataset_form_aclmode_tooltip,
          options: [
            { label: this.translate.instant('Inherit'), value: AclMode.Inherit },
            { label: this.translate.instant('Passthrough'), value: AclMode.Passthrough },
            { label: this.translate.instant('Restricted'), value: AclMode.Restricted },
            { label: this.translate.instant('Discard'), value: AclMode.Discard },
          ],
          value: AclMode.Inherit,
          relation: [
            {
              action: RelationAction.Disable,
              when: [{
                name: 'acltype',
                value: DatasetAclType.Inherit,
              }],
            },
          ],
        },
        {
          type: 'select',
          name: 'casesensitivity',
          placeholder: helptext.dataset_form_casesensitivity_placeholder,
          tooltip: helptext.dataset_form_casesensitivity_tooltip,
          options: [
            { label: 'Sensitive', value: DatasetCaseSensitivity.Sensitive },
            { label: 'Insensitive', value: DatasetCaseSensitivity.Insensitive },
            { label: 'Mixed', value: DatasetCaseSensitivity.Mixed },
          ],
          value: DatasetCaseSensitivity.Sensitive,
        },
        {
          type: 'input',
          name: 'special_small_block_size',
          placeholder: helptext.dataset_form_special_small_blocks_placeholder,
          tooltip: helptext.dataset_form_special_small_blocks_tooltip,
          blurEvent: () => this.blurSpecialSmallBlocks(),
          blurStatus: true,
          parent: this,
          validation: [
            (control: FormControl): ValidationErrors => {
              const config = this.fieldConfig.find((config) => config.name === 'special_small_block_size');

              const size = this.convertHumanStringToNum(control.value, 'special_small_block_size');
              const errors = control.value && Number.isNaN(size)
                ? { invalid_byte_string: true }
                : null;

              if (errors) {
                config.hasErrors = true;
                config.errors = globalHelptext.human_readable.input_error;
              } else {
                config.hasErrors = false;
                config.errors = '';
              }

              return errors;
            }],
        },
        {
          type: 'select',
          name: 'share_type',
          placeholder: helptext.dataset_form_share_type_placeholder,
          tooltip: helptext.dataset_form_share_type_tooltip,
          options: [
            { label: 'Generic', value: DatasetShareType.Generic },
            { label: 'SMB', value: DatasetShareType.Smb },
          ],
          value: DatasetShareType.Generic,
          disabled: true,
          isHidden: true,
        }],
    },
    { name: 'divider', divider: true },
  ];

  advancedFields = [
    'refquota',
    'quota',
    'quota_unit',
    'refreservation',
    'reservation',
    'readonly',
    'snapdir',
    'copies',
    'recordsize',
    'exec',
    'quota_warning',
    'quota_critical',
    'quota_warning_inherit',
    'quota_critical_inherit',
    'refquota_warning',
    'refquota_critical',
    'refquota_warning_inherit',
    'refquota_critical_inherit',
    'special_small_block_size',
    'checksum',
    'acltype',
    'aclmode',
  ];

  encryptionFields = [
    'encryption_type',
    'generate_key',
    'algorithm',
  ];

  keyFields = [
    'key',
  ];

  passphraseFields = [
    'passphrase',
    'confirm_passphrase',
    'pbkdf2iters',
  ];

  setBasicMode(isBasicMode: boolean): void {
    this.isBasicMode = isBasicMode;
    if (this.isParentEncrypted && !this.isEncryptionInherited) {
      _.find(this.fieldConfig, { name: 'encryption' }).isHidden = isBasicMode;
    }
    _.find(this.fieldSets, { class: 'dataset' }).label = !isBasicMode;
    _.find(this.fieldSets, { class: 'refdataset' }).label = !isBasicMode;
    _.find(this.fieldSets, { name: 'quota_divider' }).divider = !isBasicMode;
  }

  convertHumanStringToNum(hstr: string | number, field: SizeField): number {
    let num: number | string = 0;
    let unit = '';

    // empty value is evaluated as null
    if (!hstr) {
      this.humanReadable[field] = null;
      return null;
    }

    if (typeof hstr === 'number') {
      hstr = hstr.toString();
    }

    // remove whitespace
    hstr = hstr.replace(/\s+/g, '');

    // get leading number
    const matches = hstr.match(/^(\d+(\.\d+)?)/);
    if (matches) {
      num = matches[1];
    } else {
      // leading number is required
      this.humanReadable[field] = '';
      return NaN;
    }

    // get optional unit
    unit = hstr.replace(num, '');
    const normalizedUnit = this.storageService.normalizeUnit(unit);
    if (unit && !normalizedUnit) {
      // error when unit is present but not recognized
      this.humanReadable[field] = '';
      return NaN;
    }

    unit = normalizedUnit;
    const spacer = (unit) ? ' ' : '';

    this.humanReadable[field] = num.toString() + spacer + unit;
    return Number(num) * this.storageService.convertUnitToNum(unit);
  }

  sendAsBasicOrAdvanced(data: any): DatasetFormData {
    if (!this.isNew) {
      delete data.name;
    } else {
      data.name = this.parent + '/' + data.name;
    }

    if (this.isNew && this.isBasicMode) {
      data.refquota = null;
      data.quota = null;
      data.refreservation = null;
      data.reservation = null;
      data.special_small_block_size = null;
      data.copies = (data.copies !== undefined && data.copies !== null && data.name !== undefined) ? '1' : undefined;
    }
    // calculate and delete _unit
    this.sizeFields.forEach((field) => {
      if (this.originalHumanSize[field] !== data[field]) {
        data[field] = Math.round(this.convertHumanStringToNum(data[field], field));
      } else if (data[field] === null) {
        delete data[field];
      } else {
        data[field] = this.originalSize[field];
      }
    });

    return data;
  }

  blurEventQuota(): void {
    if (this.entityForm) {
      this.entityForm.formGroup.controls['quota'].setValue(this.humanReadable['quota']);
    }
  }

  blurEventRefQuota(): void {
    if (this.entityForm) {
      this.entityForm.formGroup.controls['refquota'].setValue(this.humanReadable['refquota']);
    }
  }

  blurEventReservation(): void {
    if (this.entityForm) {
      this.entityForm.formGroup.controls['reservation'].setValue(this.humanReadable['reservation']);
    }
  }

  blurEventRefReservation(): void {
    if (this.entityForm) {
      this.entityForm.formGroup.controls['refreservation'].setValue(this.humanReadable['refreservation']);
    }
  }

  blurSpecialSmallBlocks(): void {
    if (this.entityForm) {
      this.entityForm.formGroup.controls['special_small_block_size'].setValue(this.humanReadable['special_small_block_size']);
    }
  }

  isCustomActionVisible(actionId: string): boolean {
    if (actionId === 'advanced_mode' && !this.isBasicMode) {
      return false;
    } if (actionId === 'basic_mode' && this.isBasicMode) {
      return false;
    }
    return true;
  }

  constructor(
    protected router: Router,
    protected aroute: ActivatedRoute,
    protected ws: WebSocketService,
    protected loader: AppLoaderService,
    protected dialogService: DialogService,
    protected storageService: StorageService,
    protected modalService: ModalService,
    protected translate: TranslateService,
    protected formatter: IxFormatterService,
  ) { }

  initial(entityForm: EntityFormComponent): void {
    const aclModeFormControl = this.entityForm.formGroup.get('aclmode') as FormControl;
    const value = entityForm.formGroup.get('acltype').value;
    if (value === DatasetAclType.Nfsv4) {
      this.entityForm.setDisabled('aclmode', false, false);
    } else if (value === DatasetAclType.Posix || value === DatasetAclType.Off) {
      aclModeFormControl.setValue(AclMode.Discard);
      this.entityForm.setDisabled('aclmode', true, false);
    } else if (value === DatasetAclType.Inherit) {
      aclModeFormControl.setValue(AclMode.Inherit);
      this.entityForm.setDisabled('aclmode', true, false);
    }
  }

  afterInit(entityForm: EntityFormComponent): void {
    this.productType = window.localStorage.getItem('product_type') as ProductType;
    const aclControl = entityForm.formGroup.get('aclmode');
    this.entityForm = entityForm;
    if (this.productType.includes(ProductType.Enterprise)) {
      this.ws.call('system.info').pipe(untilDestroyed(this)).subscribe((systemInfo) => {
        if (systemInfo.license && systemInfo.license.features.includes(LicenseFeature.Dedup)) {
          this.entityForm.setDisabled('deduplication', false, false);
        }
      });
    } else {
      this.entityForm.setDisabled('deduplication', false, false);
    }

    this.dedupControl = this.entityForm.formGroup.controls['deduplication'] as FormControl;
    this.dedupField = _.find(this.fieldConfig, { name: 'deduplication' });
    this.dedupValue = this.dedupControl.value;
    this.dedupControl.valueChanges.pipe(untilDestroyed(this)).subscribe((dedup: DeduplicationSetting) => {
      if (dedup === DeduplicationSetting.Inherit || dedup === DeduplicationSetting.Off || !dedup) {
        this.dedupField.warnings = '';
      } else {
        this.dedupField.warnings = helptext.dataset_form_deduplication_warning;

        const checksum = this.entityForm.formGroup.get('checksum').value;

        if (this.wasDedupChecksumWarningShown || !checksum || checksum === DatasetChecksum.Sha512) {
          return;
        }

        this.showDedupChecksumWarning();
        this.entityForm.formGroup.get('checksum').setValue(DatasetChecksum.Sha512);
      }
    });

    if (!this.parent) {
      _.find(this.fieldConfig, { name: 'quota_warning_inherit' }).placeholder = helptext.dataset_form_default;
      _.find(this.fieldConfig, { name: 'quota_critical_inherit' }).placeholder = helptext.dataset_form_default;
      _.find(this.fieldConfig, { name: 'refquota_warning_inherit' }).placeholder = helptext.dataset_form_default;
      _.find(this.fieldConfig, { name: 'refquota_critical_inherit' }).placeholder = helptext.dataset_form_default;
    }
    if (!entityForm.isNew) {
      _.find(this.fieldConfig, { name: 'parent' }).isHidden = true;
      entityForm.setDisabled('casesensitivity', true);
      entityForm.setDisabled('name', true);
      _.find(this.fieldConfig, { name: 'name' }).tooltip = helptext.dataset_form_name_readonly_tooltip;
      this.encryptionFields.forEach((field) => {
        this.entityForm.setDisabled(field, true, true);
      });
      _.find(this.fieldSets, { name: 'encryption_divider' }).divider = false;
      this.entityForm.setDisabled('encryption', true, true);
      this.entityForm.setDisabled('inherit_encryption', true, true);
    } else {
      entityForm.setDisabled('share_type', false, false);
    }

    entityForm.formGroup.get('share_type').valueChanges.pipe(filter((shareType) => !!shareType && entityForm.isNew)).pipe(untilDestroyed(this)).subscribe((shareType) => {
      const caseControl = entityForm.formGroup.get('casesensitivity');
      if (shareType === 'SMB') {
        aclControl.setValue(AclMode.Restricted);
        caseControl.setValue(DatasetCaseSensitivity.Insensitive);
        aclControl.disable();
        caseControl.disable();
      } else {
        aclControl.setValue(AclMode.Passthrough);
        caseControl.setValue(DatasetCaseSensitivity.Sensitive);
        aclControl.enable();
        caseControl.enable();
      }
      aclControl.updateValueAndValidity();
      caseControl.updateValueAndValidity();
    });

    this.recordsizeControl = this.entityForm.formGroup.controls['recordsize'] as FormControl;
    this.recordsizeField = _.find(this.fieldConfig, { name: 'recordsize' }) as FormSelectConfig;

    this.ws.call('pool.dataset.recordsize_choices')
<<<<<<< HEAD
      .pipe(
        singleArrayToOptions(),
        untilDestroyed(this),
      )
      .subscribe((options) => {
        this.recordsizeField.options = options;
      });

    this.recordsizeControl.valueChanges.pipe(untilDestroyed(this)).subscribe((recordSize: DatasetRecordSize) => {
=======
      .pipe(untilDestroyed(this))
      .subscribe((options) => {
        this.recordsizeField.options = options.map((option) => {
          return {
            label: option,
            value: option,
          };
        });
      });

    this.recordsizeControl.valueChanges.pipe(untilDestroyed(this)).subscribe((recordSize) => {
>>>>>>> 74b4c426
      const currentSize = this.formatter.convertHumanStringToNum(recordSize);
      const minimumRecommendedSize = this.formatter.convertHumanStringToNum(this.minimumRecommendedRecordsize);
      if (!currentSize || !minimumRecommendedSize || currentSize >= minimumRecommendedSize) {
        this.recordsizeField.warnings = null;
        return;
      }

      this.recordsizeField.warnings = this.translate.instant(
        helptext.dataset_form_warning,
        { size: this.minimumRecommendedRecordsize },
      );
      this.isBasicMode = false;
    });
    this.setBasicMode(this.isBasicMode);
  }

  paramMap: {
    volid?: string;
    pk?: string;
    parent?: string;
  };

  preInit(entityForm: EntityFormComponent): void {
    this.volid = this.paramMap['volid'];

    if (this.paramMap['pk'] !== undefined) {
      this.pk = this.paramMap['pk'];

      const pkParent = this.paramMap['pk'].split('/');
      this.parent = pkParent.splice(0, pkParent.length - 1).join('/');
      this.customFilter = [[['id', '=', this.pk]]];
    }
    // add new dataset
    if (this.paramMap['parent'] || this.paramMap['pk'] === undefined) {
      this.parent = this.paramMap['parent'];
      this.pk = this.parent;
      this.isNew = true;
      entityForm.formGroup.controls['parent'].setValue(this.parent);
      this.fieldSets[0].config[1].readonly = false;
      _.find(this.fieldSets, { class: 'dataset' }).label = false;
      _.find(this.fieldSets, { class: 'refdataset' }).label = false;
    }
    this.ws.call('pool.dataset.compression_choices').pipe(untilDestroyed(this)).subscribe((choices) => {
      const compression = _.find(this.fieldConfig, { name: 'compression' }) as FormSelectConfig;
      for (const key in choices) {
        compression.options.push({ label: key, value: choices[key] });
      }
    });

    this.ws.call('pool.dataset.checksum_choices').pipe(untilDestroyed(this)).subscribe((checksumChoices) => {
      const checksumFieldConfig = _.find(this.fieldConfig, { name: 'checksum' }) as FormSelectConfig;
      for (const key in checksumChoices) {
        checksumFieldConfig.options.push({ label: key, value: checksumChoices[key] });
      }
    });

    if (this.parent) {
      const root = this.parent.split('/')[0];
      this.ws.call('pool.dataset.recommended_zvol_blocksize', [root]).pipe(untilDestroyed(this)).subscribe((recommendedSize) => {
        this.minimumRecommendedRecordsize = recommendedSize;
      });

      this.ws.call('pool.dataset.query', [[['id', '=', this.pk]]]).pipe(untilDestroyed(this)).subscribe(
        (pkDataset) => {
          this.isParentEncrypted = pkDataset[0].encrypted;
          let inheritEncryptPlaceholder: string = helptext.dataset_form_encryption.inherit_checkbox_notencrypted;
          if (this.isParentEncrypted) {
            if (pkDataset[0].key_format.value === DatasetEncryptionType.Passphrase) {
              this.parentHasPassphrase = true;
              // if parent is passphrase this dataset cannot be a key type
              this.encryptionType = 'passphrase';
              _.find(this.fieldConfig, { name: 'encryption_type' }).isHidden = true;
            }
            inheritEncryptPlaceholder = helptext.dataset_form_encryption.inherit_checkbox_encrypted;
          }
          _.find(this.fieldConfig, { name: 'inherit_encryption' }).placeholder = inheritEncryptPlaceholder;
          const children = (pkDataset[0].children);
          if (pkDataset[0].casesensitivity.value === DatasetCaseSensitivity.Sensitive) {
            this.nameIsCaseInsensitive = false;
          } else {
            this.nameIsCaseInsensitive = true;
          }
          if (children.length > 0) {
            children.forEach((child) => {
              if (this.nameIsCaseInsensitive) {
                this.namesInUse.push(/[^/]*$/.exec(child.name)[0].toLowerCase());
              } else {
                this.namesInUse.push(/[^/]*$/.exec(child.name)[0]);
              }
            });
          }

          if (this.isNew) {
            const encryptionAlgorithmConfig = _.find(this.fieldConfig, { name: 'algorithm' }) as FormSelectConfig;
            const encryptionAlgorithmControl = this.entityForm.formGroup.controls['algorithm'];
            let parentAlgorithm;
            if (this.isParentEncrypted && pkDataset[0].encryption_algorithm) {
              parentAlgorithm = pkDataset[0].encryption_algorithm.value;
              encryptionAlgorithmControl.setValue(parentAlgorithm);
            }
            this.ws.call('pool.dataset.encryption_algorithm_choices').pipe(untilDestroyed(this)).subscribe((algorithms) => {
              encryptionAlgorithmConfig.options = [];
              for (const algorithm in algorithms) {
                if (algorithms.hasOwnProperty(algorithm)) {
                  encryptionAlgorithmConfig.options.push({ label: algorithm, value: algorithm });
                }
              }
            });
            _.find(this.fieldConfig, { name: 'encryption' }).isHidden = true;
            const inheritEncryptionControl = this.entityForm.formGroup.controls['inherit_encryption'];
            const encryptionControl = this.entityForm.formGroup.controls['encryption'];
            const encryptionTypeControl = this.entityForm.formGroup.controls['encryption_type'];
            const allEncryptionFields = this.encryptionFields.concat(this.keyFields, this.passphraseFields);
            if (this.parentHasPassphrase) {
              encryptionTypeControl.setValue('passphrase');
            }
            this.encryptionFields.forEach((field) => {
              this.entityForm.setDisabled(field, true, true);
            });
            inheritEncryptionControl.valueChanges.pipe(untilDestroyed(this)).subscribe((inherit: boolean) => {
              this.isEncryptionInherited = inherit;
              if (inherit) {
                allEncryptionFields.forEach((field) => {
                  this.entityForm.setDisabled(field, inherit, inherit);
                });
                _.find(this.fieldConfig, { name: 'encryption' }).isHidden = inherit;
              }
              if (!inherit) {
                this.entityForm.setDisabled('encryption_type', inherit, inherit);
                this.entityForm.setDisabled('algorithm', inherit, inherit);
                if (this.parentHasPassphrase) { // keep it hidden if it passphrase
                  _.find(this.fieldConfig, { name: 'encryption_type' }).isHidden = true;
                }
                const key = (this.encryptionType === 'key');
                this.entityForm.setDisabled('passphrase', key, key);
                this.entityForm.setDisabled('confirm_passphrase', key, key);
                this.entityForm.setDisabled('pbkdf2iters', key, key);
                this.entityForm.setDisabled('generate_key', !key, !key);
                if (this.isParentEncrypted) {
                  _.find(this.fieldConfig, { name: 'encryption' }).isHidden = this.isBasicMode;
                } else {
                  _.find(this.fieldConfig, { name: 'encryption' }).isHidden = inherit;
                }
              }
            });
            encryptionControl.valueChanges.pipe(untilDestroyed(this)).subscribe((encryption: boolean) => {
              // if on an encrypted parent we should warn the user, otherwise just disable the fields
              if (this.isParentEncrypted && !encryption && !this.wasWarnedAboutNonEncrypted) {
                this.dialogService.confirm({
                  title: helptext.dataset_form_encryption.non_encrypted_warning_title,
                  message: helptext.dataset_form_encryption.non_encrypted_warning_warning,
                }).pipe(
                  filter(Boolean),
                  untilDestroyed(this),
                ).subscribe(() => {
                  this.wasWarnedAboutNonEncrypted = true;
                  allEncryptionFields.forEach((field) => {
                    if (field !== 'encryption') {
                      this.entityForm.setDisabled(field, true, true);
                    }
                  });
                });
              } else {
                this.encryptionFields.forEach((field) => {
                  if (field !== 'encryption') {
                    if (field === 'generate_key' && this.encryptionType !== 'key') {
                      return;
                    }

                    this.entityForm.setDisabled(field, !encryption, !encryption);
                  }
                });
                if (this.encryptionType === 'key' && !this.generateKey) {
                  this.entityForm.setDisabled('key', !encryption, !encryption);
                }
                if (this.encryptionType === 'passphrase') {
                  this.passphraseFields.forEach((field) => {
                    this.entityForm.setDisabled(field, !encryption, !encryption);
                  });
                }
                if (this.parentHasPassphrase) { // keep this field hidden if parent has a passphrase
                  _.find(this.fieldConfig, { name: 'encryption_type' }).isHidden = true;
                }
              }
            });
            encryptionTypeControl.valueChanges.pipe(untilDestroyed(this)).subscribe((type: 'key' | 'passphrase') => {
              this.encryptionType = type;
              const key = (type === 'key');
              this.entityForm.setDisabled('passphrase', key, key);
              this.entityForm.setDisabled('confirm_passphrase', key, key);
              this.entityForm.setDisabled('pbkdf2iters', key, key);
              this.entityForm.setDisabled('generate_key', !key, !key);
              if (key) {
                this.entityForm.setDisabled('key', this.generateKey, this.generateKey);
              } else {
                this.entityForm.setDisabled('key', true, true);
              }
            });
            this.entityForm.formGroup.controls['generate_key'].valueChanges.pipe(untilDestroyed(this)).subscribe((generateKey: boolean) => {
              this.generateKey = generateKey;
              this.entityForm.setDisabled('key', generateKey, generateKey);
            });

            const sync = _.find(this.fieldConfig, { name: 'sync' }) as FormSelectConfig;
            const compression = _.find(this.fieldConfig, { name: 'compression' }) as FormSelectConfig;
            const deduplication = _.find(this.fieldConfig, { name: 'deduplication' }) as FormSelectConfig;
            const checksum = _.find(this.fieldConfig, { name: 'checksum' }) as FormSelectConfig;
            const exec = _.find(this.fieldConfig, { name: 'exec' }) as FormSelectConfig;
            const readonly = _.find(this.fieldConfig, { name: 'readonly' }) as FormSelectConfig;
            const atime = _.find(this.fieldConfig, { name: 'atime' }) as FormSelectConfig;
            const recordsize = _.find(this.fieldConfig, { name: 'recordsize' }) as FormSelectConfig;
<<<<<<< HEAD
            const syncInherit: Option[] = [{ label: `Inherit (${pkDataset[0].sync.rawvalue})`, value: inherit }];
            const compressionInherit: Option[] = [{ label: `Inherit (${pkDataset[0].compression.rawvalue})`, value: inherit }];
            const deduplicationInherit: Option[] = [{ label: `Inherit (${pkDataset[0].deduplication.rawvalue})`, value: inherit }];
            const execInherit: Option[] = [{ label: `Inherit (${pkDataset[0].exec.rawvalue})`, value: inherit }];
            const readonlyInherit: Option[] = [{ label: `Inherit (${pkDataset[0].readonly.rawvalue})`, value: inherit }];
            const atimeInherit: Option[] = [{ label: `Inherit (${pkDataset[0].atime.rawvalue})`, value: inherit }];
=======
            const syncInherit: Option[] = [{ label: `Inherit (${pkDataset[0].sync.rawvalue})`, value: 'INHERIT' }];
            const compressionInherit: Option[] = [{ label: `Inherit (${pkDataset[0].compression.rawvalue})`, value: 'INHERIT' }];
            const deduplicationInherit: Option[] = [{ label: `Inherit (${pkDataset[0].deduplication.rawvalue})`, value: 'INHERIT' }];
            const checksumInherit = [{ label: `Inherit (${pkDataset[0].checksum.rawvalue})`, value: 'INHERIT' }];
            const execInherit: Option[] = [{ label: `Inherit (${pkDataset[0].exec.rawvalue})`, value: 'INHERIT' }];
            const readonlyInherit: Option[] = [{ label: `Inherit (${pkDataset[0].readonly.rawvalue})`, value: 'INHERIT' }];
            const atimeInherit: Option[] = [{ label: `Inherit (${pkDataset[0].atime.rawvalue})`, value: 'INHERIT' }];
>>>>>>> 74b4c426
            this.storageService.convertHumanStringToNum(pkDataset[0].recordsize.value);
            const recordsizeInherit: Option[] = [{ label: `Inherit (${this.storageService.humanReadable})`, value: inherit }];
            if (pkDataset[0].refquota_critical && pkDataset[0].refquota_critical.value) {
              entityForm.formGroup.controls['refquota_critical'].setValue(pkDataset[0].refquota_critical.value);
            }
            if (pkDataset[0].refquota_warning && pkDataset[0].refquota_warning.value) {
              entityForm.formGroup.controls['refquota_warning'].setValue(pkDataset[0].refquota_warning.value);
            }
            if (pkDataset[0].refquota_critical && pkDataset[0].refquota_critical.value) {
              entityForm.formGroup.controls['quota_critical'].setValue(pkDataset[0].quota_critical.value);
            }
            if (pkDataset[0].refquota_critical && pkDataset[0].refquota_critical.value) {
              entityForm.formGroup.controls['quota_warning'].setValue(pkDataset[0].quota_warning.value);
            }

            sync.options = syncInherit.concat(sync.options);
            compression.options = compressionInherit.concat(compression.options);
            deduplication.options = deduplicationInherit.concat(deduplication.options);
            checksum.options = checksumInherit.concat(checksum.options);
            exec.options = execInherit.concat(exec.options);
            readonly.options = readonlyInherit.concat(readonly.options);
            atime.options = atimeInherit.concat(atime.options);
            recordsize.options = recordsizeInherit.concat(recordsize.options);

<<<<<<< HEAD
            entityForm.formGroup.controls['sync'].setValue(inherit);
            entityForm.formGroup.controls['compression'].setValue(inherit);
            entityForm.formGroup.controls['deduplication'].setValue(inherit);
            entityForm.formGroup.controls['exec'].setValue(inherit);
            entityForm.formGroup.controls['readonly'].setValue(inherit);
            entityForm.formGroup.controls['atime'].setValue(inherit);
            entityForm.formGroup.controls['recordsize'].setValue(inherit);
=======
            entityForm.formGroup.controls['sync'].setValue('INHERIT');
            entityForm.formGroup.controls['compression'].setValue('INHERIT');
            entityForm.formGroup.controls['deduplication'].setValue('INHERIT');
            entityForm.formGroup.controls['checksum'].setValue('INHERIT');
            entityForm.formGroup.controls['exec'].setValue('INHERIT');
            entityForm.formGroup.controls['readonly'].setValue('INHERIT');
            entityForm.formGroup.controls['atime'].setValue('INHERIT');
            entityForm.formGroup.controls['recordsize'].setValue('INHERIT');
>>>>>>> 74b4c426
          } else {
            this.ws.call('pool.dataset.query', [[['id', '=', this.parent]]]).pipe(untilDestroyed(this)).subscribe((parentDataset) => {
              this.parentDataset = parentDataset[0];
              const currentDataset = _.find(this.parentDataset.children, { name: this.pk });
              if (currentDataset.hasOwnProperty('recordsize') && currentDataset['recordsize'].value) {
                const config = _.find(this.fieldConfig, { name: 'recordsize' }) as FormSelectConfig;
                _.find(config.options, { value: currentDataset['recordsize'].value })['hiddenFromDisplay'] = false;
              }
              const editSync = _.find(this.fieldConfig, { name: 'sync' }) as FormSelectConfig;
              const editCompression = _.find(this.fieldConfig, { name: 'compression' }) as FormSelectConfig;
              const editDeduplication = _.find(this.fieldConfig, { name: 'deduplication' }) as FormSelectConfig;
              const editExec = _.find(this.fieldConfig, { name: 'exec' }) as FormSelectConfig;
              const editReadonly = _.find(this.fieldConfig, { name: 'readonly' }) as FormSelectConfig;
              const editAtime = _.find(this.fieldConfig, { name: 'atime' }) as FormSelectConfig;
              const editRecordsize = _.find(this.fieldConfig, { name: 'recordsize' }) as FormSelectConfig;
              const editChecksum = _.find(this.fieldConfig, { name: 'checksum' }) as FormSelectConfig;

              const editSyncCollection: Option[] = [{ label: `Inherit (${this.parentDataset.sync.rawvalue})`, value: inherit }];
              editSync.options = editSyncCollection.concat(editSync.options);

              const editCompressionCollection: Option[] = [{ label: `Inherit (${this.parentDataset.compression.rawvalue})`, value: inherit }];
              editCompression.options = editCompressionCollection.concat(editCompression.options);

              const editDeduplicationCollection: Option[] = [{ label: `Inherit (${this.parentDataset.deduplication.rawvalue})`, value: inherit }];
              editDeduplication.options = editDeduplicationCollection.concat(editDeduplication.options);

              const editExecCollection: Option[] = [{ label: `Inherit (${this.parentDataset.exec.rawvalue})`, value: inherit }];
              editExec.options = editExecCollection.concat(editExec.options);

<<<<<<< HEAD
              const editReadonlyCollection: Option[] = [{ label: `Inherit (${this.parentDataset.readonly.rawvalue})`, value: inherit }];
=======
              const editChecksumCollection = [{ label: `Inherit (${this.parentDataset.deduplication.rawvalue})`, value: 'INHERIT' }];
              editChecksum.options = editChecksumCollection.concat(editChecksum.options);

              const editReadonlyCollection: Option[] = [{ label: `Inherit (${this.parentDataset.readonly.rawvalue})`, value: 'INHERIT' }];
>>>>>>> 74b4c426
              editReadonly.options = editReadonlyCollection.concat(editReadonly.options);

              const editAtimeCollection: Option[] = [{ label: `Inherit (${this.parentDataset.atime.rawvalue})`, value: inherit }];
              editAtime.options = editAtimeCollection.concat(editAtime.options);

              const lastChar = this.parentDataset.recordsize.value[this.parentDataset.recordsize.value.length - 1];
              const formattedLabel = lastChar === 'K' || lastChar === 'M'
                ? `${this.parentDataset.recordsize.value.slice(0, -1)} ${lastChar}iB`
                : this.parentDataset.recordsize.value;
              const editRecordsizeCollection: Option[] = [{ label: `Inherit (${formattedLabel})`, value: inherit }];
              editRecordsize.options = editRecordsizeCollection.concat(editRecordsize.options);
              let syncValue = pkDataset[0].sync.value;
              if (pkDataset[0].sync.source === ZfsPropertySource.Default) {
                syncValue = inherit;
              }
              entityForm.formGroup.controls['sync'].setValue(syncValue);

              let compressionValue = pkDataset[0].compression.value;
              if ([ZfsPropertySource.Inherited, ZfsPropertySource.Default].includes(pkDataset[0].compression.source)) {
                compressionValue = inherit;
              }
              entityForm.formGroup.controls['compression'].setValue(compressionValue);

              let deduplicationValue = pkDataset[0].deduplication.value;
              if (
                [ZfsPropertySource.Inherited, ZfsPropertySource.Default].includes(pkDataset[0].deduplication.source)
              ) {
                deduplicationValue = inherit;
              }
              let checksumValue = pkDataset[0].checksum.value;
              if (pkDataset[0].checksum.source === 'DEFAULT' || pkDataset[0].checksum.source === 'INHERITED') {
                checksumValue = 'INHERIT';
              }
              let execValue = pkDataset[0].exec.value;
              if ([ZfsPropertySource.Inherited, ZfsPropertySource.Default].includes(pkDataset[0].exec.source)) {
                execValue = inherit;
              }
              let readonlyValue = pkDataset[0].readonly.value;
              if ([ZfsPropertySource.Inherited, ZfsPropertySource.Default].includes(pkDataset[0].readonly.source)) {
                readonlyValue = inherit;
              }
              let atimeValue = pkDataset[0].atime.value;
              if ([ZfsPropertySource.Inherited, ZfsPropertySource.Default].includes(pkDataset[0].atime.source)) {
                atimeValue = inherit;
              }
              let recordsizeValue = pkDataset[0].recordsize.value;
              if ([ZfsPropertySource.Inherited, ZfsPropertySource.Default].includes(pkDataset[0].recordsize.source)) {
                recordsizeValue = inherit;
              }

              entityForm.formGroup.controls['deduplication'].setValue(deduplicationValue);
              entityForm.formGroup.controls['exec'].setValue(execValue);
              entityForm.formGroup.controls['checksum'].setValue(checksumValue);
              entityForm.formGroup.controls['readonly'].setValue(readonlyValue);
              entityForm.formGroup.controls['atime'].setValue(atimeValue);
              entityForm.formGroup.controls['recordsize'].setValue(recordsizeValue);
              this.parentDataset = parentDataset[0];
            });
          }
        },
      );
    }
  }

  getFieldValueOrRaw(field: any): any {
    if (field === undefined || field.value === undefined) {
      return field;
    }
    return field.value;
  }

  getFieldValueOrNone(field: ZfsProperty<unknown>): any {
    if (field === undefined || field.value === undefined) {
      return null;
    }
    return field.value;
  }

  isInherited(field: ZfsProperty<unknown>, value: unknown): boolean {
    if (!field) {
      return true;
    }
    if (
      !value
      || !field.source
      || field.source === ZfsPropertySource.Inherited
      || field.source === ZfsPropertySource.Default
    ) {
      return true;
    }
    return false;
  }

  resourceTransformIncomingRestData(wsResponse: Dataset): DatasetFormData {
    this.dataset = wsResponse;
    if (wsResponse.special_small_block_size && wsResponse.special_small_block_size.rawvalue === '0') {
      delete wsResponse.special_small_block_size;
    }
    const quotaWarning = this.getFieldValueOrNone(wsResponse.quota_warning)
      ? this.getFieldValueOrNone(wsResponse.quota_warning)
      : this.warning;
    const quotaWarningInherit = this.isInherited(wsResponse.quota_warning, quotaWarning);
    const quotaCritical = this.getFieldValueOrNone(wsResponse.quota_critical)
      ? this.getFieldValueOrNone(wsResponse.quota_critical)
      : this.critical;
    const quotaCriticalInherit = this.isInherited(wsResponse.quota_critical, quotaCritical);
    const refquotaWarning = this.getFieldValueOrNone(wsResponse.refquota_warning)
      ? this.getFieldValueOrNone(wsResponse.refquota_warning)
      : this.warning;
    const refquotaWarningInherit = this.isInherited(wsResponse.refquota_warning, refquotaWarning);
    const refquotaCritical = this.getFieldValueOrNone(wsResponse.refquota_critical)
      ? this.getFieldValueOrNone(wsResponse.refquota_critical)
      : this.critical;
    const refquotaCriticalInherit = this.isInherited(wsResponse.refquota_critical, refquotaCritical);
    const sizeValues: { [field in SizeField]?: string | number } = {};
    this.sizeFields.forEach((field) => {
      if (wsResponse[field] && wsResponse[field].rawvalue) {
        this.originalSize[field] = wsResponse[field].rawvalue;
      }
      sizeValues[field] = this.getFieldValueOrRaw(wsResponse[field]);
      this.convertHumanStringToNum(sizeValues[field], field);
      this.originalHumanSize[field] = this.humanReadable[field];
    });

    const returnValue: DatasetFormData = {
      name: this.getFieldValueOrRaw(wsResponse.name),
      atime: this.getFieldValueOrRaw(wsResponse.atime),
      share_type: this.getFieldValueOrRaw(wsResponse.share_type),
      acltype: this.getFieldValueOrRaw(wsResponse.acltype),
      aclmode: this.getFieldValueOrRaw(wsResponse.aclmode),
      casesensitivity: this.getFieldValueOrRaw(wsResponse.casesensitivity),
      comments: wsResponse.comments?.source === ZfsPropertySource.Local
        ? wsResponse.comments.value
        : undefined,
      compression: this.getFieldValueOrRaw(wsResponse.compression),
      copies: this.getFieldValueOrRaw(wsResponse.copies),
      deduplication: this.getFieldValueOrRaw(wsResponse.deduplication),
      checksum: this.getFieldValueOrRaw(wsResponse.checksum),
      quota_warning: quotaWarning,
      quota_warning_inherit: quotaWarningInherit,
      quota_critical: quotaCritical,
      quota_critical_inherit: quotaCriticalInherit,
      refquota_warning: refquotaWarning,
      refquota_warning_inherit: refquotaWarningInherit,
      refquota_critical: refquotaCritical,
      refquota_critical_inherit: refquotaCriticalInherit,
      quota: this.originalHumanSize['quota'] as number,
      readonly: this.getFieldValueOrRaw(wsResponse.readonly),
      exec: this.getFieldValueOrRaw(wsResponse.exec),
      recordsize: this.getFieldValueOrRaw(wsResponse.recordsize),
      refquota: this.originalHumanSize['refquota'] as number,
      refreservation: this.originalHumanSize['refreservation'] as number,
      reservation: this.originalHumanSize['reservation'] as number,
      snapdir: this.getFieldValueOrRaw(wsResponse.snapdir),
      sync: this.getFieldValueOrRaw(wsResponse.sync),
      special_small_block_size: this.originalHumanSize['special_small_block_size'] as number,
    };

    if (
      sizeValues['quota']
      || sizeValues['refquota']
      || sizeValues['refreservation']
      || sizeValues['reservation']
      || sizeValues['special_small_block_size']
      || !quotaWarningInherit
      || !quotaCriticalInherit
      || !refquotaWarningInherit
      || !refquotaCriticalInherit
      || quotaWarning !== this.warning
      || quotaCritical !== this.critical
      || refquotaCritical !== this.critical
      || refquotaWarning !== this.warning
    ) {
      this.isBasicMode = false;
    }

    return returnValue;
  }

  beforeSubmit(data: any): void {
    delete data.parent;
  }

  // TODO: Similar to addSubmit.
  editSubmit(body: any): Observable<Dataset> {
    const data = this.sendAsBasicOrAdvanced(body);
    if (data['special_small_block_size'] === 0) {
      delete data.special_small_block_size;
    }

    if (data.quota_warning_inherit && this.dataset?.quota_warning) {
      data.quota_warning = 'INHERIT';
    }
    if (data.quota_critical_inherit && this.dataset?.quota_critical) {
      data.quota_critical = 'INHERIT';
    }
    if (data.refquota_warning_inherit && this.dataset?.refquota_warning) {
      data.refquota_warning = 'INHERIT';
    }
    if (data.refquota_critical_inherit && this.dataset?.refquota_critical) {
      data.refquota_critical = 'INHERIT';
    }
    delete (data.quota_warning_inherit);
    delete (data.quota_critical_inherit);
    delete (data.refquota_warning_inherit);
    delete (data.refquota_critical_inherit);
<<<<<<< HEAD
    if (!data.quota_warning) {
      delete data.quota_warning;
    }
    if (!data.quota_critical) {
      delete data.quota_critical;
    }
    if (!data.refquota_warning) {
      delete data.refquota_warning;
    }
    if (!data.refquota_critical) {
      delete data.refquota_critical;
    }
=======
>>>>>>> 74b4c426

    if (data.acltype === DatasetAclType.Posix || data.acltype === DatasetAclType.Off) {
      data.aclmode = AclMode.Discard;
    } else if (data.acltype === DatasetAclType.Inherit) {
      data.aclmode = AclMode.Inherit;
    }
    return this.ws.call('pool.dataset.update', [this.pk, data]);
  }

  addSubmit(body: any): Observable<Dataset> {
    const data: any = this.sendAsBasicOrAdvanced(body);
    if (data['special_small_block_size'] === 0) {
      delete data.special_small_block_size;
    }

    if (data.quota_warning_inherit) {
      delete (data.quota_warning);
    }
    if (data.quota_critical_inherit) {
      delete (data.quota_critical);
    }
    if (data.refquota_warning_inherit) {
      delete (data.refquota_warning);
    }
    if (data.refquota_critical_inherit) {
      delete (data.refquota_critical);
    }
    delete (data.quota_warning_inherit);
    delete (data.quota_critical_inherit);
    delete (data.refquota_warning_inherit);
    delete (data.refquota_critical_inherit);

    if (data.recordsize === inherit) {
      delete (data.recordsize);
    }
    if (data.sync === inherit) {
      delete (data.sync);
    }
    if (data.compression === inherit) {
      delete (data.compression);
    }
    if (data.atime === inherit) {
      delete (data.atime);
    }
    if (data.exec === inherit) {
      delete (data.exec);
    }
    if (data.readonly === inherit) {
      delete (data.readonly);
    }
    if (data.deduplication === inherit) {
      delete (data.deduplication);
    }
<<<<<<< HEAD
=======
    if (data.checksum === 'INHERIT') {
      delete data.checksum;
    }
>>>>>>> 74b4c426
    // encryption values
    if (data.inherit_encryption) {
      delete data.encryption;
    } else if (data.encryption) {
      data['encryption_options'] = {};
      if (data.encryption_type === 'key') {
        data.encryption_options.generate_key = data.generate_key;
        if (!data.generate_key) {
          data.encryption_options.key = data.key;
        }
      } else if (data.encryption_type === 'passphrase') {
        data.encryption_options.passphrase = data.passphrase;
        data.encryption_options.pbkdf2iters = data.pbkdf2iters;
      }
      data.encryption_options.algorithm = data.algorithm;
    }
    delete data.key;
    delete data.generate_key;
    delete data.passphrase;
    delete data.confirm_passphrase;
    delete data.pbkdf2iters;
    delete data.encryption_type;
    delete data.algorithm;

    if (data.acltype === DatasetAclType.Posix || data.acltype === DatasetAclType.Off) {
      data.aclmode = AclMode.Discard;
    } else if (data.acltype === DatasetAclType.Inherit) {
      data.aclmode = AclMode.Inherit;
    }
    return this.ws.call('pool.dataset.create', [data]);
  }

  customSubmit(body: any): Subscription {
    this.loader.open();

    const operation$ = this.isNew ? this.addSubmit(body) : this.editSubmit(body);
    return operation$.pipe(untilDestroyed(this)).subscribe((restPostResp) => {
      this.loader.close();
      this.modalService.closeSlideIn();
      const parentPath = `/mnt/${this.parent}`;
      this.ws.call('filesystem.acl_is_trivial', [parentPath]).pipe(untilDestroyed(this)).subscribe((res) => {
        if (!res) {
          this.dialogService.confirm({
            title: helptext.afterSubmitDialog.title,
            message: helptext.afterSubmitDialog.message,
            hideCheckBox: true,
            buttonMsg: helptext.afterSubmitDialog.actionBtn,
            cancelMsg: helptext.afterSubmitDialog.cancelBtn,
          }).pipe(untilDestroyed(this)).subscribe((res) => {
            if (res) {
              this.ws.call('filesystem.getacl', [parentPath]).pipe(untilDestroyed(this)).subscribe(({ acltype }) => {
                if (acltype === AclType.Posix1e) {
                  this.router.navigate(
                    ['/', 'storage', 'id', restPostResp.pool, 'dataset', 'posix-acl', restPostResp.name],
                    { queryParams: { default: parentPath } },
                  );
                } else {
                  this.router.navigate(
                    ['/', 'storage', 'id', restPostResp.pool, 'dataset', 'acl', restPostResp.name],
                    { queryParams: { default: parentPath } },
                  );
                }
              });
            } else {
              this.modalService.closeSlideIn();
            }
          });
        } else {
          this.modalService.closeSlideIn();
        }
        this.modalService.refreshTable();
      });
    }, (res) => {
      this.loader.close();
      new EntityUtils().handleWsError(this.entityForm, res);
    });
  }

  setParent(id: string): void {
    if (!this.paramMap) {
      this.paramMap = {};
    }
    this.paramMap.parent = id;
  }

  setVolId(pool: string): void {
    if (!this.paramMap) {
      this.paramMap = {};
    }
    this.paramMap.volid = pool;
  }
  setPk(id: string): void {
    if (!this.paramMap) {
      this.paramMap = {};
    }
    this.paramMap.pk = id;
  }

  setTitle(title: string): void {
    this.title = this.translate.instant(title);
  }

  private showDedupChecksumWarning(): void {
    this.wasDedupChecksumWarningShown = true;
    this.dialogService.confirm({
      hideCancel: true,
      title: this.translate.instant('Default Checksum Warning'),
      hideCheckBox: true,
      message: this.translate.instant(`The default "Checksum" value for datasets with deduplication used to be SHA256.
       Our testing has shown that SHA512 performs better for such datasets.
       We've changed the checksum value from SHA256 to SHA512. You can change it back in "Advanced Options".`),
      buttonMsg: this.translate.instant('OK'),
    });
  }
}<|MERGE_RESOLUTION|>--- conflicted
+++ resolved
@@ -8,19 +8,14 @@
 import { Observable, Subscription } from 'rxjs';
 import { filter } from 'rxjs/operators';
 import { AclMode, AclType } from 'app/enums/acl-type.enum';
-<<<<<<< HEAD
 import {
   DatasetAclType,
   DatasetCaseSensitivity,
+  DatasetChecksum,
   DatasetEncryptionType, DatasetRecordSize,
   DatasetShareType,
   DatasetSync,
 } from 'app/enums/dataset.enum';
-=======
-import { DatasetAclType } from 'app/enums/dataset-acl-type.enum';
-import { DatasetChecksum } from 'app/enums/dataset-checksum.enum';
-import { DatasetEncryptionType } from 'app/enums/dataset-encryption-type.enum';
->>>>>>> 74b4c426
 import { DeduplicationSetting } from 'app/enums/deduplication-setting.enum';
 import { LicenseFeature } from 'app/enums/license-feature.enum';
 import { OnOff } from 'app/enums/on-off.enum';
@@ -35,7 +30,6 @@
 import { Option } from 'app/interfaces/option.interface';
 import { QueryParams } from 'app/interfaces/query-api.interface';
 import { ZfsProperty } from 'app/interfaces/zfs-property.interface';
-<<<<<<< HEAD
 import { AppLoaderService } from 'app/modules/app-loader/app-loader.service';
 import { EntityFormComponent } from 'app/modules/entity/entity-form/entity-form.component';
 import { FieldConfig, FormSelectConfig } from 'app/modules/entity/entity-form/models/field-config.interface';
@@ -44,15 +38,6 @@
 import { forbiddenValues } from 'app/modules/entity/entity-form/validators/forbidden-values-validation';
 import { EntityUtils } from 'app/modules/entity/utils';
 import { IxFormatterService } from 'app/modules/ix-forms/services/ix-formatter.service';
-=======
-import { EntityFormComponent } from 'app/pages/common/entity/entity-form/entity-form.component';
-import { FieldConfig, FormSelectConfig } from 'app/pages/common/entity/entity-form/models/field-config.interface';
-import { FieldSet } from 'app/pages/common/entity/entity-form/models/fieldset.interface';
-import { RelationAction } from 'app/pages/common/entity/entity-form/models/relation-action.enum';
-import { forbiddenValues } from 'app/pages/common/entity/entity-form/validators/forbidden-values-validation';
-import { EntityUtils } from 'app/pages/common/entity/utils';
-import { IxFormatterService } from 'app/pages/common/ix-forms/services/ix-formatter.service';
->>>>>>> 74b4c426
 import { DatasetFormData } from 'app/pages/storage/volumes/datasets/dataset-form/dataset-form-data.interface';
 import { StorageService, WebSocketService } from 'app/services';
 import { DialogService } from 'app/services/dialog.service';
@@ -76,11 +61,7 @@
   isNew = false;
   parentDataset: Dataset;
   protected entityForm: EntityFormComponent;
-<<<<<<< HEAD
   minimumRecommendedRecordsize: DatasetRecordSize = '128K' as DatasetRecordSize;
-=======
-  minimumRecommendedRecordsize = '128K';
->>>>>>> 74b4c426
   protected recordsizeField: FormSelectConfig;
   protected recordsizeControl: FormControl;
   protected dedupValue: string;
@@ -582,7 +563,6 @@
         {
           type: 'select',
           name: 'checksum',
-          label: this.translate.instant('Checksum'),
           placeholder: this.translate.instant('Checksum'),
           options: [],
         },
@@ -1006,7 +986,6 @@
     this.recordsizeField = _.find(this.fieldConfig, { name: 'recordsize' }) as FormSelectConfig;
 
     this.ws.call('pool.dataset.recordsize_choices')
-<<<<<<< HEAD
       .pipe(
         singleArrayToOptions(),
         untilDestroyed(this),
@@ -1016,19 +995,6 @@
       });
 
     this.recordsizeControl.valueChanges.pipe(untilDestroyed(this)).subscribe((recordSize: DatasetRecordSize) => {
-=======
-      .pipe(untilDestroyed(this))
-      .subscribe((options) => {
-        this.recordsizeField.options = options.map((option) => {
-          return {
-            label: option,
-            value: option,
-          };
-        });
-      });
-
-    this.recordsizeControl.valueChanges.pipe(untilDestroyed(this)).subscribe((recordSize) => {
->>>>>>> 74b4c426
       const currentSize = this.formatter.convertHumanStringToNum(recordSize);
       const minimumRecommendedSize = this.formatter.convertHumanStringToNum(this.minimumRecommendedRecordsize);
       if (!currentSize || !minimumRecommendedSize || currentSize >= minimumRecommendedSize) {
@@ -1240,22 +1206,13 @@
             const readonly = _.find(this.fieldConfig, { name: 'readonly' }) as FormSelectConfig;
             const atime = _.find(this.fieldConfig, { name: 'atime' }) as FormSelectConfig;
             const recordsize = _.find(this.fieldConfig, { name: 'recordsize' }) as FormSelectConfig;
-<<<<<<< HEAD
             const syncInherit: Option[] = [{ label: `Inherit (${pkDataset[0].sync.rawvalue})`, value: inherit }];
             const compressionInherit: Option[] = [{ label: `Inherit (${pkDataset[0].compression.rawvalue})`, value: inherit }];
             const deduplicationInherit: Option[] = [{ label: `Inherit (${pkDataset[0].deduplication.rawvalue})`, value: inherit }];
+            const checksumInherit = [{ label: `Inherit (${pkDataset[0].checksum.rawvalue})`, value: 'INHERIT' }];
             const execInherit: Option[] = [{ label: `Inherit (${pkDataset[0].exec.rawvalue})`, value: inherit }];
             const readonlyInherit: Option[] = [{ label: `Inherit (${pkDataset[0].readonly.rawvalue})`, value: inherit }];
             const atimeInherit: Option[] = [{ label: `Inherit (${pkDataset[0].atime.rawvalue})`, value: inherit }];
-=======
-            const syncInherit: Option[] = [{ label: `Inherit (${pkDataset[0].sync.rawvalue})`, value: 'INHERIT' }];
-            const compressionInherit: Option[] = [{ label: `Inherit (${pkDataset[0].compression.rawvalue})`, value: 'INHERIT' }];
-            const deduplicationInherit: Option[] = [{ label: `Inherit (${pkDataset[0].deduplication.rawvalue})`, value: 'INHERIT' }];
-            const checksumInherit = [{ label: `Inherit (${pkDataset[0].checksum.rawvalue})`, value: 'INHERIT' }];
-            const execInherit: Option[] = [{ label: `Inherit (${pkDataset[0].exec.rawvalue})`, value: 'INHERIT' }];
-            const readonlyInherit: Option[] = [{ label: `Inherit (${pkDataset[0].readonly.rawvalue})`, value: 'INHERIT' }];
-            const atimeInherit: Option[] = [{ label: `Inherit (${pkDataset[0].atime.rawvalue})`, value: 'INHERIT' }];
->>>>>>> 74b4c426
             this.storageService.convertHumanStringToNum(pkDataset[0].recordsize.value);
             const recordsizeInherit: Option[] = [{ label: `Inherit (${this.storageService.humanReadable})`, value: inherit }];
             if (pkDataset[0].refquota_critical && pkDataset[0].refquota_critical.value) {
@@ -1280,24 +1237,14 @@
             atime.options = atimeInherit.concat(atime.options);
             recordsize.options = recordsizeInherit.concat(recordsize.options);
 
-<<<<<<< HEAD
             entityForm.formGroup.controls['sync'].setValue(inherit);
             entityForm.formGroup.controls['compression'].setValue(inherit);
             entityForm.formGroup.controls['deduplication'].setValue(inherit);
+            entityForm.formGroup.controls['checksum'].setValue('INHERIT');
             entityForm.formGroup.controls['exec'].setValue(inherit);
             entityForm.formGroup.controls['readonly'].setValue(inherit);
             entityForm.formGroup.controls['atime'].setValue(inherit);
             entityForm.formGroup.controls['recordsize'].setValue(inherit);
-=======
-            entityForm.formGroup.controls['sync'].setValue('INHERIT');
-            entityForm.formGroup.controls['compression'].setValue('INHERIT');
-            entityForm.formGroup.controls['deduplication'].setValue('INHERIT');
-            entityForm.formGroup.controls['checksum'].setValue('INHERIT');
-            entityForm.formGroup.controls['exec'].setValue('INHERIT');
-            entityForm.formGroup.controls['readonly'].setValue('INHERIT');
-            entityForm.formGroup.controls['atime'].setValue('INHERIT');
-            entityForm.formGroup.controls['recordsize'].setValue('INHERIT');
->>>>>>> 74b4c426
           } else {
             this.ws.call('pool.dataset.query', [[['id', '=', this.parent]]]).pipe(untilDestroyed(this)).subscribe((parentDataset) => {
               this.parentDataset = parentDataset[0];
@@ -1327,14 +1274,10 @@
               const editExecCollection: Option[] = [{ label: `Inherit (${this.parentDataset.exec.rawvalue})`, value: inherit }];
               editExec.options = editExecCollection.concat(editExec.options);
 
-<<<<<<< HEAD
-              const editReadonlyCollection: Option[] = [{ label: `Inherit (${this.parentDataset.readonly.rawvalue})`, value: inherit }];
-=======
               const editChecksumCollection = [{ label: `Inherit (${this.parentDataset.deduplication.rawvalue})`, value: 'INHERIT' }];
               editChecksum.options = editChecksumCollection.concat(editChecksum.options);
 
-              const editReadonlyCollection: Option[] = [{ label: `Inherit (${this.parentDataset.readonly.rawvalue})`, value: 'INHERIT' }];
->>>>>>> 74b4c426
+              const editReadonlyCollection: Option[] = [{ label: `Inherit (${this.parentDataset.readonly.rawvalue})`, value: inherit }];
               editReadonly.options = editReadonlyCollection.concat(editReadonly.options);
 
               const editAtimeCollection: Option[] = [{ label: `Inherit (${this.parentDataset.atime.rawvalue})`, value: inherit }];
@@ -1541,21 +1484,6 @@
     delete (data.quota_critical_inherit);
     delete (data.refquota_warning_inherit);
     delete (data.refquota_critical_inherit);
-<<<<<<< HEAD
-    if (!data.quota_warning) {
-      delete data.quota_warning;
-    }
-    if (!data.quota_critical) {
-      delete data.quota_critical;
-    }
-    if (!data.refquota_warning) {
-      delete data.refquota_warning;
-    }
-    if (!data.refquota_critical) {
-      delete data.refquota_critical;
-    }
-=======
->>>>>>> 74b4c426
 
     if (data.acltype === DatasetAclType.Posix || data.acltype === DatasetAclType.Off) {
       data.aclmode = AclMode.Discard;
@@ -1609,12 +1537,9 @@
     if (data.deduplication === inherit) {
       delete (data.deduplication);
     }
-<<<<<<< HEAD
-=======
     if (data.checksum === 'INHERIT') {
       delete data.checksum;
     }
->>>>>>> 74b4c426
     // encryption values
     if (data.inherit_encryption) {
       delete data.encryption;
