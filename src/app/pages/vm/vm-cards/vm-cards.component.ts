import { Component, OnInit, AfterViewInit, Input, ElementRef, TemplateRef, ViewChild } from '@angular/core';
import { MaterialModule } from '@angular/material';
import { EntityModule } from '../../common/entity/entity.module';
import { WebSocketService, RestService } from '../../../services/';
import { DialogService } from '../../../services/dialog.service';
import { AppLoaderService } from '../../../services/app-loader/app-loader.service';
import { Observable } from 'rxjs/Observable';
import 'rxjs/add/operator/map';
import 'rxjs/add/operator/debounceTime';
import 'rxjs/add/operator/distinctUntilChanged';
import 'rxjs/add/observable/fromEvent';


interface VmProfile {
  name:string;
  id:string;
  description:string;
  info:string;
  bootloader:string;
  state:string;
  autostart:string;
  vcpus:string;
  memory:string;
  lazyLoaded:boolean;
  template:string; // for back face of card
  cardActions?:Array<any>;
}

@Component({
  selector: 'vm-cards',
  templateUrl: './vm-cards.component.html',
  styleUrls: ['./vm-cards.component.css']
})
export class VmCardsComponent implements OnInit {

  @ViewChild('filter') filter: ElementRef;
  @Input() searchTerm:string = '';
  @Input() cards = []; // Display List
  @Input() cache = []; // Master List: 

  public tpl = "edit";
  private pwrBtnLabel: string;
  private pwrBtnOptions = {
    stopped: "Start VM",
    running: "Stop VM"
  }
  protected loaderOpen: boolean = false;

  constructor(protected ws: WebSocketService,protected rest: RestService, private dialog: DialogService,protected loader: AppLoaderService){}

  ngOnInit() {
    this.getVmList('init');
  }

  displayAll(){
    for(var i = 0; i < this.cache.length; i++){
      this.cards[i] = Object.assign({}, this.cache[i]);
    }
  }

  displayFilter(key,query?){
    console.log(key + '/' + query);
    if(query == '' || !query){
      this.displayAll();
    } else {
      this.cards = this.cache.filter((card) => {
	console.log(card[key]);
	var result = card[key].toLowerCase().indexOf(query.toLowerCase()) > -1;
	//if(result !== -1){ 
	  console.log(result)
	  return result;
	//}
      });
      console.log("**** this.display ****");
      console.log(this.cards);
    }
  }

  parseResponse(data){
    var card: VmProfile = { 
      name:data.name,
      id:data.id,
      description:data.description,
      info:data.info,
      bootloader:data.bootloader,
      state:data.state.toLowerCase(),
      autostart:data.autostart,
      vcpus:data.vcpus,
      memory:data.memory,
      lazyLoaded: false,
      template:'none'
    }   
    return card;
  }

  getVmList(init?:string) {
    this.rest.get('vm/vm', {}).subscribe((res) => {
      //console.log(res);
      for(var i = 0; i < res.data.length; i++){
	var card = this.parseResponse(res.data[i]);
	//console.log(card);
	this.cache.push(card);
	this.pwrBtnLabel = this.pwrBtnOptions[this.cache[i].state];
      }   
      if(init){
	this.displayAll()
      }
    })  
  }

  getVm(index) {
    this.rest.get('vm/vm/'+this.cards[index].id, {}).subscribe((res) => {
      var card = this.parseResponse(res.data);
      this.cards[index] = card;
      this.updateCache();
    })  
  }

  updateCache(){
      this.cache = [];
      this.getVmList();
  }

  refreshVM(index){
    this.getVm(index);
  }

  /*
  addVM(){
    var card: VmProfile = { 
      name:"",
      id:"",
      description:"",
      info:"",
      bootloader:"",
      state:"",
      autostart:"",
      vcpus:"",
      memory:""
    }   
    this.cards.push(card);
  }
   */

  deleteVM(index) {
    this.dialog.confirm("Delete", "Are you sure you want to delete it?").subscribe((res) => {
      if (res) {
	this.loader.open();
	this.loaderOpen = true;
	let data = {};
	this.rest.delete( 'vm/vm/' + this.cards[index].id, {}).subscribe(
	  (res) => {
	    this.cards.splice(index,1);
	    this.loader.close();
	    this.updateCache();
	  }/*,
	  (res) => { 
	    new EntityUtils().handleError(this, res);
	    this.loader.close(); 
	  }*/
	);        
      }
    })
  }

  focusVM(index){
    for(var i = 0; i < this.cards.length; i++){
      if(i !== index && this.cards[i].isFlipped ){
	console.log("Index = " + index + " && i = " + i);
	this.cards[i].isFlipped = false;
	this.cards[i].lazyLoaded = false;
	this.cards[i].template = 'none';
      }
    }
  }

  toggleForm(flipState, card, template){
    // load #cardBack template with code here
    card.template = template;
    card.isFlipped = flipState;
    card.lazyLoaded = !card.lazyLoaded;
    var index = this.cards.indexOf(card);
    this.focusVM(index);
  }

  // toggles VM on/off
  toggleVmState(index){
    let vm = this.cards[index];
    let action: string;
    let rpc: string;
    if (vm.state != 'RUNNING') {
      rpc = 'vm.start';
    } else {
      rpc = 'vm.stop';
    }
    this.ws.call(rpc, [ vm.id ]).subscribe((res) => {
      console.log([vm.id]);
      this.refreshVM(index);
      this.pwrBtnLabel = this.pwrBtnOptions[this.cards[index].state];
    });
  }

  vnc(index){
<<<<<<< HEAD
    var vm = this.cards[index];
    this.ws.call('vm.get_vnc_web', [ vm.id ]).subscribe((res) => {
      for (let item in res){
	window.open(res[item]);
      }   
    }); 
=======
  var vm = this.cards[index];
  this.ws.call('vm.get_vnc_web', [ vm.id ]).subscribe((res) => {
          for (let item in res){
            window.open(res[item]);
          }   
        }); 
>>>>>>> 16a7df4a
  }

}<|MERGE_RESOLUTION|>--- conflicted
+++ resolved
@@ -201,21 +201,11 @@
   }
 
   vnc(index){
-<<<<<<< HEAD
-    var vm = this.cards[index];
-    this.ws.call('vm.get_vnc_web', [ vm.id ]).subscribe((res) => {
-      for (let item in res){
-	window.open(res[item]);
-      }   
-    }); 
-=======
   var vm = this.cards[index];
   this.ws.call('vm.get_vnc_web', [ vm.id ]).subscribe((res) => {
           for (let item in res){
             window.open(res[item]);
           }   
         }); 
->>>>>>> 16a7df4a
-  }
-
+  }
 }