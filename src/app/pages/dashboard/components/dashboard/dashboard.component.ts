--- conflicted
+++ resolved
@@ -527,26 +527,16 @@
         break;
       case 'pool':
         if (spl) {
-<<<<<<< HEAD
           const pools = this.pools.filter((pool) => pool[key as keyof Pool] === value);
-          if (pools) { data = pools[0]; }
-=======
-          const pools = this.pools.filter((pool) => pool[key as keyof Pool] == value);
           if (pools.length) { data = pools[0]; }
->>>>>>> 263b43b7
         } else {
           console.warn('DashConfigItem has no identifier!');
         }
         break;
       case 'interface':
         if (spl) {
-<<<<<<< HEAD
           const nics = this.nics.filter((nic) => nic[key as keyof DashboardNetworkInterface] === value);
-          if (nics) { data = nics[0].state; }
-=======
-          const nics = this.nics.filter((nic) => nic[key as keyof DashboardNetworkInterface] == value);
           if (nics.length) { data = nics[0].state; }
->>>>>>> 263b43b7
         } else {
           console.warn('DashConfigItem has no identifier!');
         }
@@ -589,20 +579,12 @@
     }
 
     const hidden = this.dashState
-<<<<<<< HEAD
-      .filter((widget) => {
-        return newState.every((updatedWidget) => {
-          return !(widget?.identifier === updatedWidget.identifier || widget?.name === updatedWidget.name);
-        });
-      })
-=======
-      .filter((w) => state.every((s) => {
-        if (w.identifier) {
-          return w.identifier !== s.identifier;
-        }
-        return w.name !== s.name;
+      .filter((widget) => newState.every((updatedWidget) => {
+        if (widget.identifier) {
+          return widget.identifier !== updatedWidget.identifier;
+        }
+        return widget.name !== updatedWidget.name;
       }))
->>>>>>> 263b43b7
       .map((widget) => ({ ...widget, rendered: false }));
 
     this.setDashState([...newState, ...hidden]);
