--- conflicted
+++ resolved
@@ -50,18 +50,6 @@
           this.entityList.doDelete(row);
         },
       },
-<<<<<<< HEAD
-    });
-    actions.push({
-      id: row.hostname,
-      icon: 'edit',
-      name: 'edit',
-      label: T('Edit'),
-      onClick: (row: any) => {
-        this._router.navigate(new Array('/').concat(
-          ['storage', 'vmware-snapshots', 'edit', row.id],
-        ));
-=======
       {
         id: row.hostname,
         icon: 'edit',
@@ -69,10 +57,9 @@
         label: T('Edit'),
         onClick: (row: any) => {
           this._router.navigate(new Array('/').concat(
-            ['storage', 'vmware-Snapshots', 'edit', row.id],
+            ['storage', 'vmware-snapshots', 'edit', row.id],
           ));
         },
->>>>>>> 766cb266
       },
     ] as EntityTableAction[];
   }
