import { Component, OnInit } from '@angular/core';
import { ActivatedRoute, Router } from '@angular/router';
import { Subscription } from 'rxjs/Subscription';

import { RestService, WebSocketService } from '../../../services/';
import { EntityJobComponent } from '../../common/entity/entity-job/entity-job.component';
import { MatDialog, MatSnackBar } from '@angular/material';
import { DialogService } from '../../../services/dialog.service';
import { AppLoaderService } from '../../../services/app-loader/app-loader.service';
import { TranslateService } from '@ngx-translate/core';
import { T } from '../../../translate-marker';
import { FieldConfig } from '../../common/entity/entity-form/models/field-config.interface';
import { DialogFormConfiguration } from '../../common/entity/entity-dialog/dialog-form-configuration.interface';

@Component({
  selector: 'app-update',
  styleUrls: ['update.component.css'],
  templateUrl: './update.component.html',
})
export class UpdateComponent implements OnInit {

  public packages: any[] = [];
  public status: string;
  public releaseNotes: any = '';
  public changeLog: any = '';
  public updating = false;
  public updated = false;
  public progress: Object = {};
  public job: any = {};
  public error: string;
  public autoCheck = false;
  public train: string;
  public trains: any[];
  public selectedTrain;
  public general_update_error;
  public update_downloaded=false;
  public train_msg = {
    "NIGHTLY_DOWNGRADE": T("Changing away from the nightly train is considered a downgrade and not a supported operation. Activate an existing boot environment that uses the desired train and boot into it to switch to that train."),
    "MINOR_DOWNGRADE": T("Changing the minor version is considered a downgrade and is not a supported operation. Activate an existing boot environment that uses the desired train and boot into it to switch to that train."),
    "MAJOR_DOWNGRADE": T("Changing the major version is considered a downgrade and is not a supported operation. Activate an existing boot environment that uses the desired train and boot into it to switch to that train."),
    "SDK": T("Changing SDK version is not a supported operation. Activate an existing boot environment that uses the desired train and boot into it to switch to that train."),
    "NIGHTLY_UPGRADE": T("Changing to a nightly train is one-way. Changing back to a stable train is not supported!")
  }
<<<<<<< HEAD
  public release_train: boolean;  
  public pre_release_train: boolean;  
  public nightly_train: boolean;  
  public updates_available = false;
=======
  public release_train: boolean;
  public pre_release_train: boolean;
  public nightly_train: boolean;
  public updates_available: boolean = false;
>>>>>>> 2f251c62
  public currentTrainDescription: string;
  public fullTrainList: any[];

  public busy: Subscription;
  public busy2: Subscription;
  public updatecheck_tooltip = T('Check the update server daily for \
                                  any updates on the chosen train. \
                                  Automatically download an update if \
                                  one is available. Click \
                                  <i>APPLY PENDING UPDATE</i> to install \
                                  the downloaded update.');

  protected saveConfigFieldConf: FieldConfig[] = [
    {
      type: 'checkbox',
      name: 'secretseed',
      placeholder: T('Export Password Secret Seed')
    },
    {
      type: 'checkbox',
      name: 'hideWarning',
      placeholder: T('Don\'t show this again'),
    }
  ];
  public saveConfigFormConf: DialogFormConfiguration = {
    title: "Before doing update, would you like to save a copy of the config?",
    fieldConfig: this.saveConfigFieldConf,
    method_ws: 'core.download',
    saveButtonText: T('OK'),
    customSubmit: this.saveConfigSubmit,
  }

  protected dialogRef: any;
  constructor(protected router: Router, protected route: ActivatedRoute, protected snackBar: MatSnackBar,
    protected rest: RestService, protected ws: WebSocketService, protected dialog: MatDialog,
    protected loader: AppLoaderService, protected dialogService: DialogService, public translate: TranslateService) {
  }
  parseTrainName(name) {
    const version = []
    let sw_version = "";
    let branch = "";
    let split = ""
    let sdk = ""
    if (name.match(/-SDK$/)){
      split = name.split('-');
      sw_version = split[1];
      branch = split[2];
      sdk = split[3];
      version.push(sw_version);
      version.push(branch);
      version.push(sdk);
    }
    else {
      split = name.split('-');
      sw_version = split[1];
      branch = split[2];
      version.push(sw_version);
      version.push(branch);
    }


    return version;
  }

  compareTrains(t1, t2) {
    const v1 = this.parseTrainName(t1)
    const v2 = this.parseTrainName(t2);

    try {
      if(v1[0] !== v2[0] ) {

        const version1 = v1[0].split('.');
        const version2 = v2[0].split('.');
        const branch1 = v1[1].toLowerCase();
        const branch2 = v2[1].toLowerCase();



        if(branch1 !== branch2) {

          if(branch2 === "nightlies") {
            return "NIGHTLY_UPGRADE";
          } else if(branch1 === "nightlies") {
            return "NIGHTLY_DOWNGRADE";
          }
        } else {
          if(version2[0] ==="HEAD"){
            return "ALLOWED"
          }
        }

        if (version1[0] === version2[0]){
          // comparing '11' .1 with '11' .2
          if(version1[1] && version2[1]){
            //comparing '.1' with '.2'
            return version1[1] > version2[1] ? "MINOR_UPGRADE":"MINOR_DOWNGRADE";
          }
          if(version1[1]){
            //handling a case where '.1' is compared with 'undefined'
            return "MINOR_DOWNGRADE"
          }
          if(version2[1]){
            //comparing '.1' with '.2'
            return "MINOR_UPGRADE"
          }

        } else {
          // comparing '9' .10 with '11' .2
          return version1[0] > version2[0] ? "MAJOR_UPGRADE":"MAJOR_DOWNGRADE";
        }


      } else {
        if(v1[0] === v2[0]&&v1[1] !== v2[1]){
          const branch1 = v1[1].toLowerCase();
          const branch2 = v2[1].toLowerCase();
          if(branch1 !== branch2) {

            if(branch2 === "nightlies") {
              return "NIGHTLY_UPGRADE";
            } else if(branch1 === "nightlies") {
              return "NIGHTLY_DOWNGRADE";
            }
          } else {
            if(branch2 === "nightlies" && branch1 === "nightlies") {

            }

          }

        }
        else {
          if(v2[2]||v1[2]){
            return "SDK"
          }
        }


      }
    } catch (e) {
      console.error("Failed to compare trains", e);
    }
  }

  ngOnInit() {
    this.ws.call('user.query',[[["id", "=",1]]]).subscribe((ures)=>{
      if(!ures[0].attributes.preferences.hideWarning) {
        ures[0].attributes.preferences['hideWarning'] = false;
        this.ws.call('user.set_attribute', [1, 'preferences', ures[0].attributes.preferences]).subscribe((res)=>{
        });
      }
    });
    this.busy = this.rest.get('system/update', {}).subscribe((res) => {
      this.autoCheck = res.data.upd_autocheck;
      if (this.autoCheck){
        this.check();
      }
    });
    this.busy2 = this.ws.call('update.get_trains').subscribe((res) => {
      this.fullTrainList = res.trains;
      this.train = res.selected;
      this.selectedTrain = res.selected;

      this.trains = [];
      for (const i in res.trains) {
        this.trains.push({ name: i });
      }

      // The following is a kluge until we stop overwriting (via middleware?) the description of the currently
      //  running OS along with its tags we want to use for sorting - [release], [prerelease], and [nightly]
      if (this.selectedTrain.toLowerCase().includes('nightlies')) {
        this.currentTrainDescription = '[nightly]';
      } else if (this.selectedTrain.toLowerCase().includes('11-stable')) {
        this.currentTrainDescription = '[release]';
      } else if (this.selectedTrain.toLowerCase().includes('11.2-stable')) {
        this.currentTrainDescription = '[prerelease]';
      } else {
        this.currentTrainDescription = res.trains[this.selectedTrain].description.toLowerCase();
      }
    });
  }

  onTrainChanged(event){
    const compare = this.compareTrains(this.selectedTrain, event.value);
    if(compare === "NIGHTLY_DOWNGRADE" || compare === "MINOR_DOWNGRADE" || compare === "MAJOR_DOWNGRADE" || compare ==="SDK") {
      this.dialogService.Info("Error", this.train_msg[compare]).subscribe((res)=>{
        this.train = this.selectedTrain;
      })
    } else if(compare === "NIGHTLY_UPGRADE"){
        this.dialogService.confirm(T("Warning"), this.train_msg[compare]).subscribe((res)=>{
          if (res){
            this.train = event.value;
            this.currentTrainDescription = this.fullTrainList[this.train].description.toLowerCase();
            this.check();
          } else {
            this.train = this.selectedTrain;
            this.currentTrainDescription = this.fullTrainList[this.train].description.toLowerCase();
          }
        })
    } else if (compare === "ALLOWED") {
      this.dialogService.confirm(T("Switch Train"), T("Switch update trains?")).subscribe((train_res)=>{
        if(train_res){
          this.train = event.value;
          this.currentTrainDescription = this.fullTrainList[this.train].description.toLowerCase();
          this.check();
        }
      })
    }
  }

  toggleAutoCheck() {
    this.busy =
      this.rest
      .put('system/update', { body: JSON.stringify({ upd_autocheck: this.autoCheck }) })
      .subscribe((res) => {
      });
  }

  showRunningUpdate(jobId) {
    this.dialogRef = this.dialog.open(EntityJobComponent, { data: { "title": "Update" }, disableClose: true });
    this.dialogRef.componentInstance.jobId = jobId;
    this.dialogRef.componentInstance.wsshow();
    this.dialogRef.componentInstance.success.subscribe((res) => {
      this.router.navigate(['/others/reboot']);
    });
    this.dialogRef.componentInstance.failure.subscribe((res) => {
      this.dialogService.errorReport(res.error, res.reason, res.trace.formatted);
    });
  }
  startUpdate() {
    this.error = null;
    this.loader.open();
    this.ws.call('update.check_available', [{ train: this.train }])
      .subscribe(
        (res) => {
          this.loader.close();
          this.status = res.status;
          if (res.status === 'AVAILABLE') {
            this.packages = [];
            res.changes.forEach((item) => {
              if (item.operation === 'upgrade') {
                this.packages.push({
                  operation: 'Upgrade',
                  name: item.old.name + '-' + item.old.version +
                    ' -> ' + item.new.name + '-' +
                    item.new.version,
                });
              } else if (item.operation === 'install') {
                this.packages.push({
                  operation: 'Install',
                  name: item.new.name + '-' + item.new.version,
                });
              } else if (item.operation === 'delete') {
                // FIXME: For some reason new is populated instead of
                // old?
                if (item.old) {
                  this.packages.push({
                    operation: 'Delete',
                    name: item.old.name + '-' + item.old.version,
                  });
                } else if (item.new) {
                  this.packages.push({
                    operation: 'Delete',
                    name: item.new.name + '-' + item.new.version,
                  });
                }
              } else {
                console.error("Unknown operation:", item.operation)
              }
            });
            if (res.changelog) {
              this.changeLog = res.changelog;
            }
            if (res.notes) {
              this.releaseNotes = res.notes.ReleaseNotes;
            }
            this.ws.call('user.query',[[["id", "=",1]]]).subscribe((ures)=>{
              if(ures[0].attributes.preferences.hideWarning) {
                const ds  = this.dialogService.confirm(
                  "Download Update", "Continue with download?",true,"",true,"Apply updates and reboot system after downloading.","update.update",[{ train: this.train, reboot: false }]
                )
                ds.afterClosed().subscribe((status)=>{
                  if(status){
                    if (!ds.componentInstance.data[0].reboot){
                      this.dialogRef = this.dialog.open(EntityJobComponent, { data: { "title": T("Update") }, disableClose: false });
                      this.dialogRef.componentInstance.setCall('update.download');
                      this.dialogRef.componentInstance.submit();
                      this.dialogRef.componentInstance.success.subscribe((succ) => {
                        this.dialogRef.close(false);
                        this.snackBar.open(T("Updates successfully downloaded"),'close', { duration: 5000 });
                        this.pendingupdates();
    
                      });
                      this.dialogRef.componentInstance.failure.subscribe((failure) => {
                        this.dialogService.errorReport(failure.error, failure.reason, failure.trace.formatted);
                      });
                    }
                    else{
                      this.update();
                    }
                  }
                });
                
              } else {
                this.dialogService.dialogForm(this.saveConfigFormConf).subscribe(()=>{
                  const ds  = this.dialogService.confirm(
                    "Download Update", "Continue with download?",true,"",true,"Apply updates and reboot system after downloading.","update.update",[{ train: this.train, reboot: false }]
                  )
                  ds.afterClosed().subscribe((status)=>{
                    if(status){
                      if (!ds.componentInstance.data[0].reboot){
                        this.dialogRef = this.dialog.open(EntityJobComponent, { data: { "title": T("Update") }, disableClose: false });
                        this.dialogRef.componentInstance.setCall('update.download');
                        this.dialogRef.componentInstance.submit();
                        this.dialogRef.componentInstance.success.subscribe((succ) => {
                          this.dialogRef.close(false);
                          this.snackBar.open(T("Updates successfully downloaded"),'close', { duration: 5000 });
                          this.pendingupdates();
      
                        });
                        this.dialogRef.componentInstance.failure.subscribe((failure) => {
                          this.dialogService.errorReport(failure.error, failure.reason, failure.trace.formatted);
                        });
                      }
                      else{
                        this.update();
                      }
                    }
                  });
                });
              };
            });

          } else if (res.status === 'UNAVAILABLE'){
            this.dialogService.Info(T('Check Now'), T('No updates available.'))
          }
        },
        (err) => {
          this.loader.close();
          this.dialogService.errorReport(T("Error checking for updates."), err.reason, err.trace.formatted);
        },
        () => {
          this.loader.close();
        });
  }
  downloadUpdate() {
    this.ws.call('core.get_jobs', [[["method", "=", "update.update"], ["state", "=", "RUNNING"]]]).subscribe(
      (res) => {
        if (res[0]) {
          this.showRunningUpdate(res[0].id);
        } else {
          this.startUpdate();
        }
      },
      (err) => {
        this.dialogService.errorReport(T("Error"), err.reason, err.trace.formatted);
      });
  }

  update() {
    this.dialogRef = this.dialog.open(EntityJobComponent, { data: { "title": "Update" }, disableClose: true });
    this.dialogRef.componentInstance.setCall('update.update', [{ train: this.train, reboot: false }]);
    this.dialogRef.componentInstance.submit();
    this.dialogRef.componentInstance.success.subscribe((res) => {
      this.router.navigate(['/others/reboot']);
    });
    this.dialogRef.componentInstance.failure.subscribe((res) => {
      this.dialogService.errorReport(res.error, res.reason, res.trace.formatted);
    });
  }

  ApplyPendingUpdate() {
    this.ws.call('user.query',[[["id", "=",1]]]).subscribe((ures)=>{
      if(ures[0].attributes.preferences.hideWarning) {
        this.dialogService.confirm(
          T("Apply Pending Updates"), T("The system will reboot and be briefly unavailable while applying updates. Apply updates and reboot?")
        ).subscribe((res)=>{
          if(res){
           this.update();
          }
        });
      }
      else {
        this.dialogService.dialogForm(this.saveConfigFormConf).subscribe(()=>{
          this.dialogService.confirm(
            T("Apply Pending Updates"), T("The system will reboot and be briefly unavailable while applying updates. Apply updates and reboot?")
          ).subscribe((res)=>{
            if(res){
             this.update();
            };
          });
        });
      };
    });
  };

  ManualUpdate(){
    this.router.navigate([this.router.url +'/manualupdate']);
  }

  pendingupdates(){
    this.ws.call('update.get_pending').subscribe((pending)=>{
      if(pending.length !== 0){
        this.update_downloaded = true;
      }
    });
}

  check() {
    this.pendingupdates();
    this.error = null;
    this.ws.call('update.check_available', [{ train: this.train }])
      .subscribe(
        (res) => {
          this.status = res.status;
          if (res.status === 'AVAILABLE') {
            this.updates_available = true;
            this.packages = [];
            res.changes.forEach((item) => {
              if (item.operation === 'upgrade') {
                this.packages.push({
                  operation: 'Upgrade',
                  name: item.old.name + '-' + item.old.version +
                    ' -> ' + item.new.name + '-' +
                    item.new.version,
                });
              } else if (item.operation === 'install') {
                this.packages.push({
                  operation: 'Install',
                  name: item.new.name + '-' + item.new.version,
                });
              } else if (item.operation === 'delete') {
                if (item.old) {
                  this.packages.push({
                    operation: 'Delete',
                    name: item.old.name + '-' + item.old.version,
                  });
                } else if (item.new) {
                  this.packages.push({
                    operation: 'Delete',
                    name: item.new.name + '-' + item.new.version,
                  });
                }
              } else {
                console.error("Unknown operation:", item.operation)
              }
            });

            if (res.changelog) {
              this.changeLog = res.changelog;
            }
            if (res.notes) {
              this.releaseNotes = res.notes.ReleaseNotes;
            }
          }
          if (this.currentTrainDescription.includes('[release]')) {
            this.release_train = true;
            this.pre_release_train = false;
            this.nightly_train = false;
          } else if(this.currentTrainDescription.includes('[prerelease]')) {
            this.release_train = false;
            this.pre_release_train = true;
            this.nightly_train = false;
          } else {
            this.release_train = false;
            this.pre_release_train = false;
            this.nightly_train = true;
          }
        },
        (err) => {
          this.general_update_error =  err.reason.replace('>', '').replace('<','') + T(": Automatic update check failed. Please check system network settings.")
        },
        () => {
        });
  }

  async saveConfigSubmit(entityDialog) {
    if(entityDialog.formValue['hideWarning']) {
      await entityDialog.ws.call('user.query',[[["id", "=",1]]]).subscribe((ures)=>{
        ures[0].attributes.preferences['hideWarning'] = true;
        entityDialog.ws.call('user.set_attribute', [1, 'preferences', ures[0].attributes.preferences]).subscribe((res)=>{
        });
      });
    };
    await entityDialog.ws.call('system.info', []).subscribe((res) => {
      let fileName = "";
      if (res) {
        const hostname = res.hostname.split('.')[0];
        const date = entityDialog.datePipe.transform(new Date(),"yyyyMMddHHmmss");
        fileName = hostname + '-' + res.version + '-' + date;
        if (entityDialog.formValue['secretseed']) {
          fileName += '.tar';
        } else {
          fileName += '.db';
        }
      }

      entityDialog.ws.call('core.download', ['config.save', [{ 'secretseed': entityDialog.formValue['secretseed'] }], fileName])
        .subscribe(
          (succ) => {
            entityDialog.snackBar.open("Download Sucessful", "Success" , {
              duration: 5000
            });
            // window.location.href = succ[1];
            entityDialog.dialogRef.close();
          },
          (err) => {
            entityDialog.snackBar.open("Check the network connection", "Failed" , {
              duration: 5000
            });
          }
        );
    });
  }
}<|MERGE_RESOLUTION|>--- conflicted
+++ resolved
@@ -41,17 +41,10 @@
     "SDK": T("Changing SDK version is not a supported operation. Activate an existing boot environment that uses the desired train and boot into it to switch to that train."),
     "NIGHTLY_UPGRADE": T("Changing to a nightly train is one-way. Changing back to a stable train is not supported!")
   }
-<<<<<<< HEAD
   public release_train: boolean;  
   public pre_release_train: boolean;  
   public nightly_train: boolean;  
   public updates_available = false;
-=======
-  public release_train: boolean;
-  public pre_release_train: boolean;
-  public nightly_train: boolean;
-  public updates_available: boolean = false;
->>>>>>> 2f251c62
   public currentTrainDescription: string;
   public fullTrainList: any[];
 
