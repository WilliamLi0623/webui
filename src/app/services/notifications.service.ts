--- conflicted
+++ resolved
@@ -47,19 +47,9 @@
             this.notifications = this.alertsArrivedHandler(res);
             this.subject.next(this.notifications);
             this.running = false;
-<<<<<<< HEAD
-            //console.log("got data from rest notificationAlerts");
-          });
-        } else {
-          observer.next(this.notifications);
-          //observer.complete();
-
-          //console.log("got data from cache rest busy now notificationAlerts");
-=======
           });
         } else {
           this.subject.next(this.notifications);
->>>>>>> 3335a15a
         }
       }, this.intervalPeriod);
 
