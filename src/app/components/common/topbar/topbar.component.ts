--- conflicted
+++ resolved
@@ -45,12 +45,8 @@
     private ws: WebSocketService,
     private dialogService: DialogService,
     private tour: TourService,
-<<<<<<< HEAD
-    public snackBar: MdSnackBar,
-    public dialog: MdDialog,) {}
-=======
+    public dialog: MdDialog,
     public snackBar: MdSnackBar, ) { }
->>>>>>> 9cdd93a2
   ngOnInit() {
     this.freenasThemes = this.themeService.freenasThemes;
 
