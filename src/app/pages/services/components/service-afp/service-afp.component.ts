--- conflicted
+++ resolved
@@ -111,22 +111,13 @@
           );
       }
     });
-<<<<<<< HEAD
+    
     this.ws.call('afp.bindip_choices').subscribe((res) => {
       this.validBindIps = res;
       this.afp_srv_bindip = _.find(this.fieldConfig, { 'name': 'afp_srv_bindip' });
       Object.keys(res).forEach(key => {
         this.afp_srv_bindip.options.push({ label: key, value: res[key] });
       })
-=======
-
-    this.ws.call('afp.bindip_choices').subscribe((res) => {
-      this.afp_srv_bindip =
-        _.find(this.fieldConfig, { 'name': 'afp_srv_bindip' });
-        Object.keys(res).forEach(key => {
-          this.afp_srv_bindip.options.push({ label: key, value: res[key] });
-        })
->>>>>>> 6dea7e55
     });
   }
 
