import { AfterViewInit, Component, Type } from '@angular/core';
import { Validators } from '@angular/forms';
import { Router } from '@angular/router';
import { UntilDestroy, untilDestroyed } from '@ngneat/until-destroy';
import { TranslateService } from '@ngx-translate/core';
import _ from 'lodash';
import {
  delay, filter, map, tap,
} from 'rxjs/operators';
import { ServiceName, serviceNames } from 'app/enums/service-name.enum';
import { ServiceStatus } from 'app/enums/service-status.enum';
import { helptext_sharing_webdav, helptext_sharing_smb, helptext_sharing_nfs } from 'app/helptext/sharing';
import { ApiDirectory } from 'app/interfaces/api-directory.interface';
import { IscsiTarget } from 'app/interfaces/iscsi.interface';
import { NfsShare } from 'app/interfaces/nfs-share.interface';
import { Service } from 'app/interfaces/service.interface';
import { SmbShare } from 'app/interfaces/smb-share.interface';
import { WebDavShare } from 'app/interfaces/web-dav-share.interface';
import { WebsocketError } from 'app/interfaces/websocket-error.interface';
import { DialogFormConfiguration } from 'app/pages/common/entity/entity-dialog/dialog-form-configuration.interface';
import { EntityDialogComponent } from 'app/pages/common/entity/entity-dialog/entity-dialog.component';
import {
  ExpandableTableState,
  InputExpandableTableConf,
} from 'app/pages/common/entity/table/expandable-table/expandable-table.component';
import {
  TableComponent,
  AppTableHeaderAction,
} from 'app/pages/common/entity/table/table.component';
import { EntityUtils } from 'app/pages/common/entity/utils';
import { TargetFormComponent } from 'app/pages/sharing/iscsi/target/target-form/target-form.component';
import { NFSFormComponent } from 'app/pages/sharing/nfs/nfs-form/nfs-form.component';
import { SMBFormComponent } from 'app/pages/sharing/smb/smb-form/smb-form.component';
import { WebdavFormComponent } from 'app/pages/sharing/webdav/webdav-form/webdav-form.component';
import {
  DialogService,
  IscsiService,
  ModalService,
  WebSocketService,
} from 'app/services';
import { T } from 'app/translate-marker';

enum ShareType {
  SMB = 'smb',
  NFS = 'nfs',
  ISCSI = 'iscsi',
  WebDAV = 'webdav',
}

type ShareTableRow = Partial<SmbShare & WebDavShare & NfsShare>;

@UntilDestroy()
@Component({
  selector: 'app-shares-dashboard',
  templateUrl: './shares-dashboard.component.html',
  styleUrls: ['./shares-dashboard.component.scss'],
  providers: [IscsiService],
})
export class SharesDashboardComponent implements AfterViewInit {
  webdavTableConf: InputExpandableTableConf = this.getTableConfigForShareType(ShareType.WebDAV);
  nfsTableConf: InputExpandableTableConf = this.getTableConfigForShareType(ShareType.NFS);
  smbTableConf: InputExpandableTableConf = this.getTableConfigForShareType(ShareType.SMB);
  iscsiTableConf: InputExpandableTableConf = this.getTableConfigForShareType(ShareType.ISCSI);

  webdavHasItems = 0;
  nfsHasItems = 0;
  smbHasItems = 0;
  iscsiHasItems = 0;

  get noOfPopulatedTables(): number {
    return this.nfsHasItems + this.smbHasItems + this.iscsiHasItems + this.webdavHasItems;
  }

  webdavExpandableState: ExpandableTableState;
  nfsExpandableState: ExpandableTableState;
  smbExpandableState: ExpandableTableState;
  iscsiExpandableState: ExpandableTableState;
  smbServiceStatus = ServiceStatus.Loading;
  webdavServiceStatus = ServiceStatus.Loading;
  nfsServiceStatus = ServiceStatus.Loading;
  iscsiServiceStatus = ServiceStatus.Loading;
  readonly servicesToCheck = [ServiceName.Cifs, ServiceName.Iscsi, ServiceName.WebDav, ServiceName.Nfs];
  readonly ServiceStatus = ServiceStatus;

  constructor(
    private modalService: ModalService,
    private ws: WebSocketService,
    private dialog: DialogService,
    private router: Router,
    private translate: TranslateService,
  ) {
    this.getInitialServiceStatus();
  }

  getInitialServiceStatus(): void {
    this.ws
      .call('service.query', [])
      .pipe(untilDestroyed(this))
      .subscribe((services) => {
        this.servicesToCheck.forEach((service) => {
          this.updateTableServiceStatus(_.find(services, { service }));
        });
        this.subscribeToServiceUpdates();
      });
  }

  subscribeToServiceUpdates(): void {
    this.ws
      .subscribe('service.query')
      .pipe(
        map((event) => event.fields),
        filter((service) => this.servicesToCheck.includes(service.service)),
        tap((service) => this.updateTableServiceStatus({ ...service, state: ServiceStatus.Loading })),
        delay(300), /* delay to show spinner */
        untilDestroyed(this),
      )
      .subscribe((service: Service) => {
        this.updateTableServiceStatus(service);
      });
  }

  ngAfterViewInit(): void {
    if (this.webdavHasItems) {
      this.webdavExpandableState = ExpandableTableState.Expanded;
    }
    if (this.nfsHasItems) {
      this.nfsExpandableState = ExpandableTableState.Expanded;
    }
    if (this.smbHasItems) {
      this.smbExpandableState = ExpandableTableState.Expanded;
    }
    if (this.iscsiHasItems) {
      this.iscsiExpandableState = ExpandableTableState.Expanded;
    }
  }

  refreshDashboard(shareType: ShareType = null): void {
    switch (shareType) {
      case ShareType.ISCSI: {
        this.iscsiTableConf = this.getTableConfigForShareType(ShareType.ISCSI);
        break;
      }
      case ShareType.NFS: {
        this.nfsTableConf = this.getTableConfigForShareType(ShareType.NFS);
        break;
      }
      case ShareType.SMB: {
        this.smbTableConf = this.getTableConfigForShareType(ShareType.SMB);
        break;
      }
      case ShareType.WebDAV: {
        this.webdavTableConf = this.getTableConfigForShareType(ShareType.WebDAV);
        break;
      }
      default: {
        this.webdavTableConf = this.getTableConfigForShareType(ShareType.WebDAV);
        this.nfsTableConf = this.getTableConfigForShareType(ShareType.NFS);
        this.smbTableConf = this.getTableConfigForShareType(ShareType.SMB);
        this.iscsiTableConf = this.getTableConfigForShareType(ShareType.ISCSI);
        break;
      }
    }
  }

  getTableConfigForShareType(shareType: ShareType): InputExpandableTableConf {
    switch (shareType) {
      case ShareType.NFS: {
        return {
          title: T('UNIX (NFS) Shares'),
          titleHref: '/sharing/nfs',
          queryCall: 'sharing.nfs.query',
          deleteCall: 'sharing.nfs.delete',
          deleteMsg: {
            title: T('Delete'),
            key_props: ['name'],
          },
          limitRowsByMaxHeight: true,
          hideEntityEmpty: true,
          emptyEntityLarge: false,
          parent: this,
          columns: [
            { name: helptext_sharing_nfs.column_path, prop: 'paths' },
            { name: helptext_sharing_nfs.column_comment, prop: 'comment', hiddenIfEmpty: true },
            {
              name: helptext_sharing_nfs.column_enabled,
              prop: 'enabled',
              width: '60px',
              checkbox: true,
              onChange: (row: NfsShare) => this.onCheckboxToggle(ShareType.NFS, row, 'enabled'),
            },
          ],
          detailsHref: '/sharing/nfs',
          add() {
            this.parent.add(this.tableComponent, ShareType.NFS);
          },
          edit(row: NfsShare) {
            this.parent.edit(this.tableComponent, ShareType.NFS, row.id);
          },
          afterGetData: (data: NfsShare[]) => {
            this.nfsHasItems = 0;
            this.nfsExpandableState = ExpandableTableState.Collapsed;
            if (data.length > 0) {
              this.nfsHasItems = 1;
              this.nfsExpandableState = ExpandableTableState.Expanded;
            }
          },
          limitRows: 5,
        };
      }
      case ShareType.ISCSI: {
        return {
          title: T('Block (iSCSI) Shares Targets'),
          titleHref: '/sharing/iscsi/target',
          queryCall: 'iscsi.target.query',
          deleteCall: 'iscsi.target.delete',
          detailsHref: '/sharing/iscsi/target',
          deleteMsg: {
            title: T('Delete'),
            key_props: ['name'],
          },
          limitRowsByMaxHeight: true,
          hideEntityEmpty: true,
          emptyEntityLarge: false,
          parent: this,
          columns: [
            {
              name: T('Target Name'),
              prop: 'name',
            },
            {
              name: T('Target Alias'),
              prop: 'alias',
            },
          ],
          add() {
            this.parent.add(this.tableComponent, ShareType.ISCSI);
          },
          edit(row: IscsiTarget) {
            this.parent.edit(this.tableComponent, ShareType.ISCSI, row.id);
          },
          afterGetData: (data: IscsiTarget[]) => {
            this.iscsiHasItems = 0;
            this.iscsiExpandableState = ExpandableTableState.Collapsed;
            if (data.length > 0) {
              this.iscsiHasItems = 1;
              this.iscsiExpandableState = ExpandableTableState.Expanded;
            }
          },
          limitRows: 5,
          configure: () => {
            this.router.navigate(['/', 'sharing', 'iscsi']);
          },
        };
      }
      case ShareType.WebDAV: {
        return {
          title: T('WebDAV'),
          titleHref: '/sharing/webdav',
          queryCall: 'sharing.webdav.query',
          deleteCall: 'sharing.webdav.delete',
          deleteMsg: {
            title: T('Delete'),
            key_props: ['name'],
          },
          emptyEntityLarge: false,
          hideEntityEmpty: true,
          parent: this,
          columns: [
            { prop: 'name', name: helptext_sharing_webdav.column_name },
            { prop: 'comment', name: helptext_sharing_webdav.column_comment, hiddenIfEmpty: true },
            { prop: 'path', name: helptext_sharing_webdav.column_path },
            {
              prop: 'perm',
              name: helptext_sharing_webdav.column_perm,
              checkbox: true,
              width: '70px',
              tooltip: helptext_sharing_webdav.column_perm_tooltip,
            },
            {
              prop: 'ro',
              name: helptext_sharing_webdav.column_ro,
              width: '60px',
              checkbox: true,
              onChange: (row: WebDavShare) => this.onCheckboxToggle(ShareType.WebDAV, row, 'ro'),
            },
            {
              prop: 'enabled',
              name: helptext_sharing_webdav.column_enabled,
              width: '60px',
              checkbox: true,
              onChange: (row: WebDavShare) => this.onCheckboxToggle(ShareType.WebDAV, row, 'enabled'),
            },
          ],
          add() {
            this.parent.add(this.tableComponent, ShareType.WebDAV);
          },
          limitRowsByMaxHeight: true,
          edit(row: WebDavShare) {
            this.parent.edit(this.tableComponent, ShareType.WebDAV, row.id);
          },
          afterGetData: (data: WebDavShare[]) => {
            this.webdavHasItems = 0;
            this.webdavExpandableState = ExpandableTableState.Collapsed;
            if (data.length > 0) {
              this.webdavHasItems = 1;
              this.webdavExpandableState = ExpandableTableState.Expanded;
            }
          },
          detailsHref: '/sharing/webdav',
          limitRows: 5,
        };
      }
      case ShareType.SMB: {
        return {
          title: T('Windows (SMB) Shares'),
          titleHref: '/sharing/smb',
          queryCall: 'sharing.smb.query',
          deleteCall: 'sharing.smb.delete',
          deleteMsg: {
            title: T('Delete'),
            key_props: ['name'],
          },
          hideEntityEmpty: true,
          detailsHref: '/sharing/smb',
          emptyEntityLarge: false,
          parent: this,
          columns: [
            { name: helptext_sharing_smb.column_name, prop: 'name' },
            { name: helptext_sharing_smb.column_path, prop: 'path' },
            { name: helptext_sharing_smb.column_comment, prop: 'comment', hiddenIfEmpty: true },
            {
              name: helptext_sharing_smb.column_enabled,
              prop: 'enabled',
              width: '60px',
              checkbox: true,
              onChange: (row: SmbShare) => this.onCheckboxToggle(ShareType.SMB, row, 'enabled'),
            },
          ],
          limitRowsByMaxHeight: true,
          add() {
            this.parent.add(this.tableComponent, ShareType.SMB);
          },
          edit(row: SmbShare) {
            this.parent.edit(this.tableComponent, ShareType.SMB, row.id);
          },
          afterGetData: (data: SmbShare[]) => {
            this.smbHasItems = 0;
            this.smbExpandableState = ExpandableTableState.Collapsed;
            if (data.length > 0) {
              this.smbHasItems = 1;
              this.smbExpandableState = ExpandableTableState.Expanded;
            }
          },
          limitRows: 5,
        };
      }
    }
  }

  add(tableComponent: TableComponent, share: ShareType, id?: number): void {
    let formComponent: Type<NFSFormComponent | SMBFormComponent | WebdavFormComponent | TargetFormComponent>;
    switch (share) {
      case ShareType.NFS:
<<<<<<< HEAD
        formComponent = new NFSFormComponent(
          this.userService,
          this.modalService,
          this.ws,
          this.dialog,
          this.networkService,
          this.translate,
        );
        break;
      case ShareType.SMB:
        formComponent = new SMBFormComponent(
          this.router,
          this.ws,
          this.dialog,
          this.loader,
          this.sysGeneralService,
          this.modalService,
          this.translate,
        );
        break;
      case ShareType.WebDAV:
        formComponent = new WebdavFormComponent(this.router, this.ws, this.dialog, this.loader, this.translate);
=======
        formComponent = NFSFormComponent;
        break;
      case ShareType.SMB:
        formComponent = SMBFormComponent;
        break;
      case ShareType.WebDAV:
        formComponent = WebdavFormComponent;
>>>>>>> a5f91641
        break;
      case ShareType.ISCSI:
        formComponent = TargetFormComponent;
        break;
    }
    this.modalService.openInSlideIn(formComponent, id);
    this.modalService.onClose$.pipe(untilDestroyed(this)).subscribe(() => {
      if (!tableComponent) {
        this.refreshDashboard();
      } else {
        tableComponent.getData();
      }
    }, (err) => {
      new EntityUtils().handleWSError(this, err, this.dialog);
    });
  }

  edit(tableComponent: TableComponent, share: ShareType, id: number): void {
    this.add(tableComponent, share, id);
  }

  getTablesOrder(): string[] {
    const order: string[] = [ShareType.SMB, ShareType.NFS, ShareType.ISCSI, ShareType.WebDAV];
    // Note: The order of these IFs is important. One can't come before the other
    if (!this.smbHasItems) {
      order.splice(order.findIndex((share) => share === ShareType.SMB), 1);
      order.push(ShareType.SMB);
    }
    if (!this.nfsHasItems) {
      order.splice(order.findIndex((share) => share === ShareType.NFS), 1);
      order.push(ShareType.NFS);
    }
    if (!this.iscsiHasItems) {
      order.splice(order.findIndex((share) => share === ShareType.ISCSI), 1);
      order.push(ShareType.ISCSI);
    }
    if (!this.webdavHasItems) {
      order.splice(order.findIndex((share) => share === ShareType.WebDAV), 1);
      order.push(ShareType.WebDAV);
    }
    return order;
  }

  getContainerClass(): string {
    switch (this.noOfPopulatedTables) {
      case 0:
        return 'zero-table-container';
      case 1:
        return 'one-table-container';
      case 2:
        return 'two-table-container';
      case 3:
        return 'three-table-container';
      case 4:
        return 'four-table-container';
      default:
        return 'four-table-container';
    }
  }

  getWebdavOrder(): string {
    const order = this.getTablesOrder();
    return this.getOrderFromIndex(order.findIndex((share) => share === ShareType.WebDAV));
  }

  getNfsOrder(): string {
    const order = this.getTablesOrder();
    return this.getOrderFromIndex(order.findIndex((share) => share === ShareType.NFS));
  }

  getIscsiOrder(): string {
    const order = this.getTablesOrder();
    return this.getOrderFromIndex(order.findIndex((share) => share === ShareType.ISCSI));
  }

  getSmbOrder(): string {
    const order = this.getTablesOrder();
    return this.getOrderFromIndex(order.findIndex((share) => share === ShareType.SMB));
  }

  getOrderFromIndex(index: number): string {
    switch (index) {
      case 0:
        return 'first';
      case 1:
        return 'second';
      case 2:
        return 'third';
      case 3:
        return 'fourth';
    }
  }

  showAddDialog(): void {
    const conf: DialogFormConfiguration = {
      title: this.translate.instant(T('Add New Share')),
      message: this.translate.instant(T('Select the type of Share you want to add')),
      saveButtonText: this.translate.instant(T('Create')),
      fieldConfig: [{
        type: 'radio',
        name: 'share_type',
        options: [
          { label: 'SMB', value: ShareType.SMB },
          { label: 'NFS', value: ShareType.NFS },
          { label: 'iSCSI Target', value: ShareType.ISCSI },
          { label: 'WebDAV', value: ShareType.WebDAV },
        ],
        validation: [Validators.required],
      },
      ],
      customSubmit: (dialog: EntityDialogComponent) => {
        dialog.dialogRef.close();
        dialog.parent.add(null, dialog.formValue.share_type);
      },
      parent: this,
    };
    this.dialog.dialogForm(conf);
  }

  onCheckboxToggle(card: ShareType, row: ShareTableRow, param: keyof ShareTableRow): void {
    let updateCall: keyof ApiDirectory;
    switch (card) {
      case ShareType.SMB:
        updateCall = 'sharing.smb.update';
        break;
      case ShareType.WebDAV:
        updateCall = 'sharing.webdav.update';
        break;
      case ShareType.NFS:
        updateCall = 'sharing.nfs.update';
        break;
      default:
        return;
    }

    this.ws.call(updateCall, [row.id, { [param]: row[param] }]).pipe(untilDestroyed(this)).subscribe(
      (updatedEntity) => {
        (row as any)[param] = updatedEntity[param];
      },
      (err: WebsocketError) => {
        (row as any)[param] = !row[param];
        new EntityUtils().handleWSError(this, err, this.dialog);
      },
    );
  }

  updateTableServiceStatus(service: Service): void {
    switch (service.service) {
      case ServiceName.Cifs:
        this.smbServiceStatus = service.state;
        this.smbTableConf.tableExtraActions = this.getTableExtraActions(service);
        break;
      case ServiceName.Nfs:
        this.nfsServiceStatus = service.state;
        this.nfsTableConf.tableExtraActions = this.getTableExtraActions(service);
        break;
      case ServiceName.WebDav:
        this.webdavServiceStatus = service.state;
        this.webdavTableConf.tableExtraActions = this.getTableExtraActions(service);
        break;
      case ServiceName.Iscsi:
        this.iscsiServiceStatus = service.state;
        this.iscsiTableConf.tableExtraActions = this.getTableExtraActions(service);
    }
  }

  getTableExtraActions(service: Service): AppTableHeaderAction[] {
    return [
      {
        label: service.state === ServiceStatus.Running ? T('Turn Off Service') : T('Turn On Service'),
        onClick: () => {
          const rpc = service.state === ServiceStatus.Running ? 'service.stop' : 'service.start';
          this.updateTableServiceStatus({ ...service, state: ServiceStatus.Loading });
          this.ws.call(rpc, [service.service]).pipe(untilDestroyed(this)).subscribe((hasChanged: boolean) => {
            if (hasChanged) {
              if (service.state === ServiceStatus.Running && rpc === 'service.stop') {
                this.dialog.info(
                  this.translate.instant(T('Service failed to stop')),
                  this.translate.instant('The {service} service failed to stop.', { service: serviceNames.get(service.service) || service.service }),
                );
              }
              service.state = ServiceStatus.Running;
            } else {
              if (service.state === ServiceStatus.Stopped && rpc === 'service.start') {
                this.dialog.info(
                  this.translate.instant(T('Service failed to start')),
                  this.translate.instant('The {service} service failed to start.', { service: serviceNames.get(service.service) || service.service }),
                );
              }
              service.state = ServiceStatus.Stopped;
            }
            this.updateTableServiceStatus(service);
          });
        },
      },
      {
        label: T('Config Service'),
        onClick: () => {
          if (service.service === ServiceName.Iscsi) {
            this.router.navigate(['/', 'sharing', 'iscsi']);
          } else if (service.service === ServiceName.Cifs) {
            this.router.navigate(['/', 'services', 'smb']);
          } else {
            this.router.navigate(['/', 'services', service.service]);
          }
        },
      },
    ];
  }

  getStatusClass(status: ServiceStatus, count: number): string {
    switch (status) {
      case ServiceStatus.Running:
        return 'fn-theme-primary';
      case ServiceStatus.Stopped:
        return count > 0 ? 'fn-theme-red' : 'fn-theme-grey';
      default:
        return 'fn-theme-orange';
    }
  }
}<|MERGE_RESOLUTION|>--- conflicted
+++ resolved
@@ -361,30 +361,6 @@
     let formComponent: Type<NFSFormComponent | SMBFormComponent | WebdavFormComponent | TargetFormComponent>;
     switch (share) {
       case ShareType.NFS:
-<<<<<<< HEAD
-        formComponent = new NFSFormComponent(
-          this.userService,
-          this.modalService,
-          this.ws,
-          this.dialog,
-          this.networkService,
-          this.translate,
-        );
-        break;
-      case ShareType.SMB:
-        formComponent = new SMBFormComponent(
-          this.router,
-          this.ws,
-          this.dialog,
-          this.loader,
-          this.sysGeneralService,
-          this.modalService,
-          this.translate,
-        );
-        break;
-      case ShareType.WebDAV:
-        formComponent = new WebdavFormComponent(this.router, this.ws, this.dialog, this.loader, this.translate);
-=======
         formComponent = NFSFormComponent;
         break;
       case ShareType.SMB:
@@ -392,7 +368,6 @@
         break;
       case ShareType.WebDAV:
         formComponent = WebdavFormComponent;
->>>>>>> a5f91641
         break;
       case ShareType.ISCSI:
         formComponent = TargetFormComponent;
