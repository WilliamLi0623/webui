--- conflicted
+++ resolved
@@ -105,13 +105,8 @@
             {
               name: this.translate.instant('Status'),
               prop1: 'revoked',
-<<<<<<< HEAD
               iconTooltip: this.translate.instant('Revoked'),
-              getIcon: (element: any, prop: string): string => {
-=======
-              iconTooltip: T('Revoked'),
               getIcon: (element: Certificate, prop: keyof Certificate): string => {
->>>>>>> 62bec226
                 if (element[prop]) {
                   return 'block';
                 }
@@ -177,13 +172,8 @@
             {
               name: this.translate.instant('Status'),
               prop1: 'revoked',
-<<<<<<< HEAD
               iconTooltip: this.translate.instant('Revoked'),
-              getIcon: (element: any, prop: string): string => {
-=======
-              iconTooltip: T('Revoked'),
               getIcon: (element: Certificate, prop: keyof Certificate): string => {
->>>>>>> 62bec226
                 if (element[prop]) {
                   return 'block';
                 }
