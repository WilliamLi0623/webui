--- conflicted
+++ resolved
@@ -56,11 +56,6 @@
   formGroup: FormGroup;
   data: Object = {};
   error: string;
-<<<<<<< HEAD
-  protected fs: any = (<any>window).filesize;
-=======
-  busy: Subscription;
->>>>>>> ed7ade87
   protected dialogRef: any;
   route_success: string[] = ['storage'];
   save_button_enabled = true;
