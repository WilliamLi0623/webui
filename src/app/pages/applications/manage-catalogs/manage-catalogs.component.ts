--- conflicted
+++ resolved
@@ -1,10 +1,6 @@
-<<<<<<< HEAD
 import {
-  AfterViewInit, Component, OnInit, TemplateRef, ViewChild,
+  AfterViewInit, Component, OnDestroy, OnInit, TemplateRef, ViewChild,
 } from '@angular/core';
-=======
-import { Component, OnDestroy, OnInit } from '@angular/core';
->>>>>>> a9ad7ee8
 import { MatDialog } from '@angular/material/dialog';
 import { MatDialogRef } from '@angular/material/dialog/dialog-ref';
 import { UntilDestroy, untilDestroyed } from '@ngneat/until-destroy';
@@ -31,13 +27,9 @@
   selector: 'ix-manage-catalogs',
   templateUrl: './manage-catalogs.component.html',
 })
-<<<<<<< HEAD
-export class ManageCatalogsComponent implements EntityTableConfig<Catalog>, OnInit, AfterViewInit {
+export class ManageCatalogsComponent implements EntityTableConfig<Catalog>, OnInit, AfterViewInit, OnDestroy {
   @ViewChild('pageHeader') pageHeader: TemplateRef<unknown>;
 
-=======
-export class ManageCatalogsComponent implements EntityTableConfig<Catalog>, OnInit, OnDestroy {
->>>>>>> a9ad7ee8
   title = 'Catalogs';
   queryCall = 'catalog.query' as const;
   wsDelete = 'catalog.delete' as const;
@@ -85,13 +77,8 @@
   ) {}
 
   ngOnInit(): void {
-<<<<<<< HEAD
-    this.ws.subscribe('core.get_jobs').pipe(untilDestroyed(this)).subscribe((event) => {
+    this.jobsSubscription = this.ws.subscribe('core.get_jobs').pipe(untilDestroyed(this)).subscribe((event) => {
       if (event.fields.method === 'catalog.sync') {
-=======
-    this.jobsSubscription = this.ws.subscribe('core.get_jobs').pipe(untilDestroyed(this)).subscribe((event) => {
-      if (event.fields.method == 'catalog.sync') {
->>>>>>> a9ad7ee8
         const jobId = event.fields.id;
         if (!this.catalogSyncJobIds.includes(jobId) && event.fields.state === JobState.Running) {
           this.refresh();
@@ -109,15 +96,14 @@
     });
   }
 
-<<<<<<< HEAD
   ngAfterViewInit(): void {
     this.layoutService.pageHeaderUpdater$.next(this.pageHeader);
-=======
+  }
+
   ngOnDestroy(): void {
     if (this.jobsSubscription) {
       this.ws.unsubscribe(this.jobsSubscription);
     }
->>>>>>> a9ad7ee8
   }
 
   refresh(): void {
