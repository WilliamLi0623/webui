import { Router, ActivatedRoute } from '@angular/router';
<<<<<<< HEAD
import { Component } from '@angular/core';
=======
import { Component, OnDestroy } from '@angular/core';
import { EntityTableConfig } from 'app/pages/common/entity/entity-table/entity-table.interface';
import { Subscription } from 'rxjs';
>>>>>>> ed7ade87

import { StorageService } from 'app/services/storage.service';
import helptext from 'app/helptext/data-protection/smart/smart';
import { T } from 'app/translate-marker';
import { SmartFormComponent } from 'app/pages/data-protection/smart/smart-form/smart-form.component';
import { ModalService } from 'app/services/modal.service';
import { EntityFormService } from 'app/pages/common/entity/entity-form/services/entity-form.service';
import { TaskService, WebSocketService } from 'app/services';
import { EntityTableComponent } from 'app/pages/common/entity/entity-table';
import { TranslateService } from '@ngx-translate/core';
import { SmartTestUi } from 'app/interfaces/smart-test.interface';
import { UntilDestroy, untilDestroyed } from '@ngneat/until-destroy';

@UntilDestroy()
@Component({
  selector: 'app-smart-list',
  template: '<entity-table [title]="title" [conf]="this"></entity-table>',
  providers: [TaskService, EntityFormService],
})
<<<<<<< HEAD
export class SmartListComponent implements InputTableConf {
=======
export class SmartListComponent implements EntityTableConfig, OnDestroy {
>>>>>>> ed7ade87
  title = T('S.M.A.R.T. Tests');
  queryCall: 'smart.test.query' = 'smart.test.query';
  route_add: string[] = ['tasks', 'smart', 'add'];
  route_add_tooltip = T('Add S.M.A.R.T. Test');
  route_edit: string[] = ['tasks', 'smart', 'edit'];
  wsDelete: 'smart.test.delete' = 'smart.test.delete';
  entityList: EntityTableComponent;
  parent: SmartListComponent;

  columns = [
    {
      name: helptext.smartlist_column_disks,
      prop: 'disks',
      always_display: true,
    },
    {
      name: helptext.smartlist_column_type,
      prop: 'type',
      always_display: true,
    },
    { name: helptext.smartlist_column_description, prop: 'desc' },
    { name: helptext.smartlist_column_frequency, prop: 'frequency', enableMatTooltip: true },
    {
      name: helptext.smartlist_column_next_run,
      prop: 'next_run',
    },
  ];
  rowIdentifier = 'type';
  config: any = {
    paging: true,
    sorting: { columns: this.columns },
    deleteMsg: {
      title: T('S.M.A.R.T. Test'),
      key_props: ['type', 'desc'],
    },
  };
  listDisks: any[] = [];

  constructor(
    protected ws: WebSocketService,
    protected storageService: StorageService,
    protected modalService: ModalService,
    protected router: Router,
    protected aroute: ActivatedRoute,
    protected taskService: TaskService,
    protected entityFormService: EntityFormService,
    protected translate: TranslateService,
  ) {
    this.storageService.listDisks().pipe(untilDestroyed(this)).subscribe((listDisks) => {
      this.listDisks = listDisks;
    });
  }

  afterInit(entityList: EntityTableComponent): void {
    this.entityList = entityList;
    this.modalService.onClose$.pipe(untilDestroyed(this)).subscribe(() => {
      this.entityList.getData();
    });
  }

  resourceTransformIncomingRestData(data: SmartTestUi[]): SmartTestUi[] {
    return data.map((test) => {
      test.cron_schedule = `0 ${test.schedule.hour} ${test.schedule.dom} ${test.schedule.month} ${test.schedule.dow}`;
      test.next_run = this.taskService.getTaskNextRun(test.cron_schedule);
      test.frequency = this.taskService.getTaskCronDescription(test.cron_schedule);

      if (test.all_disks) {
        test.disks = [this.translate.instant(helptext.smarttest_all_disks_placeholder)];
      } else if (test.disks.length) {
        const readableDisks = test.disks.map((disk: any) => this.listDisks.find((item) => item.identifier === disk).devname);
        test.disks = readableDisks;
      }
      return test;
    });
  }

  doAdd(id?: number): void {
    this.modalService.open('slide-in-form', new SmartFormComponent(this.ws, this.modalService), id);
  }

  doEdit(id: number): void {
    this.doAdd(id);
  }
}<|MERGE_RESOLUTION|>--- conflicted
+++ resolved
@@ -1,11 +1,6 @@
 import { Router, ActivatedRoute } from '@angular/router';
-<<<<<<< HEAD
 import { Component } from '@angular/core';
-=======
-import { Component, OnDestroy } from '@angular/core';
 import { EntityTableConfig } from 'app/pages/common/entity/entity-table/entity-table.interface';
-import { Subscription } from 'rxjs';
->>>>>>> ed7ade87
 
 import { StorageService } from 'app/services/storage.service';
 import helptext from 'app/helptext/data-protection/smart/smart';
@@ -25,11 +20,7 @@
   template: '<entity-table [title]="title" [conf]="this"></entity-table>',
   providers: [TaskService, EntityFormService],
 })
-<<<<<<< HEAD
-export class SmartListComponent implements InputTableConf {
-=======
-export class SmartListComponent implements EntityTableConfig, OnDestroy {
->>>>>>> ed7ade87
+export class SmartListComponent implements EntityTableConfig {
   title = T('S.M.A.R.T. Tests');
   queryCall: 'smart.test.query' = 'smart.test.query';
   route_add: string[] = ['tasks', 'smart', 'add'];
