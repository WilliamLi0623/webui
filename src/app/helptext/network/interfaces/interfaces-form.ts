--- conflicted
+++ resolved
@@ -155,14 +155,9 @@
 mtu_placeholder: T('MTU'),
 mtu_tooltip: T('Maximum Transmission Unit, the largest protocol data \
  unit that can be communicated. The largest workable MTU size varies \
-<<<<<<< HEAD
  with network interfaces and equipment. <i>1500</i> and <i>9000</i> \
- are standard Ethernet MTU sizes.'),
-=======
- with network interfaces and equipment. *1500* and *9000* are standard \
- Ethernet MTU sizes. Leaving blank restores the field to the default \
- value of *1500*.'),
->>>>>>> 78ff2e89
+ are standard Ethernet MTU sizes. Leaving blank restores the field to \
+ the default value of *1500*.'),
 mtu_validation: [rangeValidator(68, 9000)],
 
 alias_list_placeholder: T('Aliases'),
