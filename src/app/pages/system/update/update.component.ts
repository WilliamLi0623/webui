--- conflicted
+++ resolved
@@ -4,13 +4,9 @@
 
 import { RestService, WebSocketService } from '../../../services/';
 import { EntityJobComponent } from '../../common/entity/entity-job/entity-job.component';
-<<<<<<< HEAD
-import { MdDialog, MdDialogRef } from '@angular/material';
+import { MdDialog, MdDialogRef, MdSnackBar } from '@angular/material';
 import * as _ from 'lodash';
 import { environment } from '../../../../environments/environment';
-=======
-import {MdDialog, MdDialogRef, MdSnackBar} from '@angular/material';
->>>>>>> aa80a136
 
 @Component({
   selector: 'app-update',
@@ -35,8 +31,7 @@
   public busy2: Subscription;
 
   protected dialogRef: any;
-  constructor(protected router: Router, protected route: ActivatedRoute,
-<<<<<<< HEAD
+  constructor(protected router: Router, protected route: ActivatedRoute, protected snackBar: MdSnackBar,
     protected rest: RestService, protected ws: WebSocketService, protected dialog: MdDialog) {
     router.events.subscribe((res)=>{
       if (res instanceof NavigationStart) {
@@ -47,10 +42,6 @@
       }
     })
   }
-=======
-    protected snackBar: MdSnackBar,
-    protected rest: RestService, protected ws: WebSocketService, protected dialog: MdDialog) {}
->>>>>>> aa80a136
 
   ngOnInit() {
     this.busy = this.rest.get('system/update', {}).subscribe((res) => {
