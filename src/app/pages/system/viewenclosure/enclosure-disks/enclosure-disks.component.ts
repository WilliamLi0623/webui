--- conflicted
+++ resolved
@@ -306,16 +306,11 @@
     //this.mediaObs.unsubscribe();
   }
 
-<<<<<<< HEAD
   loadEnclosure(enclosure: any, view?: EnclosureLocation){
-=======
-  loadEnclosure(enclosure, view?:string){
       if(this.selectedDisk){
         this.selectedDisk = null;
         this.clearDisk();
       }
-
->>>>>>> c7c7702a
       this.destroyEnclosure();
 
       if(view){
