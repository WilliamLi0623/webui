module.exports = {
  "root": true,
  "ignorePatterns": [
    "debian/**/*",
    "docker/**/*",
    "ports/**/*",
    "scripts/**/*",
    "tests/**/*",
    "node_modules/**/*",
  ],
  "overrides": [
    {
      "files": ["*.ts"],
      "parser": "@typescript-eslint/parser",
      "parserOptions": {
        "createDefaultProgram": true,
        "tsconfigRootDir": __dirname,
        "project": ["./tsconfig.json"],
      },
      "extends": [
        "airbnb-typescript/base",
        "plugin:@angular-eslint/recommended",
        "plugin:@typescript-eslint/recommended",
        "plugin:@typescript-eslint/recommended-requiring-type-checking"
      ],
      "plugins": [
        "rxjs",
        "rxjs-angular",
        "unicorn"
      ],
      "rules": {
        // TODO: Conflicts with ngx-translate-extract
        "prefer-template": "off",

        // Consciously altered from Airbnb
        "class-methods-use-this": "off",
        "import/prefer-default-export": "off",
        "no-continue": "off",
        "prefer-destructuring": "off",
        "operator-assignment": "off",
        "no-return-assign": "off",
        "no-empty": ["error", { "allowEmptyCatch": true }],
        "arrow-body-style": "off",
        "max-len": ["error", 120, 2, {
          "ignoreUrls": true,
          "ignoreComments": false,
          "ignoreRegExpLiterals": true,
          "ignoreStrings": true, // TODO: Consider enabling later.
          "ignoreTemplateLiterals": true
        }],
        "no-console": ["error", { allow: ["warn", "error", "info"] }],
        "import/order": ["error", {
          "groups": ["builtin", "external", ["internal", "parent", "sibling", "index"]],
          "pathGroups": [
            {
              "pattern": "app/**",
              "group": "parent",
              "position": "before",
            }
          ],
          "pathGroupsExcludedImportTypes": ["builtin", "internal"],
          "newlines-between": "never",
          "alphabetize": {
            "order": "asc",
            "caseInsensitive": false
          }
         }],
        "import/no-duplicates": ["error", {"considerQueryString": true}],
        "import/extensions": ["error", "ignorePackages", {
          "js": "never",
          "jsx": "never",
          "ts": "never",
          "tsx": "never"
        }],

        // TODO: Partially implemented
        '@typescript-eslint/naming-convention': [
          'error',
          {
            selector: 'typeLike',
            format: ['PascalCase'],
          },
          {
            selector: 'enumMember',
            format: ['PascalCase'],
          },
          {
            selector: 'function',
            format: ['camelCase'],
          },
          {
            selector: ['classMethod', 'objectLiteralMethod', 'typeMethod'],
            format: ['camelCase'],
          },
        ],

        // TODO: Aibnb rules that are disabled for now as they cannot be fixed automatically
        "no-underscore-dangle": "off",
        "eqeqeq": "off",
        "consistent-return": "off",
        "no-plusplus": "off",
        "no-restricted-syntax": "off",
        "guard-for-in": "off",
        "no-param-reassign": "off",
        "radix": "off",
        "@typescript-eslint/no-loop-func": "off",
        "no-await-in-loop": "off",
        "no-nested-ternary": "off",
        "implicit-arrow-linebreak": "off",
        "@typescript-eslint/no-shadow": "off",
        "no-case-declarations": "off",
        "no-multi-str": "off",
        "max-classes-per-file": "off",
        "@typescript-eslint/no-use-before-define": "off",
        "no-useless-escape": "off",
        "no-cond-assign": "off",
        "no-mixed-operators": "off",
        "default-case": "off",
        "no-prototype-builtins": "off",
        "prefer-promise-reject-errors": "off",
        "import/no-cycle": "off",
        "no-async-promise-executor": "off",
        "no-bitwise": "off",
        "@typescript-eslint/member-ordering": "off",
        "@typescript-eslint/no-unsafe-assignment": "off",
        "@typescript-eslint/no-explicit-any": "off",
        "@typescript-eslint/no-unsafe-return": "off",
        "@typescript-eslint/no-unsafe-call": "off",
        "@typescript-eslint/no-unsafe-member-access": "off",
        "@typescript-eslint/restrict-plus-operands": "off",
        "@typescript-eslint/unbound-method": "off",
        "@typescript-eslint/restrict-template-expressions": "off",
        "@typescript-eslint/no-floating-promises": "off",
        "@typescript-eslint/explicit-module-boundary-types": "off",
        "@typescript-eslint/prefer-regexp-exec": "off",
        "@typescript-eslint/no-misused-promises": "off",

        // Other temporary disables
        "@typescript-eslint/dot-notation": "off",

        // Other overwrites
        "@typescript-eslint/lines-between-class-members": "off",
        "@angular-eslint/use-lifecycle-interface": ["error"],

        // Extra rules
        "@typescript-eslint/array-type": "error",
        "@typescript-eslint/explicit-member-accessibility": ["error", { accessibility: "no-public" }],
        "@typescript-eslint/no-inferrable-types": "error",
        "@typescript-eslint/ban-tslint-comment": "error",
        "@typescript-eslint/member-delimiter-style": "error",
        "@typescript-eslint/type-annotation-spacing": "error",
        "@typescript-eslint/ban-ts-comment": "error",
        "@typescript-eslint/explicit-function-return-type": ["error", { allowExpressions: true }],
        "@typescript-eslint/consistent-type-assertions": ["error"],
        "@typescript-eslint/no-implicit-any-catch": ["error"],
        "@typescript-eslint/no-unnecessary-boolean-literal-compare": ["error"],
<<<<<<< HEAD
        "@typescript-eslint/prefer-includes": ["error"],
=======
        "@typescript-eslint/prefer-for-of": ["error"],
>>>>>>> 958b3356
        "@angular-eslint/use-component-view-encapsulation": ["error"],
        "@typescript-eslint/no-unused-vars": "off",
        "unused-imports/no-unused-imports": "error",
        "unused-imports/no-unused-vars": ["error", {
          vars: "local",
          args: "after-used",
          argsIgnorePattern: "^_$"
        }],
        "@typescript-eslint/ban-types": ["error"],
        "unicorn/filename-case": ["error", { case: "kebabCase"}],
        "unicorn/prefer-array-find": ["error"],
        "@angular-eslint/component-max-inline-declarations": ["error"],
        "@angular-eslint/contextual-decorator": ["error"],
        "@angular-eslint/contextual-lifecycle": ["error"],

        // RxJS rules
        "rxjs/no-unsafe-takeuntil": ["error", {
          "alias": ["untilDestroyed"]
        }],
        "rxjs-angular/prefer-takeuntil": ["error", {
          "alias": ["untilDestroyed"],
          "checkComplete": false,
          "checkDecorators": ["Component"], // default
          "checkDestroy": false
        }],
        "rxjs/finnish": ["error", {
          "parameters": true,
          "properties": false, // TODO: Should be true, hard to implement now.
          "variables": true,
          "functions": false,
          "methods": false,
        }],
      }
    },
    {
      "files": ["*.html"],
      "parser": "@angular-eslint/template-parser",
      "plugins": [
        "@angular-eslint/template",
        "unused-imports",
      ],
      "rules": {}
    }
  ]
}<|MERGE_RESOLUTION|>--- conflicted
+++ resolved
@@ -154,11 +154,8 @@
         "@typescript-eslint/consistent-type-assertions": ["error"],
         "@typescript-eslint/no-implicit-any-catch": ["error"],
         "@typescript-eslint/no-unnecessary-boolean-literal-compare": ["error"],
-<<<<<<< HEAD
         "@typescript-eslint/prefer-includes": ["error"],
-=======
         "@typescript-eslint/prefer-for-of": ["error"],
->>>>>>> 958b3356
         "@angular-eslint/use-component-view-encapsulation": ["error"],
         "@typescript-eslint/no-unused-vars": "off",
         "unused-imports/no-unused-imports": "error",
