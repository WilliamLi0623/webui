import { Component } from '@angular/core';
import { Router } from '@angular/router';
import { TranslateService } from '@ngx-translate/core';
import { shared, helptext_sharing_smb } from 'app/helptext/sharing';
import vol_helptext from 'app/helptext/storage/volumes/volume-list';
import { EntityTableComponent } from 'app/pages/common/entity/entity-table';
import { DialogService, WebSocketService } from 'app/services';
import { T } from 'app/translate-marker';
import { ProductType } from '../../../../enums/product-type.enum';

@Component({
  selector: 'app-smb-list',
  template: '<entity-table [title]="title" [conf]="this"></entity-table>',
})
export class SMBListComponent {
  title = 'Samba';
  protected queryCall = 'sharing.smb.query';
  protected wsDelete = 'sharing.smb.delete';
  protected route_add: string[] = ['sharing', 'smb', 'add'];
  protected route_add_tooltip = 'Add Windows (SMB) Share';
  protected route_edit: string[] = ['sharing', 'smb', 'edit'];
  protected route_delete: string[] = ['sharing', 'smb', 'delete'];
  private entityList: EntityTableComponent;
<<<<<<< HEAD
  productType = window.localStorage.getItem('product_type');
  protected emptyTableConfigMessages = {
    first_use: {
      title: T("No SMB Shares"),
      message: T(`It seems you haven't setup any SMB Shares yet. Please click the button below to add an SMB Share.`)
    },
    no_page_data: {
      title: T("No SMB Shares"),
      message: T(`The system could not retrieve any SMB Shares from the database. Please click the button below to add an SMB Share.`)
    },
    buttonText: "Add SMB Share"
  }
=======
  productType = window.localStorage.getItem('product_type') as ProductType;
>>>>>>> 436119a5

  columns: any[] = [
    { name: helptext_sharing_smb.column_name, prop: 'name', always_display: true },
    { name: helptext_sharing_smb.column_path, prop: 'path' },
    { name: helptext_sharing_smb.column_comment, prop: 'comment' },
    { name: helptext_sharing_smb.column_enabled, prop: 'enabled' },
  ];
  rowIdentifier = 'cifs_name';
  config: any = {
    paging: true,
    sorting: { columns: this.columns },
    deleteMsg: {
      title: 'Windows (SMB) Share',
      key_props: ['name'],
    },
  };

  confirmDeleteDialog = {
    message: shared.delete_share_message,
    isMessageComplete: true,
    button: T('Unshare'),
    buildTitle: (share: any) => `${T('Unshare')} ${share.name}`,
  };

  constructor(private ws: WebSocketService, private router: Router,
    private dialogService: DialogService, private translate: TranslateService) {}

  afterInit(entityList: any) {
    this.entityList = entityList;
  }

  getActions(row: any): any[] {
    const rowName = row.path.replace('/mnt/', '');
    const poolName = rowName.split('/')[0];
    let optionDisabled;
    rowName.includes('/') ? optionDisabled = false : optionDisabled = true;
    const rows = [
      {
        id: row.name,
        icon: 'edit',
        name: 'edit',
        label: 'Edit',
        onClick: (row: any) => this.entityList.doEdit(row.id),
      },
      {
        id: row.name,
        icon: 'security',
        name: 'share_acl',
        label: helptext_sharing_smb.action_share_acl,
        onClick: (row: any) => {
          this.ws.call('pool.dataset.path_in_locked_datasets', [row.path]).subscribe(
            (res) => {
              if (res) {
                this.lockedPathDialog(row.path);
              } else {
                // A home share has a name (homes) set; row.name works for other shares
                const searchName = row.home ? 'homes' : row.name;
                this.ws.call('smb.sharesec.query', [[['share_name', '=', searchName]]]).subscribe(
                  (res: any) => {
                    this.router.navigate(
                      ['/'].concat(['sharing', 'smb', 'acl', res[0].id]),
                    );
                  },
                );
              }
            },
          );
        },
      },
      {
        id: row.name,
        icon: 'security',
        name: 'edit_acl',
        disabled: optionDisabled,
        matTooltip: vol_helptext.acl_edit_msg,
        label: helptext_sharing_smb.action_edit_acl,
        onClick: (row: any) => {
          const datasetId = rowName;
          this.ws.call('pool.dataset.path_in_locked_datasets', [row.path]).subscribe(
            (res) => {
              if (res) {
                this.lockedPathDialog(row.path);
              } else if (this.productType.includes(ProductType.Scale)) {
                this.router.navigate(
                  ['/'].concat(['storage', 'id', poolName, 'dataset', 'posix-acl', datasetId]),
                );
              } else {
                this.router.navigate(
                  ['/'].concat(['storage', 'pools', 'id', poolName, 'dataset', 'acl', datasetId]),
                );
              }
            }, (err) => {
              this.dialogService.errorReport(helptext_sharing_smb.action_edit_acl_dialog.title,
                err.reason, err.trace.formatted);
            },
          );
        },
      },
      {
        id: row.name,
        icon: 'delete',
        name: 'delete',
        label: 'Delete',
        onClick: (row: any) => this.entityList.doDelete(row),
      },
    ];
    // Temporary: Drop from menu if SCALE
    if (this.productType.includes(ProductType.Scale)) {
      const shareAclRow = rows.find((row: any) => row.name === 'share_acl');
      rows.splice(rows.indexOf(shareAclRow), 1);
    }
    return rows;
  }

  lockedPathDialog(path: string) {
    this.translate.get(helptext_sharing_smb.action_edit_acl_dialog.message1).subscribe((msg1) => {
      this.translate.get(helptext_sharing_smb.action_edit_acl_dialog.message2).subscribe((msg2) => {
        this.dialogService.errorReport(helptext_sharing_smb.action_edit_acl_dialog.title,
          `${msg1} <i>${path}</i> ${msg2}`);
      });
    });
  }
}<|MERGE_RESOLUTION|>--- conflicted
+++ resolved
@@ -21,22 +21,18 @@
   protected route_edit: string[] = ['sharing', 'smb', 'edit'];
   protected route_delete: string[] = ['sharing', 'smb', 'delete'];
   private entityList: EntityTableComponent;
-<<<<<<< HEAD
-  productType = window.localStorage.getItem('product_type');
+  productType = window.localStorage.getItem('product_type') as ProductType;
   protected emptyTableConfigMessages = {
     first_use: {
-      title: T("No SMB Shares"),
-      message: T(`It seems you haven't setup any SMB Shares yet. Please click the button below to add an SMB Share.`)
+      title: T('No SMB Shares'),
+      message: T('It seems you haven\'t setup any SMB Shares yet. Please click the button below to add an SMB Share.'),
     },
     no_page_data: {
-      title: T("No SMB Shares"),
-      message: T(`The system could not retrieve any SMB Shares from the database. Please click the button below to add an SMB Share.`)
+      title: T('No SMB Shares'),
+      message: T('The system could not retrieve any SMB Shares from the database. Please click the button below to add an SMB Share.'),
     },
-    buttonText: "Add SMB Share"
-  }
-=======
-  productType = window.localStorage.getItem('product_type') as ProductType;
->>>>>>> 436119a5
+    buttonText: 'Add SMB Share',
+  };
 
   columns: any[] = [
     { name: helptext_sharing_smb.column_name, prop: 'name', always_display: true },
