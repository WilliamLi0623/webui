--- conflicted
+++ resolved
@@ -4,11 +4,7 @@
 import cronstrue from 'cronstrue/i18n';
 import { formatDistanceToNow } from 'date-fns';
 import { Option } from 'app/interfaces/option.interface';
-<<<<<<< HEAD
-=======
-import { Pool } from 'app/interfaces/pool.interface';
 import { LocaleService } from 'app/services/locale.service';
->>>>>>> 6beea260
 import { LanguageService } from './language.service';
 
 @Injectable({ providedIn: 'root' })
@@ -117,15 +113,10 @@
     locale: this.language.currentLanguage,
   };
 
-<<<<<<< HEAD
-  constructor(protected language: LanguageService) {}
-=======
   constructor(
-    protected ws: WebSocketService,
     protected language: LanguageService,
     protected localeService: LocaleService,
   ) {}
->>>>>>> 6beea260
 
   getTimeOptions(): Option[] {
     return this.timeOptions;
