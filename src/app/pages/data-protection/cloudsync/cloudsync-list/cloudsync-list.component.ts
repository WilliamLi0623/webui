import { Component, OnDestroy } from '@angular/core';
import { Router, ActivatedRoute } from '@angular/router';
<<<<<<< HEAD
import { TranslateService } from '@ngx-translate/core';
import { EntityDialogComponent } from 'app/pages/common/entity/entity-dialog/entity-dialog.component';
=======
import { MatDialog } from '@angular/material/dialog';
>>>>>>> c7c7702a

import { Subscription } from 'rxjs';
import { TranslateService } from '@ngx-translate/core';
import * as cronParser from 'cron-parser';
import { Moment } from 'moment';

import { EntityTableComponent, InputTableConf } from 'app/pages/common/entity/entity-table/entity-table.component';
import {
  AppLoaderService,
  CloudCredentialService,
  DialogService,
  JobService,
  TaskService,
  WebSocketService,
} from 'app/services';
import { DialogFormConfiguration } from 'app/pages/common/entity/entity-dialog/dialog-form-configuration.interface';
import { T } from 'app/translate-marker';
import { EntityUtils } from 'app/pages/common/entity/utils';
import globalHelptext from 'app/helptext/global-helptext';
import helptext from 'app/helptext/data-protection/cloudsync/cloudsync-form';
import { CloudsyncFormComponent } from 'app/pages/data-protection/cloudsync/cloudsync-form/cloudsync-form.component';
import { ModalService } from 'app/services/modal.service';
import { EntityJob } from 'app/interfaces/entity-job.interface';
import { EntityJobState } from 'app/enums/entity-job-state.enum';

@Component({
  selector: 'app-cloudsync-list',
  template: `<entity-table [title]="title" [conf]="this"></entity-table>`,
  providers: [JobService, TaskService, CloudCredentialService],
})
export class CloudsyncListComponent implements InputTableConf, OnDestroy {
  public title = T('Cloud Sync Tasks');
  public queryCall = 'cloudsync.query';
  public route_add: string[] = ['tasks', 'cloudsync', 'add'];
  public route_add_tooltip = 'Add Cloud Sync Task';
  public route_edit: string[] = ['tasks', 'cloudsync', 'edit'];
  public wsDelete = 'cloudsync.delete';
  public entityList: EntityTableComponent;
  public asyncView = true;

  public columns: Array<any> = [
    { name: T('Description'), prop: 'description', always_display: true },
    { name: T('Credential'), prop: 'credential', hidden: true },
    { name: T('Direction'), prop: 'direction', hidden: true },
    { name: T('Transfer Mode'), prop: 'transfer_mode', hidden: true },
    { name: T('Path'), prop: 'path', hidden: true },
    {
      name: T('Schedule'),
      prop: 'cron',
      hidden: true,
      widget: {
        icon: 'calendar-range',
        component: 'TaskScheduleListComponent',
      },
    },
    { name: T('Next Run'), prop: 'next_run', hidden: true },
    { name: T('Minute'), prop: 'minute', hidden: true },
    { name: T('Hour'), prop: 'hour', hidden: true },
    { name: T('Day of Month'), prop: 'dom', hidden: true },
    { name: T('Month'), prop: 'month', hidden: true },
    { name: T('Day of Week'), prop: 'dow', hidden: true },
    { name: T('Status'), prop: 'state', state: 'state', button: true },
    { name: T('Enabled'), prop: 'enabled' },
  ];
  public rowIdentifier = 'description';
  public config: any = {
    paging: true,
    sorting: { columns: this.columns },
    deleteMsg: {
      title: T('Cloud Sync Task'),
      key_props: ['description'],
    },
  };
  private onModalClose: Subscription;

  constructor(
    protected router: Router,
    protected ws: WebSocketService,
    protected translateService: TranslateService,
    protected dialog: DialogService,
    protected job: JobService,
    protected aroute: ActivatedRoute,
    protected matDialog: MatDialog,
    protected modalService: ModalService,
    protected cloudCredentialService: CloudCredentialService,
    protected loader: AppLoaderService,
  ) {}

  afterInit(entityList: EntityTableComponent): void {
    this.entityList = entityList;
    this.onModalClose = this.modalService.onClose$.subscribe(() => {
      this.entityList.getData();
    })
  }

  resourceTransformIncomingRestData(data: any[]) {
    return data.map((task) => {
      task.minute = task.schedule['minute'];
      task.hour = task.schedule['hour'];
      task.dom = task.schedule['dom'];
      task.month = task.schedule['month'];
      task.dow = task.schedule['dow'];
      task.credential = task.credentials['name'];

      task.cron = `${task.minute} ${task.hour} ${task.dom} ${task.month} ${task.dow}`;

      /* Weird type assertions are due to a type definition error in the cron-parser library */
      task.next_run = ((cronParser.parseExpression(task.cron, { iterator: true }).next() as unknown) as {
        value: { _date: Moment };
      }).value._date.fromNow();

      if (task.job == null) {
        task.state = { state: EntityJobState.Pending };
      } else {
        task.state = { state: task.job.state };
        this.job.getJobStatus(task.job.id).subscribe((job: EntityJob) => {
          task.state = { state: job.state };
          task.job = job;
        });
      }

      return task;
    });
  }

  getActions(parentrow: any) {
    return [
      {
        actionName: parentrow.description,
        id: 'run_now',
        label: T('Run Now'),
        icon: 'play_arrow',
        name: 'run',
        onClick: (row: any) => {
          this.dialog.confirm(T('Run Now'), T('Run this cloud sync now?'), true).subscribe((res: boolean) => {
            if (res) {
              row.state = { state: EntityJobState.Running };
              this.ws.call('cloudsync.sync', [row.id]).subscribe(
<<<<<<< HEAD
                (res: any) => {
=======
                (jobId: number) => {
>>>>>>> c7c7702a
                  this.dialog.Info(
                    T('Task Started'),
                    T('Cloud sync <i>') + row.description + T('</i> has started.'),
                    '500px',
                    'info',
                    true,
                  );
                  this.job.getJobStatus(jobId).subscribe((job: EntityJob) => {
                    row.state = { state: job.state };
                    row.job = job;
                  });
                },
                (err) => {
                  new EntityUtils().handleWSError(this.entityList, err);
                },
              );
            }
          });
        },
      },
      {
        actionName: parentrow.description,
        id: 'stop',
        label: T('Stop'),
        icon: 'stop',
        onClick: (row: any) => {
          this.dialog.confirm(T('Stop'), T('Stop this cloud sync?'), true).subscribe((res: any) => {
            if (res) {
              this.ws.call('cloudsync.abort', [row.id]).subscribe(
                (wsRes) => {
                  this.dialog.Info(
                    T('Task Stopped'),
                    T('Cloud sync <i>') + row.description + T('</i> stopped.'),
                    '500px',
                    'info',
                    true,
                  );
                },
                (wsErr) => {
                  new EntityUtils().handleWSError(this.entityList, wsErr);
                },
              );
            }
          });
        },
      },
      {
        actionName: parentrow.description,
        id: 'dryrun',
        label: helptext.action_button_dry_run,
        icon: 'sync',
        onClick: (row: any) => {
          this.dialog.confirm(helptext.dry_run_title, helptext.dry_run_dialog, true).subscribe((dialog_res: any) => {
            if (dialog_res) {
              this.ws.call('cloudsync.sync', [row.id, { dry_run: true }]).subscribe(
                (jobId: number) => {
                  this.dialog.Info(
                    T('Task Started'),
                    T('Cloud sync <i>') + row.description + T('</i> has started.'),
                    '500px',
                    'info',
                    true,
                  );
                  this.job.getJobStatus(jobId).subscribe((job: EntityJob) => {
                    row.state = { state: job.state };
                    row.job = job;
                  });
                },
                (err) => {
                  new EntityUtils().handleWSError(this.entityList, err);
                },
              );
            }
          });
        },
      },
      {
        actionName: parentrow.description,
        id: 'restore',
        label: T('Restore'),
        icon: 'restore',
        onClick: (row: any) => {
          const parent = this;
          const conf: DialogFormConfiguration = {
            title: T('Restore Cloud Sync Task'),
            fieldConfig: [
              {
                type: 'input',
                name: 'description',
                placeholder: helptext.description_placeholder,
                tooltip: helptext.description_tooltip,
                validation: helptext.description_validation,
                required: true,
              },
              {
                type: 'select',
                name: 'transfer_mode',
                placeholder: helptext.transfer_mode_placeholder,
                validation: helptext.transfer_mode_validation,
                required: true,
                options: [
                  { label: 'SYNC', value: 'SYNC' },
                  { label: 'COPY', value: 'COPY' },
                ],
                value: 'COPY',
              },
              {
                type: 'paragraph',
                name: 'transfer_mode_warning',
                paraText: helptext.transfer_mode_warning_copy,
                isLargeText: true,
                paragraphIcon: 'add_to_photos',
              },
              {
                type: 'explorer',
                explorerType: 'directory',
                name: 'path',
                placeholder: helptext.path_placeholder,
                tooltip: helptext.path_tooltip,
                validation: helptext.path_validation,
                initial: '/mnt',
                required: true,
              },
            ],
            saveButtonText: 'Restore',
            afterInit: function (entityDialog: EntityDialogComponent) {
              entityDialog.formGroup.get('transfer_mode').valueChanges.subscribe((mode) => {
                const paragraph = conf.fieldConfig.find((config) => config.name === 'transfer_mode_warning');
                switch (mode) {
                  case 'SYNC':
                    paragraph.paraText = helptext.transfer_mode_warning_sync;
                    paragraph.paragraphIcon = 'sync';
                    break;
                  default:
                    paragraph.paraText = helptext.transfer_mode_warning_copy;
                    paragraph.paragraphIcon = 'add_to_photos';
                }
              });
            },
<<<<<<< HEAD
            customSubmit: function (entityDialog: EntityDialogComponent) {
              parent.entityList.loader.open();
=======
            customSubmit: function (entityDialog) {
              parent.loader.open();
>>>>>>> c7c7702a
              parent.ws.call('cloudsync.restore', [row.id, entityDialog.formValue]).subscribe(
                (res) => {
                  entityDialog.dialogRef.close(true);
                  parent.entityList.getData();
                },
                (err) => {
                  parent.loader.close();
                  new EntityUtils().handleWSError(entityDialog, err, parent.dialog);
                },
              );
            },
          };
          this.dialog.dialogFormWide(conf);
        },
      },
      {
        id: 'edit',
        actionName: parentrow.description,
        icon: 'edit',
        label: T('Edit'),
        onClick: (row: any) => {
          this.doEdit(row.id);
        },
      },
      {
        actionName: parentrow.description,
        id: 'delete',
        label: T('Delete'),
        icon: 'delete',
        onClick: (row: any) => {
          this.entityList.doDelete(row);
        },
      },
    ];
  }

  isActionVisible(actionId: string, row: any) {
    if (actionId === 'run_now' && row.job && row.job.state === EntityJobState.Running) {
      return false;
    } else if (actionId === 'stop' && (row.job ? row.job && row.job.state !== EntityJobState.Running : true)) {
      return false;
    }
    return true;
  }

  onButtonClick(row: any) {
    this.stateButton(row);
  }

  stateButton(row: any) {
    if (row.job) {
      if (row.state.state === EntityJobState.Running) {
        this.entityList.runningStateButton(row.job.id);
      } else {
        this.job.showLogs(row.job);
      }
    } else {
      this.dialog.Info(globalHelptext.noLogDilaog.title, globalHelptext.noLogDilaog.message);
    }
  }

  doAdd(id?: number) {
    this.modalService.open(
      'slide-in-form',
      new CloudsyncFormComponent(
        this.router,
        this.aroute,
        this.loader,
        this.dialog,
        this.matDialog,
        this.ws,
        this.cloudCredentialService,
        this.job,
        this.modalService,
      ),
      id,
    );
  }

  doEdit(id: number) {
    this.doAdd(id);
  }

  ngOnDestroy(): void {
    this.onModalClose?.unsubscribe();
  }
}<|MERGE_RESOLUTION|>--- conflicted
+++ resolved
@@ -1,14 +1,11 @@
 import { Component, OnDestroy } from '@angular/core';
 import { Router, ActivatedRoute } from '@angular/router';
-<<<<<<< HEAD
+import { MatDialog } from '@angular/material/dialog';
+
+import { Subscription } from 'rxjs';
 import { TranslateService } from '@ngx-translate/core';
 import { EntityDialogComponent } from 'app/pages/common/entity/entity-dialog/entity-dialog.component';
-=======
-import { MatDialog } from '@angular/material/dialog';
->>>>>>> c7c7702a
-
-import { Subscription } from 'rxjs';
-import { TranslateService } from '@ngx-translate/core';
+
 import * as cronParser from 'cron-parser';
 import { Moment } from 'moment';
 
@@ -144,11 +141,7 @@
             if (res) {
               row.state = { state: EntityJobState.Running };
               this.ws.call('cloudsync.sync', [row.id]).subscribe(
-<<<<<<< HEAD
-                (res: any) => {
-=======
                 (jobId: number) => {
->>>>>>> c7c7702a
                   this.dialog.Info(
                     T('Task Started'),
                     T('Cloud sync <i>') + row.description + T('</i> has started.'),
@@ -288,13 +281,8 @@
                 }
               });
             },
-<<<<<<< HEAD
             customSubmit: function (entityDialog: EntityDialogComponent) {
-              parent.entityList.loader.open();
-=======
-            customSubmit: function (entityDialog) {
               parent.loader.open();
->>>>>>> c7c7702a
               parent.ws.call('cloudsync.restore', [row.id, entityDialog.formValue]).subscribe(
                 (res) => {
                   entityDialog.dialogRef.close(true);
