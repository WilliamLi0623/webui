<div id="entity-table-component" class="material mat-card mat-card-table">
  <div class="mat-toolbar mat-card-toolbar" *ngIf="hideTopActions === false" fxLayout="row wrap"
    fxLayoutAlign="space-between center">
    <div fxFlex="300px" class="mat-card-title-text">{{ title | translate }}</div>

    <!-- START OF CONTROLS SECTION -->
    <div fxFlex class="entity-table-controls" fxLayout="row wrap" fxLayoutAlignGap="16px" fxLayoutAlign="end center">
      <div id="filter">
        <mat-icon>search</mat-icon>
        <mat-form-field floatPlaceholder="never">
          <input matInput #filter placeholder="{{'Filter' | translate}} {{title | translate}}"
          ix-auto
          ix-auto-type="input"
          ix-auto-identifier="Filter {{conf.title}}">
        </mat-form-field>
        <!--<tooltip message="{{'Show only entries that contain this text' | translate}}"></tooltip>-->
      </div>

      <!-- START MultiMenu-->
      <div *ngIf="columnFilter && allColumns && allColumns.length > 0">
<<<<<<< HEAD
        <button mat-button [matMenuTriggerFor]="menu" color="primary" class="menu-toggle"
          ix-auto
          ix-auto-type="button"
          ix-auto-identifier="{{conf.title}}_COLUMNS">
          <span>Columns <mat-icon class="menu-caret">arrow_drop_down</mat-icon> </span>
=======
        <button mat-button [matMenuTriggerFor]="menu" color="primary" class="menu-toggle">
          <span>{{"Columns" | translate}} <mat-icon class="menu-caret">arrow_drop_down</mat-icon> </span>
>>>>>>> b8fb78da
        </button>
        <mat-menu #menu="matMenu" multiple overlapTrigger="false">

          <!-- SELECT ALL -->
          <div (click)="$event.stopPropagation()">
            <button mat-menu-item (click)="checkAll()" id="check-all"
            ix-auto
            ix-auto-type="action"
            ix-auto-identifier="COLUMNS_SELECT">
              <span>
                <mat-icon *ngIf="checkLength()">check_circle</mat-icon>
                <mat-icon *ngIf="!checkLength()">remove</mat-icon>
              </span>
              <span *ngIf="!checkLength()">{{"Select All" | translate}}</span>
              <span *ngIf="checkLength()">{{"Unselect All" | translate}}</span>
            </button>
          </div>

          <!-- INDIVIDUAL COLUMNS-->
          <div (click)="$event.stopPropagation()">
            <button mat-menu-item *ngFor="let col of allColumns" (click)="toggle(col);" [id]="col.name"
              ix-auto
              ix-auto-type="action"
              ix-auto-identifier="COLUMNS_{{col.name}}">
              <span>
                <mat-icon *ngIf="isChecked(col)">check_circle</mat-icon>
                <mat-icon *ngIf="!isChecked(col)">remove</mat-icon>
              </span>
              <span>{{col.name}}</span>
            </button>
          </div>

          <div (click)="$event.stopPropagation()">
            <button mat-menu-item (click)="resetColViewToDefaults()" id="reset_col_view"
              ix-auto
              ix-auto-type="action"
              ix-auto-identifier="COLUMNS_Reset to Defaults">
              <span>
                <mat-icon>undo</mat-icon>
              </span>
              <span>{{"Reset to Defaults" | translate}}</span>
            </button>
          </div>
        </mat-menu>
      </div>
      <!-- END MultiMenu-->


      <div style="text-align:right;">
        <app-entity-table-add-actions [entity]="this"></app-entity-table-add-actions>
      </div>
      <mat-spinner [diameter]='40' id="entity-spinner" *ngIf="(!showDefaults && showSpinner) || !cardHeaderReady" #entityspinner>
      </mat-spinner>

      <ng-container *ngIf="conf && conf.custActions">
        <!--<div id="action-button-wrapper" *ngIf="conf && conf.custActions">-->
        <span *ngFor="let custBtn of conf.custActions">
          <button id="cust_button_{{custBtn.name}}" mat-button
            *ngIf="!conf.isCustActionVisible || conf.isCustActionVisible(custBtn.id)" type="button" color="primary"
            (click)="custBtn['function']()">
            {{custBtn.name | translate}}
          </button>
        </span>
        <!--</div>-->
      </ng-container>

      <div id='config' *ngIf="conf.globalConfig">
        <button mat-icon-button id="{{ conf.globalConfig.id }}" [matTooltip]="conf.globalConfig.tooltip" (click)="conf.globalConfig.onClick()"
          ix-auto ix-auto-type="settings" ix-auto-identifier="{{title}}">
          <mat-icon>settings</mat-icon>
        </button>
      </div>
    </div><!-- end of mat-toolbar -->

  </div>
  <!-- END OF CONTROLS SECTION -->

  <!-- INSERT DYNAMIC CARDHEADER HERE -->
  <ng-template dynamicComponent *ngIf="conf.cardHeaderComponent" [component]="conf.cardHeaderComponent" [config]=""
    [parent]="this"></ng-template>

  <!-- TABLE START -->
  <div fxLayout="row wrap" fxLayoutAlign="start center" class="multiActionsButton fn-toolbar"
    [ngClass]="{'icons-only': multiActionsIconsOnly}" *ngIf="conf && selected.length > 0"
    [style.display]="selected.length > 0 ? 'block' : 'none'">
    <div>
      <div class="multiactions-title" *ngIf="conf.multiActions.length > 0 && !multiActionsIconsOnly">
        <strong>{{"Batch Operations" | translate}}</strong>
      </div>
      <!-- -->
      <div *ngIf="conf.multiActions && conf.multiActions.length > 0">
        <span *ngFor="let maction of conf.multiActions">
          <!-- DEFAULT -->
          <ng-container *ngIf="!multiActionsIconsOnly">
            <button id="{{ maction?.id }}" mat-button *ngIf="maction.enable" (click)="maction.onClick(this.selected);">
              <mat-icon>{{ maction?.icon }}</mat-icon><br><span>{{maction?.label | translate}}</span>
            </button>
          </ng-container>

          <!-- ICONS ONLY -->
          <ng-container *ngIf="multiActionsIconsOnly">
            <button id="{{ maction?.id }}" mat-button matTooltip="{{ maction?.label  | translate }}"
              [matTooltipPosition]=maction?.ttpos *ngIf="maction.enable" (click)="maction.onClick(this.selected);">
              <mat-icon>{{ maction?.icon }}</mat-icon>
            </button>
          </ng-container>

        </span>
      </div>

      <div *ngIf="!conf.multiActions || conf.multiActions.length == 0">
        <span>
          <!-- With Labels -->
          <ng-container>
            <button mat-button (click)="doMultiDelete(this.selected);">
              <mat-icon>delete</mat-icon><br><span>{{"Delete" | translate}}</span>
            </button>
          </ng-container>

          <!-- Without Labels -->
          <ng-container>
            <button (click)="doMultiDelete(this.selected);" mat-button
              matTooltip="{{ 'Delete selections'  | translate }}" matTooltipPosition="below">
              <mat-icon>delete</mat-icon>
            </button>
          </ng-container>
        </span>
      </div>

    </div>
  </div>

  <!-- DATATABLE START -->
  <div class="no-padding">
    <ngx-datatable *ngIf="showDefaults" class='material expandable'
      [rows]='currentRows'
      [columns]="conf.columns"
      [columnMode]="'force'"
      [columnWidth]="'auto'"
      [headerHeight]="'50'"
      [footerHeight]="'50'"
      [rowHeight]="50"
      [reorderable]="true"
      [limit]="paginationPageSize"
      [externalPaging]="true"
      [count]="currentRows.length || 1"
      [offset]="paginationPageIndex"
      (page)='paginationUpdate($event)'
      [externalSorting]="true"
      (sort)='reorderEvent($event)'
      [selectionType]="'checkbox'"
      [selected]='selected'
      (select)='onSelect($event)'
      [style.height.px]="tableHeight"
      [scrollbarH]='true'
      [scrollbarV]='true'
      #entityTable>

      <!-- Row Detail Template -->
      <ngx-datatable-row-detail [rowHeight]="getRowDetailHeight">
        <ng-template let-row="row" let-expanded="expanded" ngx-datatable-row-detail-template>
          <div *ngIf="conf.rowDetailComponent; else default;" dynamicComponent [component]="conf.rowDetailComponent" [config]="row" [parent]="this"></div>
          <ng-template #default>
            <app-entity-table-row-details [config]="row" [parent]="this"></app-entity-table-row-details>
          </ng-template>
        </ng-template>
      </ngx-datatable-row-detail>

      <ngx-datatable-footer>
          <ng-template
            ngx-datatable-footer-template
            let-rowCount="rowCount"
            let-selectedCount="selectedCount"
            let-pageSize="pageSize"
            let-curPage="curPage"
            let-offset="offset"
            >
            <div id="footer">
              <div id="footer-text" *ngIf="currentRows.length > 0">
                {{rowCount > 0 ? offset * pageSize + 1 : 0}} -
                {{rowCount < (pageSize * curPage) ? rowCount : (pageSize * curPage)}}
                of {{rowCount}}
                <span *ngIf="selectedCount > 0"> | {{selectedCount - removeFromSelectedTotal}} selected</span>
              </div>
            </div>
            <datatable-pager
                [pagerLeftArrowIcon]="'datatable-icon-left'"
                [pagerRightArrowIcon]="'datatable-icon-right'"
                [pagerPreviousIcon]="'datatable-icon-prev'"
                [pagerNextIcon]="'datatable-icon-skip'"
                [page]="curPage"
                [size]="pageSize"
                [count]="rowCount"
                [hidden]="!((rowCount / pageSize) > 1)"
                (change)="entityTable.onFooterPage($event)"
                ix-auto
                ix-auto-type="pager"
                ix-auto-identifier="{{conf.title}}-table_pager">
            </datatable-pager>
          </ng-template>
        </ngx-datatable-footer>

      <ngx-datatable-column *ngIf="conf.config && conf.config.multiSelect" [width]="85" [sortable]="false" [canAutoResize]="false" [draggable]="false" [resizeable]="false">
        <ng-template ngx-datatable-header-template let-column="column" let-value="value" let-allRowsSelected="allRowsSelected" let-selectFn="selectFn">
          <div class="headerCheckBox">
            <mat-checkbox
              [checked]="allRowsSelected"
              (change)="selectFn(!allRowsSelected)"
              ix-auto
              ix-auto-type="checkbox"
              [ix-auto-identifier]="title"
              id="{{title}}_multi-checkbox-all"
            ></mat-checkbox>
          </div>
        </ng-template>

        <ng-template ngx-datatable-cell-template let-row="row" let-value="value" let-isSelected="isSelected" let-onCheckboxChangeFn="onCheckboxChangeFn">
          <div>
            <mat-checkbox
              *ngIf="!row.hideCheckbox"
              id="{{row[conf.rowIdentifier || 'name' ]}}_multi-checkbox"
              ix-auto
              ix-auto-type="checkbox"
              [ix-auto-identifier]="row[conf.rowIdentifier || 'name']"
              [checked]="isSelected"
              (change)="onCheckboxChangeFn($event)"
            ></mat-checkbox>
          </div>
        </ng-template>
      </ngx-datatable-column>
      <ngx-datatable-column
          *ngFor="let col of alwaysDisplayedCols"
          prop="{{col.prop}}"
          name="{{col.name | translate}}"
          [minWidth]="col.minWidth"
          [maxWidth]="col.maxWidth">
          <ng-template let-row="row" ngx-datatable-cell-template>
            <mat-spinner [diameter]='40'
              color="primary"
              *ngIf="col.toggle && (row[col.prop]==='STOPPING' || row[col.prop]==='STARTING' 
                || row[col.prop]==='DELETING' || row[col.prop]==='RESTARTING')"
            ></mat-spinner>
            <div class="clickable"
              *ngIf="col.toggle"
              id="{{row.name}}_{{col.name}}-overlay"
              [ix-auto]="col?.name"
              ix-auto-type="clickable-overlay"
              [ix-auto-identifier]="row[conf.rowIdentifier || 'name']"
              (click)="conf.onSliderChange(row)"
              (click)="!row.disableSlider ? conf.onSliderChange(row) : null"
              matTooltip="{{row[col.prop]}}"
            >
            </div>
            <mat-slide-toggle
              *ngIf="col.toggle"
              [disabled]="row.disableSlider"
              color="accent"
              id="{{row.name}}_{{col.name}}-slidetoggle"
              [ix-auto]="col?.name"
              ix-auto-type="toggle"
              [ix-auto-identifier]="row[conf.rowIdentifier || 'name']"
              [checked]="row[col.prop]==='RUNNING'"
            ></mat-slide-toggle>
            <div id="{{row[conf.rowIdentifier || 'name' ]}}_{{col.name}}"
                 title="{{convertDisplayValue(row[col.prop])}}"
                 [ix-auto]="col?.name"
                 ix-auto-type="value"
                 [ix-auto-identifier]="row[conf.rowIdentifier || 'name']">
              {{convertDisplayValue(row[col.prop])}}
            </div>
          </ng-template>
      </ngx-datatable-column>

      <ngx-datatable-column
               *ngFor="let col of conf.columns"
               prop="{{col.prop}}"
               name="{{col.name | translate}}"
               [minWidth]="col.minWidth"
               [maxWidth]="col.maxWidth">
        <ng-template let-row="row" ngx-datatable-cell-template>
          <div
            fxLayoutAlign="start center"
            fxLayoutGap="4px"
            [ix-auto]="col?.name"
            ix-auto-type="value"
            [ix-auto-identifier]="row[conf.rowIdentifier || 'name']"
          >
            <ng-container *ngIf="col?.widget?.component">
                <mat-icon
                  [ix-auto]="col?.name + '_widget'"
                  [ix-auto-identifier]="row[conf.rowIdentifier || 'name']"
                  id="{{row[conf.rowIdentifier || 'name' ]}}_{{col.name}}_widget"
                  [matMenuTriggerFor]="widget"
                  class="widget-icon"
                  role="img"
                  fontSet="mdi-set"
                  fontIcon="mdi-{{ col.widget.icon }}"
                ></mat-icon>
                <mat-menu #widget="matMenu" xPosition="before" yPosition="below">
                  <!-- column widgets need to be registered with this switch case -->
                  <ng-container [ngSwitch]="col.widget.component">
                    <app-task-schedule-list *ngSwitchCase="'TaskScheduleListComponent'" [value]="row[col.prop]" [config]="row" [parent]="this"></app-task-schedule-list>
                  </ng-container>
                </mat-menu>
            </ng-container>
            <div id="{{row[conf.rowIdentifier || 'name']}}_{{col.name}}"
                 title="{{convertDisplayValue(row[col.prop])}}" [ngClass]="col.icon ? 'IconCell' : ''">
              <img *ngIf="col.icon" width="20" src="{{row[col.icon]}}"/>
              <mat-checkbox id="{{row[conf.rowIdentifier || 'name']}}_{{col.name}}-checkbox"
                *ngIf="col.selectable"
                [checked]="row[col.prop]"
                (change)="conf.onCheckboxChange(row)"
                [ix-auto]="col?.name"
                ix-auto-type="checkbox"
                [ix-auto-identifier]="row[conf.rowIdentifier || 'name']"
              ></mat-checkbox>
              <button mat-button
                [ngClass]="getButtonClass(row[col.prop])"
                [style.width.px]="93"
                *ngIf="col.state && stateClickable(row[col.prop], col); else colInfo"
                [ix-auto]="col?.name"
                ix-auto-type="button"
                [ix-auto-identifier]="row[conf.rowIdentifier || 'name']"
                (click)="conf.stateButton(row)">
                  {{convertDisplayValue(row[col.prop])}}
              </button>
              <ng-template #colInfo>
                <span *ngIf="!col.selectable">{{convertDisplayValue(row[col.prop])}}</span>
              </ng-template>
            </div>
          </div>
        </ng-template>
      </ngx-datatable-column>

      <!-- detail toggle / three-dot menu -->
      <ngx-datatable-column
        [width]="60"
        [resizeable]="false"
        [sortable]="false"
        [draggable]="false"
        [canAutoResize]="false">
        <ng-template let-row="row" let-expanded="expanded" ngx-datatable-cell-template>
          <a
            *ngIf="hasDetails(); else threeDot"
            href="javascript:void(0)"
            [class.datatable-icon-right]="!expanded"
            [class.datatable-icon-down]="expanded"
            title="Expand/Collapse Row"
            (click)="toggleExpandRow(row)"
            ix-auto
            ix-auto-type="expander"
            [ix-auto-identifier]="row[conf.rowIdentifier || 'name']">
          </a>
          <ng-template #threeDot>
            <app-entity-table-actions [entity]="this" [row]="row"></app-entity-table-actions>
          </ng-template>
        </ng-template>
      </ngx-datatable-column>
    </ngx-datatable>
  </div>

</div><|MERGE_RESOLUTION|>--- conflicted
+++ resolved
@@ -18,16 +18,11 @@
 
       <!-- START MultiMenu-->
       <div *ngIf="columnFilter && allColumns && allColumns.length > 0">
-<<<<<<< HEAD
         <button mat-button [matMenuTriggerFor]="menu" color="primary" class="menu-toggle"
           ix-auto
           ix-auto-type="button"
           ix-auto-identifier="{{conf.title}}_COLUMNS">
-          <span>Columns <mat-icon class="menu-caret">arrow_drop_down</mat-icon> </span>
-=======
-        <button mat-button [matMenuTriggerFor]="menu" color="primary" class="menu-toggle">
           <span>{{"Columns" | translate}} <mat-icon class="menu-caret">arrow_drop_down</mat-icon> </span>
->>>>>>> b8fb78da
         </button>
         <mat-menu #menu="matMenu" multiple overlapTrigger="false">
 
