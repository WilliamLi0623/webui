--- conflicted
+++ resolved
@@ -875,17 +875,15 @@
   background: var(--warn);
 }
 
-<<<<<<< HEAD
 
 input::-ms-reveal,
 input::-ms-clear {
   display: none;
-=======
+}
 /* Material Design Icon Set */
 .mat-icon.mdi-set{
   font-size: 24px; /* Default Size to match other mat icons */
   margin-top: 2px;
->>>>>>> 2adaa4fb
 }
 
 @media only screen and (max-width: 750px) {
