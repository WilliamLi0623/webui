--- conflicted
+++ resolved
@@ -22,11 +22,7 @@
                   <div *ngFor="let field of fieldSet.config; let ii = index" fxFlex="100%" fxFlex.gt-xs="calc({{field.width}} - 16px)"
                     [ngClass]="field.class == 'inline' ? 'form-inline' : 'form-line'" id="{{fieldSet.name}}-{{ii}}">
                     <div id="form_field_{{field.name}}" dynamicField [config]="field" [group]="formGroup" [fieldShow]="isShow(field.name) ? 'show' :'hide'"></div>
-<<<<<<< HEAD
                     <button type="button" *ngIf="field.hideButton===false" mat-button id="show-pw" (click)="togglePW()">{{"Show/Hide Passwords" | translate}}</button>
-=======
-                    <button type="button" *ngIf="field.hideButton===false" mat-button color="primary" id="show-pw" (click)="togglePW()">Show/Hide Passwords</button>
->>>>>>> fba9b322
                   </div>
                 <!--</ng-template>-->
               </div>
