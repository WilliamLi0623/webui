<div fxLayout="column" id="entity-table-component" class="material mat-card mat-card-table">

  <!-- BATCH OPERATIONS START -->
  <div fxLayout="row wrap" fxLayoutAlign="start center" class="multiActionsButton fn-toolbar"
    [ngClass]="{'icons-only': multiActionsIconsOnly}" *ngIf="conf && selection.selected.length > 0"
    [style.display]="selection.selected.length > 0 ? 'block' : 'none'">
    <div fxFlex="100%">
      <div class="multiactions-title" *ngIf="conf.multiActions.length > 0 && !multiActionsIconsOnly">
        <strong>{{"Batch Operations" | translate}}</strong>
      </div>
      <!-- -->
      <div *ngIf="conf.multiActions && conf.multiActions.length > 0" fxLayout="row wrap" fxLayoutGap="16px">
        <span *ngFor="let maction of conf.multiActions" ix-auto ix-auto-type="button" ix-auto-identifier="{{maction?.id}}">
          <!-- DEFAULT -->
          <ng-container *ngIf="!multiActionsIconsOnly">
            <button id="{{ maction?.id }}" mat-button *ngIf="maction.enable" (click)="maction.onClick(this.selection.selected);">
              <mat-icon>{{ maction?.icon }}</mat-icon>&nbsp;<span>{{maction?.label | translate}}</span>
            </button>
          </ng-container>

          <!-- ICONS ONLY -->
          <ng-container *ngIf="multiActionsIconsOnly">
            <button id="{{ maction?.id }}" mat-button matTooltip="{{ maction?.label  | translate }}"
              [matTooltipPosition]=maction?.ttpos *ngIf="maction.enable" (click)="maction.onClick(this.selection.selected);">
              <mat-icon>{{ maction?.icon }}</mat-icon>
            </button>
          </ng-container>

        </span> &nbsp;
      </div>

      <div *ngIf="!conf.multiActions || conf.multiActions.length == 0">
        <span ix-auto ix-auto-type="button" ix-auto-identifier="mdelete">
          <!-- With Labels -->
          <ng-container>
            <button mat-button (click)="doMultiDelete(this.selection.selected);">
              <mat-icon>delete</mat-icon><br><span>{{"Delete" | translate}}</span>
            </button>
          </ng-container>

          <!-- Without Labels -->
          <ng-container>
            <button (click)="doMultiDelete(this.selection.selected);" mat-button
              matTooltip="{{ 'Delete selections'  | translate }}" matTooltipPosition="below">
              <mat-icon>delete</mat-icon>
            </button>
          </ng-container>
        </span >
      </div>

    </div>
  </div>
  <!-- BATCH OPERATIONS END -->

  <div class="table-container">
    <table *ngIf="conf && currentColumns && currentColumns.length > 0 && dataSource" 
      multiTemplateDataRows mat-table 
      [dataSource]="dataSource" matSort
       style="min-width: {{displayedColumns.length * 25}}px; border-collapse: separate;"
      #newEntityTable>
      <ng-container *ngFor="let column of columnsToString(currentColumns, 'prop'); let i = index;">
  
        <!-- Column Template -->
        <ng-container *ngIf="column !== 'expandedDetail' && column !== 'action' && column !== 'multiselect' && column !== 'expansion-chevrons'" [sticky]="isLeftStickyColumnNo(i)"
       matColumnDef="{{column}}">
<<<<<<< HEAD
          <th [ngClass]="{'sticky-left-offset': shouldApplyStickyOffset(i)}" class="data-column" mat-header-cell *matHeaderCellDef>{{currentColumns[i].name}}</th>
          <td [ngClass]="{'sticky-left-offset': shouldApplyStickyOffset(i), 'sticky-border-right': isLeftStickyColumnNo(i)}" class="data-column" mat-cell *matCellDef="let element">{{element[column]}}</td>
=======
          <th class="data-column" mat-header-cell *matHeaderCellDef>{{currentColumns[i].name}}</th>
          <td class="data-column" [ngStyle]="{'cursor': checkLength() ? 'auto' : 'pointer'}" mat-cell *matCellDef="let element">{{element[column]}}</td>
>>>>>>> fd668f4c
        </ng-container>
  
        <!-- Expansion Chevrons -->
        <ng-container *ngIf="column == 'expansion-chevrons'" matColumnDef="{{column}}" stickyEnd>
          <th class="expansion-chevrons-column" mat-header-cell *matHeaderCellDef></th>
          <td class="expansion-chevrons-column" mat-cell *matCellDef="let element" style="text-align:right;cursor: pointer">
            <ng-container *ngIf="hasDetails() === true">
              <ng-container *ngIf="element === expandedElement">
                <mat-icon role="img" fontSet="mdi-set" fontIcon="mdi-chevron-up"></mat-icon>
              </ng-container>
              <ng-container *ngIf="element !== expandedElement">
                <mat-icon role="img" fontSet="mdi-set" fontIcon="mdi-chevron-down"></mat-icon>
              </ng-container>
            </ng-container>
          </td>
        </ng-container>
  
        <!-- Threedot Actions -->
        <ng-container *ngIf="column == 'action'" matColumnDef="{{column}}" stickyEnd>
          <th class="threedot-column" mat-header-cell *matHeaderCellDef></th>
          <td class="threedot-column"  mat-cell *matCellDef="let element">
            <app-entity-table-actions [entity]="this" [row]="element"></app-entity-table-actions>
          </td>
        </ng-container>
  
        <!-- Multiselect Checkboxes -->
        <ng-container *ngIf="column == 'multiselect'" matColumnDef="{{column}}" sticky>
          <th class="multiselect-column" mat-header-cell *matHeaderCellDef>
            <mat-checkbox [indeterminate]="selection.hasValue() && !isAllSelected"
              (change)="$event ? masterToggle() : null"
              [checked]="selection.hasValue() && isAllSelected"
              ix-auto ix-auto-type="checkbox" ix-auto-identifier="title">
            </mat-checkbox>
          </th>
          <td class="multiselect-column" [ngStyle]="{'cursor': checkLength() ? 'auto' : 'pointer'}" mat-cell *matCellDef="let element">
            <mat-checkbox 
              (click)="$event.stopPropagation()"
              (change)="$event ? selection.toggle(element) : null"
              [checked]="selection.isSelected(element)"
              ix-auto ix-auto-type="checkbox" 
              [ix-auto-identifier]="element[conf.rowIdentifier || 'name']">
            </mat-checkbox>
          </td>
        </ng-container>
  
      </ng-container>
  
      <!-- Expanded Content Column - The detail row is made up of this one column that spans across all columns -->
      <ng-container *ngIf="element == expandedElement" matColumnDef="expandedDetail">
        <td mat-cell *matCellDef="let element" [attr.colspan]="currentColumns.length">
          <div [@detailExpand]="element == expandedElement ? 'expanded' : 'collapsed'">
            <app-entity-table-row-details [config]="element" [parent]="this"></app-entity-table-row-details>
          </div>
        </td>
      </ng-container>
  
     
      <tr mat-header-row *matHeaderRowDef="columnsToString(currentColumns, 'prop')"></tr>
      <tr mat-row class="element-row" id="{{element[getFirstKey(element)]}}" 
        ix-auto ix-auto-type="expander" ix-auto-identifier="{{element[getFirstKey(element)]}}"
        *matRowDef="let element; columns: columnsToString(currentColumns, 'prop'); let i = dataIndex;"
        (click)="expandedElement = expandedElement === element ? null : element;">
      </tr>
  
      <ng-container *ngIf="hasDetails() === true">
        <tr mat-row class="details-row" *matRowDef="let row; columns: ['expandedDetail'];"></tr>
      </ng-container>
    </table>
  </div>
 
  <mat-card-footer style="padding: 0 !important">
    <mat-paginator [pageSize]="10" [pageSizeOptions]="[5, 10, 25]" showFirstLastButtons></mat-paginator>
  </mat-card-footer>

</div><|MERGE_RESOLUTION|>--- conflicted
+++ resolved
@@ -63,13 +63,8 @@
         <!-- Column Template -->
         <ng-container *ngIf="column !== 'expandedDetail' && column !== 'action' && column !== 'multiselect' && column !== 'expansion-chevrons'" [sticky]="isLeftStickyColumnNo(i)"
        matColumnDef="{{column}}">
-<<<<<<< HEAD
           <th [ngClass]="{'sticky-left-offset': shouldApplyStickyOffset(i)}" class="data-column" mat-header-cell *matHeaderCellDef>{{currentColumns[i].name}}</th>
-          <td [ngClass]="{'sticky-left-offset': shouldApplyStickyOffset(i), 'sticky-border-right': isLeftStickyColumnNo(i)}" class="data-column" mat-cell *matCellDef="let element">{{element[column]}}</td>
-=======
-          <th class="data-column" mat-header-cell *matHeaderCellDef>{{currentColumns[i].name}}</th>
-          <td class="data-column" [ngStyle]="{'cursor': checkLength() ? 'auto' : 'pointer'}" mat-cell *matCellDef="let element">{{element[column]}}</td>
->>>>>>> fd668f4c
+          <td [ngClass]="{'sticky-left-offset': shouldApplyStickyOffset(i), 'sticky-border-right': isLeftStickyColumnNo(i)}" [ngStyle]="{'cursor': checkLength() ? 'auto' : 'pointer'}" class="data-column" mat-cell *matCellDef="let element">{{element[column]}}</td>
         </ng-container>
   
         <!-- Expansion Chevrons -->
