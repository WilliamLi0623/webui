import {ApplicationRef, Component, Injector, OnInit} from '@angular/core';
import {
  AbstractControl,
  FormArray,
  FormGroup,
  Validators
} from '@angular/forms';
import {ActivatedRoute, Router, RouterModule} from '@angular/router';
import * as _ from 'lodash';
import {Subscription} from 'rxjs';


import {
  RestService,
  SystemGeneralService,
  WebSocketService
} from '../../../../services/';
import {
  FieldConfig
} from '../../../common/entity/entity-form/models/field-config.interface';
import {
  matchOtherValidator
} from '../../../common/entity/entity-form/validators/password-validation';

@Component({
  selector : 'smart-edit',
  template : `<entity-form [conf]="this"></entity-form>`,
})

export class ServiceSMARTComponent {

  protected resource_name: string = 'services/smart';
  protected route_success: string[] = [ 'services' ];

  public fieldConfig: FieldConfig[] = [
    {
      type : 'input',
      name : 'smart_interval',
      placeholder : 'Check Interval',
      tooltip: 'In minutes, how often <b>smartd</b> wakes up to check if\
      any tests have been configured to run.',
    },
    {
      type : 'select',
      name : 'smart_powermode',
      placeholder : 'Power Mode',
      tooltip: 'Tests are not performed if the system enters the\
 specified power mode; choices\
 are: <i>Never</i>, <i>Sleep</i>, <i>Standby</i>, or <i>Idle</i>.',
      options : [
        {label : 'Never', value : 'never'},
        {label : 'Sleep', value : 'sleep'},
        {label : 'Standby', value : 'standby'},
        {label : 'Idle', value : 'idle'},
      ]
    },
    {
      type : 'input',
      name : 'smart_difference',
      placeholder : 'Difference',
      tooltip: 'Default of <i>0</i> disables this\
 check, otherwise reports if the temperature of a drive has\
 changed by N degrees Celsius since last report.',
    },
    {
      type : 'input',
      name : 'smart_informational',
      placeholder : 'Informational',
<<<<<<< HEAD
      tooltip: 'default of 0 disables this check, otherwise will\
=======
      tooltip: 'Default of 0 disables this check, otherwise will\
>>>>>>> 8ddf3749
 message with a log level of LOG_INFO if the temperature is higher\
 than specified degrees in Celsius.',
    },
    {
      type : 'input',
      name : 'smart_critical',
      placeholder : 'Critical',
<<<<<<< HEAD
      tooltip: 'default of 0 disables this check, otherwise will\
=======
      tooltip: 'Default of 0 disables this check, otherwise will\
>>>>>>> 8ddf3749
 message with a log level of LOG_CRIT and send an email if the\
 temperature is higher than specified degrees in Celsius.',
    },
    {
      type : 'input',
      name : 'smart_email',
      placeholder : 'Email',
      tooltip: 'Email address of person or alias to receive S.M.A.R.T. alerts.',
    },
  ];

  constructor(protected router: Router, protected route: ActivatedRoute,
              protected rest: RestService, protected ws: WebSocketService,
              protected _injector: Injector, protected _appRef: ApplicationRef,
              ) {}

  afterInit(entityEdit: any) {  }
}<|MERGE_RESOLUTION|>--- conflicted
+++ resolved
@@ -66,11 +66,7 @@
       type : 'input',
       name : 'smart_informational',
       placeholder : 'Informational',
-<<<<<<< HEAD
       tooltip: 'default of 0 disables this check, otherwise will\
-=======
-      tooltip: 'Default of 0 disables this check, otherwise will\
->>>>>>> 8ddf3749
  message with a log level of LOG_INFO if the temperature is higher\
  than specified degrees in Celsius.',
     },
@@ -78,11 +74,7 @@
       type : 'input',
       name : 'smart_critical',
       placeholder : 'Critical',
-<<<<<<< HEAD
-      tooltip: 'default of 0 disables this check, otherwise will\
-=======
       tooltip: 'Default of 0 disables this check, otherwise will\
->>>>>>> 8ddf3749
  message with a log level of LOG_CRIT and send an email if the\
  temperature is higher than specified degrees in Celsius.',
     },
