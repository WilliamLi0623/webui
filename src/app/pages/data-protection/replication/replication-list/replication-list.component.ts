import { Component } from '@angular/core';
import { HttpClient } from '@angular/common/http';
import { Validators } from '@angular/forms';
import { DatePipe } from '@angular/common';
import { EntityDialogComponent } from 'app/pages/common/entity/entity-dialog/entity-dialog.component';
import { EntityTableConfig } from 'app/pages/common/entity/entity-table/entity-table.interface';

import { EntityUtils } from 'app/pages/common/entity/utils';
import { T } from 'app/translate-marker';
import {
  DialogService,
  JobService,
  WebSocketService,
  StorageService,
  TaskService,
  KeychainCredentialService,
  ReplicationService,
} from 'app/services';
import { DialogFormConfiguration } from 'app/pages/common/entity/entity-dialog/dialog-form-configuration.interface';
import globalHelptext from 'app/helptext/global-helptext';
import helptext from 'app/helptext/data-protection/replication/replication';
import { EntityFormService } from 'app/pages/common/entity/entity-form/services/entity-form.service';
import { AppLoaderService } from 'app/services/app-loader/app-loader.service';
import { ModalService } from 'app/services/modal.service';
import { ReplicationWizardComponent } from 'app/pages/data-protection/replication/replication-wizard/replication-wizard.component';
import { ReplicationFormComponent } from 'app/pages/data-protection/replication/replication-form/replication-form.component';
import { ReplicationTask } from 'app/interfaces/replication-task.interface';
import { EntityTableComponent } from 'app/pages/common/entity/entity-table';
import { EntityJob } from 'app/interfaces/entity-job.interface';
import { EntityJobState } from 'app/enums/entity-job-state.enum';
<<<<<<< HEAD
import { InputTableConf } from 'app/pages/common/entity/entity-table/entity-table.component';
import { UntilDestroy, untilDestroyed } from '@ngneat/until-destroy';
=======
import { Subscription } from 'rxjs';
>>>>>>> ed7ade87

@UntilDestroy()
@Component({
  selector: 'app-replication-list',
  template: '<entity-table [title]="title" [conf]="this"></entity-table>',
  providers: [
    JobService,
    StorageService,
    TaskService,
    KeychainCredentialService,
    ReplicationService,
    EntityFormService,
    DatePipe,
  ],
})
<<<<<<< HEAD
export class ReplicationListComponent implements InputTableConf {
=======
export class ReplicationListComponent implements EntityTableConfig, OnDestroy {
>>>>>>> ed7ade87
  title = T('Replication Tasks');
  queryCall: 'replication.query' = 'replication.query';
  wsDelete: 'replication.delete' = 'replication.delete';
  route_add: string[] = ['tasks', 'replication', 'wizard'];
  route_edit: string[] = ['tasks', 'replication', 'edit'];
  route_success: string[] = ['tasks', 'replication'];
  entityList: EntityTableComponent;
  asyncView = true;

  columns = [
    { name: T('Name'), prop: 'name', always_display: true },
    { name: T('Direction'), prop: 'direction' },
    { name: T('Transport'), prop: 'transport', hidden: true },
    { name: T('SSH Connection'), prop: 'ssh_connection', hidden: true },
    { name: T('Source Dataset'), prop: 'source_datasets', hidden: true },
    { name: T('Target Dataset'), prop: 'target_dataset', hidden: true },
    { name: T('Recursive'), prop: 'recursive', hidden: true },
    { name: T('Auto'), prop: 'auto', hidden: true },
    { name: T('Enabled'), prop: 'enabled', checkbox: true },
    {
      name: T('State'), prop: 'state', button: true, state: 'state',
    },
    { name: T('Last Snapshot'), prop: 'task_last_snapshot' },
  ];

  config: any = {
    paging: true,
    sorting: { columns: this.columns },
    deleteMsg: {
      title: T('Replication Task'),
      key_props: ['name'],
    },
  };

  constructor(
    private ws: WebSocketService,
    private dialog: DialogService,
    protected job: JobService,
    protected storage: StorageService,
    protected http: HttpClient,
    protected modalService: ModalService,
    protected taskService: TaskService,
    protected keychainCredentialService: KeychainCredentialService,
    protected replicationService: ReplicationService,
    protected loader: AppLoaderService,
    protected datePipe: DatePipe,
    protected entityFormService: EntityFormService,
  ) {}

  afterInit(entityList: EntityTableComponent): void {
    this.entityList = entityList;
    this.modalService.onClose$.pipe(untilDestroyed(this)).subscribe(() => {
      this.entityList.getData();
    });
  }

  resourceTransformIncomingRestData(tasks: any[]): ReplicationTask[] {
    return tasks.map((task) => {
      task.ssh_connection = task.ssh_credentials ? task.ssh_credentials.name : '-';
      task.task_last_snapshot = task.state.last_snapshot ? task.state.last_snapshot : T('No snapshots sent yet');
      return task;
    });
  }

  getActions(parentrow: any): any[] {
    return [
      {
        id: parentrow.name,
        icon: 'play_arrow',
        name: 'run',
        label: T('Run Now'),
        onClick: (row: any) => {
          this.dialog.confirm(T('Run Now'), T('Replicate <i>') + row.name + T('</i> now?'), true).pipe(untilDestroyed(this)).subscribe((res: boolean) => {
            if (res) {
              row.state = { state: EntityJobState.Running };
              this.ws.call('replication.run', [row.id]).pipe(untilDestroyed(this)).subscribe(
                (jobId: number) => {
                  this.dialog.Info(
                    T('Task started'),
                    T('Replication <i>') + row.name + T('</i> has started.'),
                    '500px',
                    'info',
                    true,
                  );
                  this.job.getJobStatus(jobId).pipe(untilDestroyed(this)).subscribe((job: EntityJob) => {
                    row.state = { state: job.state };
                    row.job = job;
                  });
                },
                (err) => {
                  new EntityUtils().handleWSError(this.entityList, err);
                },
              );
            }
          });
        },
      },
      {
        actionName: parentrow.description,
        id: 'restore',
        label: T('Restore'),
        icon: 'restore',
        onClick: (row: any) => {
          const parent = this;
          const conf: DialogFormConfiguration = {
            title: helptext.replication_restore_dialog.title,
            fieldConfig: [
              {
                type: 'input',
                name: 'name',
                placeholder: helptext.name_placeholder,
                tooltip: helptext.name_tooltip,
                validation: [Validators.required],
                required: true,
              },
              {
                type: 'explorer',
                explorerType: 'dataset',
                initial: '',
                name: 'target_dataset',
                placeholder: helptext.target_dataset_placeholder,
                tooltip: helptext.target_dataset_tooltip,
                validation: [Validators.required],
                required: true,
              },
            ],
            saveButtonText: helptext.replication_restore_dialog.saveButton,
            customSubmit(entityDialog: EntityDialogComponent) {
              parent.loader.open();
              parent.ws.call('replication.restore', [row.id, entityDialog.formValue]).pipe(untilDestroyed(this)).subscribe(
                () => {
                  entityDialog.dialogRef.close(true);
                  parent.entityList.getData();
                },
                (err) => {
                  parent.loader.close();
                  new EntityUtils().handleWSError(entityDialog, err, parent.dialog);
                },
              );
            },
          };
          this.dialog.dialogFormWide(conf);
        },
      },
      {
        id: parentrow.name,
        icon: 'edit',
        name: 'edit',
        label: T('Edit'),
        onClick: (row: any) => {
          this.doEdit(row.id);
        },
      },
      {
        id: parentrow.name,
        icon: 'delete',
        name: 'delete',
        label: T('Delete'),
        onClick: (row: any) => {
          this.entityList.doDelete(row);
        },
      },
    ];
  }

  onButtonClick(row: any): void {
    this.stateButton(row);
  }

  stateButton(row: any): void {
    if (row.job) {
      if (row.state.state === EntityJobState.Running) {
        this.entityList.runningStateButton(row.job.id);
      } else if (row.state.state === EntityJobState.Hold) {
        this.dialog.Info(T('Task is on hold'), row.state.reason, '500px', 'info', true);
      } else {
        this.dialog.errorReport(row.state.state, `<pre>${row.state.error}</pre>`);
      }
    } else {
      this.dialog.Info(globalHelptext.noLogDilaog.title, globalHelptext.noLogDilaog.message);
    }
  }

  onCheckboxChange(row: any): void {
    this.ws.call('replication.update', [row.id, { enabled: row.enabled }]).pipe(untilDestroyed(this)).subscribe(
      (res) => {
        row.enabled = res.enabled;
        if (!res) {
          row.enabled = !row.enabled;
        }
      },
      (err) => {
        row.enabled = !row.enabled;
        new EntityUtils().handleWSError(this, err, this.dialog);
      },
    );
  }

  doAdd(): void {
    this.modalService.open(
      'slide-in-form',
      new ReplicationWizardComponent(
        this.keychainCredentialService,
        this.loader,
        this.dialog,
        this.ws,
        this.replicationService,
        this.datePipe,
        this.entityFormService,
        this.modalService,
      ),
    );
  }

  doEdit(id: number): void {
    this.modalService.open(
      'slide-in-form',
      new ReplicationFormComponent(
        this.ws,
        this.taskService,
        this.storage,
        this.keychainCredentialService,
        this.replicationService,
        this.modalService,
      ),
      id,
    );
  }
}<|MERGE_RESOLUTION|>--- conflicted
+++ resolved
@@ -28,12 +28,7 @@
 import { EntityTableComponent } from 'app/pages/common/entity/entity-table';
 import { EntityJob } from 'app/interfaces/entity-job.interface';
 import { EntityJobState } from 'app/enums/entity-job-state.enum';
-<<<<<<< HEAD
-import { InputTableConf } from 'app/pages/common/entity/entity-table/entity-table.component';
 import { UntilDestroy, untilDestroyed } from '@ngneat/until-destroy';
-=======
-import { Subscription } from 'rxjs';
->>>>>>> ed7ade87
 
 @UntilDestroy()
 @Component({
@@ -49,11 +44,7 @@
     DatePipe,
   ],
 })
-<<<<<<< HEAD
-export class ReplicationListComponent implements InputTableConf {
-=======
-export class ReplicationListComponent implements EntityTableConfig, OnDestroy {
->>>>>>> ed7ade87
+export class ReplicationListComponent implements EntityTableConfig {
   title = T('Replication Tasks');
   queryCall: 'replication.query' = 'replication.query';
   wsDelete: 'replication.delete' = 'replication.delete';
