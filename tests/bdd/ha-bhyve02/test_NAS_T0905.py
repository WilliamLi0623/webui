# coding=utf-8
"""High Availability (tn-bhyve02) feature tests."""

import time
from function import wait_on_element, wait_on_element_disappear, is_element_present
from pytest_bdd import (
    given,
    scenario,
    then,
    when,
    parsers
)


@scenario('features/NAS-T905.feature', 'Verify setting up HA works with a single failover group')
def test_verify_setting_up_ha_works_with_a_single_failover_group(driver):
    """Verify setting up HA works with a single failover group."""


@given(parsers.parse('The browser is open navigate to "{nas_url}"'))
def the_browser_is_open_navigate_to_nas_url(driver, nas_url):
    """The browser is open navigate to "nas(url"."""
    if nas_url not in driver.current_url:
        driver.get(f"http://{nas_url}/ui/dashboard/")
        time.sleep(1)


@when(parsers.parse('Login appear enter "root" and "{password}"'))
def login_appear_enter_root_and_password(driver, password):
    if not is_element_present(driver, '//mat-list-item[@ix-auto="option__Dashboard"]'):
        """Login appear enter "root" and "password"."""
        assert wait_on_element(driver, 7, '//input[@placeholder="Username"]')
        driver.find_element_by_xpath('//input[@placeholder="Username"]').clear()
        driver.find_element_by_xpath('//input[@placeholder="Username"]').send_keys('root')
        driver.find_element_by_xpath('//input[@placeholder="Password"]').clear()
        driver.find_element_by_xpath('//input[@placeholder="Password"]').send_keys(password)
        assert wait_on_element(driver, 7, '//button[@name="signin_button"]')
        driver.find_element_by_xpath('//button[@name="signin_button"]').click()
    else:
        element = driver.find_element_by_xpath('//span[contains(.,"root")]')
        driver.execute_script("arguments[0].scrollIntoView();", element)
        time.sleep(0.5)
        assert wait_on_element(driver, 5, '//mat-list-item[@ix-auto="option__Dashboard"]', 'clickable')
        driver.find_element_by_xpath('//mat-list-item[@ix-auto="option__Dashboard"]').click()


@then(parsers.parse('You should see the dashboard and "{information}"'))
def you_should_see_the_dashboard_and_serial_number_should_show_serial1(driver, information):
    """You should see the dashboard and "information"."""
    assert wait_on_element(driver, 7, f'//span[contains(.,"{information}")]')


@then('Navigate to System and click Support')
def navigate_to_system_and_click_support(driver):
    """Navigate to System and click Support."""
    driver.find_element_by_xpath('//mat-list-item[@ix-auto="option__System"]').click()
    assert wait_on_element(driver, 7, '//mat-list-item[@ix-auto="option__Reporting"]', 'clickable')
    driver.find_element_by_xpath('//mat-list-item[@ix-auto="option__Support"]').click()


@then('The Support page License Information should load')
def the_support_page_license_information_should_load(driver):
    """The Support page License Information should load."""
    assert wait_on_element(driver, 7, '//p[contains(.,"License Information")]')


@then('Click UPDATE LICENSE')
def click_update_license(driver):
    """Click UPDATE LICENSE."""
    assert wait_on_element(driver, 7, '//button[@id="update-license-btn"]', 'clickable')
    driver.find_element_by_xpath('//button[@id="update-license-btn"]').click()


@then('The "Update License" widget should open')
def the_update_license_widget_should_open(driver):
    """The "Update License" widget should open."""
    assert wait_on_element(driver, 7, '//h1[contains(.,"Update License")]')


@then(parsers.parse('Enter "{License}"'))
def enter_license(driver, License):
    """Enter "license"."""
    driver.find_element_by_xpath('//textarea[@placeholder="License"]').clear()
    driver.find_element_by_xpath('//textarea[@placeholder="License"]').send_keys(License)


@then('Click SAVE LICENSE')
def click_save_license(driver):
    """Click SAVE LICENSE."""
    driver.find_element_by_xpath('//button[@ix-auto="button__SAVE LICENSE"]').click()


@then('The following should appear "Reload the page for the license to take effect"')
def the_following_should_appear_reload_the_page_for_the_license_to_take_effect(driver):
    """The following should appear "Reload the page for the license to take effect"."""
    assert wait_on_element_disappear(driver, 20, '//h6[contains(.,"Please wait")]')
    assert wait_on_element(driver, 7, '//h1[contains(.,"Reload the page")]')


@then('Click reload now')
def click_reload_now(driver):
    """Click reload now."""
    assert wait_on_element(driver, 7, '//button[@ix-auto="button__RELOAD NOW"]', 'clickable')
    driver.find_element_by_xpath('//button[@ix-auto="button__RELOAD NOW"]').click()


@then(parsers.parse('"{agreement}" should appear'))
def end_user_license_agreement_truenas_should_appear(driver, agreement):
    """"End User License Agreement - TrueNAS" should appear."""
    assert wait_on_element(driver, 15, f'//h1[contains(.,"{agreement}")]')


@then('Click Agree')
def click_agree(driver):
    """Click Agree."""
    assert wait_on_element(driver, 7, '//button[@ix-auto="button__I AGREE"]', 'clickable')
    driver.find_element_by_xpath('//button[@ix-auto="button__I AGREE"]').click()
    if wait_on_element(driver, 2, '//div[contains(.,"Looking for help?")]'):
        assert wait_on_element(driver, 10, '//button[@ix-auto="button__CLOSE"]')
        driver.find_element_by_xpath('//button[@ix-auto="button__CLOSE"]').click()


@then('We should be returned to license information')
def we_should_be_returned_to_license_information(driver):
    """We should be returned to license information."""
    if is_element_present(driver, '//li[contains(.,"Dashboard")]'):
        assert wait_on_element(driver, 7, '//mat-list-item[@ix-auto="option__System"]', 'clickable')
        driver.find_element_by_xpath('//mat-list-item[@ix-auto="option__System"]').click()
        assert wait_on_element(driver, 7, '//mat-list-item[@ix-auto="option__Reporting"]', 'clickable')
        driver.find_element_by_xpath('//mat-list-item[@ix-auto="option__Support"]').click()
    assert wait_on_element(driver, 7, '//p[contains(.,"License Information")]')


@then(parsers.parse('both serials show show under System Serial "{serial1}" and "{serial2}"'))
def both_serials_show_show_under_system_serial_serial1_and_serial2(driver, serial1, serial2):
    """both serials show show under System Serial "serial1" and "serial2"."""
    driver.find_element_by_xpath(f'//span[contains(.,"{serial1} / {serial2}")]')


@then('Navigate to Network click Global Configuration')
def navigate_to_network_click_global_configuration(driver):
    """Navigate to Network click Global Configuration."""
    driver.find_element_by_xpath('//mat-list-item[@ix-auto="option__Network"]').click()
    assert wait_on_element(driver, 7, '//mat-list-item[@ix-auto="option__Global Configuration"]')
    driver.find_element_by_xpath('//mat-list-item[@ix-auto="option__Global Configuration"]').click()


@then(parsers.parse('Enter Hostname "{host1}", Hostname (TrueNAS Controller 2) "{host2}", Hostname (Virtual) "{vhost}", Domain "{domain}", Nameserver1 "{nameserver1}", Nameserver2 "{nameserver2}", IPv4 Default Gateway "{gatway}"'))
def enter_hostname_hostname_truenas_controller_2_hostname_virtual_domain_nameserver1_nameserver2_ipv4_default_gateway_(driver, host1, host2, vhost, domain, nameserver1, nameserver2, gatway):
    """Enter Hostname "{host1}", Hostname (TrueNAS Controller 2) "{host2}", Hostname (Virtual) "{vhost}", Domain "{domain}", Nameserver1 "{nameserver1}", Nameserver2 "{nameserver2}", IPv4 Default Gateway "{gatway}"."""
    assert wait_on_element(driver, 7, '//a[contains(.,"Global Configuration")]')
    assert wait_on_element(driver, 7, '//input[@ix-auto="input__Hostname"]')
    driver.find_element_by_xpath('//input[@ix-auto="input__Hostname"]').clear()
    driver.find_element_by_xpath('//input[@ix-auto="input__Hostname"]').send_keys(host1)
    driver.find_element_by_xpath('//input[@ix-auto="input__Hostname (TrueNAS Controller 2)"]').clear()
    driver.find_element_by_xpath('//input[@ix-auto="input__Hostname (TrueNAS Controller 2)"]').send_keys(host2)
    driver.find_element_by_xpath('//input[@ix-auto="input__Hostname (Virtual)"]').clear()
    driver.find_element_by_xpath('//input[@ix-auto="input__Hostname (Virtual)"]').send_keys(vhost)
    driver.find_element_by_xpath('//input[@ix-auto="input__Domain"]').clear()
    driver.find_element_by_xpath('//input[@ix-auto="input__Domain"]').send_keys(domain)
    driver.find_element_by_xpath('//input[@ix-auto="input__IPv4 Default Gateway"]').clear()
    driver.find_element_by_xpath('//input[@ix-auto="input__IPv4 Default Gateway"]').send_keys(gatway)
    driver.find_element_by_xpath('//input[@ix-auto="input__Nameserver 1"]').clear()
    driver.find_element_by_xpath('//input[@ix-auto="input__Nameserver 1"]').send_keys(nameserver1)
    driver.find_element_by_xpath('//input[@ix-auto="input__Nameserver 2"]').clear()
    driver.find_element_by_xpath('//input[@ix-auto="input__Nameserver 2"]').send_keys(nameserver2)


@then('click save when finished')
def click_save_when_finished(driver):
    """click save when finished."""
    assert wait_on_element(driver, 7, '//button[@ix-auto="button__SAVE"]')
    driver.find_element_by_xpath('//button[@ix-auto="button__SAVE"]').click()


@then('"Please wait" should appear while settings are being applied You should be returned to the same Global Configuration screen and "Settings saved." should appear below the save button at the bottom')
def please_wait_should_appear_while_settings_are_being_applied_you_should_be_returned_to_the_same_global_configuration_screen_and_settings_saved_should_appear_below_the_save_button_at_the_bottom(driver):
    """"Please wait" should appear while settings are being applied You should be returned to the same Global Configuration screen and "Settings saved." should appear below the save button at the bottom."""
    assert wait_on_element_disappear(driver, 20, '//h6[contains(.,"Please wait")]')
    assert wait_on_element(driver, 7, '//div[contains(.,"Settings saved.")]')


@then('Navigate to System then Failover, check disable failover, click save.')
def navigate_to_system_click_failover_click_disable_failover_click_save(driver):
    """Navigate to System click Failover, click disable failover, click save."""
    # scroll up the mat-list-item
    element = driver.find_element_by_xpath('//span[contains(.,"root")]')
    driver.execute_script("arguments[0].scrollIntoView();", element)
    time.sleep(0.5)
    driver.find_element_by_xpath('//mat-list-item[@ix-auto="option__System"]').click()
    assert wait_on_element(driver, 7, '//mat-list-item[@ix-auto="option__Reporting"]', 'clickable')
    driver.find_element_by_xpath('//mat-list-item[@ix-auto="option__Failover"]').click()
    assert wait_on_element(driver, 7, '//h4[contains(.,"Failover Configuration")]')
    driver.find_element_by_xpath('//mat-checkbox[@ix-auto="checkbox__Disable Failover"]').click()
    assert wait_on_element(driver, 7, '//button[@ix-auto="button__SAVE"]')
    driver.find_element_by_xpath('//button[@ix-auto="button__SAVE"]').click()
    assert wait_on_element(driver, 7, '//h1[contains(.,"Disable Failover")]')
    driver.find_element_by_xpath('//mat-checkbox[@ix-auto="checkbox__CONFIRM"]').click()
    assert wait_on_element(driver, 7, '//h1[contains(.,"Disable Failover")]', 'clickable')
    driver.find_element_by_xpath('//button[@ix-auto="button__OK"]').click()


@then('After settings are applied you should see "Settings applied"')
def after_settings_are_applied_you_should_see_settings_applied(driver):
    """After settings are applied you should see "Settings applied"."""
    assert wait_on_element(driver, 7, '//h1[contains(.,"Settings saved")]')
    driver.find_element_by_xpath('//button[@ix-auto="button__CLOSE"]').click()


@then('Navigate to Network then Interfaces, click next to vtnet0, click edit')
def navigate_to_network_then_interfaces_click_next_to_vtnet0_click_edit(driver):
    """Navigate to Network then Interfaces, click next to vtnet0, click edit."""
    driver.find_element_by_xpath('//mat-list-item[@ix-auto="option__Network"]').click()
    assert wait_on_element(driver, 7, '//mat-list-item[@ix-auto="option__Interfaces"]')
    driver.find_element_by_xpath('//mat-list-item[@ix-auto="option__Interfaces"]').click()
    assert wait_on_element(driver, 7, '//div[contains(.,"Interfaces")]')
    driver.find_element_by_xpath('//a[@ix-auto="expander__vtnet0"]').click()
    assert wait_on_element(driver, 7, '//button[@ix-auto="button__EDIT_vtnet0_vtnet0"]')
    driver.find_element_by_xpath('//button[@ix-auto="button__EDIT_vtnet0_vtnet0"]').click()


@then('Interface Settings should appear')
def interface_settings_should_appear(driver):
    """Interface Settings should appear."""
    assert wait_on_element(driver, 7, '//h4[contains(.,"Interface Settings")]')


@then(parsers.parse('Uncheck DHCP, check Critical, Select 1 for Failover Group, select the Failover VHID "{vhid}", IP Address (This Controller) "{ip1}" then select /"{netmask1}", IP Address (TrueNAS Controller 2) "{ip2}" then select /"{netmask2}", Virtual IP Address "{vip}"'))
def uncheck_dhcp_check_critical_select_1_for_failover_group_select_the_failover_vhid_ip_address_this_controller__then_select_23_ip_address_truenas_controller_2_then_select_23_virtual_ip_address(driver, vhid, ip1, netmask1, ip2, netmask2, vip):
    """Uncheck DHCP, check Critical, Select 1 for Failover Group, select the Failover VHID "{vhid}", IP Address (This Controller) "{ip1}" then select /"{netmask1}", IP Address (TrueNAS Controller 2) "{ip2}" then select /"{netmask2}", Virtual IP Address, "{vip}"."""
    assert wait_on_element(driver, 7, '//mat-checkbox[@ix-auto="checkbox__DHCP"]', 'clickable')
    driver.find_element_by_xpath('//mat-checkbox[@ix-auto="checkbox__DHCP"]').click()
    driver.find_element_by_xpath('//mat-checkbox[@ix-auto="checkbox__Critical"]').click()
    driver.find_element_by_xpath('//mat-select[@ix-auto="select__Failover Group"]').click()
    assert wait_on_element(driver, 5, '//mat-option[@ix-auto="option__Failover Group_1"]')
    driver.find_element_by_xpath('//mat-option[@ix-auto="option__Failover Group_1"]').click()
    assert wait_on_element(driver, 5, '//mat-select[@ix-auto="select__Failover VHID"]')
    driver.find_element_by_xpath('//mat-select[@ix-auto="select__Failover VHID"]').click()
    assert wait_on_element(driver, 5, f'//mat-option[@ix-auto="option__Failover VHID_{vhid}"]')
    # Scroll vhid in to view
    element = driver.find_element_by_xpath(f'//mat-option[@ix-auto="option__Failover VHID_{vhid}"]')
    driver.execute_script("arguments[0].scrollIntoView();", element)
    time.sleep(1)
    driver.find_element_by_xpath(f'//mat-option[@ix-auto="option__Failover VHID_{vhid}"]').click()
    driver.find_element_by_xpath('//input[@ix-auto="input__IP Address (This Controller)"]').clear()
    driver.find_element_by_xpath('//input[@ix-auto="input__IP Address (This Controller)"]').send_keys(ip1)
    driver.find_element_by_xpath('//mat-select[@ix-auto="input__IP Address (This Controller)"]').click()
    driver.find_element_by_xpath(f'//mat-option[@ix-auto="option__{netmask1}"]').click()
    driver.find_element_by_xpath('//input[@ix-auto="input__IP Address (TrueNAS Controller 2)"]').clear()
    driver.find_element_by_xpath('//input[@ix-auto="input__IP Address (TrueNAS Controller 2)"]').send_keys(ip2)
    driver.find_element_by_xpath('//mat-select[@ix-auto="input__IP Address (TrueNAS Controller 2)"]').click()
    driver.find_element_by_xpath(f'//mat-option[@ix-auto="option__{netmask2}"]').click()
    driver.find_element_by_xpath('//input[@ix-auto="input__Virtual IP Address (Failover Address)"]').clear()
    driver.find_element_by_xpath('//input[@ix-auto="input__Virtual IP Address (Failover Address)"]').send_keys(vip)


@then('Click Apply and "Please wait" should appear while settings are being applied.')
def click_apply_and_please_wait_should_appear_while_settings_are_being_applied(driver):
    """Click Apply and "Please wait" should appear while settings are being applied."""
    assert wait_on_element(driver, 7, '//button[@ix-auto="button__APPLY"]')
    driver.find_element_by_xpath('//button[@ix-auto="button__APPLY"]').click()
    assert wait_on_element_disappear(driver, 20, '//h6[contains(.,"Please wait")]')


@then('Click Test Changes, check Confirm, Click Test Changes again')
def click_test_changes_check_confirm_click_test_changes_again(driver):
    """Click Test Changes, check Confirm, Click Test Changes again."""
    assert wait_on_element(driver, 7, '//button[contains(.,"TEST CHANGES")]')
    driver.find_element_by_xpath('//button[contains(.,"TEST CHANGES")]').click()
    assert wait_on_element(driver, 7, '//h1[contains(.,"Test Changes")]')
    driver.find_element_by_xpath('//mat-checkbox[@ix-auto="checkbox__CONFIRM"]').click()
    driver.find_element_by_xpath('//button[@ix-auto="button__TEST CHANGES"]').click()


@then('Please wait should appear while settings are being applied')
def please_wait_should_appear_while_settings_are_being_applied(driver):
    """Please wait should appear while settings are being applied."""
    assert wait_on_element_disappear(driver, 20, '//h6[contains(.,"Please wait")]')
    assert wait_on_element(driver, 7, '//button[contains(.,"SAVE CHANGES")]')
    driver.find_element_by_xpath('//button[contains(.,"SAVE CHANGES")]').click()
    assert wait_on_element(driver, 7, '//h1[contains(.,"Save Changes")]')
    driver.find_element_by_xpath('//button[@ix-auto="button__SAVE"]').click()
    assert wait_on_element(driver, 7, '//button[@ix-auto="button__CLOSE"]')
    driver.find_element_by_xpath('//button[@ix-auto="button__CLOSE"]').click()


@then('Navigate to Storage click Disks then click name several times to sort in alphabetical order')
def navigate_to_storage_click_disks_then_click_name_several_times_to_sort_in_alphabetical_order(driver):
    """Navigate to Storage click Disks then click name several times to sort in alphabetical order."""
    driver.find_element_by_xpath('//mat-list-item[@ix-auto="option__Storage"]').click()
    assert wait_on_element(driver, 7, '//mat-list-item[@ix-auto="option__Disks"]')
    driver.find_element_by_xpath('//mat-list-item[@ix-auto="option__Disks"]').click()
    assert wait_on_element(driver, 7, '//div[contains(.,"Disks")]')
    assert wait_on_element(driver, 7, '//span[contains(.,"Name")]', 'clickable')
    time.sleep(1)
    # sort disk
    ada0 = ''
    while ada0 != 'ada0':
        driver.find_element_by_xpath('//span[contains(.,"Name")]').click()
        ada0 = driver.find_element_by_xpath('(//datatable-body-cell[2]/div/div)[1]').text


@then('The list of disks should appear in alphabetical order starting with ada0 (the boot devices) and da0 to da1 the disks we will wipe in next step to create pools')
def the_list_of_disks_should_appear_in_alphabetical_order_starting_with_ada0_the_boot_devices_and_da0_to_da15_the_disks_we_will_wipe_in_next_step_to_create_pools(driver):
    """The list of disks should appear in alphabetical order starting with ada0 (the boot devices) and da0 to da1 the disks we will wipe in next step to create pools."""
    # Verify disk are sorted
    disk_list = {1: 'ada0', 2: 'da0', 3: 'da1'}
    for num in list(disk_list.keys()):
        disk = driver.find_element_by_xpath(f'(//datatable-body-cell[2]/div/div)[{num}]').text
        assert disk == disk_list[num]


@then('Starting with da0, click >, click wipe, check confirm, and click continue. Repeat steps for da1 using the default quick wipe setting')
def starting_with_da0_click__click_wipe_check_confirm_and_click_continue_repeat_steps_for_da1_using_the_default_quick_wipe_setting(driver):
    """Starting with da0, click >, click wipe, check confirm, and click continue. Repeat steps for da1 using the default quick wipe setting."""
    for num in range(2):
        if not is_element_present(driver, f'//button[@ix-auto="button__WIPE_da{num}_da{num}"]'):
            assert wait_on_element(driver, 7, f'//a[@ix-auto="expander__da{num}"]', 'clickable')
            driver.find_element_by_xpath(f'//a[@ix-auto="expander__da{num}"]').click()
        driver.find_element_by_xpath(f'//button[@ix-auto="button__WIPE_da{num}_da{num}"]').click()
        assert wait_on_element(driver, 7, f'//h1[contains(.,"Wipe Disk da{num}")]')
        driver.find_element_by_xpath('//button[@ix-auto="button__WIPE"]').click()
        assert wait_on_element(driver, 7, f'//h1[contains(.,"Wipe Disk da{num}")]')
        assert wait_on_element(driver, 10, '//mat-checkbox[@ix-auto="checkbox__CONFIRM"]', 'clickable')
        driver.find_element_by_xpath('//mat-checkbox[@ix-auto="checkbox__CONFIRM"]').click()
        driver.find_element_by_xpath('//button[@ix-auto="button__CONTINUE"]').click()
        assert wait_on_element(driver, 10, '//span[contains(.,"Disk Wiped successfully")]')
        assert wait_on_element(driver, 20, '//button[contains(.,"CLOSE")]', 'clickable')
        driver.find_element_by_xpath('//button[contains(.,"CLOSE")]').click()
        if wait_on_element(driver, 2, '//button[@ix-auto="button__EDIT_ada0_ada0"]', 'clickable'):
            assert wait_on_element(driver, 7, '//a[@ix-auto="expander__ada0"]', 'clickable')
            driver.find_element_by_xpath('//a[@ix-auto="expander__ada0"]').click()
        if is_element_present(driver, '//button[@ix-auto="button__WIPE_da0_da0"]'):
            assert wait_on_element(driver, 7, '//a[@ix-auto="expander__da0"]', 'clickable')
            driver.find_element_by_xpath('//a[@ix-auto="expander__da0"]').click()


@then('Navigate to Storage click Pools, click Add, select Create new pool')
def navigate_to_storage_click_pools_click_add_select_create_new_pool(driver):
    """Navigate to Storage click Pools, click Add, select Create new pool."""
    driver.find_element_by_xpath('//mat-list-item[@ix-auto="option__Storage"]').click()
    assert wait_on_element(driver, 7, '//mat-list-item[@ix-auto="option__Pools"]')
    driver.find_element_by_xpath('//mat-list-item[@ix-auto="option__Pools"]').click()
    assert wait_on_element(driver, 7, '//div[contains(.,"Pools")]')
    driver.find_element_by_xpath('//button[@ix-auto="button___ADD"]').click()
    assert wait_on_element(driver, 7, '//label[contains(.,"Create a pool:")]')
    driver.find_element_by_xpath('//mat-radio-button[@ix-auto="radio__is_new_Create new pool"]').click()


@then('Click create pool, enter tank for pool name, check the box next to da0, press under data vdev, click create, check confirm, click CREATE POOL')
def click_create_pool_enter_tank_for_pool_name_check_the_box_next_to_da0_press_under_data_vdev_click_create_check_confirm_click_create_pool(driver):
    """Click create pool, enter tank for pool name, check the box next to da0, press under data vdev, click create, check confirm, click CREATE POOL."""
    driver.find_element_by_xpath('//button[@ix-auto="button__CREATE POOL"]').click()
    assert wait_on_element(driver, 7, '//div[contains(.,"Pool Manager")]')
    driver.find_element_by_xpath('//input[@placeholder="Name"]').clear()
    driver.find_element_by_xpath('//input[@placeholder="Name"]').send_keys('tank')
    driver.find_element_by_xpath('//mat-checkbox[@id="pool-manager__disks-da0"]').click()
    assert wait_on_element(driver, 7, '//button[@id="vdev__add-button"]')
    driver.find_element_by_xpath('//button[@id="vdev__add-button"]').click()
    assert wait_on_element(driver, 5, '//mat-checkbox[@id="pool-manager__force-submit-checkbox"]')
    driver.find_element_by_xpath('//mat-checkbox[@id="pool-manager__force-submit-checkbox"]').click()
    assert wait_on_element(driver, 5, '//mat-checkbox[@ix-auto="checkbox__CONFIRM"]')
    driver.find_element_by_xpath('//mat-checkbox[@ix-auto="checkbox__CONFIRM"]').click()
    assert wait_on_element(driver, 5, '//button[@ix-auto="button__CONTINUE"]')
    driver.find_element_by_xpath('//button[@ix-auto="button__CONTINUE"]').click()
    assert wait_on_element(driver, 7, '//button[@name="create-button"]')
    driver.find_element_by_xpath('//button[@name="create-button"]').click()
    assert wait_on_element(driver, 7, '//h1[contains(.,"Warning")]')
    driver.find_element_by_xpath('//mat-checkbox[@ix-auto="checkbox__CONFIRM"]').click()
    driver.find_element_by_xpath('//button[@ix-auto="button__CREATE POOL"]').click()


@then('Create Pool should appear while pool is being created. You should be returned to list of pools and tank should appear in the list.')
def create_pool_should_appear_while_pool_is_being_created_you_should_be_returned_to_list_of_pools_and_tank_should_appear_in_the_list(driver):
    """Create Pool should appear while pool is being created. You should be returned to list of pools and tank should appear in the list."""
    assert wait_on_element(driver, 7, '//h1[contains(.,"Create Pool")]')
    driver.find_element_by_xpath('//h1[contains(.,"Create Pool")]')
    assert wait_on_element_disappear(driver, 60, '//h1[contains(.,"Create Pool")]')
    assert wait_on_element(driver, 7, '//mat-panel-title[contains(.,"tank")]')
    driver.find_element_by_xpath('//td[@ix-auto="value__tank_name"]')


@then('Navigate to System then Failover, uncheck disable failover, click save.')
def navigate_to_system_then_failover_click_disable_failover_click_save(driver):
    """Navigate to System then Failover, uncheck disable failover, click save."""
    # scroll up the mat-list-item
    element = driver.find_element_by_xpath('//span[contains(.,"root")]')
    driver.execute_script("arguments[0].scrollIntoView();", element)
    time.sleep(0.5)
    driver.find_element_by_xpath('//mat-list-item[@ix-auto="option__System"]').click()
    assert wait_on_element(driver, 7, '//mat-list-item[@ix-auto="option__Reporting"]', 'clickable')
    driver.find_element_by_xpath('//mat-list-item[@ix-auto="option__Failover"]').click()
    assert wait_on_element(driver, 7, '//h4[contains(.,"Failover Configuration")]')
    driver.find_element_by_xpath('//mat-checkbox[@ix-auto="checkbox__Disable Failover"]').click()
    assert wait_on_element(driver, 7, '//button[@ix-auto="button__SAVE"]')
    driver.find_element_by_xpath('//button[@ix-auto="button__SAVE"]').click()


@then('Navigate to dashboard, and verify that both controllers show.')
def navigate_to_dashboard_and_verify_that_both_controllers_show(driver):
    """Navigate to dashboard, and verify that both controllers show."""
    assert wait_on_element(driver, 7, '//h4[contains(.,"Failover Configuration")]')
    # scroll up the mat-list-item
    element = driver.find_element_by_xpath('//span[contains(.,"root")]')
    driver.execute_script("arguments[0].scrollIntoView();", element)
    time.sleep(0.5)
    driver.find_element_by_xpath('//mat-list-item[@ix-auto="option__Dashboard"]').click()
    assert wait_on_element(driver, 7, '//span[contains(.,"System Information")]')
    # need to wait for all controller to be online.
    assert wait_on_element(driver, 60, '//div[contains(.,"tn-bhyve03-nodea")]')
<<<<<<< HEAD
    assert wait_on_element(driver, 300, '//div[contains(.,"tn-bhyve03-nodeb")]')
=======
    assert wait_on_element(driver, 240, '//div[contains(.,"tn-bhyve03-nodeb")]')
>>>>>>> 956b5723
    assert wait_on_element(driver, 60, '//mat-icon[@svgicon="ha_enabled"]')


@then('Both controllers should show version and license on the dashboard.')
def both_controllers_should_show_model_and_version_on_the_dashboard(driver):
    """Both controllers should show version and license on the dashboard."""
    version1 = driver.find_element_by_xpath('(//strong[contains(.,"Version:")])[1]/../div/span').text
    version2 = driver.find_element_by_xpath('(//strong[contains(.,"Version:")])[2]/../div/span').text
    assert version1 == version2
    license1 = driver.find_element_by_xpath('(//strong[contains(.,"License:")])[1]/..').text
    license2 = driver.find_element_by_xpath('(//strong[contains(.,"License:")])[2]/..').text
    assert license1 == license2<|MERGE_RESOLUTION|>--- conflicted
+++ resolved
@@ -408,11 +408,7 @@
     assert wait_on_element(driver, 7, '//span[contains(.,"System Information")]')
     # need to wait for all controller to be online.
     assert wait_on_element(driver, 60, '//div[contains(.,"tn-bhyve03-nodea")]')
-<<<<<<< HEAD
     assert wait_on_element(driver, 300, '//div[contains(.,"tn-bhyve03-nodeb")]')
-=======
-    assert wait_on_element(driver, 240, '//div[contains(.,"tn-bhyve03-nodeb")]')
->>>>>>> 956b5723
     assert wait_on_element(driver, 60, '//mat-icon[@svgicon="ha_enabled"]')
 
 
