import { DatePipe } from '@angular/common';
import { HttpClient, HttpErrorResponse } from '@angular/common/http';
import { Component, OnInit, Type } from '@angular/core';
import { MatDialog, MatDialogRef } from '@angular/material/dialog';
import { Router } from '@angular/router';
import { UntilDestroy, untilDestroyed } from '@ngneat/until-destroy';
import { TranslateService } from '@ngx-translate/core';
import * as cronParser from 'cron-parser';
import { Subject } from 'rxjs';
import {
  filter, switchMap, take, tap,
} from 'rxjs/operators';
import { CoreService } from 'app/core/services/core-service/core.service';
import { DeviceType } from 'app/enums/device-type.enum';
import { helptext_system_advanced } from 'app/helptext/system/advanced';
import { helptext_system_general as helptext } from 'app/helptext/system/general';
import { AdvancedConfig } from 'app/interfaces/advanced-config.interface';
import { Cronjob } from 'app/interfaces/cronjob.interface';
import { Device } from 'app/interfaces/device.interface';
import { CoreEvent } from 'app/interfaces/events';
import { GlobalActionConfig } from 'app/interfaces/global-action.interface';
import { Tunable } from 'app/interfaces/tunable.interface';
import { WebsocketError } from 'app/interfaces/websocket-error.interface';
import { EmptyConfig, EmptyType } from 'app/pages/common/entity/entity-empty/entity-empty.component';
import { EntityFormComponent } from 'app/pages/common/entity/entity-form/entity-form.component';
import { EntityJobComponent } from 'app/pages/common/entity/entity-job/entity-job.component';
import { EntityToolbarComponent } from 'app/pages/common/entity/entity-toolbar/entity-toolbar.component';
import { AppTableAction, AppTableConfig } from 'app/pages/common/entity/table/table.component';
import { EntityUtils } from 'app/pages/common/entity/utils';
import { CronFormComponent } from 'app/pages/system/advanced/cron/cron-form/cron-form.component';
import { CronjobRow } from 'app/pages/system/advanced/cron/cron-list/cronjob-row.interface';
import { InitshutdownFormComponent } from 'app/pages/system/advanced/initshutdown/initshutdown-form/initshutdown-form.component';
import { SystemDatasetPoolComponent } from 'app/pages/system/advanced/system-dataset-pool/system-dataset-pool.component';
import { DataCard } from 'app/pages/system/interfaces/data-card.interface';
import {
  DialogService,
  LanguageService,
  StorageService,
  SystemGeneralService,
  UserService,
  WebSocketService,
} from 'app/services';
import { AppLoaderService } from 'app/services/app-loader/app-loader.service';
import { IxModalService } from 'app/services/ix-modal.service';
import { ModalService } from 'app/services/modal.service';
import { TunableFormComponent } from '../tunable/tunable-form/tunable-form.component';
import { ConsoleFormComponent } from './console-form/console-form.component';
import { IsolatedGpuPcisFormComponent } from './isolated-gpu-pcis/isolated-gpu-pcis-form.component';
import { KernelFormComponent } from './kernel-form/kernel-form.component';
import { SyslogFormComponent } from './syslog-form/syslog-form.component';

enum CardId {
  Console = 'console',
  Syslog = 'syslog',
  Kernel = 'kernel',
  Cron = 'cron',
  InitShutdown = 'initshutdown',
  Sysctl = 'sysctl',
  SystemDatasetPool = 'systemdatasetpool',
  Gpus = 'gpus',
}

@UntilDestroy()
@Component({
  selector: 'app-advanced-settings',
  templateUrl: './advanced-settings.component.html',
  providers: [DatePipe, UserService],
})
export class AdvancedSettingsComponent implements OnInit {
  dataCards: DataCard[] = [];
  configData: AdvancedConfig;
  syslog: boolean;
  systemDatasetPool: string;
  entityForm: EntityFormComponent;
  isFirstTime = true;

  emptyPageConf: EmptyConfig = {
    type: EmptyType.NoPageData,
    title: this.translate.instant('No sysctls configured'),
    large: false,
    message: this.translate.instant('To configure sysctls, click the "Add" button.'),
  };
  isHA = false;
  formEvent$: Subject<CoreEvent>;
  actionsConfig: GlobalActionConfig;
  protected dialogRef: MatDialogRef<EntityJobComponent>;

  cronTableConf: AppTableConfig = {
    title: helptext_system_advanced.fieldset_cron,
    titleHref: '/system/cron',
    queryCall: 'cronjob.query',
    deleteCall: 'cronjob.delete',
    deleteMsg: {
      title: this.translate.instant('Cron Job'),
      key_props: ['user', 'command', 'description'],
    },
    getActions: (): AppTableAction<CronjobRow>[] => {
      return [
        {
          name: 'play',
          icon: 'play_arrow',
          matTooltip: this.translate.instant('Run job'),
          onClick: (row: CronjobRow): void => {
            this.dialog
              .confirm({ title: this.translate.instant('Run Now'), message: this.translate.instant('Run this job now?'), hideCheckBox: true })
              .pipe(
                filter((run) => !!run),
                switchMap(() => this.ws.call('cronjob.run', [row.id])),
              )
              .pipe(untilDestroyed(this)).subscribe(
                () => {
                  const message = row.enabled
                    ? this.translate.instant('This job is scheduled to run again {nextRun}.', { nextRun: row.next_run })
                    : this.translate.instant('This job will not run again until it is enabled.');
                  this.dialog.info(
                    this.translate.instant('Job {job} Completed Successfully', { job: row.description }),
                    message,
                    '500px',
                    'info',
                    true,
                  );
                },
                (err: WebsocketError) => new EntityUtils().handleError(this, err),
              );
          },
        },
      ];
    },
    emptyEntityLarge: false,
    parent: this,
    dataSourceHelper: this.cronDataSourceHelper,
    columns: [
      { name: this.translate.instant('Users'), prop: 'user' },
      { name: this.translate.instant('Command'), prop: 'command' },
      { name: this.translate.instant('Description'), prop: 'description' },
      { name: this.translate.instant('Schedule'), prop: 'cron_schedule' },
      { name: this.translate.instant('Enabled'), prop: 'enabled' },
      { name: this.translate.instant('Next Run'), prop: 'next_run' },
    ],
    add() {
      this.parent.onSettingsPressed(CardId.Cron);
    },
    edit(row) {
      this.parent.onSettingsPressed(CardId.Cron, row.id);
    },
  };

  initShutdownTableConf: AppTableConfig = {
    title: helptext_system_advanced.fieldset_initshutdown,
    titleHref: '/system/initshutdown',
    queryCall: 'initshutdownscript.query',
    deleteCall: 'initshutdownscript.delete',
    deleteMsg: {
      title: this.translate.instant('Init/Shutdown Script'),
      key_props: ['type', 'command', 'script'],
    },
    parent: this,
    emptyEntityLarge: false,
    columns: [
      { name: this.translate.instant('Type'), prop: 'type' },
      { name: this.translate.instant('Command'), prop: 'command' },
      { name: this.translate.instant('Script'), prop: 'script' },
      { name: this.translate.instant('Description'), prop: 'comment' },
      { name: this.translate.instant('When'), prop: 'when' },
      { name: this.translate.instant('Enabled'), prop: 'enabled' },
      { name: this.translate.instant('Timeout'), prop: 'timeout' },
    ],
    add() {
      this.parent.onSettingsPressed(CardId.InitShutdown);
    },
    edit(row) {
      this.parent.onSettingsPressed(CardId.InitShutdown, row.id);
    },
  };

  sysctlTableConf: AppTableConfig = {
    title: helptext_system_advanced.fieldset_sysctl,
    queryCall: 'tunable.query',
    deleteCall: 'tunable.delete',
    deleteMsg: {
      title: helptext_system_advanced.fieldset_sysctl,
      key_props: ['var'],
    },
    parent: this,
    emptyEntityLarge: false,
    columns: [
      { name: this.translate.instant('Var'), prop: 'var' },
      { name: this.translate.instant('Value'), prop: 'value' },
      { name: this.translate.instant('Enabled'), prop: 'enabled' },
      { name: this.translate.instant('Description'), prop: 'comment' },
    ],
    add: async () => {
      await this.showFirstTimeWarningIfNeeded();
      this.ixModal.open(TunableFormComponent);
    },
    edit: async (tunable: Tunable) => {
      await this.showFirstTimeWarningIfNeeded();
      const dialog = this.ixModal.open(TunableFormComponent);
      dialog.setTunableForEdit(tunable);
    },
  };

  readonly CardId = CardId;

  constructor(
    private ws: WebSocketService,
    private sysGeneralService: SystemGeneralService,
    private modalService: ModalService,
    private language: LanguageService,
    private dialog: DialogService,
    private loader: AppLoaderService,
    private router: Router,
    private http: HttpClient,
    private storage: StorageService,
    public mdDialog: MatDialog,
    private core: CoreService,
    public datePipe: DatePipe,
    protected userService: UserService,
    private translate: TranslateService,
    private ixModal: IxModalService,
  ) {}

  ngOnInit(): void {
    this.getDatasetData();
    this.getDataCardData();
    this.sysGeneralService.refreshSysGeneral$.pipe(untilDestroyed(this)).subscribe(() => {
      this.getDatasetData();
      this.getDataCardData();
    });

    this.modalService.refreshTable$.pipe(untilDestroyed(this)).subscribe(() => {
      this.refreshTables();
    });

    this.modalService.onClose$.pipe(untilDestroyed(this)).subscribe(() => {
      this.refreshTables();
    });

    this.ixModal.onClose$.pipe(untilDestroyed(this)).subscribe(() => {
      this.refreshTables();
    });

    this.formEvent$ = new Subject();
    this.formEvent$.pipe(untilDestroyed(this)).subscribe((evt: CoreEvent) => {
      if (evt.data.save_debug) {
        this.saveDebug();
      }
    });

    // Setup Global Actions
    const actionsConfig = {
      actionType: EntityToolbarComponent,
      actionConfig: {
        target: this.formEvent$,
        controls: [
          {
            name: 'save_debug',
            label: this.translate.instant('Save Debug'),
            type: 'button',
            value: 'click',
            color: 'primary',
          },
        ],
      },
    };

    this.actionsConfig = actionsConfig;

    this.core.emit({ name: 'GlobalActions', data: actionsConfig, sender: this });
  }

  async showFirstTimeWarningIfNeeded(): Promise<unknown> {
    if (!this.isFirstTime) {
      return;
    }

    return this.dialog
      .info(helptext_system_advanced.first_time.title, helptext_system_advanced.first_time.message)
      .pipe(tap(() => this.isFirstTime = false))
      .toPromise();
  }

  afterInit(entityForm: EntityFormComponent): void {
    this.entityForm = entityForm;

    this.ws.call('failover.licensed').pipe(untilDestroyed(this)).subscribe((is_ha) => {
      this.isHA = is_ha;
    });
  }

  formatSyslogLevel(level: string): string {
    return helptext_system_advanced.sysloglevel.options.find((option) => option.value === level).label;
  }

  getDatasetData(): void {
    this.ws.call('systemdataset.config').pipe(untilDestroyed(this)).subscribe((config) => {
      if (!config) {
        return;
      }

      this.syslog = config.syslog;
      this.systemDatasetPool = config.pool;
      this.modalService.refreshTable();
      this.getDataCardData();
    });
  }

  getDataCardData(): void {
    this.ws.call('system.advanced.config').pipe(untilDestroyed(this)).subscribe((advancedConfig) => {
      this.configData = advancedConfig;

      this.dataCards = [
        {
          title: helptext_system_advanced.fieldset_console,
          id: CardId.Console,
          items: [
            {
              label: helptext_system_advanced.consolemenu_placeholder,
              value: advancedConfig.consolemenu ? helptext.enabled : helptext.disabled,
            },
            {
              label: helptext_system_advanced.serialconsole_placeholder,
              value: advancedConfig.serialconsole ? helptext.enabled : helptext.disabled,
            },
            {
              label: helptext_system_advanced.serialport_placeholder,
              value: advancedConfig.serialport ? advancedConfig.serialport : '–',
            },
            {
              label: helptext_system_advanced.serialspeed_placeholder,
              value: advancedConfig.serialspeed ? `${advancedConfig.serialspeed} bps` : '–',
            },
            {
              label: helptext_system_advanced.motd_placeholder,
              value: advancedConfig.motd ? advancedConfig.motd.toString() : '–',
            },
          ],
        },
        {
          title: helptext_system_advanced.fieldset_syslog,
          id: CardId.Syslog,
          items: [
            {
              label: helptext_system_advanced.fqdn_placeholder,
              value: advancedConfig.fqdn_syslog ? helptext.enabled : helptext.disabled,
            },
            {
              label: helptext_system_advanced.sysloglevel.placeholder,
              value: this.formatSyslogLevel(advancedConfig.sysloglevel),
            },
            {
              label: helptext_system_advanced.syslogserver.placeholder,
              value: advancedConfig.syslogserver ? advancedConfig.syslogserver : '–',
            },
            {
              label: helptext_system_advanced.syslog_transport.placeholder,
              value: advancedConfig.syslog_transport,
            },
            {
              label: helptext_system_advanced.system_dataset_placeholder,
              value: this.syslog ? helptext.enabled : helptext.disabled,
            },
          ],
        },
        {
          title: helptext_system_advanced.fieldset_kernel,
          id: CardId.Kernel,
          items: [
            {
              label: helptext_system_advanced.autotune_placeholder,
              value: advancedConfig.autotune ? helptext.enabled : helptext.disabled,
            },
            {
              label: helptext_system_advanced.debugkernel_placeholder,
              value: advancedConfig.debugkernel ? helptext.enabled : helptext.disabled,
            },
          ],
        },
        {
          id: CardId.Cron,
          title: helptext_system_advanced.fieldset_cron,
          tableConf: this.cronTableConf,
        },
        {
          id: CardId.InitShutdown,
          title: helptext_system_advanced.fieldset_initshutdown,
          tableConf: this.initShutdownTableConf,
        },
        {
          id: CardId.Sysctl,
          title: helptext_system_advanced.fieldset_sysctl,
          tableConf: this.sysctlTableConf,
        },
        {
          id: CardId.SystemDatasetPool,
          title: this.translate.instant('System Dataset Pool'),
          items: [
            {
              label: this.translate.instant('System Dataset Pool'),
              value: this.systemDatasetPool,
            },
          ],
        },
      ];

      this.ws.call('device.get_info', [DeviceType.Gpu]).pipe(untilDestroyed(this)).subscribe((gpus) => {
        const isolatedGpus = gpus.filter((gpu: Device) => advancedConfig.isolated_gpu_pci_ids.findIndex(
          (pciId: string) => pciId === gpu.addr.pci_slot,
        ) > -1).map((gpu: Device) => gpu.description).join(', ');
        const gpuCard = {
          title: this.translate.instant('Isolated GPU Device(s)'),
          id: CardId.Gpus,
          items: [{ label: this.translate.instant('Isolated GPU Device(s)'), value: isolatedGpus }],
        } as DataCard;

        if (isolatedGpus.length == 0) {
          gpuCard.emptyConf = {
            type: EmptyType.NoPageData,
            title: this.translate.instant('No Isolated GPU Device(s) configured'),
            large: false,
            message: this.translate.instant('To configure Isolated GPU Device(s), click the "Configure" button.'),
          };
        }
        this.dataCards.push(gpuCard);
      });
    });
  }

  async onSettingsPressed(name: CardId, id?: number): Promise<void> {
    let addComponent: Type<ConsoleFormComponent
    | KernelFormComponent
    | SyslogFormComponent
    | TunableFormComponent
    | CronFormComponent
    | InitshutdownFormComponent
    | SystemDatasetPoolComponent
    | IsolatedGpuPcisFormComponent
    >;

    switch (name) {
      case CardId.Console:
        addComponent = ConsoleFormComponent;
        break;
      case CardId.Kernel:
        addComponent = KernelFormComponent;
        break;
      case CardId.Syslog:
        addComponent = SyslogFormComponent;
        break;
      case CardId.Sysctl:
        addComponent = TunableFormComponent;
        break;
      case CardId.Cron:
        addComponent = CronFormComponent;
        break;
      case CardId.InitShutdown:
        addComponent = InitshutdownFormComponent;
        break;
      case CardId.SystemDatasetPool:
        addComponent = SystemDatasetPoolComponent;
        break;
      case CardId.Gpus:
        addComponent = IsolatedGpuPcisFormComponent;
        break;
      default:
        break;
    }

    await this.showFirstTimeWarningIfNeeded();
    if ([CardId.Console, CardId.Kernel, CardId.Syslog].includes(name)) {
      this.sysGeneralService.sendConfigData(this.configData as any);
    }

    if ([CardId.Kernel].includes(name)) {
<<<<<<< HEAD
      const modal = this.ixModal.open(KernelFormComponent, this.translate.instant('Kernel'));
=======
      const modal = this.ixModal.open(KernelFormComponent);
>>>>>>> 484903c5
      modal.setupForm(this.configData);
    } else if ([CardId.Console].includes(name)) {
      this.ixModal.open(addComponent);
    } else {
      this.modalService.openInSlideIn(addComponent, id);
    }
  }

  saveDebug(): void {
    this.ws.call('system.info').pipe(untilDestroyed(this)).subscribe((systemInfo) => {
      let fileName = '';
      let mimeType = 'application/gzip';
      if (systemInfo) {
        const hostname = systemInfo.hostname.split('.')[0];
        const date = this.datePipe.transform(new Date(), 'yyyyMMddHHmmss');
        if (this.isHA) {
          mimeType = 'application/x-tar';
          fileName = `debug-${hostname}-${date}.tar`;
        } else {
          fileName = `debug-${hostname}-${date}.tgz`;
        }
      }
      this.dialog
        .confirm({
          title: helptext_system_advanced.dialog_generate_debug_title,
          message: helptext_system_advanced.dialog_generate_debug_message,
          hideCheckBox: true,
          buttonMsg: helptext_system_advanced.dialog_button_ok,
        })
        .pipe(
          filter(Boolean),
          untilDestroyed(this),
        ).subscribe(() => {
          this.ws.call('core.download', ['system.debug', [], fileName, true]).pipe(untilDestroyed(this)).subscribe(
            (res) => {
              const url = res[1];
              this.dialogRef = this.mdDialog.open(EntityJobComponent, {
                data: { title: this.translate.instant('Saving Debug') },
                disableClose: true,
              });
              this.dialogRef.componentInstance.jobId = res[0];
              this.dialogRef.componentInstance.wsshow();
              this.dialogRef.componentInstance.success.pipe(take(1), untilDestroyed(this)).subscribe(() => {
                this.dialogRef.close();
                this.storage.streamDownloadFile(this.http, url, fileName, mimeType)
                  .pipe(untilDestroyed(this)).subscribe(
                    (file) => {
                      this.storage.downloadBlob(file, fileName);
                    },
                    (err) => {
                      if (this.dialogRef) {
                        this.dialogRef.close();
                      }
                      if (err instanceof HttpErrorResponse) {
                        this.dialog.errorReport(
                          helptext_system_advanced.debug_download_failed_title,
                          helptext_system_advanced.debug_download_failed_message,
                          err.message,
                        );
                      } else {
                        this.dialog.errorReport(
                          helptext_system_advanced.debug_download_failed_title,
                          helptext_system_advanced.debug_download_failed_message,
                          err,
                        );
                      }
                    },
                  );
              });
              this.dialogRef.componentInstance.failure.pipe(take(1), untilDestroyed(this)).subscribe((saveDebugErr) => {
                this.dialogRef.close();
                new EntityUtils().handleWSError(this, saveDebugErr, this.dialog);
              });
            },
            (err) => {
              new EntityUtils().handleWSError(this, err, this.dialog);
            },
          );
        });
    });
  }

  refreshTables(): void {
    this.dataCards.forEach((card) => {
      if (card.tableConf?.tableComponent) {
        card.tableConf.tableComponent.getData();
      }
    });
  }

  cronDataSourceHelper(data: Cronjob[]): CronjobRow[] {
    return data.map((job) => {
      const schedule = `${job.schedule.minute} ${job.schedule.hour} ${job.schedule.dom} ${job.schedule.month} ${job.schedule.dow}`;
      return {
        ...job,
        cron_schedule: schedule,

        /* Weird type assertions are due to a type definition error in the cron-parser library */
        next_run: ((cronParser.parseExpression(schedule, { iterator: true }).next() as unknown) as {
          value: { _date: any };
        }).value._date.fromNow(),
      };
    });
  }
}<|MERGE_RESOLUTION|>--- conflicted
+++ resolved
@@ -472,11 +472,7 @@
     }
 
     if ([CardId.Kernel].includes(name)) {
-<<<<<<< HEAD
-      const modal = this.ixModal.open(KernelFormComponent, this.translate.instant('Kernel'));
-=======
       const modal = this.ixModal.open(KernelFormComponent);
->>>>>>> 484903c5
       modal.setupForm(this.configData);
     } else if ([CardId.Console].includes(name)) {
       this.ixModal.open(addComponent);
