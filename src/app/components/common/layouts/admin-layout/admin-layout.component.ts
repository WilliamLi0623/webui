import {
  AfterViewChecked, ChangeDetectorRef, Component, ElementRef, OnInit, ViewChild,
} from '@angular/core';
import { MediaChange, MediaObserver } from '@angular/flex-layout';
import { MatDialog } from '@angular/material/dialog';
import { MatSidenav } from '@angular/material/sidenav';
import { NavigationEnd, Router } from '@angular/router';
import { UntilDestroy, untilDestroyed } from '@ngneat/until-destroy';
import { ConsolePanelModalDialog } from 'app/components/common/dialog/console-panel/console-panel-dialog.component';
import { CoreService } from 'app/core/services/core-service/core.service';
import { LayoutService } from 'app/core/services/layout.service';
import { ProductType } from 'app/enums/product-type.enum';
import { ForceSidenavEvent } from 'app/interfaces/events/force-sidenav-event.interface';
import { SidenavStatusEvent } from 'app/interfaces/events/sidenav-status-event.interface';
import { SysInfoEvent } from 'app/interfaces/events/sys-info-event.interface';
import { UserPreferencesChangedEvent } from 'app/interfaces/events/user-preferences-event.interface';
import { SubMenuItem } from 'app/interfaces/menu-item.interface';
import { WebSocketService, SystemGeneralService } from 'app/services';
import { LocaleService } from 'app/services/locale.service';
import { Theme, ThemeService } from 'app/services/theme/theme.service';

@UntilDestroy()
@Component({
  selector: 'app-admin-layout',
  templateUrl: './admin-layout.component.html',
  styleUrls: ['./admin-layout.component.scss'],
})
export class AdminLayoutComponent implements OnInit, AfterViewChecked {
  private isMobile: boolean;
  isSidenavOpen = true;
  isSidenavCollapsed = false;
  sidenavMode = 'over';
  isShowFooterConsole = false;
  isSidenotOpen = false;
  consoleMsg = '';
  hostname: string;
  consoleMSgList: string[] = [];
  product_type = window.localStorage['product_type'] as ProductType;
  logoPath = 'assets/images/light-logo.svg';
  logoTextPath = 'assets/images/light-logo-text.svg';
  currentTheme = '';
  retroLogo = false;
  isOpen = false;
  notificPanelClosed = false;
  menuName: string;
  subs: SubMenuItem[];
  copyrightYear = this.localeService.getCopyrightYearFromBuildTime();

  readonly ProductType = ProductType;

  @ViewChild(MatSidenav, { static: false }) private sideNav: MatSidenav;
  @ViewChild('footerBarScroll', { static: true }) private footerBarScroll: ElementRef;
  freenasThemes: Theme[];

  constructor(
    private router: Router,
    public core: CoreService,
    public cd: ChangeDetectorRef,
    public themeService: ThemeService,
    private media: MediaObserver,
    protected ws: WebSocketService,
<<<<<<< HEAD
    public modalService: ModalService,
=======
    public language: LanguageService,
>>>>>>> a5f91641
    public dialog: MatDialog,
    private sysGeneralService: SystemGeneralService,
    private localeService: LocaleService,
    private layoutService: LayoutService,
  ) {
    // detect server type
    sysGeneralService.getProductType$.pipe(untilDestroyed(this)).subscribe((res) => {
      this.product_type = res as ProductType;
    });

    // Close sidenav after route change in mobile
    router.events.pipe(untilDestroyed(this)).subscribe((routeChange) => {
      if (routeChange instanceof NavigationEnd && this.isMobile) {
        this.sideNav.close();
      }
    });
    // Watches screen size and open/close sidenav
    media.media$.pipe(untilDestroyed(this)).subscribe((change: MediaChange) => {
      this.isMobile = this.layoutService.isMobile;
      this.updateSidenav();
      core.emit({ name: 'MediaChange', data: change, sender: this });
    });

    // Subscribe to Preference Changes
    core.register({
      observerClass: this,
      eventName: 'UserPreferencesChanged',
    }).pipe(untilDestroyed(this)).subscribe((evt: UserPreferencesChangedEvent) => {
      this.retroLogo = evt.data.retroLogo ? evt.data.retroLogo : false;
    });

    // Listen for system information changes
    core.register({
      observerClass: this,
      eventName: 'SysInfo',
    }).pipe(untilDestroyed(this)).subscribe((evt: SysInfoEvent) => {
      this.hostname = evt.data.hostname;
    });

    core.register({
      observerClass: this,
      eventName: 'ForceSidenav',
    }).pipe(untilDestroyed(this)).subscribe((evt: ForceSidenavEvent) => {
      this.updateSidenav(evt.data);
    });

    core.register({
      observerClass: this,
      eventName: 'SidenavStatus',
    }).pipe(untilDestroyed(this)).subscribe((evt: SidenavStatusEvent) => {
      this.isSidenavOpen = evt.data.isOpen;
      this.sidenavMode = evt.data.mode;
      this.isSidenavCollapsed = evt.data.isCollapsed;
    });
  }

  ngOnInit(): void {
    this.freenasThemes = this.themeService.allThemes;
    this.currentTheme = this.themeService.currentTheme().name;
    const navigationHold = document.getElementById('scroll-area');

    // Allows for one-page-at-a-time scrolling in sidenav on Windows
    if (window.navigator.platform.toLowerCase() === 'win32') {
      navigationHold.addEventListener('wheel', (e) => {
        // deltaY is 1 for page scrolling and 33.3 per line for regular scrolling; default is 100, or 3 lines at a time
        if (e.deltaY === 1 || e.deltaY === -1) {
          navigationHold.scrollBy(0, e.deltaY * window.innerHeight);
        }
      });
    }

    if (this.media.isActive('xs') || this.media.isActive('sm')) {
      this.isSidenavOpen = false;
    }
    this.checkIfConsoleMsgShows();
    this.sysGeneralService.refreshSysGeneral$.pipe(untilDestroyed(this)).subscribe(() => {
      this.checkIfConsoleMsgShows();
    });

    this.isSidenavCollapsed = this.layoutService.isMenuCollapsed;

    this.core.emit({ name: 'SysInfoRequest', sender: this });
  }

  ngAfterViewChecked(): void {
    this.scrollToBottomOnFooterBar();
  }

  updateSidenav(force?: 'open' | 'close'): void {
    if (force) {
      this.isSidenavOpen = force == 'open';
      this.isSidenotOpen = force != 'open';
      if (force == 'close') {
        this.layoutService.isMenuCollapsed = false;
      }
      return;
    }

    this.isSidenavOpen = !this.isMobile;
    this.isSidenotOpen = false;
    this.sidenavMode = this.isMobile ? 'over' : 'side';
    if (!this.isMobile) {
      // TODO: This is hack to resolve issue described here: https://jira.ixsystems.com/browse/NAS-110404
      setTimeout(() => {
        this.sideNav.open();
      });
    }

    this.layoutService.isMenuCollapsed = false;
    this.cd.detectChanges();
  }

  get sidenavWidth(): string {
    const iconified = this.layoutService.isMenuCollapsed;
    if (this.isSidenavOpen && iconified && this.sidenavMode == 'side') {
      return '48px';
    } if (this.isSidenavOpen && !iconified && this.sidenavMode == 'side') {
      return '240px';
    }
    return '0px';
  }

  scrollToBottomOnFooterBar(): void {
    try {
      this.footerBarScroll.nativeElement.scrollTop = this.footerBarScroll.nativeElement.scrollHeight;
    } catch (err) { }
  }

  checkIfConsoleMsgShows(): void {
    this.sysGeneralService.getGeneralConfig$.pipe(
      untilDestroyed(this),
    ).subscribe((res) => this.onShowConsoleFooterBar(res.ui_consolemsg));
  }

  getLogConsoleMsg(): void {
    const subName = 'filesystem.file_tail_follow:/var/log/messages:500';

    this.ws.sub(subName).pipe(untilDestroyed(this)).subscribe((res) => {
      if (res && res.data && typeof res.data === 'string') {
        this.consoleMsg = this.accumulateConsoleMsg(res.data, 3);
      }
    });
  }

  accumulateConsoleMsg(msg: string, num: number): string {
    let msgs = '';
    const msgarr = msg.split('\n');

    // consoleMSgList will store just 500 messages.
    for (let i = 0; i < msgarr.length; i++) {
      if (msgarr[i] !== '') {
        this.consoleMSgList.push(msgarr[i]);
      }
    }
    while (this.consoleMSgList.length > 500) {
      this.consoleMSgList.shift();
    }
    if (num > 500) {
      num = 500;
    }
    if (num > this.consoleMSgList.length) {
      num = this.consoleMSgList.length;
    }
    for (let i = this.consoleMSgList.length - 1; i >= this.consoleMSgList.length - num; --i) {
      msgs = this.consoleMSgList[i] + '\n' + msgs;
    }

    return msgs;
  }

  onShowConsoleFooterBar(data: boolean): void {
    if (data && this.consoleMsg == '') {
      this.getLogConsoleMsg();
    }

    this.isShowFooterConsole = data;
  }

  onShowConsolePanel(): void {
    const dialogRef = this.dialog.open(ConsolePanelModalDialog, {});
    const sub = dialogRef.componentInstance.onEventEmitter.pipe(untilDestroyed(this)).subscribe(() => {
      dialogRef.componentInstance.consoleMsg = this.accumulateConsoleMsg('', 500);
    });

    dialogRef.afterClosed().pipe(untilDestroyed(this)).subscribe(() => {
      clearInterval(dialogRef.componentInstance.intervalPing);
      sub.unsubscribe();
    });
  }

  onOpenNotify(): void {
    this.isSidenotOpen = true;
  }

  onCloseNotify(): void {
    this.isSidenotOpen = false;
  }

  // For the slide-in menu
  toggleMenu(menuInfo?: [string, SubMenuItem[]]): void {
    if (this.isOpen && !menuInfo || this.isOpen && menuInfo[0] === this.menuName) {
      this.isOpen = false;
      this.subs = [];
    } else if (menuInfo) {
      this.menuName = menuInfo[0];
      this.subs = menuInfo[1];
      this.isOpen = true;
    }
  }

  onMenuClosed(): void {
    this.isOpen = false;
  }
}<|MERGE_RESOLUTION|>--- conflicted
+++ resolved
@@ -59,11 +59,6 @@
     public themeService: ThemeService,
     private media: MediaObserver,
     protected ws: WebSocketService,
-<<<<<<< HEAD
-    public modalService: ModalService,
-=======
-    public language: LanguageService,
->>>>>>> a5f91641
     public dialog: MatDialog,
     private sysGeneralService: SystemGeneralService,
     private localeService: LocaleService,
