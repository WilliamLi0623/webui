import { Component, OnDestroy } from '@angular/core';
import { RelationAction } from 'app/pages/common/entity/entity-form/models/relation-action.enum';
import { Subscription } from 'rxjs';
import { AppLoaderService } from '../../../services/app-loader/app-loader.service';
import { DialogService } from '../../../services/dialog.service';
import { MatDialog } from '@angular/material/dialog';
import { EntityUtils } from '../../common/entity/utils';
import { WebSocketService } from '../../../services';
import { T } from '../../../translate-marker';
import { FieldConfig } from '../../common/entity/entity-form/models/field-config.interface';
import { FieldSet } from 'app/pages/common/entity/entity-form/models/fieldset.interface';
import { helptext_system_failover } from 'app/helptext/system/failover';
import { FormConfiguration } from 'app/interfaces/entity-form.interface';
<<<<<<< HEAD
import { UntilDestroy, untilDestroyed } from '@ngneat/until-destroy';

@UntilDestroy()
=======

>>>>>>> b0bb1c90
@Component({
  selector: 'app-system-failover',
  template: '<entity-form [conf]="this"></entity-form>',
  styleUrls: [],
  providers: [],
})

export class FailoverComponent implements FormConfiguration, OnDestroy {
  queryCall: 'failover.config' = 'failover.config';
  updateCall = 'failover.update';
  entityForm: any;
  protected failoverDisableSubscription: any;
  alreadyDisabled = false;
  confirmSubmit = false;
  saveSubmitText = helptext_system_failover.save_button_text;
  confirmSubmitDialog = {
    title: T('Disable Failover'),
    message: T(''),
    hideCheckbox: false,
  };
  masterSubscription: any;
  master_fg: any;
  warned = false;

  custActions: any[] = [
    {
      id: 'sync_to_peer',
      name: T('Sync to Peer'),
      function: () => {
        const params = [{ reboot: false }];
        const ds = this.dialog.confirm(
          helptext_system_failover.dialog_sync_to_peer_title,
          helptext_system_failover.dialog_sync_to_peer_message,
          false, helptext_system_failover.dialog_button_ok,
          true,
          helptext_system_failover.dialog_sync_to_peer_checkbox,
          'failover.sync_to_peer',
          params,
        );
        ds.afterClosed().pipe(untilDestroyed(this)).subscribe((status: any) => {
          if (status) {
            this.load.open();
            this.ws.call(
              ds.componentInstance.method, ds.componentInstance.data,
            ).pipe(untilDestroyed(this)).subscribe(() => {
              this.load.close();
              this.dialog.Info(helptext_system_failover.confirm_dialogs.sync_title,
                helptext_system_failover.confirm_dialogs.sync_to_message, '', 'info', true);
            }, (err) => {
              this.load.close();
              new EntityUtils().handleWSError(this.entityForm, err);
            });
          }
        });
      },
    },
    {
      id: 'sync_from_peer',
      name: T('Sync from Peer'),
      function: () => {
        this.dialog.confirm(helptext_system_failover.dialog_sync_from_peer_title,
          helptext_system_failover.dialog_sync_from_peer_message, false,
          helptext_system_failover.dialog_button_ok).pipe(untilDestroyed(this)).subscribe((confirm: boolean) => {
          if (confirm) {
            this.load.open();
            this.ws.call('failover.sync_from_peer').pipe(untilDestroyed(this)).subscribe(() => {
              this.load.close();
              this.dialog.Info(helptext_system_failover.confirm_dialogs.sync_title,
                helptext_system_failover.confirm_dialogs.sync_from_message, '', 'info', true);
            }, (err) => {
              this.load.close();
              new EntityUtils().handleWSError(this.entityForm, err);
            });
          }
        });
      },
    },
  ];

  fieldConfig: FieldConfig[] = [];
  fieldSets: FieldSet[] = [
    {
      name: helptext_system_failover.fieldset_title,
      width: '100%',
      label: true,
      config: [
        {
          type: 'checkbox',
          name: 'disabled',
          placeholder: helptext_system_failover.disabled_placeholder,
          tooltip: helptext_system_failover.disabled_tooltip,
        }, {
          type: 'checkbox',
          name: 'master',
          placeholder: helptext_system_failover.master_placeholder,
          tooltip: helptext_system_failover.master_tooltip,
          value: true,
          relation: [
            {
              action: RelationAction.Disable,
              when: [{
                name: 'disabled',
                value: false,
              }],
            },
          ],
        }, {
          type: 'input',
          name: 'timeout',
          placeholder: helptext_system_failover.timeout_placeholder,
          tooltip: helptext_system_failover.timeout_tooltip,
        },
      ],
    }];

  constructor(
    private load: AppLoaderService,
    private dialog: DialogService,
    private ws: WebSocketService,
    protected matDialog: MatDialog,
  ) {}

  afterInit(entityEdit: any): void {
    this.entityForm = entityEdit;
    this.failoverDisableSubscription = this.entityForm.formGroup.controls['disabled'].valueChanges.pipe(untilDestroyed(this)).subscribe((res: boolean) => {
      if (!this.alreadyDisabled) {
        this.confirmSubmit = res;
      }
    });
    this.master_fg = this.entityForm.formGroup.controls['master'];
    this.masterSubscription = this.master_fg.valueChanges.pipe(untilDestroyed(this)).subscribe((res: any) => {
      if (!res && !this.warned) {
        this.dialog.confirm({
          title: helptext_system_failover.master_dialog_title,
          message: helptext_system_failover.master_dialog_warning,
          buttonMsg: T('Continue'),
          cancelMsg: T('Cancel'),
          disableClose: true,
        }).pipe(untilDestroyed(this)).subscribe((confirm) => {
          if (!confirm) {
            this.master_fg.setValue(true);
          } else {
            this.warned = true;
          }
        });
      }
      if (res) {
        this.entityForm.saveSubmitText = helptext_system_failover.save_button_text;
      } else {
        this.entityForm.saveSubmitText = helptext_system_failover.failover_button_text;
      }
    });
  }

  customSubmit(body: any): Subscription {
    this.load.open();
    return this.ws.call('failover.update', [body]).pipe(untilDestroyed(this)).subscribe(() => {
      this.alreadyDisabled = body['disabled'];
      this.load.close();
      this.dialog.Info(T('Settings saved.'), '', '300px', 'info', true).pipe(untilDestroyed(this)).subscribe(() => {
        if (body.disabled && !body.master) {
          this.ws.logout();
        }
      });
    }, (res) => {
      this.load.close();
      new EntityUtils().handleWSError(this.entityForm, res);
    });
  }

  resourceTransformIncomingRestData(value: any): any {
    this.alreadyDisabled = value['disabled'];
    value['master'] = true;
    return value;
  }

  ngOnDestroy(): void {
    this.failoverDisableSubscription.unsubscribe();
  }
}<|MERGE_RESOLUTION|>--- conflicted
+++ resolved
@@ -11,20 +11,15 @@
 import { FieldSet } from 'app/pages/common/entity/entity-form/models/fieldset.interface';
 import { helptext_system_failover } from 'app/helptext/system/failover';
 import { FormConfiguration } from 'app/interfaces/entity-form.interface';
-<<<<<<< HEAD
 import { UntilDestroy, untilDestroyed } from '@ngneat/until-destroy';
 
 @UntilDestroy()
-=======
-
->>>>>>> b0bb1c90
 @Component({
   selector: 'app-system-failover',
   template: '<entity-form [conf]="this"></entity-form>',
   styleUrls: [],
   providers: [],
 })
-
 export class FailoverComponent implements FormConfiguration, OnDestroy {
   queryCall: 'failover.config' = 'failover.config';
   updateCall = 'failover.update';
