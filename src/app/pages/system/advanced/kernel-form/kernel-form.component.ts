--- conflicted
+++ resolved
@@ -4,16 +4,7 @@
 import { FormBuilder } from '@angular/forms';
 import { UntilDestroy, untilDestroyed } from '@ngneat/until-destroy';
 import { helptext_system_advanced } from 'app/helptext/system/advanced';
-<<<<<<< HEAD
 import { AdvancedConfig } from 'app/interfaces/advanced-config.interface';
-=======
-import { AdvancedConfigUpdate } from 'app/interfaces/advanced-config.interface';
-import { FormConfiguration } from 'app/interfaces/entity-form.interface';
-import { SystemGeneralConfig } from 'app/interfaces/system-config.interface';
-import { EntityFormComponent } from 'app/pages/common/entity/entity-form/entity-form.component';
-import { FieldConfig } from 'app/pages/common/entity/entity-form/models/field-config.interface';
-import { FieldSet } from 'app/pages/common/entity/entity-form/models/fieldset.interface';
->>>>>>> b7d0f19e
 import { EntityUtils } from 'app/pages/common/entity/utils';
 import { SystemGeneralService, WebSocketService } from 'app/services';
 import { IxModalService } from 'app/services/ix-modal.service';
@@ -59,21 +50,10 @@
       autotune: values.autotune,
       debugkernel: values.debugkernel,
     };
-
-<<<<<<< HEAD
     this.isFormLoading = true;
     this.ws.call('system.advanced.update', [commonBody]).pipe(untilDestroyed(this)).subscribe(() => {
       this.isFormLoading = false;
       this.modalService.close();
-=======
-  customSubmit(body: Partial<AdvancedConfigUpdate>): Subscription {
-    this.loader.open();
-    return this.ws.call('system.advanced.update', [body]).pipe(untilDestroyed(this)).subscribe(() => {
-      this.loader.close();
-      this.entityForm.success = true;
-      this.entityForm.formGroup.markAsPristine();
-      this.modalService.close('slide-in-form');
->>>>>>> b7d0f19e
       this.sysGeneralService.refreshSysGeneral();
     }, (res) => {
       this.isFormLoading = false;
