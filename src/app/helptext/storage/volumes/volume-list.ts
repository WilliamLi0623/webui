import {Validators} from '@angular/forms';
import { T } from '../../../translate-marker';

export default {
unlockDialog_password_placeholder: T('Passphrase'),

unlockDialog_recovery_key_placeholder: T('Recovery Key'),
unlockDialog_recovery_key_tooltip: T('Unlock the pool with a recovery \
 key file instead of a passphrase. Select a recovery key file to upload \
 from the local system.'),

unlockDialog_services_placeholder: T('Restart Services'),
unlockDialog_services_tooltip: T('List of system services to restart when the pool is unlocked.'),

snapshotDialog_dataset_placeholder: T('Pool/Dataset'),

snapshotDialog_name_placeholder: T('Name'),
snapshotDialog_name_tooltip: T('Add a name for the new snapshot.'),
snapshotDialog_name_validation: [Validators.required],

snapshotDialog_recursive_placeholder: T('Recursive'),
snapshotDialog_recursive_tooltip: T('Set to include child datasets of the chosen dataset.'),

vmware_sync_placeholder: T('VMWare Sync'),
vmware_sync_tooltip: T(''),

detachDialog_pool_detach_warning_paratext_a: T("WARNING: Exporting/disconnecting pool <i>"),
detachDialog_pool_detach_warning_paratext_b: T("</i>.\
 Data on the pool will not be available after export.\
 Data on the pool disks can be destroyed by setting the <b>Destroy data</b> option.\
 Back up critical data <b>before</b> exporting/disconnecting the pool."),

detachWarningForUnknownState: {
    message_a: T('The pool <i>'),
    message_b: T('</i>is in the database but not connected to the machine. If it was exported by \
 mistake, reconnect the hardware and use <b>Import Pool</b>.<br /><br />')
},

detachDialog_pool_detach_warning__encrypted_paratext: T("' is encrypted! If the passphrase for\
 this encrypted pool has been lost, the data will be PERMANENTLY UNRECOVERABLE!\
 Before exporting/disconnecting encrypted pools, download and safely\
 store the encryption key and any passphrase for it."),

detachDialog_pool_detach_destroy_checkbox_placeholder: T("Destroy data on this pool?"),
detachDialog_pool_detach_cascade_checkbox_placeholder: T("Delete configuration of shares that used this pool?"),
detachDialog_pool_detach_confim_checkbox_placeholder: T("Confirm Export/Disconnect"),
unknown_status_alt_text: T('(Remove pool from database)'),

upgradePoolDialog_warning: T("Proceed with upgrading the pool? WARNING: Upgrading a pool is a\
 one-way operation that might make some features of\
 the pool incompatible with older versions of FreeNAS: "),

pool_lock_warning_paratext_a: T("WARNING: Locking pool <i>"),
pool_lock_warning_paratext_b: T("</i>.\
 Data on the pool will not be accessible until the pool is unlocked."),

<<<<<<< HEAD
permissions_edit_msg1: T('Root dataset permissions cannot be edited.'),
permissions_edit_msg2: T('This dataset has an active ACL. Changes to permissions must be made with the ACL editor.'),
acl_edit_msg: T('Root dataset ACL cannot be edited.')

=======
permissions_edit_msg: T('Root dataset permissions cannot be edited.'),
acl_edit_msg: T('Root dataset ACL cannot be edited.'),
>>>>>>> 2adc7b1d

expand_pool_dialog: {
    title: T("Enter passphrase to expand pool "),
    passphrase_placeholder: T('Passphrase'),
    save_button: T("Expand Pool"),
}
}<|MERGE_RESOLUTION|>--- conflicted
+++ resolved
@@ -54,15 +54,9 @@
 pool_lock_warning_paratext_b: T("</i>.\
  Data on the pool will not be accessible until the pool is unlocked."),
 
-<<<<<<< HEAD
 permissions_edit_msg1: T('Root dataset permissions cannot be edited.'),
 permissions_edit_msg2: T('This dataset has an active ACL. Changes to permissions must be made with the ACL editor.'),
-acl_edit_msg: T('Root dataset ACL cannot be edited.')
-
-=======
-permissions_edit_msg: T('Root dataset permissions cannot be edited.'),
 acl_edit_msg: T('Root dataset ACL cannot be edited.'),
->>>>>>> 2adc7b1d
 
 expand_pool_dialog: {
     title: T("Enter passphrase to expand pool "),
