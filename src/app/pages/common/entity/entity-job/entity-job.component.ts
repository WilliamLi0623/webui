import { HttpClient } from '@angular/common/http';
import { OnInit, Component, EventEmitter, Output, Inject } from '@angular/core';
import { MatDialogRef, MAT_DIALOG_DATA } from '@angular/material/dialog';

import { TranslateService } from '@ngx-translate/core';
import * as _ from 'lodash';

import { WebSocketService, RestService } from 'app/services/';
import { EntityJobState } from 'app/enums/entity-job-state.enum';

@Component({
  selector: 'entity-job',
  templateUrl: 'entity-job.component.html',
  styleUrls: ['./entity-job.component.css'],
})
export class EntityJobComponent implements OnInit {

  public job: any = {};
  public progressTotalPercent = 0;
  public description: string;
  public method: string;
  public args: any[] = [];

  public title = '';
  public showCloseButton = true;
  public showAbortButton = false; // enable to abort job
  public jobId: Number;
  public progressNumberType: any;
  public hideProgressValue = false;
  public altMessage: string;
  public showRealtimeLogs = false;
  public EntityJobState = EntityJobState;

  private realtimeLogsSubscribed = false;
  public realtimeLogs = '';
  @Output() progress = new EventEmitter();
  @Output() success = new EventEmitter();
  @Output() aborted = new EventEmitter();
  @Output() failure = new EventEmitter();
  @Output() prefailure = new EventEmitter();
  constructor(public dialogRef: MatDialogRef < EntityJobComponent > ,
    private ws: WebSocketService, public rest: RestService,
    @Inject(MAT_DIALOG_DATA) public data: any, translate: TranslateService, protected http: HttpClient) {}

  ngOnInit() {
    // this.dialogRef.updateSize('35%', '200px');

    if (this.data.title) {
      this.setTitle(this.data.title);
    }

    if (this.dialogRef.disableClose) {
      this.showCloseButton = false;
    }
    if (this.data.CloseOnClickOutside) {
      this.showCloseButton = true;
      this.dialogRef.disableClose = true;
    }
    this.progress.subscribe((progress: any) => {
      if (progress.description) {
        this.description = progress.description;
      }
      if (progress.percent) {
        if (this.progressNumberType === 'nopercent') {
          this.progressTotalPercent = progress.percent * 100;
        }
        else {
          this.progressTotalPercent = progress.percent;
        }
      }
      this.disableProgressValue(progress.percent == null);
    });

    this.failure.subscribe((job: any) => {
      job.error = _.replace(job.error, '<', '< ');
      job.error = _.replace(job.error, '>', ' >');

      this.description = '<b>Error:</b> ' + job.error;
    })
  }

  setCall(method: string, args ?: any[]) {
    this.method = method;
    if (args) {
      this.args = args;
    }
  }

  setDescription(desc: string) {
    this.description = desc;
  }

  setTitle(title: string) {
    this.title = title;
  }

  enableRealtimeLogs(showRealtimeLogs: boolean) {
    this.showRealtimeLogs = showRealtimeLogs;
  }

  changeAltMessage(msg: string) {
    this.altMessage = msg;
  }

  disableProgressValue(hide: boolean) {
    this.hideProgressValue = hide;
  }

  public show() {
    this.ws.call('core.get_jobs', [
        [
          ['id', '=', this.jobId]
        ]
      ])
      .subscribe((res) => {
        if (res.length > 0) {
          this.jobUpdate(res[0]);
        }
      });
    this.ws.subscribe("core.get_jobs").subscribe((res) => {
      if (res.id === this.jobId) {
        this.jobUpdate(res);
      }
    });
  }

  jobUpdate(job: any) {
    this.job = job;
    this.showAbortButton = this.job.abortable;
    if (job.progress) {
      this.progress.emit(job.progress);
    }
    if (job.state === EntityJobState.Success) {
      this.success.emit(this.job);
    } else if (job.state === EntityJobState.Failed) {
      this.failure.emit(this.job);
    }
  }

  public submit() {
    this.ws.job(this.method, this.args)
      .subscribe(
        (res) => {
          this.job = res;
          this.showAbortButton = this.job.abortable;
          if (this.showRealtimeLogs && this.job.logs_path && !this.realtimeLogsSubscribed) {
            this.getRealtimeLogs();
          }
          if (res.progress && !this.showRealtimeLogs) {
            this.progress.emit(res.progress);
          }
          if (this.job.state === EntityJobState.Aborted) {
            this.aborted.emit(this.job);
          }
        },
        () => {},
        () => {
          if (this.job.state === EntityJobState.Success) {
            this.success.emit(this.job);
          } else if (this.job.state === EntityJobState.Failed) {
            this.failure.emit(this.job);
          }
          if (this.realtimeLogsSubscribed) {
            this.ws.unsubscribe("filesystem.file_tail_follow:" + this.job.logs_path);
          }
        });
  }

<<<<<<< HEAD
  /*public post(path, options) {
    this.rest.post(path, options).subscribe(
        (res) => {
          this.job = res;
          if (this.job.code === 202) {
            this.setDescription(this.job.data);
            this.success.emit(this.job);
          } else {
            this.progress.emit(this.job);
          }
        },
        () => {},
        () => {
        });
  }*/
  public wspost(path: string, options: any) {
=======
  public wspost(path, options) {
>>>>>>> c7c7702a
    this.http.post(path, options).subscribe(
        (res) => {
          this.job = res;
          if (this.job && this.job.job_id) {
            this.jobId = this.job.job_id;
          }
          this.wsshow();
        },
        (err) => {
          this.prefailure.emit(err)
        },
        () => {
        });
  }
  public wsshow() {
    this.ws.call('core.get_jobs', [
        [
          ['id', '=', this.jobId]
        ]
      ])
      .subscribe((res) => {
        if (res.length > 0) {
          this.wsjobUpdate(res[0]);
        }
      });
    this.ws.subscribe("core.get_jobs").subscribe((res) => {
      if (res.id === this.jobId) {
        this.wsjobUpdate(res);
      }
    });
  }

  wsjobUpdate(job: any) {
    this.job = job;
    this.showAbortButton = this.job.abortable;
    if (job.fields) {
      this.job.state = job.fields.state;
    }
    if (job.progress) {
      this.progress.emit(job.progress);
    }
    if (job.fields) {
      if (job.fields.state === EntityJobState.Running) {
        this.progress.emit(this.job.fields.progress);
      }
      else if(job.fields.state === EntityJobState.Success){
        this.success.emit(this.job.fields);
      }
      else if ((job.fields.state === EntityJobState.Failed) || job.fields.error) {
        this.failure.emit(this.job.fields);
      }
    } else {
      if (job.state === EntityJobState.Success) {
        this.success.emit(this.job);
      } else if (job.state === EntityJobState.Failed) {
        this.failure.emit(this.job);
      }
    }
  }

  abortJob() {
    this.ws.call('core.job_abort', [this.job.id]).subscribe();
  }

  getRealtimeLogs() {
    this.realtimeLogsSubscribed = true;
    const subName = "filesystem.file_tail_follow:" + this.job.logs_path;
    this.ws.sub(subName).subscribe((res) => {
      this.scrollBottom();
      if(res && res.data && typeof res.data === 'string'){
        this.realtimeLogs += res.data;
      }
    });
  }

  scrollBottom() {
    const cardContainer = document.getElementsByClassName("entity-job-dialog")[0];
    cardContainer.scrollTop = cardContainer.scrollHeight;
  }
}<|MERGE_RESOLUTION|>--- conflicted
+++ resolved
@@ -166,26 +166,7 @@
         });
   }
 
-<<<<<<< HEAD
-  /*public post(path, options) {
-    this.rest.post(path, options).subscribe(
-        (res) => {
-          this.job = res;
-          if (this.job.code === 202) {
-            this.setDescription(this.job.data);
-            this.success.emit(this.job);
-          } else {
-            this.progress.emit(this.job);
-          }
-        },
-        () => {},
-        () => {
-        });
-  }*/
   public wspost(path: string, options: any) {
-=======
-  public wspost(path, options) {
->>>>>>> c7c7702a
     this.http.post(path, options).subscribe(
         (res) => {
           this.job = res;
