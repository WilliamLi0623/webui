--- conflicted
+++ resolved
@@ -4,15 +4,8 @@
 import { Validators } from '@angular/forms';
 import { MatDialog } from '@angular/material/dialog';
 import { ActivatedRoute, Router } from '@angular/router';
-<<<<<<< HEAD
-import globalHelptext from 'app/helptext/global-helptext';
-import { DialogFormConfiguration } from 'app/pages/common/entity/entity-dialog/dialog-form-configuration.interface';
 import { EntityDialogComponent } from 'app/pages/common/entity/entity-dialog/entity-dialog.component';
-import { EntityUtils } from 'app/pages/common/entity/utils';
-import { T } from 'app/translate-marker';
-=======
-
->>>>>>> c7c7702a
+
 import * as cronParser from 'cron-parser';
 import { Moment } from 'moment';
 import { Subscription } from 'rxjs';
@@ -134,7 +127,7 @@
       this.refreshForms();
     });
 
-    this.messageSubscription = this.modalService.message$.subscribe((res) => {
+    this.messageSubscription = this.modalService.message$.subscribe((res: any) => {
       if (res['action'] === 'open' && res['component'] === 'replicationForm') {
         this.modalService.open('slide-in-form', this.replicationFormComponent, res['row']);
       }
@@ -433,7 +426,7 @@
         task.state = EntityJobState.Pending;
       } else {
         task.state = task.job.state;
-        this.parent.job.getJobStatus(task.job.id).subscribe((job) => {
+        this.parent.job.getJobStatus(task.job.id).subscribe((job: any) => {
           task.state = job.state;
           task.job = job;
         });
@@ -451,7 +444,7 @@
         task.state = task.state.state;
       } else {
         task.state = task.job.state;
-        this.parent.job.getJobStatus(task.job.id).subscribe((job) => {
+        this.parent.job.getJobStatus(task.job.id).subscribe((job: any) => {
           task.state = job.state;
           task.job = job;
         });
@@ -503,14 +496,9 @@
         task.state = EntityJobState.Pending;
       } else {
         task.state = task.job.state;
-<<<<<<< HEAD
-        this.parent.job.getJobStatus(task.job.id).subscribe((t: any) => {
-          task.state = t.job ? t.job.state : null;
-=======
-        this.parent.job.getJobStatus(task.job.id).subscribe((job) => {
+        this.parent.job.getJobStatus(task.job.id).subscribe((job: any) => {
           task.state = job.state;
           task.job = job;
->>>>>>> c7c7702a
         });
       }
 
@@ -616,11 +604,7 @@
             if (res) {
               row.state = EntityJobState.Running;
               this.ws.call('cloudsync.sync', [row.id]).subscribe(
-<<<<<<< HEAD
-                (res: any) => {
-=======
-                (jobId) => {
->>>>>>> c7c7702a
+                (jobId: any) => {
                   this.dialog.Info(
                     T('Task Started'),
                     T('Cloud sync <i>') + row.description + T('</i> has started.'),
@@ -752,7 +736,7 @@
             ],
             saveButtonText: 'Restore',
             afterInit: function (entityDialog: EntityDialogComponent) {
-              entityDialog.formGroup.get('transfer_mode').valueChanges.subscribe((mode) => {
+              entityDialog.formGroup.get('transfer_mode').valueChanges.subscribe((mode: any) => {
                 const paragraph = conf.fieldConfig.find((config) => config.name === 'transfer_mode_warning');
                 switch (mode) {
                   case 'SYNC':
@@ -832,79 +816,27 @@
     return true;
   }
 
-<<<<<<< HEAD
-  stateButton(row: any) {
-    if (row.state === 'RUNNING') {
-      // this.runningStateButton(row.job.id)
-    } else if (row.state === 'HOLD') {
-      this.dialog.Info(T('Task is on hold'), row.state.reason, '500px', 'info', true);
-    } else {
-      const error = row.job && row.state === 'ERROR' ? row.job.error : null;
-      const log = row.job && row.job.logs_excerpt ? row.job.logs_excerpt : null;
-      if (error === null && log === null) {
-        this.dialog.Info(globalHelptext.noLogDilaog.title, globalHelptext.noLogDilaog.message, '500px', 'info', true);
-      }
-
-      const dialog_title = T('Task State');
-      const dialog_content =
-        (error ? `<h5>${T('Error')}</h5> <pre>${error}</pre>` : '') +
-        (log ? `<h5>${T('Logs')}</h5> <pre>${log}</pre>` : '');
-
-      if (log) {
-        this.dialog
-          .confirm(
-            dialog_title,
-            dialog_content,
-            true,
-            T('Download Logs'),
-            false,
-            '',
-            '',
-            '',
-            '',
-            false,
-            T('Cancel'),
-            true,
-          )
-          .subscribe((dialog_res: any) => {
-            if (dialog_res) {
-              const filename = `${row.job.id}.log`;
-              this.ws.call('core.download', ['filesystem.get', [row.job.logs_path], filename]).subscribe(
-                (res) => {
-                  const url = res[1];
-                  const mimetype = 'text/plain';
-                  this.storage.streamDownloadFile(this.http, url, filename, mimetype).subscribe(
-                    (blob) => this.storage.downloadBlob(blob, filename),
-                    (err) => new EntityUtils().handleWSError(this, err),
-                  );
-                },
-                (err) => new EntityUtils().handleWSError(this, err),
-              );
-            }
-          });
-=======
-  runningStateButton(jobid) {
+  runningStateButton(jobid: any) {
     const dialogRef = this.mdDialog.open(EntityJobComponent, {
       data: { title: T('Task is running') },
       disableClose: false,
     });
     dialogRef.componentInstance.jobId = jobid;
     dialogRef.componentInstance.wsshow();
-    dialogRef.componentInstance.success.subscribe((res) => {
+    dialogRef.componentInstance.success.subscribe(() => {
       dialogRef.close();
     });
-    dialogRef.componentInstance.failure.subscribe((err) => {
+    dialogRef.componentInstance.failure.subscribe(() => {
       dialogRef.close();
     });
   }
 
-  stateButton(row) {
+  stateButton(row: any) {
     if (row.job) {
       if (row.state === EntityJobState.Running) {
         this.runningStateButton(row.job.id);
       } else {
         this.job.showLogs(row.job);
->>>>>>> c7c7702a
       }
     } else {
       this.dialog.Info(globalHelptext.noLogDilaog.title, globalHelptext.noLogDilaog.message);
