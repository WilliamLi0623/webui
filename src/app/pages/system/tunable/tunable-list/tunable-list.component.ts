import {
  ApplicationRef, Component, Injector,
} from '@angular/core';
import { ActivatedRoute, Router } from '@angular/router';
<<<<<<< HEAD
import { EntityTableConfig } from 'app/pages/common/entity/entity-table/entity-table.interface';
import * as _ from 'lodash';
=======
>>>>>>> 0d9e9e24
import { Subscription } from 'rxjs';
import { ProductType } from '../../../../enums/product-type.enum';
import { WebSocketService } from '../../../../services';
import { T } from '../../../../translate-marker';

@Component({
  selector: 'system-tunables-list',
  template: '<entity-table [title]="title" [conf]="this"></entity-table>',
})

export class TunableListComponent implements EntityTableConfig {
  title = T('Tunables');
  title_scale = T('Sysctl');
  wsDelete: 'tunable.delete' = 'tunable.delete';
  queryCall: 'tunable.query' = 'tunable.query';

  route_edit: string[] = ['system', 'tunable', 'edit'];
  protected route_success: string[] = ['system', 'tunable'];
  route_add: string[] = ['system', 'tunable', 'add'];
  protected route_add_tooltip = T('Add Tunable');

  protected route_edit_scale: string[] = ['system', 'sysctl', 'edit'];
  protected route_success_scale: string[] = ['system', 'advanced'];
  protected route_add_scale: string[] = ['system', 'sysctl', 'add'];
  protected route_add_tooltip_scale = T('Add Sysctl');

  protected product_type: ProductType;

  busy: Subscription;
  sub: Subscription;
  protected entityList: any;

  wsMultiDelete: 'core.bulk' = 'core.bulk';
  multiActions: any[] = [
    {
      id: 'mdelete',
      label: T('Delete'),
      icon: 'delete',
      enable: true,
      ttpos: 'above',
      onClick: (selected: any) => {
        this.entityList.doMultiDelete(selected);
      },
    },
  ];

  columns = [
    { name: T('Variable'), prop: 'var', always_display: true },
    { name: T('Value'), prop: 'value' },
    { name: T('Type'), prop: 'type' },
    { name: T('Description'), prop: 'comment' },
    { name: T('Enabled'), prop: 'enabled' },
  ];
  rowIdentifier = 'var';

  config: any = {
    paging: true,
    sorting: { columns: this.columns },
    deleteMsg: {
      title: T('Tunable'),
      key_props: ['var'],
    },
    multiSelect: true,
  };

  constructor(protected router: Router,
    protected aroute: ActivatedRoute,
    protected ws: WebSocketService,
    protected _injector: Injector,
    protected _appRef: ApplicationRef) {}

  preInit(entityList: any): void {
    this.entityList = entityList;
    this.product_type = window.localStorage.getItem('product_type') as ProductType;
    if (this.product_type === ProductType.Scale || this.product_type === ProductType.ScaleEnterprise) {
      this.route_add = this.route_add_scale;
      this.route_edit = this.route_edit_scale;
      this.route_success = this.route_success_scale;
      this.route_add_tooltip = this.route_add_tooltip_scale;
      this.config.deleteMsg.title = T('Sysctl');
      this.title = this.title_scale;
    }
  }

  wsMultiDeleteParams(selected: any): any {
    const params: any[] = [this.wsDelete];
    const selectedId = [];
    for (const i in selected) {
      selectedId.push([selected[i].id]);
    }
    params.push(selectedId);
    return params;
  }
}<|MERGE_RESOLUTION|>--- conflicted
+++ resolved
@@ -2,11 +2,7 @@
   ApplicationRef, Component, Injector,
 } from '@angular/core';
 import { ActivatedRoute, Router } from '@angular/router';
-<<<<<<< HEAD
 import { EntityTableConfig } from 'app/pages/common/entity/entity-table/entity-table.interface';
-import * as _ from 'lodash';
-=======
->>>>>>> 0d9e9e24
 import { Subscription } from 'rxjs';
 import { ProductType } from '../../../../enums/product-type.enum';
 import { WebSocketService } from '../../../../services';
