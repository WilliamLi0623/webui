--- conflicted
+++ resolved
@@ -1,4 +1,3 @@
-<<<<<<< HEAD
 import { ApplicationRef, Component, Injector, OnDestroy } from '@angular/core';
 import { ActivatedRoute, Router } from '@angular/router';
 import * as _ from 'lodash';
@@ -6,21 +5,9 @@
 import { RestService, WebSocketService } from '../../../../services/';
 import { FieldConfig } from '../../../common/entity/entity-form/models/field-config.interface';
 import helptext from '../../../../helptext/services/components/service-ups';
-=======
-import {ApplicationRef, Component, Injector, OnDestroy} from '@angular/core';
-import {Validators} from '@angular/forms';
-import {ActivatedRoute, Router, RouterModule} from '@angular/router';
-import * as _ from 'lodash';
-
-
-import {RestService,WebSocketService} from '../../../../services/';
-import {FieldConfig} from '../../../common/entity/entity-form/models/field-config.interface';
-import { T } from '../../../../translate-marker';
-import { number } from 'style-value-types';
->>>>>>> b40f10cd
 
 @Component({
-  selector : 'app-ups-edit',
+  selector : 'ups-edit',
   template : `<entity-form [conf]="this"></entity-form>`,
 })
 
@@ -31,9 +18,8 @@
   protected ups_hostname: any;
   protected ups_driver_subscription: any;
   protected entityForm: any;
-  protected ups_mode_fg: any;
-
-  protected resource_name  = 'services/ups';
+
+  protected resource_name: string = 'services/ups';
   protected route_success: string[] = [ 'services' ];
 
   public fieldConfig: FieldConfig[] = [
@@ -53,41 +39,13 @@
     validation : helptext.ups_identifier_validation
     },
     {
-      type : 'input',
-      name : 'ups_remotehost',
-      placeholder : T('Remote Host'),
-      tooltip : T('IP address of the remote system with <i>UPS Mode</i>\
-                   set as <i>Master</i>. Enter a valid IP address in\
-                   the format <i>192.168.0.1</i>.'),
-      required: true,
-      isHidden: true,
-      validation : [ Validators.required ]
-    },
-    {
-      type : 'input',
-      name : 'ups_remoteport',
-      placeholder : T('Remote Port'),
-      tooltip : T('The open network port of the remote system with\
-                   <i>UPS Mode</i> set as <i>Master</i>. Enter a valid\
-                   port number that has been configured for use on the\
-                   Master system. <i>3493</i> is the default port used.'),
-      value : 3493,
-      required: true,
-      isHidden: true,
-      validation : [ Validators.required ]
-    },
-    {
       type : 'select',
       name : 'ups_driver',
       placeholder : helptext.ups_driver_placeholder,
       tooltip : helptext.ups_driver_tooltip,
       required: true,
       options: [],
-<<<<<<< HEAD
       validation : helptext.ups_driver_validation,
-=======
-      validation : [ Validators.required ],
->>>>>>> b40f10cd
       isHidden: false
     },
     {
@@ -97,13 +55,8 @@
       options: [],
       tooltip : helptext.ups_port_tooltip,
       required: true,
-<<<<<<< HEAD
       validation : helptext.ups_port_validation,
-      isHidden: false;
-=======
-      validation : [ Validators.required ],
       isHidden: false
->>>>>>> b40f10cd
     },
     {
       type: 'input',
@@ -115,15 +68,8 @@
     {
       type : 'textarea',
       name : 'ups_options',
-<<<<<<< HEAD
       placeholder : helptext.ups_options_placeholder,
       tooltip : helptext.ups_options_tooltip,
-=======
-      placeholder : T('Auxiliary Parameters (ups.conf)'),
-      tooltip : T('Enter any extra options from <a\
-                   href="http://networkupstools.org/docs/man/ups.conf.html"\
-                   target="_blank">UPS.CONF(5)</a>.'),
->>>>>>> b40f10cd
       isHidden: false
     },
     {
@@ -221,15 +167,6 @@
       placeholder : helptext.ups_powerdown_placeholder,
       tooltip : helptext.ups_powerdown_tooltip
     },
-    {
-      type : 'input',
-      inputType: 'number',
-      name : 'ups_hostsync',
-      placeholder : T('Power Off UPS'),
-      tooltip : T('Upsmon will wait up to this many seconds in master mode for \
-                  the slaves to disconnect during a shutdown situation'),
-      value: 15,
-    },
   ];
 
   constructor(protected router: Router, protected route: ActivatedRoute,
@@ -267,31 +204,6 @@
 
   afterInit(entityForm: any) {
     this.entityForm = entityForm;
-    this.ups_mode_fg = entityForm.formGroup.controls['ups_mode'];
-    this.ups_mode_fg.valueChanges.subscribe((value) => {
-      if (value === "slave") {
-        this.entityForm.setDisabled('ups_driver', true);
-        this.entityForm.setDisabled('ups_port', true);
-        this.entityForm.setDisabled('ups_remotehost', false);
-        _.find(this.fieldConfig, { name: 'ups_driver' })['isHidden'] = true;
-        _.find(this.fieldConfig, { name: 'ups_port' })['isHidden'] = true;
-        _.find(this.fieldConfig, { name: 'ups_remotehost' })['isHidden'] = false;
-        _.find(this.fieldConfig, { name: 'ups_remoteport' })['isHidden'] = false;
-        _.find(this.fieldConfig, { name: 'ups_options' })['isHidden'] = true;
-      } else {
-        this.entityForm.setDisabled('ups_driver', false);
-        this.entityForm.setDisabled('ups_port', false);
-        this.entityForm.setDisabled('ups_remotehost', true);
-        _.find(this.fieldConfig, { name: 'ups_driver' })['isHidden'] = false;
-        _.find(this.fieldConfig, { name: 'ups_port' })['isHidden'] = false;
-        _.find(this.fieldConfig, { name: 'ups_remotehost' })['isHidden'] = true;
-        _.find(this.fieldConfig, { name: 'ups_remoteport' })['isHidden'] = true;
-        _.find(this.fieldConfig, { name: 'ups_options' })['isHidden'] = false;
-
-      }
-
-    })
-    this.entityForm = entityForm;
     this.ups_driver = _.find(this.fieldConfig, { name: 'ups_driver' });
     this.ups_port = _.find(this.fieldConfig, { name: 'ups_port' });
     this.ups_driver_fg = entityForm.formGroup.controls['ups_driver'];
@@ -314,7 +226,7 @@
     this.ws.call('ups.port_choices', []).subscribe((res) => {
       for (let i=0; i < res.length; i++) {
         this.ups_port.options.push({label: res[i], value: res[i]});
-      }
+      } 
     });
   }
 
