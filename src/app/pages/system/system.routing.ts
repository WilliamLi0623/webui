--- conflicted
+++ resolved
@@ -65,19 +65,15 @@
       path: 'advanced',
       component: AdvancedComponent,
       data: { title: 'Advanced', breadcrumb: 'Advanced', icon: 'settings' },
-<<<<<<< HEAD
-    },{
+    }, {
       path: 'viewenclosure',
       component: ViewEnclosureComponent,
       data: { title: 'View Enclosure', breadcrumb: 'View Enclosure', icon: 'settings' },
-    },{
-=======
     }, {
       path: 'reporting',
       component: ReportingComponent,
       data: { title: 'Reporting', breadcrumb: 'Reporting' },
     }, {
->>>>>>> 2dcbcbf4
       path: 'dataset',
       component: DatasetComponent,
       data: { title: 'System Dataset', breadcrumb: 'System Dataset', icon: 'storage' },
