--- conflicted
+++ resolved
@@ -25,17 +25,15 @@
       return;
     }
   }
-<<<<<<< HEAD
 
   onChangeCheckbox($event) {
     if (this.config.onChange !== undefined && this.config.onChange != null) {
       this.config.onChange({ event: $event });
     }
-=======
+  }
   
   preventClick($event) {
     $event.preventDefault();
     return true;
->>>>>>> 7f2aad03
   }
 }