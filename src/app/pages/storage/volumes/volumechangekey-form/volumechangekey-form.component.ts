--- conflicted
+++ resolved
@@ -136,13 +136,8 @@
     });
   }
 
-<<<<<<< HEAD
-  afterInit(entityForm: any): void {
+  afterInit(entityForm: EntityFormComponent): void {
     entityForm.formGroup.controls['remove_passphrase'].valueChanges.pipe(untilDestroyed(this)).subscribe((res: any) => {
-=======
-  afterInit(entityForm: EntityFormComponent): void {
-    entityForm.formGroup.controls['remove_passphrase'].valueChanges.subscribe((res: any) => {
->>>>>>> ed7ade87
       if (res) {
         entityForm.setDisabled('passphrase', true);
         entityForm.setDisabled('passphrase2', true);
