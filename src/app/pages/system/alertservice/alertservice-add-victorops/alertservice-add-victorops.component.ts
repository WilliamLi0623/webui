--- conflicted
+++ resolved
@@ -44,14 +44,10 @@
       name : 'routing_key',
       placeholder: 'routing_key',
       tooltip: 'Paste the routing key here. Refer \
-<<<<<<< HEAD
- to the <a href="https://help.victorops.com/knowledge-base/routing-keys/" target="_blank"> VictorOps Knowledge-base</a> for more information about routing keys.',
-=======
       to the\
  <a href="https://help.victorops.com/knowledge-base/routing-keys/"\
  target="_blank"> VictorOps Knowledge-base</a> for more information\
  about routing keys.',
->>>>>>> d644d407
     },{
       type : 'input',
       name : 'api_key',
