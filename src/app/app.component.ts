--- conflicted
+++ resolved
@@ -158,7 +158,6 @@
       this.domSanitizer.bypassSecurityTrustResourceUrl("assets/customicons/logo-full.svg")
     );
 
-<<<<<<< HEAD
     // TRUECOMMAND
     this.matIconRegistry.addSvgIcon(
       "truecommand_logo_white",
@@ -176,14 +175,12 @@
       "truecommand_logo_green",
       this.domSanitizer.bypassSecurityTrustResourceUrl("assets/images/truecommand/truecommand_iconmark_green.svg")
     );
-=======
+
     // encryption icon
     this.matIconRegistry.addSvgIcon(
       "anti-lock",
       this.domSanitizer.bypassSecurityTrustResourceUrl("assets/customicons/anti-lock.svg")
     )
-
->>>>>>> e25c8f6b
 
     const product = productText.product.trim();
     this.title.setTitle(product + ' - ' + window.location.hostname);
