import {
  ChangeDetectionStrategy,
  ChangeDetectorRef, Component,
} from '@angular/core';
import {
  Validators,
} from '@angular/forms';
import { FormBuilder } from '@ngneat/reactive-forms';
import { UntilDestroy, untilDestroyed } from '@ngneat/until-destroy';
import { TranslateService } from '@ngx-translate/core';
import { filter } from 'rxjs/operators';
import { ServiceName } from 'app/enums/service-name.enum';
import { choicesToOptions } from 'app/helpers/options.helper';
import { helptext_system_general as helptext } from 'app/helptext/system/general';
import { SystemGeneralConfig, SystemGeneralConfigUpdate } from 'app/interfaces/system-config.interface';
import { WebsocketError } from 'app/interfaces/websocket-error.interface';
import { ipValidator } from 'app/pages/common/entity/entity-form/validators/ip-validation';
import { FormErrorHandlerService } from 'app/pages/common/ix-forms/services/form-error-handler.service';
import {
  DialogService, StorageService, SystemGeneralService, WebSocketService,
} from 'app/services';
import { AppLoaderService } from 'app/services/app-loader/app-loader.service';
import { IxModalService } from 'app/services/ix-modal.service';

@UntilDestroy()
@Component({
  templateUrl: './gui-form.component.html',
  styleUrls: ['./gui-form.component.scss'],
  changeDetection: ChangeDetectionStrategy.OnPush,
})
export class GuiFormComponent {
  title = helptext.guiPageTitle;
  isFormLoading = true;
  configData: SystemGeneralConfig;

  formGroup = this.fb.group({
    ui_certificate: ['', [Validators.required]],
    ui_address: [[] as string[], [ipValidator('ipv4')]],
    ui_v6address: [[] as string[], [ipValidator('ipv6')]],
    ui_port: [null as number, [Validators.required, Validators.min(1), Validators.max(65535)]],
    ui_httpsport: [null as number, [Validators.required, Validators.min(1), Validators.max(65535)]],
    ui_httpsprotocols: [[] as string[], [Validators.required]],
    ui_httpsredirect: [false],
    crash_reporting: [false, [Validators.required]],
    usage_collection: [false, [Validators.required]],
    ui_consolemsg: [false, [Validators.required]],
    ui_port2: ['2 mib'],
  });

  options = {
    ui_certificate: this.sysGeneralService.uiCertificateOptions().pipe(choicesToOptions()),
    ui_address: this.sysGeneralService.ipChoicesv4().pipe(choicesToOptions()),
    ui_v6address: this.sysGeneralService.ipChoicesv6().pipe(choicesToOptions()),
    ui_httpsprotocols: this.sysGeneralService.uiHttpsProtocolsOptions().pipe(choicesToOptions()),
  };

  readonly helptext = helptext;

  constructor(
    private fb: FormBuilder,
    private sysGeneralService: SystemGeneralService,
    private modalService: IxModalService,
    private cdr: ChangeDetectorRef,
    private ws: WebSocketService,
    private dialog: DialogService,
    private loader: AppLoaderService,
    private translate: TranslateService,
<<<<<<< HEAD
    private storageService: StorageService,
=======
    private errorHandler: FormErrorHandlerService,
>>>>>>> a61175b5
  ) {
    this.sysGeneralService.getGeneralConfig$.pipe(
      untilDestroyed(this),
    ).subscribe((config) => {
      this.configData = config;
      this.formGroup.patchValue({
        ui_certificate: config.ui_certificate?.id.toString(),
        ui_address: config.ui_address,
        ui_v6address: config.ui_v6address,
        ui_port: config.ui_port,
        ui_httpsport: config.ui_httpsport,
        ui_httpsprotocols: config.ui_httpsprotocols,
        ui_httpsredirect: config.ui_httpsredirect,
        crash_reporting: config.crash_reporting,
        usage_collection: config.usage_collection,
        ui_consolemsg: config.ui_consolemsg,
      });
      this.isFormLoading = false;
      this.cdr.markForCheck();
    });
  }

  parseAndFormatInput = (value: string): { parsed: string; formatted: string } => {
    value = value.toString();
    if (!value) {
      return { parsed: '', formatted: '' };
    }
    let parsed = '';
    let formatted = '';
    const vm_memory_requested = this.storageService.convertHumanStringToNum(value);
    if (Number.isNaN(vm_memory_requested)) {
      console.error(vm_memory_requested); // leaves form in previous error state
    } else if (value.replace(/\s/g, '').match(/[^0-9]/g) === null) {
      formatted = this.storageService.convertBytestoHumanReadable(value.replace(/\s/g, ''), 0);
    } else {
      formatted = this.storageService.humanReadable;
    }
    parsed = vm_memory_requested.toString();
    return { parsed, formatted };
  };

  reconnect(href: string): void {
    if (this.ws.connected) {
      this.loader.close();
      // ws is connected
      window.location.replace(href);
    } else {
      setTimeout(() => {
        this.reconnect(href);
      }, 5000);
    }
  }

  onSubmit(): void {
    const values = this.formGroup.value;
    const body: SystemGeneralConfigUpdate = {
      ui_certificate: parseInt(values.ui_certificate),
      ui_address: values.ui_address,
      ui_v6address: values.ui_v6address,
      ui_port: values.ui_port,
      ui_httpsport: values.ui_httpsport,
      ui_httpsprotocols: values.ui_httpsprotocols,
      ui_httpsredirect: values.ui_httpsredirect,
      crash_reporting: values.crash_reporting,
      usage_collection: values.usage_collection,
      ui_consolemsg: values.ui_consolemsg,
    };

    this.isFormLoading = true;
    this.ws.call('system.general.update', [body]).pipe(
      untilDestroyed(this),
    ).subscribe(() => {
      this.isFormLoading = false;
      this.modalService.close();
      this.handleServiceRestart(body);
    }, (error) => {
      this.isFormLoading = false;
      this.errorHandler.handleWsFormError(error, this.formGroup);
    });
  }

  getIsServiceRestartRequired(current: SystemGeneralConfig, next: SystemGeneralConfigUpdate): boolean {
    const uiCertificateChanged = current.ui_certificate?.id !== next.ui_certificate;
    const httpPortChanged = current.ui_port !== next.ui_port;
    const httpsPortChanged = current.ui_httpsport !== next.ui_httpsport;
    const redirectChanged = current.ui_httpsredirect !== next.ui_httpsredirect;
    const v4AddressesChanged = !(current.ui_address.length === next.ui_address.length
      && current.ui_address.every((val, index) => val === next.ui_address[index]));
    const v6AddressesChanged = !(current.ui_v6address.length === next.ui_v6address.length
      && current.ui_v6address.every((val, index) => val === next.ui_v6address[index]));

    return [
      uiCertificateChanged,
      httpPortChanged,
      httpsPortChanged,
      redirectChanged,
      v4AddressesChanged,
      v6AddressesChanged,
    ].includes(true);
  }

  handleServiceRestart(changed: SystemGeneralConfigUpdate): void {
    const current: SystemGeneralConfig = { ...this.configData };
    const httpPortChanged = current.ui_port !== changed.ui_port;
    const httpsPortChanged = current.ui_httpsport !== changed.ui_httpsport;
    const isServiceRestartRequired = this.getIsServiceRestartRequired(current, changed);

    this.sysGeneralService.refreshSysGeneral();

    if (isServiceRestartRequired) {
      this.dialog.confirm({
        title: this.translate.instant(helptext.dialog_confirm_title),
        message: this.translate.instant(helptext.dialog_confirm_message),
      }).pipe(
        filter(Boolean),
        untilDestroyed(this),
      ).subscribe(() => {
        const hostname = window.location.hostname;
        const protocol = window.location.protocol;
        let port = window.location.port;
        let href = window.location.href;

        if (httpPortChanged && protocol === 'http:') {
          port = changed.ui_port.toString();
        } else if (httpsPortChanged && protocol === 'https:') {
          port = changed.ui_httpsport.toString();
        }

        href = protocol + '//' + hostname + ':' + port + window.location.pathname;

        this.loader.open();
        this.ws.shuttingdown = true; // not really shutting down, just stop websocket detection temporarily
        this.ws.call('service.restart', [ServiceName.Http]).pipe(
          untilDestroyed(this),
        ).subscribe(
          () => {
            this.ws.reconnect(protocol, hostname + ':' + port);
            this.reconnect(href);
          },
          (error: WebsocketError) => {
            this.loader.close();
            this.dialog.errorReport(
              helptext.dialog_error_title,
              error.reason,
              error.trace.formatted,
            );
          },
        );
      });
    }
  }
}<|MERGE_RESOLUTION|>--- conflicted
+++ resolved
@@ -65,11 +65,8 @@
     private dialog: DialogService,
     private loader: AppLoaderService,
     private translate: TranslateService,
-<<<<<<< HEAD
     private storageService: StorageService,
-=======
     private errorHandler: FormErrorHandlerService,
->>>>>>> a61175b5
   ) {
     this.sysGeneralService.getGeneralConfig$.pipe(
       untilDestroyed(this),
