--- conflicted
+++ resolved
@@ -1,5 +1,4 @@
 import { marker as T } from '@biesbjerg/ngx-translate-extract-marker';
-import { getManPageLink } from 'app/helpers/man-page.utils';
 
 export default {
   title: T('Global Configuration'),
@@ -50,18 +49,6 @@
  <i>Netwait IP List</i>.'),
 
   netwait_ip_placeholder: T('Netwait IP List'),
-<<<<<<< HEAD
-  netwait_ip_tooltip: T(`Enter a list of IP addresses to ${getManPageLink('ping')}.
- Separate entries by pressing <code>Enter</code>. Each address is tried
- until one is successful or the list is exhausted. Leave empty to use
- the default gateway.`),
-
-  hosts_placeholder: T('Host Name Database'),
-  hosts_tooltip: T(`Additional hosts to be appended to <i>/etc/hosts</i>.
- Separate entries by pressing <code>Enter</code>. Hosts defined here are
- still accessible by name even when DNS is not available. See ${getManPageLink('hosts(5)')}
- for additional information.`),
-=======
   netwait_ip_tooltip: T('Enter a list of IP addresses to \
  <a href="https://man7.org/linux/man-pages/man8/ping.8.html" target="_blank">ping</a>. \
  Separate entries by pressing <code>Enter</code>. Each address is tried \
@@ -74,7 +61,6 @@
  still accessible by name even when DNS is not available. See \
  <a href="https://man7.org/linux/man-pages/man5/hosts.5.html" target="_blank">hosts(5)</a> \
  for additional information.'),
->>>>>>> 10de6024
 
   hostname_and_domain: T('Hostname and Domain'),
   gateway: T('Default Gateway'),
