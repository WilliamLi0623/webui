import {
  Component, OnInit, Output, EventEmitter,
} from '@angular/core';
import { MatDialog } from '@angular/material/dialog';
import { TranslateService } from '@ngx-translate/core';
import { Router } from '@angular/router';
import {
  chartsTrain, ixChartApp, officialCatalog, appImagePlaceholder,
} from 'app/constants/catalog.constants';
import { CoreEvent } from 'app/interfaces/events';
import { Option } from 'app/interfaces/option.interface';
import { EntityDialogComponent } from 'app/pages/common/entity/entity-dialog/entity-dialog.component';
import { Subject } from 'rxjs';
import { CoreService } from 'app/core/services/core.service';

import { EntityJobComponent } from '../../common/entity/entity-job/entity-job.component';
import { EntityUtils } from '../../common/entity/utils';
import { DialogFormConfiguration } from '../../common/entity/entity-dialog/dialog-form-configuration.interface';
import { DialogService, WebSocketService } from '../../../services/index';
import { ModalService } from '../../../services/modal.service';
import { ApplicationsService } from '../applications.service';
import { AppLoaderService } from '../../../services/app-loader/app-loader.service';
import { KubernetesSettingsComponent } from '../forms/kubernetes-settings.component';
import { ChartReleaseAddComponent } from '../forms/chart-release-add.component';
import { ChartWizardComponent } from '../forms/chart-wizard.component';
import { CommonUtils } from 'app/core/classes/common-utils';
import helptext from '../../../helptext/apps/apps';
import { CatalogSummaryDialog } from '../dialogs/catalog-summary/catalog-summary-dialog.component';
<<<<<<< HEAD
import { UntilDestroy, untilDestroyed } from '@ngneat/until-destroy';
=======
import { EmptyConfig, EmptyType } from '../../common/entity/entity-empty/entity-empty.component';
>>>>>>> 9f313af3

@UntilDestroy()
@Component({
  selector: 'app-catalog',
  templateUrl: './catalog.component.html',
  styleUrls: ['../applications.component.scss', 'catalog.component.scss'],
})
export class CatalogComponent implements OnInit {
  @Output() updateTab = new EventEmitter();

  catalogApps: any[] = [];
  catalogNames: string[] = [];
  filteredCatalogNames: string[] = [];
  filteredCatalogApps: any[] = [];
  filterString = '';
  private poolList: Option[] = [];
  private selectedPool = '';
  settingsEvent: Subject<CoreEvent>;
  private kubernetesForm: KubernetesSettingsComponent;
  private chartReleaseForm: ChartReleaseAddComponent;
  protected utils: CommonUtils;
  imagePlaceholder = appImagePlaceholder;
  private noAvailableCatalog = true;
  isLoading = false;
  emptyPageConf: EmptyConfig = {
    type: EmptyType.loading,
    large: true,
    title: helptext.catalogMessage.loading,
  };

  choosePool: DialogFormConfiguration = {
    title: helptext.choosePool.title,
    fieldConfig: [{
      type: 'select',
      name: 'pools',
      placeholder: helptext.choosePool.placeholder,
      required: true,
      options: this.poolList,
    }],
    method_ws: 'kubernetes.update',
    saveButtonText: helptext.choosePool.action,
    customSubmit: this.doPoolSelect,
    parent: this,
  };

  constructor(
    private dialogService: DialogService,
    private appLoaderService: AppLoaderService,
    private mdDialog: MatDialog,
    private translate: TranslateService,
    private ws: WebSocketService,
    private router: Router,
    private core: CoreService,
    private modalService: ModalService,
    private appService: ApplicationsService,
  ) {
    this.utils = new CommonUtils();
  }

  ngOnInit(): void {
    this.loadCatalogs();
    this.checkForConfiguredPool();
    this.refreshForms();
    this.modalService.refreshForm$.pipe(untilDestroyed(this)).subscribe(() => {
      this.refreshForms();
    });
  }

  loadCatalogs(): void {
<<<<<<< HEAD
    this.appService.getAllCatalogItems().pipe(untilDestroyed(this)).subscribe((catalogs) => {
      this.catalogNames = [];
      this.catalogApps = [];
      catalogs.forEach((catalog) => {
        this.catalogNames.push(catalog.label);
        catalog.preferred_trains.forEach((train) => {
          for (const i in catalog.trains[train]) {
            const item = catalog.trains[train][i];
            const versions = item.versions;
            const versionKeys = Object.keys(versions).filter((versionKey) => versions[versionKey].healthy);

            const latest = versionKeys.sort(this.utils.versionCompare)[0];
            const latestDetails = versions[latest];

            const catalogItem = {
              name: item.name,
              catalog: {
                id: catalog.id,
                label: catalog.label,
                train,
              },
              icon_url: item.icon_url ? item.icon_url : '/assets/images/ix-original.png',
              latest_version: latestDetails?.human_version,
              info: latestDetails?.app_readme,
              categories: item.categories,
              healthy: item.healthy,
              healthy_error: item.healthy_error,
              versions: item.versions,
              schema: latestDetails?.schema,
            };
            this.catalogApps.push(catalogItem);
          }
        });
      });
=======
    this.catalogNames = [];
    this.catalogApps = [];
    this.isLoading = true;
    this.showLoadStatus(EmptyType.loading);

    this.appService.getAllCatalogItems().subscribe((catalogs) => {
      this.noAvailableCatalog = true;
      for (let i = 0; i < catalogs.length; i++) {
        const catalog = catalogs[i];

        if (!catalog.error) {
          this.noAvailableCatalog = false;
          this.catalogNames.push(catalog.label);
          catalog.preferred_trains.forEach((train) => {
            for (const i in catalog.trains[train]) {
              const item = catalog.trains[train][i];
              const versions = item.versions;
              const versionKeys = Object.keys(versions).filter((versionKey) => versions[versionKey].healthy);

              const latest = versionKeys.sort(this.utils.versionCompare)[0];
              const latestDetails = versions[latest];

              const catalogItem = {
                name: item.name,
                catalog: {
                  id: catalog.id,
                  label: catalog.label,
                  train,
                },
                icon_url: item.icon_url ? item.icon_url : '/assets/images/ix-original.png',
                latest_version: latestDetails?.human_version,
                info: latestDetails?.app_readme,
                categories: item.categories,
                healthy: item.healthy,
                healthy_error: item.healthy_error,
                versions: item.versions,
                schema: latestDetails?.schema,
              };
              this.catalogApps.push(catalogItem);
            }
          });
        }
      }

>>>>>>> 9f313af3
      this.refreshToolbarMenus();
      this.filterApps();
      this.isLoading = false;
    });
  }

  showLoadStatus(type: EmptyType): void {
    let title = '';
    let message;

    if (this.isLoading) {
      type = EmptyType.loading;
    }

    switch (type) {
      case EmptyType.loading:
        title = helptext.catalogMessage.loading;
        break;
      case EmptyType.no_page_data:
        if (this.noAvailableCatalog) {
          title = helptext.catalogMessage.no_catalog;
        } else {
          title = helptext.catalogMessage.no_application;
        }
        break;
      case EmptyType.no_search_results:
        title = helptext.catalogMessage.no_search_result;
        break;
    }

    this.emptyPageConf.type = type;
    this.emptyPageConf.title = title;
    this.emptyPageConf.message = message;
  }

  onToolbarAction(evt: CoreEvent): void {
    if (evt.data.event_control == 'settings' && evt.data.settings) {
      switch (evt.data.settings.value) {
        case 'select_pool':
          return this.selectPool();
        case 'advanced_settings':
          this.modalService.open('slide-in-form', this.kubernetesForm);
          break;
        case 'unset_pool':
          this.doUnsetPool();
          break;
      }
    } else if (evt.data.event_control == 'launch') {
      this.doInstall(ixChartApp);
    } else if (evt.data.event_control == 'filter') {
      this.filterString = evt.data.filter;
      this.filterApps();
    } else if (evt.data.event_control == 'refresh_all') {
      this.syncAll();
    } else if (evt.data.event_control == 'catalogs') {
      this.filteredCatalogNames = evt.data.catalogs.map((catalog: any) => catalog.value);

      this.filterApps();
    }
  }

  refreshToolbarMenus(): void {
    this.updateTab.emit({ name: 'catalogToolbarChanged', value: Boolean(this.selectedPool), catalogNames: this.catalogNames });
  }

  refreshForms(): void {
    this.kubernetesForm = new KubernetesSettingsComponent(this.ws, this.appLoaderService, this.dialogService, this.modalService, this.appService);
    this.chartReleaseForm = new ChartReleaseAddComponent(this.mdDialog, this.dialogService, this.modalService, this.appService);
  }

  checkForConfiguredPool(): void {
    this.appService.getKubernetesConfig().pipe(untilDestroyed(this)).subscribe((config) => {
      if (!config.pool) {
        this.selectPool();
      } else {
        this.selectedPool = config.pool;
      }
      this.refreshToolbarMenus();
    });
  }

  selectPool(): void {
    this.appService.getPoolList().pipe(untilDestroyed(this)).subscribe((pools) => {
      if (pools.length === 0) {
        this.dialogService.confirm({
          title: helptext.noPool.title,
          message: helptext.noPool.message,
          hideCheckBox: true,
          buttonMsg: helptext.noPool.action,
        }).pipe(untilDestroyed(this)).subscribe((confirmed) => {
          if (!confirmed) {
            return;
          }
          this.router.navigate(['storage', 'manager']);
        });
      } else {
        this.poolList.length = 0;
        pools.forEach((pool) => {
          this.poolList.push({ label: pool.name, value: pool.name });
        });
        if (this.selectedPool) {
          this.choosePool.fieldConfig[0].value = this.selectedPool;
        } else {
          delete this.choosePool.fieldConfig[0].value;
        }

        this.dialogService.dialogForm(this.choosePool, true);
      }
    });
  }

  doUnsetPool(): void {
    this.dialogService.confirm({
      title: helptext.choosePool.unsetPool.confirm.title,
      message: helptext.choosePool.unsetPool.confirm.message,
      hideCheckBox: true,
      buttonMsg: helptext.choosePool.unsetPool.confirm.button,
    }).pipe(untilDestroyed(this)).subscribe((confirmed) => {
      if (!confirmed) {
        return;
      }

      const dialogRef = this.mdDialog.open(EntityJobComponent, {
        data: {
          title: helptext.choosePool.jobTitle,
        },
        disableClose: true,
      });
      dialogRef.componentInstance.setCall('kubernetes.update', [{ pool: null }]);
      dialogRef.componentInstance.submit();
      dialogRef.componentInstance.success.pipe(untilDestroyed(this)).subscribe(() => {
        this.dialogService.closeAllDialogs();
        this.selectedPool = null;
        this.refreshToolbarMenus();
        this.translate.get(helptext.choosePool.unsetPool.label).pipe(untilDestroyed(this)).subscribe((msg) => {
          this.dialogService.Info(helptext.choosePool.success, msg,
            '500px', 'info', true);
        });
      });

      dialogRef.componentInstance.failure.pipe(untilDestroyed(this)).subscribe((err: any) => {
        new EntityUtils().handleWSError(self, err, this.dialogService);
      });
    });
  }

  doPoolSelect(entityDialog: EntityDialogComponent<this>): void {
    const self = entityDialog.parent;
    const pool = entityDialog.formGroup.controls['pools'].value;
    const dialogRef = self.mdDialog.open(EntityJobComponent, {
      data: {
        title: (
          helptext.choosePool.jobTitle),
      },
      disableClose: true,
    });
    dialogRef.componentInstance.setCall('kubernetes.update', [{ pool }]);
    dialogRef.componentInstance.submit();
    dialogRef.componentInstance.success.pipe(untilDestroyed(this)).subscribe((res: any) => {
      self.selectedPool = pool;
      self.refreshToolbarMenus();
      self.dialogService.closeAllDialogs();
      self.translate.get(helptext.choosePool.message).pipe(untilDestroyed(this)).subscribe((msg: string) => {
        self.dialogService.Info(helptext.choosePool.success, msg + res.result.pool,
          '500px', 'info', true);
      });
    });
    dialogRef.componentInstance.failure.pipe(untilDestroyed(this)).subscribe((err: string) => {
      new EntityUtils().handleWSError(self, err, self.dialogService);
    });
  }

  doInstall(name: string, catalog = officialCatalog, train = chartsTrain): void {
    const catalogApp = this.catalogApps.find((app) => {
      return app.name == name && app.catalog.id == catalog && app.catalog.train == train;
    });

    if (catalogApp && catalogApp.name != ixChartApp) {
      const chartWizardComponent = new ChartWizardComponent(this.mdDialog, this.dialogService, this.modalService, this.appService);
      chartWizardComponent.setCatalogApp(catalogApp);
      this.modalService.open('slide-in-form', chartWizardComponent);
    } else {
      const chartReleaseForm = new ChartReleaseAddComponent(this.mdDialog, this.dialogService, this.modalService, this.appService);
      chartReleaseForm.setGpuConfiguration(catalogApp);
      this.modalService.open('slide-in-form', chartReleaseForm);
    }
  }

  filterApps(): void {
    if (this.filterString) {
      this.filteredCatalogApps = this.catalogApps.filter((app) => app.name.toLowerCase().indexOf(this.filterString.toLocaleLowerCase()) > -1);
    } else {
      this.filteredCatalogApps = this.catalogApps;
    }

    this.filteredCatalogApps = this.filteredCatalogApps.filter((app) =>
      this.filteredCatalogNames.includes(app.catalog.label) && app.name !== ixChartApp);

    if (this.filteredCatalogApps.length == 0) {
      if (this.filterString) {
        this.showLoadStatus(EmptyType.no_search_results);
      } else {
        this.showLoadStatus(EmptyType.no_page_data);
      }
    }
  }

  showSummaryDialog(name: string, catalog = officialCatalog, train = chartsTrain): void {
    const catalogApp = this.catalogApps.find((app) => app.name == name && app.catalog.id == catalog && app.catalog.train == train);
    if (!catalogApp) {
      return;
    }

    this.mdDialog.open(CatalogSummaryDialog, {
      width: '470px',
      data: catalogApp,
      disableClose: false,
    });
  }

  syncAll(): void {
    const dialogRef = this.mdDialog.open(EntityJobComponent, {
      data: {
        title: helptext.installing,
      },
      disableClose: true,
    });
    dialogRef.componentInstance.setCall('catalog.sync_all');
    dialogRef.componentInstance.submit();
    dialogRef.componentInstance.success.pipe(untilDestroyed(this)).subscribe(() => {
      this.dialogService.closeAllDialogs();
      this.loadCatalogs();
    });
  }
}<|MERGE_RESOLUTION|>--- conflicted
+++ resolved
@@ -26,11 +26,8 @@
 import { CommonUtils } from 'app/core/classes/common-utils';
 import helptext from '../../../helptext/apps/apps';
 import { CatalogSummaryDialog } from '../dialogs/catalog-summary/catalog-summary-dialog.component';
-<<<<<<< HEAD
 import { UntilDestroy, untilDestroyed } from '@ngneat/until-destroy';
-=======
 import { EmptyConfig, EmptyType } from '../../common/entity/entity-empty/entity-empty.component';
->>>>>>> 9f313af3
 
 @UntilDestroy()
 @Component({
@@ -100,48 +97,12 @@
   }
 
   loadCatalogs(): void {
-<<<<<<< HEAD
-    this.appService.getAllCatalogItems().pipe(untilDestroyed(this)).subscribe((catalogs) => {
-      this.catalogNames = [];
-      this.catalogApps = [];
-      catalogs.forEach((catalog) => {
-        this.catalogNames.push(catalog.label);
-        catalog.preferred_trains.forEach((train) => {
-          for (const i in catalog.trains[train]) {
-            const item = catalog.trains[train][i];
-            const versions = item.versions;
-            const versionKeys = Object.keys(versions).filter((versionKey) => versions[versionKey].healthy);
-
-            const latest = versionKeys.sort(this.utils.versionCompare)[0];
-            const latestDetails = versions[latest];
-
-            const catalogItem = {
-              name: item.name,
-              catalog: {
-                id: catalog.id,
-                label: catalog.label,
-                train,
-              },
-              icon_url: item.icon_url ? item.icon_url : '/assets/images/ix-original.png',
-              latest_version: latestDetails?.human_version,
-              info: latestDetails?.app_readme,
-              categories: item.categories,
-              healthy: item.healthy,
-              healthy_error: item.healthy_error,
-              versions: item.versions,
-              schema: latestDetails?.schema,
-            };
-            this.catalogApps.push(catalogItem);
-          }
-        });
-      });
-=======
     this.catalogNames = [];
     this.catalogApps = [];
     this.isLoading = true;
     this.showLoadStatus(EmptyType.loading);
 
-    this.appService.getAllCatalogItems().subscribe((catalogs) => {
+    this.appService.getAllCatalogItems().pipe(untilDestroyed(this)).subscribe((catalogs) => {
       this.noAvailableCatalog = true;
       for (let i = 0; i < catalogs.length; i++) {
         const catalog = catalogs[i];
@@ -180,7 +141,6 @@
         }
       }
 
->>>>>>> 9f313af3
       this.refreshToolbarMenus();
       this.filterApps();
       this.isLoading = false;
