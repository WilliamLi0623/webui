--- conflicted
+++ resolved
@@ -1144,7 +1144,6 @@
     @include variable(color, --fg2, $fg2);
   }
 
-<<<<<<< HEAD
   app-acmedns-form {
     h4 {
       font-size: 20px;
@@ -1172,9 +1171,6 @@
     width: 50%;
   }
 
-
-
-=======
   app-support {
     .fieldset {
       padding-left: 15px;
@@ -1223,5 +1219,4 @@
     }
   }
 
->>>>>>> 637ef0bd
  } // end of ix theme