import { Component, OnInit } from '@angular/core';
import { Router } from '@angular/router';
import { T } from '../../../translate-marker'
import { TranslateService } from '@ngx-translate/core'
import { Validators } from '@angular/forms';

import { MatDialog, MatDialogRef } from '@angular/material';
import { EntityJobComponent } from '../../common/entity/entity-job/entity-job.component';

import * as _ from 'lodash';
import { Subscription } from 'rxjs';
import { JailService } from '../../../services/';

import { WebSocketService } from '../../../services/';
import { AppLoaderService } from '../../../services/app-loader/app-loader.service';

import { EntityFormComponent } from '../../common/entity/entity-form';
import { FieldConfig } from '../../common/entity/entity-form/models/field-config.interface';
import { EntityFormService } from '../../common/entity/entity-form/services/entity-form.service';
import { FieldRelationService } from '../../common/entity/entity-form/services/field-relation.service';
import { EntityUtils } from '../../common/entity/utils';
import { DialogService, NetworkService } from '../../../services';
import { regexValidator } from '../../common/entity/entity-form/validators/regex-validation';
import helptext from '../../../helptext/jails/jails-add';

@Component({
  selector: 'jail-add',
  templateUrl: './jail-add.component.html',
  styleUrls: ['../../common/entity/entity-form/entity-form.component.scss'],
  providers: [JailService, EntityFormService, FieldRelationService, NetworkService]
})
export class JailAddComponent implements OnInit {

  protected addCall = 'jail.create';
  public route_success: string[] = ['jails'];
  protected route_conf: string[] = ['jails', 'configuration'];

  public formGroup: any;
  public error: string;
  public busy: Subscription;

  protected dialogRef: any;
  protected formFileds: FieldConfig[];
  public basicfieldConfig: FieldConfig[] = [
    {
      type: 'input',
      name: 'uuid',
      placeholder: helptext.uuid_placeholder,
      tooltip: helptext.uuid_tooltip,
      required: true,
      validation: [ regexValidator(/^[a-zA-Z0-9-_]+$/) ],
      blurStatus: true,
      blurEvent: this.blurEvent,
      parent: this
    },
    {
      type: 'select',
      name: 'release',
      placeholder: helptext.release_placeholder,
      tooltip: helptext.release_tooltip,
      options: [],
      required: true,
      validation: [ Validators.required ],
    },
    {
      type: 'checkbox',
      name: 'dhcp',
      placeholder: helptext.dhcp_placeholder,
      tooltip: helptext.dhcp_tooltip,
    },
    {
      type: 'checkbox',
      name: 'vnet',
      placeholder: helptext.vnet_placeholder,
      tooltip: helptext.vnet_tooltip,
    },
    {
      type: 'checkbox',
      name: 'bpf',
      placeholder: helptext.bpf_placeholder,
      tooltip: helptext.bpf_tooltip,
    },
    {
      type: 'select',
      name: 'ip4_interface',
      placeholder: helptext.ip4_interface_placeholder,
      tooltip: helptext.ip4_interface_tooltip,
      options: [{
        label: '------',
        value: '',
      }],
      value: '',
      required: false,
      relation: [{
        action: 'DISABLE',
        when: [{
          name: 'dhcp',
          value: true,
        }]
      }],
      class: 'inline',
      width: '30%',
    },
    {
      type: 'input',
      name: 'ip4_addr',
      placeholder: helptext.ip4_addr_placeholder,
      tooltip: helptext.ip4_addr_tooltip,
      validation : [ regexValidator(this.networkService.ipv4_regex) ],
      relation: [{
      action: 'DISABLE',
      when: [{
        name: 'dhcp',
        value: true,
       }]
      }],
      class: 'inline',
      width: '50%',
    },
    {
      type: 'select',
      name: 'ip4_netmask',
      placeholder: helptext.ip4_netmask_placeholder,
      tooltip: helptext.ip4_netmask_tooltip,
      options: this.networkService.getV4Netmasks(),
      value: '',
      relation: [{
        action: 'DISABLE',
        when: [{
          name: 'dhcp',
          value: true,
        }]
      }],
      class: 'inline',
      width: '20%',
    },
    {
      type: 'input',
      name: 'defaultrouter',
      placeholder: helptext.defaultrouter_placeholder,
      tooltip: helptext.defaultrouter_tooltip,
      relation: [{
        action: 'DISABLE',
        connective: 'OR',
        when: [{
          name: 'dhcp',
          value: true,
        },  {
          name: 'vnet',
          value: false,
        }]
      }]
    },
    {
      type: 'checkbox',
      name: 'auto_configure_ip6',
      placeholder: helptext.auto_configure_ip6_placeholder,
      tooltip: helptext.auto_configure_ip6_tooltip,
    },
    {
      type: 'select',
      name: 'ip6_interface',
      placeholder: helptext.ip6_interface_placeholder,
      tooltip: helptext.ip6_interface_tooltip,
      options: [{
        label: '------',
        value: '',
      }],
      value: '',
      required: false,
      class: 'inline',
      width: '30%',
      relation: [{
        action: 'DISABLE',
        when: [{
          name: 'auto_configure_ip6',
          value: true,
        }]
      }]
    },
    {
      type: 'input',
      name: 'ip6_addr',
      placeholder: helptext.ip6_addr_placeholder,
      tooltip: helptext.ip6_addr_tooltip,
      validation : [ regexValidator(this.networkService.ipv6_regex) ],
      class: 'inline',
      width: '50%',
      relation: [{
        action: 'DISABLE',
        when: [{
          name: 'auto_configure_ip6',
          value: true,
        }]
      }]
    },
    {
      type: 'select',
      name: 'ip6_prefix',
      placeholder: helptext.ip6_prefix_placeholder,
      tooltip: helptext.ip6_prefix_tooltip,
      options: this.networkService.getV6PrefixLength(),
      value: '',
      class: 'inline',
      width: '20%',
      relation: [{
        action: 'DISABLE',
        when: [{
          name: 'auto_configure_ip6',
          value: true,
        }]
      }]
    },
    {
      type: 'input',
      name: 'defaultrouter6',
      placeholder: helptext.defaultrouter6_placeholder,
      tooltip: helptext.defaultrouter6_tooltip,
    },
    {
      type: 'input',
      name: 'notes',
      placeholder: helptext.notes_placeholder,
      tooltip: helptext.notes_tooltip,
    },
    {
      type: 'checkbox',
      name: 'boot',
      placeholder: helptext.boot_placeholder,
      tooltip: helptext.boot_tooltip,
    }
  ];
  public jailfieldConfig: FieldConfig[] = [
    {
      type: 'input',
      name: 'devfs_ruleset',
      placeholder: helptext.devfs_ruleset_placeholder,
      tooltip: helptext.devfs_ruleset_tooltip,
    },
    {
      type: 'input',
      name: 'exec_start',
      placeholder: helptext.exec_start_placeholder,
      tooltip: helptext.exec_start_tooltip,
    },
    {
      type: 'input',
      name: 'exec_stop',
      placeholder: helptext.exec_stop_placeholder,
      tooltip: helptext.exec_stop_tooltip,
    },
    {
      type: 'input',
      name: 'exec_prestart',
      placeholder: helptext.exec_prestart_placeholder,
      tooltip: helptext.exec_prestart_tooltip,
    },
    {
      type: 'input',
      name: 'exec_poststart',
      placeholder: helptext.exec_poststart_placeholder,
      tooltip: helptext.exec_poststart_tooltip,
    }, {
      type: 'input',
      name: 'exec_prestop',
      placeholder: helptext.exec_prestop_placeholder,
      tooltip: helptext.exec_prestop_tooltip,
    }, {
      type: 'input',
      name: 'exec_poststop',
      placeholder: helptext.exec_poststop_placeholder,
      tooltip: helptext.exec_poststop_tooltip,
    }, {
      type: 'checkbox',
      name: 'exec_clean',
      placeholder: helptext.exec_clean_placeholder,
      tooltip: helptext.exec_clean_tooltip,
    },
    {
      type: 'input',
      name: 'exec_timeout',
      placeholder: helptext.exec_timeout_placeholder,
      tooltip: helptext.exec_timeout_tooltip,
    }, {
      type: 'input',
      name: 'stop_timeout',
      placeholder: helptext.stop_timeout_placeholder,
      tooltip: helptext.stop_timeout_tooltip,
    }, {
      type: 'input',
      name: 'exec_jail_user',
      placeholder: helptext.exec_jail_user_placeholder,
      tooltip: helptext.exec_jail_user_tooltip,
    }, {
      type: 'input',
      name: 'exec_system_jail_user',
      placeholder: helptext.exec_system_jail_user_placeholder,
      tooltip: helptext.exec_system_jail_user_tooltip,
    },
    {
      type: 'input',
      name: 'exec_system_user',
      placeholder: helptext.exec_system_user_placeholder,
      tooltip: helptext.exec_system_user_tooltip,
    },
    {
      type: 'checkbox',
      name: 'mount_devfs',
      placeholder: helptext.mount_devfs_placeholder,
      tooltip: helptext.mount_devfs_tooltip,
    },
    {
      type: 'checkbox',
      name: 'mount_fdescfs',
      placeholder: helptext.mount_fdescfs_placeholder,
      tooltip: helptext.mount_fdescfs_tooltip,
    },
    {
      //"enforce_statfs": ("0", "1", "2"),
      type: 'select',
      name: 'enforce_statfs',
      placeholder: helptext.enforce_statfs_placeholder,
      tooltip: helptext.enforce_statfs_tooltip,
      options: [{
          label: '0',
          value: '0',
      }, {
          label: '1',
          value: '1',
      }, {
          label: '2 (default)',
          value: '2',
      }]
    },
    {
      type: 'input',
      name: 'children_max',
      placeholder: helptext.children_max_placeholder,
      tooltip: helptext.children_max_tooltip,
    },
    {
      type: 'input',
      name: 'login_flags',
      placeholder: helptext.login_flags_placeholder,
      tooltip: helptext.login_flags_tooltip,
    },
    {
      type: 'input',
      name: 'securelevel',
      placeholder: helptext.securelevel_placeholder,
      tooltip: helptext.securelevel_tooltip,
    },
    {
      type: 'select',
      name: 'sysvmsg',
      placeholder: helptext.sysvmsg_placeholder,
      tooltip: helptext.sysvmsg_tooltip,
      options: [{
          label: 'Inherit',
          value: 'inherit',
      }, {
          label: 'New',
          value: 'new',
      }, {
          label: 'Disable',
          value: 'disable',
      }]
    },
    {
      type: 'select',
      name: 'sysvsem',
      placeholder: helptext.sysvsem_placeholder,
      tooltip: helptext.sysvsem_tooltip,
      options: [{
          label: 'Inherit',
          value: 'inherit',
      }, {
          label: 'New',
          value: 'new',
      }, {
          label: 'Disable',
          value: 'disable',
      }]
    },
    {
      type: 'select',
      name: 'sysvshm',
      placeholder: helptext.sysvshm_placeholder,
      tooltip: helptext.sysvshm_tooltip,
      options: [{
          label: 'Inherit',
          value: 'inherit',
      }, {
          label: 'New',
          value: 'new',
      }, {
          label: 'Disable',
          value: 'disable',
      }]
    },
    {
      type: 'checkbox',
      name: 'allow_set_hostname',
      placeholder: helptext.allow_set_hostname_placeholder,
      tooltip: helptext.allow_set_hostname_tooltip,
    },
    {
      type: 'checkbox',
      name: 'allow_sysvipc',
      placeholder: helptext.allow_sysvipc_placeholder,
      tooltip: helptext.allow_sysvipc_tooltip,
    },
    {
      type: 'checkbox',
      name: 'allow_raw_sockets',
      placeholder: helptext.allow_raw_sockets_placeholder,
      tooltip: helptext.allow_raw_sockets_tooltip,
    },
    {
      type: 'checkbox',
      name: 'allow_chflags',
      placeholder: helptext.allow_chflags_placeholder,
      tooltip: helptext.allow_chflags_tooltip,
    },
    {
      type: 'checkbox',
      name: 'allow_mount',
      placeholder: helptext.allow_mount_placeholder,
      tooltip: helptext.allow_mount_tooltip,
    },
    {
      type: 'checkbox',
      name: 'allow_mount_devfs',
      placeholder: helptext.allow_mount_devfs_placeholder,
      tooltip: helptext.allow_mount_devfs_tooltip,
    },
    {
      type: 'checkbox',
      name: 'allow_mount_nullfs',
      placeholder: helptext.allow_mount_nullfs_placeholder,
      tooltip: helptext.allow_mount_nullfs_tooltip,
    },
    {
      type: 'checkbox',
      name: 'allow_mount_procfs',
      placeholder: helptext.allow_mount_procfs_placeholder,
      tooltip: helptext.allow_mount_procfs_tooltip,
    },
    {
      type: 'checkbox',
      name: 'allow_mount_tmpfs',
      placeholder: helptext.allow_mount_tmpfs_placeholder,
      tooltip: helptext.allow_mount_tmpfs_tooltip,
    },
    {
      type: 'checkbox',
      name: 'allow_mount_zfs',
      placeholder: helptext.allow_mount_zfs_placeholder,
      tooltip: helptext.allow_mount_zfs_tooltip,
    },
    {
      type: 'checkbox',
      name: 'allow_quotas',
      placeholder: helptext.allow_quotas_placeholder,
      tooltip: helptext.allow_quotas_tooltip,
    },
    {
      type: 'checkbox',
      name: 'allow_socket_af',
      placeholder: helptext.allow_socket_af_placeholder,
      tooltip: helptext.allow_socket_af_tooltip,
    }
  ];
  public networkfieldConfig: FieldConfig[] = [
    {
      type: 'input',
      name: 'interfaces',
      placeholder: helptext.interfaces_placeholder,
      tooltip: helptext.interfaces_tooltip,
    },
    {
      type: 'input',
      name: 'host_domainname',
      placeholder: helptext.host_domainname_placeholder,
      tooltip: helptext.host_domainname_tooltip,
    },
    {
      type: 'input',
      name: 'host_hostname',
      placeholder: helptext.host_hostname_placeholder,
      tooltip: helptext.host_hostname_tooltip,
    },
    {
      type: 'input',
      name: 'exec_fib',
      placeholder: helptext.exec_fib_placeholder,
      tooltip: helptext.exec_fib_tooltip,
//There is SETFIB(1) that is network related, and SETFIB(2) that
//is system call related. As this tooltip is under the jail
//networking section, I went with SETFIB(1) the network related
//man page.
    },
    {
      type: 'checkbox',
      name: 'ip4_saddrsel',
      placeholder: helptext.ip4_saddrsel_placeholder,
      tooltip: helptext.ip4_saddrsel_tooltip,
    },
    {
      type: 'select',
      name: 'ip4',
      placeholder: helptext.ip4_placeholder,
      tooltip: helptext.ip4_tooltip,
      options: [{
        label: 'Inherit',
        value: 'inherit',
      }, {
        label: 'New',
        value: 'new',
      }, {
        label: 'Disable',
        value: 'disable',
      }]
    },
    {
      type: 'checkbox',
      name: 'ip6_saddrsel',
      placeholder: helptext.ip6_saddrsel_placeholder,
      tooltip: helptext.ip6_saddrsel_tooltip,
    },
    {
      type: 'select',
      name: 'ip6',
      placeholder: helptext.ip6_placeholder,
      tooltip: helptext.ip6_tooltip,
      options: [{
        label: 'Inherit',
        value: 'inherit',
      }, {
        label: 'New',
        value: 'new',
      }, {
        label: 'Disable',
        value: 'disable',
      }]
    },
    {
      type: 'input',
      name: 'resolver',
      placeholder: helptext.resolver_placeholder,
      tooltip: helptext.resolver_tooltip,
    },
    {
      type: 'input',
      name: 'mac_prefix',
      placeholder: helptext.mac_prefix_placeholder,
      tooltip: helptext.mac_prefix_tooltip,
    },
    {
      type: 'select',
      name: 'vnet_default_interface',
<<<<<<< HEAD
      placeholder: helptext.vnet_default_interface_placeholder,
=======
      placeholder: T('vnet_default_interface'),
      tooltip: T('Default network interface used for the VNET bridge\
                  interface in the jail. Only takes effect when\
                  <i>VNET</i> is set and bridge interfaces are not\
                  active.'),
>>>>>>> 33d10250
      options: [
        {
          label: 'none',
          value: 'none',
        }
      ]
    },
    {
      type: 'input',
      name: 'vnet0_mac',
      placeholder: helptext.vnet0_mac_placeholder,
      tooltip: helptext.vnet0_mac_tooltip,
    },
    {
      type: 'input',
      name: 'vnet1_mac',
      placeholder: helptext.vnet1_mac_placeholder,
      tooltip: helptext.vnet1_mac_tooltip,
    },
    {
      type: 'input',
      name: 'vnet2_mac',
      placeholder: helptext.vnet2_mac_placeholder,
      tooltip: helptext.vnet2_mac_tooltip,
    },
    {
      type: 'input',
      name: 'vnet3_mac',
      placeholder: helptext.vnet3_mac_placeholder,
      tooltip: helptext.vnet3_mac_tooltip,
    },
  ];
  public customConfig: FieldConfig[] = [
    {
      type: 'input',
      name: 'owner',
      placeholder: helptext.owner_placeholder,
      tooltip: helptext.owner_tooltip,
    },
    {
      type: 'input',
      name: 'priority',
      placeholder: helptext.priority_placeholder,
      tooltip: helptext.priority_tooltip,
    },
    {
      type: 'input',
      name: 'hostid',
      placeholder: helptext.hostid_placeholder,
      tooltip: helptext.hostid_tooltip,
    },
    {
      type: 'input',
      name: 'comment',
      placeholder: helptext.comment_placeholder,
      tooltip: helptext.comment_tooltip,
    },
    {
      type: 'input',
      name: 'depends',
      placeholder: helptext.depends_placeholder,
      tooltip: helptext.depends_tooltip,
    },
    {
      type: 'checkbox',
      name: 'mount_procfs',
      placeholder: helptext.mount_procfs_placeholder,
      tooltip: helptext.mount_procfs_tooltip,
    },
    {
      type: 'checkbox',
      name: 'mount_linprocfs',
      placeholder: helptext.mount_linprocfs_placeholder,
      tooltip: helptext.mount_linprocfs_tooltip,
    },
    // {
    //   type: 'checkbox',
    //   name: 'template',
    //   placeholder: helptext.template_placeholder,
    //   tooltip: helptext.template_tooltip,
    // },
    {
      type: 'checkbox',
      name: 'host_time',
      placeholder: helptext.host_time_placeholder,
      tooltip: helptext.host_time_tooltip,
    },
    {
      type: 'checkbox',
      name: 'jail_zfs',
      placeholder: helptext.jail_zfs_placeholder,
      tooltip: helptext.jail_zfs_tooltip,
    },
    {
      type: 'input',
      name: 'jail_zfs_dataset',
      placeholder: helptext.jail_zfs_dataset_placeholder,
      tooltip: helptext.jail_zfs_dataset_tooltip,
    },
    {
      type: 'input',
      name: 'jail_zfs_mountpoint',
      placeholder: helptext.jail_zfs_mountpoint_placeholder,
      tooltip: helptext.jail_zfs_mountpoint_tooltip,
    },
  ];
  public rctlConfig: FieldConfig[] = [

 //    {
 //      type: 'input',
 //      name: 'memoryuse',
 //      placeholder: helptext.memoryuse_placeholder,
 //      tooltip: helptext.memoryuse_tooltip,
 //    },
 //    {
 //      type: 'input',
 //      name: 'pcpu',
 //      placeholder: helptext.pcpu_placeholder,
 //      tooltip: helptext.pcpu_tooltip,
 //    },
 //    {
 //      type: 'checkbox',
 //      name: 'cpuset',
 //      placeholder: helptext.cpuset_placeholder,
 //      tooltip: helptext.cpuset_tooltip,
 //    },
 //    {
 //      type: 'checkbox',
 //      name: 'rlimits',
 //      placeholder: helptext.rlimits_placeholder,
 //      tooltip: helptext.rlimits_tooltip,
 //    },
 //    {
 //      type: 'checkbox',
 //      name: 'memorylocked',
 //      placeholder: helptext.memorylocked_placeholder,
 //      tooltip: helptext.memorylocked_tooltip,
 //    },
 //    {
 //      type: 'checkbox',
 //      name: 'vmemoryuse',
 //      placeholder: helptext.vmemoryuse_placeholder,
 //      tooltip: helptext.vmemoryuse_tooltip,
 //    },
 //    {
 //      type: 'checkbox',
 //      name: 'maxproc',
 //      placeholder: helptext.maxproc_placeholder,
 //      tooltip: helptext.maxproc_tooltip,
 //    },
 //    {
 //      type: 'checkbox',
 //      name: 'cputime',
 //      placeholder: helptext.cputime_placeholder,
 //      tooltip: helptext.cputime_tooltip,
 //    },
 //    {
 //      type: 'checkbox',
 //      name: 'datasize',
 //      placeholder: helptext.datasize_placeholder,
 //      tooltip: helptext.datasize_tooltip,
 //    },
 //    {
 //      type: 'checkbox',
 //      name: 'stacksize',
 //      placeholder: helptext.stacksize_placeholder,
 //      tooltip: helptext.stacksize_tooltip,
 //    },
 //    {
 //      type: 'checkbox',
 //      name: 'coredumpsize',
 //      placeholder: helptext.coredumpsize_placeholder,
 //      tooltip: helptext.coredumpsize_tooltip,
 //    },
 //    {
 //      type: 'checkbox',
 //      name: 'openfiles',
 //      placeholder: helptext.openfiles_placeholder,
 //      tooltip: helptext.openfiles_tooltip,
 //    },
 //    {
 //      type: 'checkbox',
 //      name: 'pseudoterminals',
 //      placeholder: helptext.pseudoterminals_placeholder,
 //      tooltip: helptext.pseudoterminals_tooltip,
 //    },
 //    {
 //      type: 'checkbox',
 //      name: 'swapuse',
 //      placeholder: helptext.swapuse_placeholder,
 //      tooltip: helptext.swapuse_tooltip,
 //    },
 //    {
 //      type: 'checkbox',
 //      name: 'nthr',
 //      placeholder: helptext.nthr_placeholder,
 //      tooltip: helptext.nthr_tooltip,
 //    },
 //    {
 //      type: 'checkbox',
 //      name: 'msgqqueued',
 //      placeholder: helptext.msgqqueued_placeholder,
 //      tooltip: helptext.msgqqueued_tooltip,
 //    },
 //    {
 //      type: 'checkbox',
 //      name: 'msgqsize',
 //      placeholder: helptext.msgqsize_placeholder,
 //      tooltip: helptext.msgqsize_tooltip,
 //    },
 //    {
 //      type: 'checkbox',
 //      name: 'nmsgq',
 //      placeholder: helptext.nmsgq_placeholder,
 //      tooltip: helptext.nmsgq_tooltip,
 //    },
 //    {
 //      type: 'checkbox',
 //      name: 'nsemop',
 //      placeholder: helptext.nsemop_placeholder,
 //      tooltip: helptext.nsemop_tooltip,
 //    },
 //    {
 //      type: 'checkbox',
 //      name: 'nshm',
 //      placeholder: helptext.nshm_placeholder,
 //      tooltip: helptext.nshm_tooltip,
 //    },
 //    {
 //      type: 'checkbox',
 //      name: 'shmsize',
 //      placeholder: helptext.shmsize_placeholder,
 //      tooltip: helptext.shmsize_tooltip,
 //    },
 //    {
 //      type: 'checkbox',
 //      name: 'wallclock',
 //      placeholder: helptext.wallclock_placeholder,
 //      tooltip: helptext.wallclock_tooltip,
 //    },
  ];

  protected releaseField: any;
  public step: any = 0;

  // fields only accepted by ws with value 0/1
  protected TFfields: any = [
    'ip4_saddrsel',
    'ip6_saddrsel',
    'exec_clean',
    'mount_devfs',
    'mount_fdescfs',
    'allow_set_hostname',
    'allow_sysvipc',
    'allow_raw_sockets',
    'allow_chflags',
    'allow_mount',
    'allow_mount_devfs',
    'allow_mount_nullfs',
    'allow_mount_procfs',
    'allow_mount_tmpfs',
    'allow_mount_zfs',
    'allow_quotas',
    'allow_socket_af',
    'mount_procfs',
    'mount_linprocfs'
  ];
  // fields only accepted by ws with value on/off
  protected OFfields: any = [
    'cpuset',
    'rlimits',
    'memorylocked',
    'vmemoryuse',
    'maxproc',
    'cputime',
    'datasize',
    'stacksize',
    'coredumpsize',
    'openfiles',
    'pseudoterminals',
    'swapuse',
    'nthr',
    'msgqqueued',
    'msgqsize',
    'nmsgq',
    'nsemop',
    'nshm',
    'shmsize',
    'wallclock',
    'dhcp',
    'boot',
    'jail_zfs',
    'vnet',
  ];
  // fields only accepted by ws with value yes/no
  protected YNfields: any = [
    'bpf',
    'template',
    'host_time',
  ];

  protected currentServerVersion: any;
  protected ip4_interfaceField: any;
  protected ip4_netmaskField: any;
  protected ip6_interfaceField: any;
  protected ip6_prefixField: any;
  protected vnet_default_interfaceField:any;

  constructor(protected router: Router,
    protected jailService: JailService,
    protected ws: WebSocketService,
    protected entityFormService: EntityFormService,
    protected fieldRelationService: FieldRelationService,
    protected loader: AppLoaderService,
    public translate: TranslateService,
    protected dialog: MatDialog,
    protected dialogService: DialogService,
    protected networkService: NetworkService) {}

  updateInterfaceValidation() {
    let dhcp_ctrl = this.formGroup.controls['dhcp'];
    let vnet_ctrl = this.formGroup.controls['vnet'];
    let ip4_addr_ctrl = this.formGroup.controls['ip4_addr'];
    let ip6_addr_ctrl = this.formGroup.controls['ip6_addr'];

    if (dhcp_ctrl.value != true && vnet_ctrl.value == true && ip4_addr_ctrl.value != undefined && ip4_addr_ctrl.value != '') {
      this.ip4_interfaceField.required = true;
      this.formGroup.controls['ip4_interface'].setValidators([Validators.required]);
      this.formGroup.controls['ip4_interface'].updateValueAndValidity();
    } else {
      this.ip4_interfaceField.required = false;
      this.formGroup.controls['ip4_interface'].clearValidators();
      this.formGroup.controls['ip4_interface'].updateValueAndValidity();
    }

    if (dhcp_ctrl.value != true && vnet_ctrl.value == true && ip6_addr_ctrl.value != undefined && ip6_addr_ctrl.value != '') {
      this.ip6_interfaceField.required = true;
      this.formGroup.controls['ip6_interface'].setValidators([Validators.required]);
      this.formGroup.controls['ip6_interface'].updateValueAndValidity();
    } else {
      this.ip6_interfaceField.required = false;
      this.formGroup.controls['ip6_interface'].clearValidators();
      this.formGroup.controls['ip6_interface'].updateValueAndValidity();
    }
  }

  ngOnInit() {
    this.releaseField = _.find(this.basicfieldConfig, { 'name': 'release' });
    this.ws.call('system.info').subscribe((res) => {
      this.currentServerVersion = Number(_.split(res.version, '-')[1]);
      this.jailService.getLocalReleaseChoices().subscribe(
        (res_local) => {
          for (let j in res_local) {
            let rlVersion = Number(_.split(res_local[j], '-')[0]);
            if (this.currentServerVersion >= Math.floor(rlVersion)) {
              this.releaseField.options.push({ label: res_local[j] + '(fetched)', value: res_local[j] });
            }
          }
          this.jailService.getRemoteReleaseChoices().subscribe(
            (res_remote) => {
              for (let i in res_remote) {
                if (_.indexOf(res_local, res_remote[i]) < 0) {
                  let rmVersion = Number(_.split(res_remote[i], '-')[0]);
                  if (this.currentServerVersion >= Math.floor(rmVersion)) {
                    this.releaseField.options.push({ label: res_remote[i], value: res_remote[i] });
                  }
                }
              }
            },
            (res_remote) => {
              this.dialogService.errorReport(T('Error: Fetching remote release choices failed.'), res_remote.reason, res_remote.trace.formatted);
            });
        },
        (res_local) => {
          this.dialogService.errorReport(T('Error: Displaying local fetched releases failed.'), res_local.reason, res_local.trace.formatted);
        });
    },
    (res) => {
      new EntityUtils().handleWSError(this, res, this.dialogService);
    });

    this.ip4_interfaceField = _.find(this.basicfieldConfig, {'name': 'ip4_interface'});
    this.ip4_netmaskField = _.find(this.basicfieldConfig, {'name': 'ip4_netmask'});
    this.ip6_interfaceField = _.find(this.basicfieldConfig, {'name': 'ip6_interface'});
    this.ip6_prefixField = _.find(this.basicfieldConfig, {'name': 'ip6_prefix'});
    this.vnet_default_interfaceField = _.find(this.networkfieldConfig, {'name': 'vnet_default_interface'});

    // get interface options
    this.ws.call('interfaces.query', [[["name", "rnin", "vnet0:"]]]).subscribe(
      (res)=>{
        for (let i in res) {
          this.ip4_interfaceField.options.push({ label: res[i].name, value: res[i].name});
          this.ip6_interfaceField.options.push({ label: res[i].name, value: res[i].name});
          this.vnet_default_interfaceField.options.push({ label: res[i].name, value: res[i].name});
        }
      },
      (res)=>{
        new EntityUtils().handleWSError(this, res, this.dialogService);
      }
    );

    this.formFileds = _.concat(this.basicfieldConfig, this.jailfieldConfig, this.networkfieldConfig, this.customConfig, this.rctlConfig);
    this.formGroup = this.entityFormService.createFormGroup(this.formFileds);

    for (const i in this.formFileds) {
      const config = this.formFileds[i];
      if (config.relation.length > 0) {
        this.setRelation(config);
      }
    }

    this.formGroup.controls['dhcp'].valueChanges.subscribe((res) => {
      if (res) {
        this.formGroup.controls['vnet'].setValue(true);
        _.find(this.basicfieldConfig, { 'name': 'vnet' }).required = true;
        this.formGroup.controls['bpf'].setValue(true);
        _.find(this.basicfieldConfig, { 'name': 'bpf' }).required = true;
      } else {
        _.find(this.basicfieldConfig, { 'name': 'vnet' }).required = false;
         _.find(this.basicfieldConfig, { 'name': 'bpf' }).required = false;
      }
    });
    this.formGroup.controls['vnet'].valueChanges.subscribe((res) => {
      if (res) {
        if (_.find(this.ip4_interfaceField.options, { 'label': 'vnet0'}) == undefined) {
          this.ip4_interfaceField.options.push({ label: 'vnet0', value: 'vnet0'});
        }
        if (_.find(this.ip6_interfaceField.options, { 'label': 'vnet0'}) == undefined) {
          this.ip6_interfaceField.options.push({ label: 'vnet0', value: 'vnet0'});
        }
      } else {
        if (_.find(this.ip4_interfaceField.options, { 'label': 'vnet0'}) != undefined) {
          this.ip4_interfaceField.options.pop({ label: 'vnet0', value: 'vnet0'});
        }
        if (_.find(this.ip6_interfaceField.options, { 'label': 'vnet0'}) != undefined) {
          this.ip6_interfaceField.options.pop({ label: 'vnet0', value: 'vnet0'});
        }
      }

      if ((this.formGroup.controls['dhcp'].value || this.formGroup.controls['auto_configure_ip6'].value) && !res) {
        _.find(this.basicfieldConfig, { 'name': 'vnet' }).hasErrors = true;
        _.find(this.basicfieldConfig, { 'name': 'vnet' }).errors = 'VNET is required.';
      } else {
        _.find(this.basicfieldConfig, { 'name': 'vnet' }).hasErrors = false;
        _.find(this.basicfieldConfig, { 'name': 'vnet' }).errors = '';
      }
      this.updateInterfaceValidation();
    });
    this.formGroup.controls['bpf'].valueChanges.subscribe((res) => {
      if (this.formGroup.controls['dhcp'].value && !res) {
        _.find(this.basicfieldConfig, { 'name': 'bpf' }).hasErrors = true;
        _.find(this.basicfieldConfig, { 'name': 'bpf' }).errors = 'BPF is required.';
      } else {
        _.find(this.basicfieldConfig, { 'name': 'bpf' }).hasErrors = false;
        _.find(this.basicfieldConfig, { 'name': 'bpf' }).errors = '';
      }
    });
    this.formGroup.controls['auto_configure_ip6'].valueChanges.subscribe((res) => {
      let vnet_ctrl = this.formGroup.controls['vnet'];
      if (res) {
        vnet_ctrl.setValue(true);
      } else {
        vnet_ctrl.setValue(vnet_ctrl.value);
      }
      _.find(this.basicfieldConfig, { 'name': 'vnet' }).required = res;
    });
    this.formGroup.controls['ip4_addr'].valueChanges.subscribe((res) => {
      this.updateInterfaceValidation();
    });
    this.formGroup.controls['ip6_addr'].valueChanges.subscribe((res) => {
      this.updateInterfaceValidation();
    });

    this.ws.call("jail.query", [
      [
        ["host_hostuuid", "=", "default"]
      ]
    ]).subscribe(
    (res) => {
      for (let i in res[0]) {
        if (this.formGroup.controls[i]) {
          if ((i == 'ip4_addr' || i == 'ip6_addr') && res[0][i] == 'none') {
            this.formGroup.controls[i].setValue('');
            continue;
          }
          if (_.indexOf(this.TFfields, i) > -1) {
            if (res[0][i] == '1') {
              res[0][i] = true;
            } else {
              res[0][i] = false;
            }
          }
          if (_.indexOf(this.OFfields, i) > -1) {
            if (res[0][i] == 'on') {
              res[0][i] = true;
            } else {
              res[0][i] = false;
            }
          }
          if (_.indexOf(this.YNfields, i) > -1) {
            if (res[0][i] == 'yes') {
              res[0][i] = true;
            } else {
              res[0][i] = false;
            }
          }
          this.formGroup.controls[i].setValue(res[0][i]);
        }
      }
    },
    (res) => {
      new EntityUtils().handleError(this, res);
    });
  }

  setRelation(config: FieldConfig) {
    const activations =
        this.fieldRelationService.findActivationRelation(config.relation);
    if (activations) {
      const tobeDisabled = this.fieldRelationService.isFormControlToBeDisabled(
          activations, this.formGroup);
      this.setDisabled(config.name, tobeDisabled);

      this.fieldRelationService.getRelatedFormControls(config, this.formGroup)
          .forEach(control => {
            control.valueChanges.subscribe(
                () => { this.relationUpdate(config, activations); });
          });
    }
  }

  setDisabled(name: string, disable: boolean) {
    if (this.formGroup.controls[name]) {
      const method = disable ? 'disable' : 'enable';
      this.formGroup.controls[name][method]();
      return;
    }

    this.formFileds = this.formFileds.map((item) => {
      if (item.name === name) {
        item.disabled = disable;
      }
      return item;
    });
  }

  relationUpdate(config: FieldConfig, activations: any) {
    const tobeDisabled = this.fieldRelationService.isFormControlToBeDisabled(
        activations, this.formGroup);
    this.setDisabled(config.name, tobeDisabled);
  }

  goBack() {
    this.router.navigate(new Array('').concat(this.route_success));
  }

  getFullIP(ipInterface: string, ip: string, netmask: string) {
    let full_address = ip;
    if (ipInterface != '') {
      full_address = ipInterface + '|' + ip;
    }
    if (netmask != '') {
      full_address += '/' + netmask;
    }
    return full_address;
  }

  onSubmit(event: Event) {
    event.preventDefault();
    event.stopPropagation();
    this.error = null;
    let property: any = [];
    let value = _.cloneDeep(this.formGroup.value);
    if (value['ip4_addr'] == '' || value['ip4_addr'] == undefined) {
      delete value['ip4_addr'];
    } else {
      value['ip4_addr'] = this.getFullIP(value['ip4_interface'], value['ip4_addr'], value['ip4_netmask']);
    }
    delete value['ip4_interface'];
    delete value['ip4_netmask'];
    if (value['ip6_addr'] == '' || value['ip6_addr'] == undefined) {
      delete value['ip6_addr'];
    } else {
      value['ip6_addr'] = this.getFullIP(value['ip6_interface'], value['ip6_addr'], value['ip6_prefix']);
    }
    delete value['ip6_interface'];
    delete value['ip6_prefix'];

    if (value['auto_configure_ip6']) {
      value['ip6_addr'] = "vnet0|accept_rtadv";
    }
    delete value['auto_configure_ip6'];

    for (let i in value) {
      if (value.hasOwnProperty(i)) {
        if (value[i] == undefined) {
          delete value[i];
        } else {
          if (_.indexOf(this.TFfields, i) > -1) {
            if (value[i]) {
              property.push(i + '=1');
            } else {
              property.push(i + '=0');
            }
            delete value[i];
          } else if (_.indexOf(this.OFfields, i) > -1) {
            if (value[i]) {
                property.push(i + '=on');
              } else {
                property.push(i + '=off');
              }
              delete value[i];
          } else if (_.indexOf(this.YNfields, i) > -1) {
            if (value[i]) {
                property.push(i + '=yes');
              } else {
                property.push(i + '=no');
              }
              delete value[i];
          } else {
            if (i != 'uuid' && i != 'release') {
              property.push(i + '=' + value[i]);
              delete value[i];
            }
          }
        }
      }
    }
    value['props'] = property;

    this.dialogRef = this.dialog.open(EntityJobComponent, { data: { "title": T("Creating Jail") }, disableClose: true });
    this.dialogRef.componentInstance.setDescription(T("Creating Jail..."));
    this.dialogRef.componentInstance.setCall(this.addCall, [value]);
    this.dialogRef.componentInstance.submit();
    this.dialogRef.componentInstance.success.subscribe((res) => {
      this.dialogRef.close(true);
      this.router.navigate(new Array('/').concat(this.route_success));
    });
    this.dialogRef.componentInstance.failure.subscribe((res) => {
      this.dialogRef.close();
      // show error inline if error is EINVAL
      if (res.error.indexOf('[EINVAL]') > -1) {
        res.error = res.error.substring(9).split(':');
        const field = res.error[0];
        const error = res.error[1];
        const fc = _.find(this.formFileds, {'name' : field});
        if (fc && !fc.isHidden) {
          fc.hasErrors = true;
          fc.errors = error;
        }
      } else {
        new EntityUtils().handleWSError(this, res, this.dialogService);
      }
    });
  }

  setStep(index: number) {
    this.step = index;
  }

  nextStep() {
    this.step++;
  }

  prevStep() {
    this.step--;
  }
  blurEvent(parent){
    
    const jail_name = parent.formGroup.value.uuid;
    parent.ws.call('jail.query', [[["id","=",jail_name]]]).subscribe((jail_wizard_res)=>{
      if(jail_wizard_res.length > 0){
        _.find(parent.formFileds, {'name' : 'uuid'}).hasErrors = true;
        _.find(parent.formFileds, {'name' : 'uuid'}).errors = `Jail ${jail_wizard_res[0].id} already exists.`;
        parent.formGroup.controls.uuid.setValue("");
  
      } else {
        _.find(parent.formFileds, {'name' : 'uuid'}).hasErrors = false;
        _.find(parent.formFileds, {'name' : 'uuid'}).errors = '';

      }
    })
  }
}<|MERGE_RESOLUTION|>--- conflicted
+++ resolved
@@ -559,15 +559,8 @@
     {
       type: 'select',
       name: 'vnet_default_interface',
-<<<<<<< HEAD
       placeholder: helptext.vnet_default_interface_placeholder,
-=======
-      placeholder: T('vnet_default_interface'),
-      tooltip: T('Default network interface used for the VNET bridge\
-                  interface in the jail. Only takes effect when\
-                  <i>VNET</i> is set and bridge interfaces are not\
-                  active.'),
->>>>>>> 33d10250
+      tooltip: helptext.vnet_default_interface_tooltip,
       options: [
         {
           label: 'none',
