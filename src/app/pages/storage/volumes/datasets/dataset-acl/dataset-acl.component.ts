--- conflicted
+++ resolved
@@ -811,19 +811,11 @@
     });
   }
 
-<<<<<<< HEAD
-  updateGroupSearchOptions(value = '', parent: any, config: any) {
+  updateGroupSearchOptions(value = '', parent: any, config: any): void {
     (parent.userService as UserService).groupQueryDSCache(value).subscribe((groups) => {
       const groupOptions = [];
       for (let i = 0; i < groups.length; i++) {
         groupOptions.push({ label: groups[i].group, value: groups[i].group });
-=======
-  updateGroupSearchOptions(value = '', parent: any, config: any): void {
-    parent.userService.groupQueryDSCache(value).subscribe((items: any[]) => {
-      const groups = [];
-      for (let i = 0; i < items.length; i++) {
-        groups.push({ label: items[i].group, value: items[i].group });
->>>>>>> 118fe996
       }
       config.searchOptions = groupOptions;
     });
