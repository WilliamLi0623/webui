--- conflicted
+++ resolved
@@ -5,12 +5,6 @@
 import { Option } from 'app/interfaces/option.interface';
 import { QueryFilter } from 'app/interfaces/query-api.interface';
 import { User } from 'app/interfaces/user.interface';
-<<<<<<< HEAD
-import { Observable } from 'rxjs';
-import { map } from 'rxjs/operators';
-=======
-import { RestService } from './rest.service';
->>>>>>> 55e69d12
 import { WebSocketService } from './ws.service';
 
 @Injectable()
