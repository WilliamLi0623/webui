import { Injectable } from '@angular/core';
import { CoreEvent } from 'app/interfaces/events';
import { Option } from 'app/interfaces/option.interface';
import { PreferencesService } from 'app/core/services/preferences.service';
import { SystemGeneralService } from '.';
import { Subject } from 'rxjs';
import { CoreService } from 'app/core/services/core.service';
import { T } from 'app/translate-marker';
<<<<<<< HEAD
import { format, utcToZonedTime } from 'date-fns-tz';
=======
import { UntilDestroy, untilDestroyed } from '@ngneat/until-destroy';
>>>>>>> 8bac27cb

@UntilDestroy()
@Injectable()
export class LocaleService {
  t24 = T('(24 Hours)');
  timeZone: string;
  isWaiting = false;
  dateFormat = 'yyyy-MM-dd';
  timeFormat = 'HH:mm:ss';
  dateTimeFormatChange$ = new Subject();
  target: Subject<CoreEvent> = new Subject();

  constructor(public prefService: PreferencesService, public sysGeneralService: SystemGeneralService,
    private core: CoreService) {
<<<<<<< HEAD
    this.sysGeneralService.getGeneralConfig.subscribe((res: any) => {
=======
    this.sysGeneralService.getGeneralConfig.pipe(untilDestroyed(this)).subscribe((res) => {
>>>>>>> 8bac27cb
      this.timeZone = res.timezone;
    });
    if (window.localStorage.dateFormat) {
      this.dateFormat = window.localStorage.getItem('dateFormat')
        .replace('YYYY', 'yyyy')
        .replace('YY', 'y')
        .replace('DD', 'dd')
        .replace('D', 'd')
        .replace(' a', 'aaaaa\'m\'')
        .replace(' A', ' aa');
    }
    if (window.localStorage.timeFormat) {
      this.timeFormat = window.localStorage.getItem('timeFormat')
        .replace('YYYY', 'yyyy')
        .replace('YY', 'y')
        .replace('DD', 'dd')
        .replace('D', 'd')
        .replace(' a', 'aaaaa\'m\'')
        .replace(' A', ' aa');
    }
    this.getPrefs();
  }

  getPrefs(): void {
    this.core.emit({ name: 'UserPreferencesRequest', sender: this });
    this.core.register({ observerClass: this, eventName: 'UserPreferencesReady' })
      .pipe(untilDestroyed(this)).subscribe((evt: CoreEvent) => {
        if (this.isWaiting) {
          this.target.next({ name: 'SubmitComplete', sender: this });
          this.isWaiting = false;
        }
        this.dateFormat = evt.data.dateFormat;
        this.timeFormat = evt.data.timeFormat;
        this.storeDateTimeFormat(this.dateFormat, this.timeFormat);
        this.dateTimeFormatChange$.next();
      });
  }

  getDateFormatOptions(tz?: string): Option[] {
    let date = new Date();
    if (tz) {
      date = utcToZonedTime(new Date().valueOf(), tz);
    }

    return [
      { label: format(date, 'yyyy-MM-dd'), value: 'yyyy-MM-dd' },
      { label: format(date, 'MMMM d, yyyy'), value: 'MMMM d, yyyy' },
      { label: format(date, 'd MMMM, yyyy'), value: 'd MMMM, yyyy' },
      { label: format(date, 'MMM d, yyyy'), value: 'MMM d, yyyy' },
      { label: format(date, 'd MMM yyyy'), value: 'd MMM yyyy' },
      { label: format(date, 'MM/dd/yyyy'), value: 'MM/dd/yyyy' },
      { label: format(date, 'dd/MM/yyyy'), value: 'dd/MM/yyyy' },
      { label: format(date, 'dd.MM.yyyy'), value: 'dd.MM.yyyy' },
    ];
  }

  getTimeFormatOptions(tz?: string): Option[] {
    let date = new Date();
    if (tz) {
      date = utcToZonedTime(new Date().valueOf(), tz);
    }
    return [
      { label: `${format(date, 'HH:mm:ss')} ${this.t24}`, value: 'HH:mm:ss' },
      { label: format(date, 'hh:mm:ss aaaaa\'m\''), value: 'hh:mm:ss aaaaa\'m\'' },
      { label: format(date, 'hh:mm:ss aa'), value: 'hh:mm:ss aa' },
    ];
  }

  formatDateTime(date: Date, tz?: string): string {
    if (tz) {
      date = utcToZonedTime(date.valueOf(), tz);
    } else if (this.timeZone) {
      date = utcToZonedTime(date.valueOf(), this.timeZone);
    }

    return format(date, `${this.dateFormat} ${this.timeFormat}`);
  }

  formatDateTimeWithNoTz(date: Date): string {
    try {
      return format(date.valueOf(), `${this.dateFormat} ${this.timeFormat}`);
    } catch (e) {
      return 'Invalid date';
    }
  }

  getTimeOnly(date: Date, seconds = true, tz?: string): string {
    if (tz) {
      date = utcToZonedTime(date.valueOf(), tz);
    } else if (this.timeZone) {
      date = utcToZonedTime(date.valueOf(), this.timeZone);
    }
    let formatStr: string;
    formatStr = this.timeFormat;
    if (!seconds) {
      formatStr = formatStr.replace(':ss', '');
    }

    return format(date, formatStr);
  }

  saveDateTimeFormat(dateFormat: any, timeFormat: any): void {
    this.dateFormat = dateFormat;
    this.timeFormat = timeFormat;
    this.storeDateTimeFormat(this.dateFormat, this.timeFormat);
    this.dateTimeFormatChange$.next();

    this.core.emit({
      name: 'ChangePreference',
      data: {
        key: 'dateFormat', value: dateFormat,
      },
      sender: this,
    });
    this.core.emit({
      name: 'ChangePreference',
      data: {
        key: 'timeFormat', value: timeFormat,
      },
      sender: this,
    });
  }

  storeDateTimeFormat(dateFormat: string, timeFormat: string): void {
    window.localStorage.setItem('dateFormat', dateFormat);
    window.localStorage.setItem('timeFormat', timeFormat);
  }

  getPreferredDateFormat(): string {
    return this.dateFormat;
  }

  getPreferredTimeFormat(): string {
    return this.timeFormat;
  }

  getDateAndTime(tz?: string): [string, string] {
    let date = new Date();
    if (tz) {
      date = utcToZonedTime(new Date().valueOf(), tz);
    } else if (this.timeZone) {
      date = utcToZonedTime(new Date().valueOf(), this.timeZone);
    }
    return [format(date, `${this.dateFormat}`), format(date, `${this.timeFormat}`)];
  }

  // Translates moment.js format to angular template format for use in special cases such as form-scheduler
  getAngularFormat(): string {
    // Renders lowercase am and pm
    const ngTimeFormat = this.timeFormat === 'hh:mm:ss a' ? 'hh:mm:ss aaaaa\'m\'' : this.timeFormat;
    const tempStr = `${this.dateFormat} ${ngTimeFormat}`;
    let dateStr = '';
    for (let i = 0; i < tempStr.length; i++) {
      tempStr[i] === 'M' || tempStr[i] === 'Z' || tempStr[i] === 'H' ? dateStr += tempStr[i]
        : dateStr += tempStr[i].toLowerCase();
    }
    return dateStr;
  }

  getCopyrightYearFromBuildTime(): string {
    const buildTime = localStorage.getItem('buildtime')?.trim();
    if (!buildTime) {
      return '';
    }

    const buildTimeInMillis = parseInt(buildTime);
    return new Date(buildTimeInMillis).getFullYear().toString();
  }
}<|MERGE_RESOLUTION|>--- conflicted
+++ resolved
@@ -6,11 +6,8 @@
 import { Subject } from 'rxjs';
 import { CoreService } from 'app/core/services/core.service';
 import { T } from 'app/translate-marker';
-<<<<<<< HEAD
 import { format, utcToZonedTime } from 'date-fns-tz';
-=======
 import { UntilDestroy, untilDestroyed } from '@ngneat/until-destroy';
->>>>>>> 8bac27cb
 
 @UntilDestroy()
 @Injectable()
@@ -25,11 +22,7 @@
 
   constructor(public prefService: PreferencesService, public sysGeneralService: SystemGeneralService,
     private core: CoreService) {
-<<<<<<< HEAD
-    this.sysGeneralService.getGeneralConfig.subscribe((res: any) => {
-=======
     this.sysGeneralService.getGeneralConfig.pipe(untilDestroyed(this)).subscribe((res) => {
->>>>>>> 8bac27cb
       this.timeZone = res.timezone;
     });
     if (window.localStorage.dateFormat) {
