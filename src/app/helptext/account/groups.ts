--- conflicted
+++ resolved
@@ -1,5 +1,4 @@
 import { marker as T } from '@biesbjerg/ngx-translate-extract-marker';
-import { getManPageLink } from 'app/helpers/man-page.utils';
 
 export default {
 
@@ -18,16 +17,10 @@
  as the last character of the username.'),
 
   bsdgrp_sudo_placeholder: T('Permit Sudo'),
-<<<<<<< HEAD
-  bsdgrp_sudo_tooltip: T(`Allow group members to use
- ${getManPageLink('sudo(8)')}. Group members are prompted
- for their password when using <b>sudo</b>.`),
-=======
   bsdgrp_sudo_tooltip: T('Allow group members to use <a\
  href="https://man7.org/linux/man-pages/man8/sudo.8.html"\
  target="_blank">sudo</a>. Group members are prompted\
  for their password when using <b>sudo</b>.'),
->>>>>>> 10de6024
 
   allow_placeholder: T('Allow Duplicate GIDs'),
   allow_tooltip: T('<b>Not recommended.</b> Allow more than one group to \
