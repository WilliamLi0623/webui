import { Component, OnInit, Output, EventEmitter } from '@angular/core';
import { MatDialog } from '@angular/material/dialog';
import { TranslateService } from '@ngx-translate/core';
import { Router } from '@angular/router';
import { Subject, Subscription } from 'rxjs';
import { CoreService, CoreEvent } from 'app/core/services/core.service';

import { EntityJobComponent } from '../../common/entity/entity-job/entity-job.component';
import { EntityUtils } from '../../common/entity/utils';
import { DialogFormConfiguration } from '../../common/entity/entity-dialog/dialog-form-configuration.interface';
import { DialogService, SystemGeneralService } from '../../../services/index';
import { ModalService } from '../../../services/modal.service';
import { ApplicationsService } from '../applications.service';

import { KubernetesSettingsComponent } from '../forms/kubernetes-settings.component';
import { ChartReleaseAddComponent } from '../forms/chart-release-add.component';
import { ChartFormComponent } from '../forms/chart-form.component';
import { CommonUtils } from 'app/core/classes/common-utils';
import  helptext  from '../../../helptext/apps/apps';

@Component({
  selector: 'app-catalog',
  templateUrl: './catalog.component.html',
  styleUrls: ['../applications.component.scss']
})
export class CatalogComponent implements OnInit {
  @Output() switchTab = new EventEmitter<string>();

  public catalogApps = [];
  public filteredCatalogApps = [];
  public filterString = '';

  private dialogRef: any;
  private poolList = [];
  private selectedPool = '';
  public settingsEvent: Subject<CoreEvent>;
  private kubernetesForm: KubernetesSettingsComponent;
  private chartReleaseForm: ChartReleaseAddComponent;
  private refreshForm: Subscription;
  private refreshTable: Subscription;
  protected utils: CommonUtils;

  public choosePool: DialogFormConfiguration = {
    title: helptext.choosePool.title,
    fieldConfig: [{
      type: 'select',
      name: 'pools',
      placeholder: helptext.choosePool.placeholder,
      required: true,
      options: this.poolList
    }],
    method_ws: 'kubernetes.update',
    saveButtonText: helptext.choosePool.action,
    customSubmit: this.doPoolSelect,
    parent: this,
  }

  constructor(private dialogService: DialogService,
    private mdDialog: MatDialog, private translate: TranslateService,
    private router: Router, private core: CoreService, private modalService: ModalService,
    private appService: ApplicationsService, private sysGeneralService: SystemGeneralService) {
      this.utils = new CommonUtils();
    }

  ngOnInit(): void {
    this.appService.getAllCatalogItems().subscribe(res => {
      res.forEach(catalog => {
        for (let i in catalog.trains.charts) {  
          if (i !== 'ix-chart') {
            let item = catalog.trains.charts[i];
            let versions = item.versions;
            let latest, latestDetails;

            let sorted_version_labels = Object.keys(versions);
            sorted_version_labels.sort(this.utils.versionCompare);

            latest = sorted_version_labels[0];
            latestDetails = versions[latest];

            let catalogItem = {
              name: item.name,
              catalog: {
                id: catalog.id,
                label: catalog.label,
              },
              icon_url: item.icon_url? item.icon_url : '/assets/images/ix-original.png',
              latest_version: latest,
              info: latestDetails.app_readme,
              schema: item.versions[latest].schema,
            }
            this.catalogApps.push(catalogItem);            
          }
        }
<<<<<<< HEAD

        this.filerApps();
      }
=======
      });
>>>>>>> d0c4b86c
    })
    
    this.checkForConfiguredPool();
    this.refreshForms();
    this.refreshForm = this.modalService.refreshForm$.subscribe(() => {
      this.refreshForms();
    });

    

    this.refreshTable = this.modalService.refreshTable$.subscribe(() => {
      this.switchTab.emit('1');
    })
  }

  onToolbarAction(evt: CoreEvent) {
    if (evt.data.event_control == 'settings' && evt.data.settings) {
      switch (evt.data.settings.value) {
        case 'select_pool':
          return this.selectPool();
        
        case 'advanced_settings':
          this.modalService.open('slide-in-form', this.kubernetesForm);
          break;
      }
    } else if (evt.data.event_control == 'launch' && evt.data.launch) {
      this.doInstall('ix-chart');
    } else if (evt.data.event_control == 'filter') {
      this.filterString = evt.data.filter;
      this.filerApps();
    }
  }

  refreshForms() {
    this.kubernetesForm = new KubernetesSettingsComponent(this.modalService, this.appService);
    this.chartReleaseForm = new ChartReleaseAddComponent(this.mdDialog,this.dialogService,this.modalService,this.appService);
  }

  checkForConfiguredPool() {
    this.appService.getKubernetesConfig().subscribe(res => {
      if (!res.pool) {
        this.selectPool();
      } else {
        this.selectedPool = res.pool;
      }
    })
  }

  selectPool() {
    this.appService.getPoolList().subscribe(res => {
      if (res.length === 0) {
        this.dialogService.confirm(helptext.noPool.title, helptext.noPool.message, true, 
          helptext.noPool.action).subscribe(res => {
            if (res) {
              this.router.navigate(['storage', 'manager']);
            }
          })
      } else {
        this.poolList.length = 0;
        res.forEach(pool => {
          this.poolList.push({label: pool.name, value: pool.name})
        })
        this.dialogService.dialogForm(this.choosePool, true);
      }
    })
  }

  doPoolSelect(entityDialog: any) {
    const self = entityDialog.parent;
    const pool = entityDialog.formGroup.controls['pools'].value;
    self.dialogRef = self.mdDialog.open(EntityJobComponent, { data: { 'title': (
      helptext.choosePool.jobTitle) }, disableClose: true});
    self.dialogRef.componentInstance.setCall('kubernetes.update', [{pool: pool}]);
    self.dialogRef.componentInstance.submit();
    self.dialogRef.componentInstance.success.subscribe((res) => {
      self.selectedPool = pool;
      self.dialogService.closeAllDialogs();
      self.translate.get(helptext.choosePool.message).subscribe(msg => {
        self.dialogService.Info(helptext.choosePool.success, msg + res.result.pool,
          '500px', 'info', true);
      })
    });
    self.dialogRef.componentInstance.failure.subscribe((err) => {
      new EntityUtils().handleWSError(self, err, self.dialogService);
    })
  }

  doInstall(name: string) {
    const catalogApp = this.catalogApps.find(app => app.name==name);
    if (catalogApp) {
      const chartFormComponent = new ChartFormComponent(this.mdDialog,this.dialogService,this.modalService,this.appService);
      chartFormComponent.parseSchema(catalogApp);
      this.modalService.open('slide-in-form', chartFormComponent);
    } else {
      const chartReleaseForm = new ChartReleaseAddComponent(this.mdDialog,this.dialogService,this.modalService,this.appService);
      this.modalService.open('slide-in-form', chartReleaseForm);
    }
<<<<<<< HEAD
  }

  filerApps() {
    if (this.filterString) {
      this.filteredCatalogApps = this.catalogApps.filter(app => app.name.toLowerCase().indexOf(this.filterString.toLocaleLowerCase()) > -1);
    } else {
      this.filteredCatalogApps = this.catalogApps;
    }
  }
  
=======
  }  
>>>>>>> d0c4b86c
}<|MERGE_RESOLUTION|>--- conflicted
+++ resolved
@@ -91,13 +91,8 @@
             this.catalogApps.push(catalogItem);            
           }
         }
-<<<<<<< HEAD
-
-        this.filerApps();
-      }
-=======
       });
->>>>>>> d0c4b86c
+      this.filerApps();
     })
     
     this.checkForConfiguredPool();
@@ -195,7 +190,6 @@
       const chartReleaseForm = new ChartReleaseAddComponent(this.mdDialog,this.dialogService,this.modalService,this.appService);
       this.modalService.open('slide-in-form', chartReleaseForm);
     }
-<<<<<<< HEAD
   }
 
   filerApps() {
@@ -206,7 +200,4 @@
     }
   }
   
-=======
-  }  
->>>>>>> d0c4b86c
 }