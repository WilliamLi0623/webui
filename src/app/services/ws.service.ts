--- conflicted
+++ resolved
@@ -48,11 +48,7 @@
 
   subscriptions = new Map<string, Observer<unknown>[]>();
 
-<<<<<<< HEAD
   constructor(private router: Router) {
-=======
-  constructor(protected router: Router) {
->>>>>>> 59e3deaf
     this.authStatus$ = new Subject<boolean>();
     this.onOpenSubject$ = new Subject();
     this.onCloseSubject$ = new Subject();
