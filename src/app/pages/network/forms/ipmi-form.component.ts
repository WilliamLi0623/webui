--- conflicted
+++ resolved
@@ -19,11 +19,7 @@
 })
 export class IPMIFromComponent implements FormConfiguration {
   title = 'IMPI';
-<<<<<<< HEAD
-  queryCall = 'ipmi.query';
-=======
-  protected queryCall: 'ipmi.query' = 'ipmi.query';
->>>>>>> 815f45ca
+  queryCall: 'ipmi.query' = 'ipmi.query';
 
   protected entityEdit: any;
   is_ha = false;
