import {
  ChangeDetectorRef,
  Component,
  Input,
  OnInit,
  ViewChild,
} from '@angular/core';
import { TranslateService } from '@ngx-translate/core';
import { DatatableComponent } from '@swimlane/ngx-datatable';
import * as filesize from 'filesize';
import helptext from 'app/helptext/storage/volumes/manager/vdev';
import { ManagerDisk } from 'app/pages/storage/volumes/manager/manager-disk.interface';
import { ManagerComponent } from 'app/pages/storage/volumes/manager/manager.component';
import { StorageService } from 'app/services/storage.service';

@Component({
  selector: 'ix-vdev',
  templateUrl: 'vdev.component.html',
  styleUrls: ['vdev.component.scss'],
})
export class VdevComponent implements OnInit {
  @Input() index: number;
  @Input() group: string;
  @Input() manager: ManagerComponent;
  @Input() initialValues: any = {};
  @ViewChild(DatatableComponent, { static: false }) table: DatatableComponent;
  type: string;
  removable = true;
  disks: ManagerDisk[] = [];
  selected: ManagerDisk[] = [];
  id: number;
  size: string;
  rawSize = 0;
  firstdisksize: number;
  error: string;
  diskSizeErrorMsg = helptext.vdev_diskSizeErrorMsg;
  vdevTypeTooltip = helptext.vdev_type_tooltip;
  vdevDisksError: boolean;
  showDiskSizeError: boolean;
  vdevTypeDisabled = false;
  private tenMib = 10 * 1024 * 1024;
  protected mindisks: { [key: string]: number } = {
    stripe: 1, mirror: 2, raidz: 3, raidz2: 4, raidz3: 5,
  };

  startingHeight: number;
  expandedRows: number;

  constructor(
<<<<<<< HEAD
    public translate: TranslateService,
    public sorter: StorageService,
=======
    public elementRef: ElementRef,
    public translate: TranslateService,
    public sorter: StorageService,
    private cdr: ChangeDetectorRef,
>>>>>>> 8621d297
  ) {}

  ngOnInit(): void {
    if (this.group === 'data') {
      this.vdevTypeDisabled = !this.manager.isNew;
      if (!this.vdevTypeDisabled) {
        this.type = 'stripe';
      }
    } else {
      this.type = 'stripe';
    }
    if (this.initialValues['disks']) {
      this.initialValues['disks'].forEach((disk: ManagerDisk) => {
        this.addDisk(disk);
        this.manager.removeDisk(disk);
      });
      this.initialValues['disks'] = [];
    }
    if (this.initialValues['type']) {
      this.type = this.initialValues['type'];
    }
    this.estimateSize();
  }

  getType(): string {
    if (this.type === undefined) {
      this.type = this.manager.firstDataVdevType;
    }

    // TODO: Enum
    return helptext.vdev_types[this.type as keyof typeof helptext.vdev_types];
  }

  getTitle(): string {
    return 'Vdev ' + (this.index + 1) + ': ' + this.type.charAt(0).toUpperCase() + this.type.slice(1);
  }

  addDisk(disk: ManagerDisk): void {
    this.disks.push(disk);
    this.disks = [...this.disks];
    this.guessVdevType();
    this.estimateSize();
    this.disks = this.sorter.tableSorter(this.disks, 'devname', 'asc');
  }

  removeDisk(disk: ManagerDisk): void {
    this.disks.splice(this.disks.indexOf(disk), 1);
    this.disks = [...this.disks];
    this.guessVdevType();
    this.estimateSize();
    this.manager.getCurrentLayout();
  }

  guessVdevType(): void {
    if (this.group === 'data' && !this.vdevTypeDisabled) {
      if (this.disks.length === 2) {
        this.type = 'mirror';
      } else if (this.disks.length === 3) {
        this.type = 'raidz';
      } else if (this.disks.length >= 4 && this.disks.length <= 8) {
        this.type = 'raidz2';
      } else if (this.disks.length >= 9) {
        this.type = 'raidz3';
      } else {
        this.type = 'stripe';
      }
    }
    if (this.group === 'special' && !this.vdevTypeDisabled) {
      if (this.disks.length >= 2) {
        this.type = 'mirror';
      } else {
        this.type = 'stripe';
      }
    }
    this.cdr.detectChanges();
  }

  estimateSize(): void {
    this.error = null;
    this.firstdisksize = 0;
    let totalsize = 0;
    let stripeSize = 0;
    let smallestdisk = 0;
    let estimate = 0;
    const swapsize = this.manager.swapondrive * 1024 * 1024 * 1024;
    this.showDiskSizeError = false;
    for (let i = 0; i < this.disks.length; i++) {
      const size = this.disks[i].real_capacity - swapsize;
      stripeSize += size;
      if (i === 0) {
        smallestdisk = size;
        this.firstdisksize = size;
      }
      if (size > smallestdisk + this.tenMib || size < smallestdisk - this.tenMib) {
        this.showDiskSizeError = true;
      }
      if (this.disks[i].real_capacity < smallestdisk) {
        smallestdisk = size;
      }
    }
    if (this.group === 'data') {
      if (this.disks.length > 0 && this.disks.length < this.mindisks[this.type]) {
        this.error = this.translate.instant(
          'This type of VDEV requires at least {n, plural, one {# disk} other {# disks}}.',
          { n: this.mindisks[this.type] },
        );
        this.vdevDisksError = true;
      } else {
        this.vdevDisksError = false;
      }
    }
    totalsize = smallestdisk * this.disks.length;

    if (this.type === undefined) { // do the same as getType() to prevent issues while repeating
      this.type = this.manager.firstDataVdevType;
    }
    if (this.type === 'mirror') {
      estimate = smallestdisk;
    } else if (this.type === 'raidz') {
      estimate = totalsize - smallestdisk;
    } else if (this.type === 'raidz2') {
      estimate = totalsize - 2 * smallestdisk;
    } else if (this.type === 'raidz3') {
      estimate = totalsize - 3 * smallestdisk;
    } else {
      estimate = stripeSize; // stripe
    }

    this.rawSize = estimate;
    this.size = filesize(estimate, { standard: 'iec' });
  }

  onSelect({ selected }: { selected: ManagerDisk[] }): void {
    this.selected.splice(0, this.selected.length);
    this.selected.push(...selected);
  }

  removeSelectedDisks(): void {
    this.selected.forEach((disk) => {
      this.manager.addDisk(disk);
      this.removeDisk(disk);
    });
    this.selected = [];
  }

  addSelectedDisks(): void {
    this.manager.selected.forEach((disk) => {
      this.addDisk(disk);
      this.manager.removeDisk(disk);
    });
    this.manager.selected = [];
  }

  getDisks(): ManagerDisk[] {
    return this.disks;
  }

  onTypeChange(): void {
    this.estimateSize();
    this.manager.getCurrentLayout();
  }

  getRawSize(): number {
    return this.rawSize;
  }

  remove(): void {
    while (this.disks.length > 0) {
      this.manager.addDisk(this.disks.pop());
    }
    this.manager.removeVdev(this);
  }

  reorderEvent(event: any): void {
    const sort = event.sorts[0];
    const rows = this.disks;
    this.sorter.tableSorter(rows, sort.prop, sort.dir);
  }

  toggleExpandRow(row: any): void {
    if (!this.startingHeight) {
      this.startingHeight = document.getElementsByClassName('ngx-datatable')[0].clientHeight;
    }
    this.table.rowDetail.toggleExpandRow(row);
    setTimeout(() => {
      this.expandedRows = document.querySelectorAll('.datatable-row-detail').length;
      const newHeight = (this.expandedRows * 100) + this.startingHeight;
      const heightStr = `height: ${newHeight}px`;
      document.getElementsByClassName('ngx-datatable')[0].setAttribute('style', heightStr);
    }, 100);
  }
}<|MERGE_RESOLUTION|>--- conflicted
+++ resolved
@@ -47,15 +47,10 @@
   expandedRows: number;
 
   constructor(
-<<<<<<< HEAD
-    public translate: TranslateService,
-    public sorter: StorageService,
-=======
-    public elementRef: ElementRef,
+
     public translate: TranslateService,
     public sorter: StorageService,
     private cdr: ChangeDetectorRef,
->>>>>>> 8621d297
   ) {}
 
   ngOnInit(): void {
