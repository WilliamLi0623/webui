--- conflicted
+++ resolved
@@ -20,11 +20,8 @@
 import { StaticRoute } from 'app/interfaces/static-route.interface';
 import { Interval } from 'app/interfaces/timeout.interface';
 import { AppTableAction, AppTableConfig, TableComponent } from 'app/pages/common/entity/table/table.component';
-<<<<<<< HEAD
-=======
 import { TableService } from 'app/pages/common/entity/table/table.service';
 import { IpmiRow } from 'app/pages/network/network-dashboard.interface';
->>>>>>> cb1a78cd
 import {
   AppLoaderService,
   DialogService,
@@ -68,7 +65,7 @@
   private navigation: Navigation;
   helptext = helptext;
 
-  interfaceTableConf: AppTableConfig = {
+  interfaceTableConf: AppTableConfig<NetworkComponent> = {
     title: T('Interfaces'),
     queryCall: 'interface.query',
     deleteCall: 'interface.delete',
@@ -91,7 +88,7 @@
       if (this.parent.ha_enabled) {
         this.parent.dialog.info(helptext.ha_enabled_edit_title, helptext.ha_enabled_edit_msg);
       } else {
-        this.parent.tableService.delete(table, row, deleteAction);
+        table.tableService.delete(table, row, deleteAction);
       }
     },
     afterGetData() {
@@ -120,13 +117,9 @@
       },
       message: helptext.delete_dialog_text,
     },
-<<<<<<< HEAD
   };
-=======
-  } as AppTableConfig<NetworkComponent>;
->>>>>>> cb1a78cd
-
-  staticRoutesTableConf: AppTableConfig = {
+
+  staticRoutesTableConf: AppTableConfig<NetworkComponent> = {
     title: T('Static Routes'),
     queryCall: 'staticroute.query',
     deleteCall: 'staticroute.delete',
@@ -146,11 +139,7 @@
       title: 'static route',
       key_props: ['destination', 'gateway'],
     },
-<<<<<<< HEAD
   };
-=======
-  } as AppTableConfig<NetworkComponent>;
->>>>>>> cb1a78cd
 
   globalSettingsWidget: CardWidgetConf = {
     title: T('Global Configuration'),
@@ -164,7 +153,7 @@
     },
   };
 
-  openvpnTableConf: AppTableConfig = {
+  openvpnTableConf: AppTableConfig<NetworkComponent> = {
     title: T('OpenVPN'),
     queryCall: 'service.query',
     name: 'openVPN',
@@ -192,22 +181,12 @@
           : this.parent.modalService.open('slide-in-form', this.parent.openvpnServerComponent);
       }
     },
-<<<<<<< HEAD
   };
-=======
-  } as AppTableConfig<NetworkComponent>;
->>>>>>> cb1a78cd
-
-  ipmiTableConf: AppTableConfig = {
+
+  ipmiTableConf: AppTableConfig<NetworkComponent> = {
     title: T('IPMI'),
     queryCall: 'ipmi.query',
-<<<<<<< HEAD
     columns: [{ name: T('Channel'), prop: 'channel_lable' }],
-=======
-    columns: [
-      { name: T('Channel'), prop: 'channelLabel' },
-    ],
->>>>>>> cb1a78cd
     hideHeader: true,
     parent: this,
     dataSourceHelper: (ipmi) => this.ipmiDataSourceHelper(ipmi),
@@ -216,11 +195,7 @@
     edit(row: IpmiRow) {
       this.parent.modalService.open('slide-in-form', this.parent.impiFormComponent, row.id);
     },
-<<<<<<< HEAD
   };
-=======
-  } as AppTableConfig<NetworkComponent>;
->>>>>>> cb1a78cd
 
   networkSummary: NetworkSummary;
   impiEnabled: boolean;
@@ -654,42 +629,6 @@
     return res;
   }
 
-<<<<<<< HEAD
-  ipmiDataSourceHelper(res: any[]): any[] {
-    for (const item of res) {
-      item.channel_lable = this.translate.instant(T('Channel {channel}'), { channel: item.channel });
-    }
-    return res;
-  }
-
-  getIpmiActions(): AppTableAction[] {
-    return [
-      {
-        icon: 'highlight',
-        name: 'identify',
-        matTooltip: T('Identify Light'),
-        onClick: () => {
-          this.dialog.select(
-            this.translate.instant(T('IPMI Identify')),
-            this.impiFormComponent.options,
-            this.translate.instant(T('IPMI flash duration')),
-            'ipmi.identify',
-            'seconds',
-          );
-          event.stopPropagation();
-        },
-      },
-      {
-        icon: 'launch',
-        name: 'manage',
-        matTooltip: T('Manage'),
-        onClick: (row: any) => {
-          window.open(`http://${row.ipaddress}`);
-          event.stopPropagation();
-        },
-      },
-    ];
-=======
   ipmiDataSourceHelper(ipmi: Ipmi[]): IpmiRow[] {
     return ipmi.map((item) => ({
       ...item,
@@ -701,21 +640,26 @@
     return [{
       icon: 'highlight',
       name: 'identify',
+      matTooltip: T('Identify Light'),
       onClick: () => {
         this.dialog.select(
-          'IPMI Identify', this.impiFormComponent.options, 'IPMI flash duration', 'ipmi.identify', 'seconds',
+          this.translate.instant(T('IPMI Identify')),
+          this.impiFormComponent.options,
+          this.translate.instant(T('IPMI flash duration')),
+          'ipmi.identify',
+          'seconds',
         );
         event.stopPropagation();
       },
     }, {
       icon: 'launch',
       name: 'manage',
-      onClick: (rowinner: IpmiRow) => {
-        window.open(`http://${rowinner.ipaddress}`);
+      matTooltip: T('Manage'),
+      onClick: (row: IpmiRow) => {
+        window.open(`http://${row.ipaddress}`);
         event.stopPropagation();
       },
     }];
->>>>>>> cb1a78cd
   }
 
   showConfigForm(): void {
@@ -734,137 +678,85 @@
   }
 
   getOpenVpnActions(): AppTableAction[] {
-<<<<<<< HEAD
-    return [
-      {
-        icon: 'stop',
-        name: 'stop',
-        matTooltip: T('Stop'),
-        onChanging: false,
-        onClick: (row: any) => {
-          row.onChanging = true;
-          this.ws
-            .call('service.stop', [row.service])
-            .pipe(untilDestroyed(this))
-            .subscribe(
-              (res) => {
-                if (res) {
-                  this.dialog.info(
-                    this.translate.instant(T('Service failed to stop')),
-                    this.translate.instant(T('OpenVPN {serviceLabel} service failed to stop.'), {
-                      serviceLabel: row.service_label,
-                    }),
-                  );
-                  row.state = ServiceStatus.Running;
-                  row.onChanging = false;
-                } else {
-                  row.state = ServiceStatus.Stopped;
-                  row.onChanging = false;
-                }
-              },
-              (err) => {
-                row.onChanging = false;
-                this.dialog.errorReport(
-                  this.translate.instant(T('Error stopping service OpenVPN {serviceLabel}'), {
-                    serviceLabel: row.service_label,
-                  }),
-                  err.message,
-                  err.stack,
-                );
-              },
-            );
-          event.stopPropagation();
-        },
-      },
-      {
-        icon: 'play_arrow',
-        name: 'start',
-        matTooltip: T('Start'),
-        onClick: (row: any) => {
-          row.onChanging = true;
-          this.ws
-            .call('service.start', [row.service])
-            .pipe(untilDestroyed(this))
-            .subscribe(
-              (res) => {
-                if (res) {
-                  row.state = ServiceStatus.Running;
-                  row.onChanging = false;
-                } else {
-                  this.dialog.info(
-                    this.translate.instant(T('Service failed to start')),
-                    this.translate.instant(T('OpenVPN {serviceLabel} service failed to start.'), {
-                      serviceLabel: row.service_label,
-                    }),
-                  );
-                  row.state = ServiceStatus.Stopped;
-                  row.onChanging = false;
-                }
-              },
-              (err) => {
-                row.onChanging = false;
-                this.dialog.errorReport(
-                  this.translate.instant(T('Error starting service OpenVPN {serviceLabel}'), {
-                    serviceLabel: row.service_label,
-                  }),
-                  err.message,
-                  err.stack,
-                );
-              },
-            );
-          event.stopPropagation();
-        },
-      },
-    ];
-=======
     return [{
       icon: 'stop',
       name: 'stop',
-      onClick: (rowinner: any) => {
-        rowinner['onChanging'] = true;
-        this.ws.call('service.stop', [rowinner.service]).pipe(untilDestroyed(this)).subscribe(
-          (res) => {
-            if (res) {
-              this.dialog.info(T('Service failed to stop'), T('OpenVPN ') + rowinner.service_label + ' ' + T('service failed to stop.'));
-              rowinner.state = ServiceStatus.Running;
-              rowinner['onChanging'] = false;
-            } else {
-              rowinner.state = ServiceStatus.Stopped;
-              rowinner['onChanging'] = false;
-            }
-          },
-          (err) => {
-            rowinner['onChanging'] = false;
-            this.dialog.errorReport(T('Error stopping service OpenVPN ') + rowinner.service_label, err.message, err.stack);
-          },
-        );
+      matTooltip: T('Stop'),
+      onChanging: false,
+      onClick: (row: any) => {
+        row.onChanging = true;
+        this.ws
+          .call('service.stop', [row.service])
+          .pipe(untilDestroyed(this))
+          .subscribe(
+            (res) => {
+              if (res) {
+                this.dialog.info(
+                  this.translate.instant(T('Service failed to stop')),
+                  this.translate.instant('OpenVPN {serviceLabel} service failed to stop.', {
+                    serviceLabel: row.service_label,
+                  }),
+                );
+                row.state = ServiceStatus.Running;
+                row.onChanging = false;
+              } else {
+                row.state = ServiceStatus.Stopped;
+                row.onChanging = false;
+              }
+            },
+            (err) => {
+              row.onChanging = false;
+              this.dialog.errorReport(
+                this.translate.instant('Error stopping service OpenVPN {serviceLabel}', {
+                  serviceLabel: row.service_label,
+                }),
+                err.message,
+                err.stack,
+              );
+            },
+          );
         event.stopPropagation();
       },
-    }, {
+    },
+    {
       icon: 'play_arrow',
       name: 'start',
-      onClick: (rowinner: any) => {
-        rowinner['onChanging'] = true;
-        this.ws.call('service.start', [rowinner.service]).pipe(untilDestroyed(this)).subscribe(
-          (res) => {
-            if (res) {
-              rowinner.state = ServiceStatus.Running;
-              rowinner['onChanging'] = false;
-            } else {
-              this.dialog.info(T('Service failed to start'), T('OpenVPN ') + rowinner.service_label + ' ' + T('service failed to start.'));
-              rowinner.state = ServiceStatus.Stopped;
-              rowinner['onChanging'] = false;
-            }
-          },
-          (err) => {
-            rowinner['onChanging'] = false;
-            this.dialog.errorReport(T('Error starting service OpenVPN ') + rowinner.service_label, err.message, err.stack);
-          },
-        );
+      matTooltip: T('Start'),
+      onClick: (row: any) => {
+        row.onChanging = true;
+        this.ws
+          .call('service.start', [row.service])
+          .pipe(untilDestroyed(this))
+          .subscribe(
+            (res) => {
+              if (res) {
+                row.state = ServiceStatus.Running;
+                row.onChanging = false;
+              } else {
+                this.dialog.info(
+                  this.translate.instant(T('Service failed to start')),
+                  this.translate.instant('OpenVPN {serviceLabel} service failed to start.', {
+                    serviceLabel: row.service_label,
+                  }),
+                );
+                row.state = ServiceStatus.Stopped;
+                row.onChanging = false;
+              }
+            },
+            (err) => {
+              row.onChanging = false;
+              this.dialog.errorReport(
+                this.translate.instant('Error starting service OpenVPN {serviceLabel}', {
+                  serviceLabel: row.service_label,
+                }),
+                err.message,
+                err.stack,
+              );
+            },
+          );
         event.stopPropagation();
       },
     }];
->>>>>>> cb1a78cd
   }
 
   isOpenVpnActionVisible(name: string, row: any): boolean {
