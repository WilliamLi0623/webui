--- conflicted
+++ resolved
@@ -12,15 +12,9 @@
     </div>
     <div class="row">
       <div class="col-md-12">
-<<<<<<< HEAD
         <button mat-button class="btn btn-success update-button" (click)="check()" [disabled]="status == 'REBOOT_REQUIRED'">{{"Check Now" | translate}}</button>
-        <button mat-button class="btn btn-warning update-button" (click)="update()" [disabled]="status != 'AVAILABLE' && !updating">{{"Update and Reboot" | translate}}</button>
+        <button mat-button class="btn btn-success update-button" *ngIf="update_downloaded && status !== 'UNAVAILABLE'" mat-raised-button class="btn btn-success" (click)="ApplyPendingUpdate()" >{{"Apply Pending update" | translate}}</button>  
         <button mat-button class="btn btn-success update-button" (click)="ManualUpdate()" >{{"Manual update" | translate}}</button>
-=======
-        <button mat-raised-button class="btn btn-success" (click)="downloadUpdate()" [disabled]="status == 'REBOOT_REQUIRED'">{{"Download update" | translate}}</button>
-        <button mat-raised-button class="btn btn-success" *ngIf="update_downloaded && status !== 'UNAVAILABLE'" mat-raised-button class="btn btn-success" (click)="ApplyPendingUpdate()" >{{"Apply Pending update" | translate}}</button>
-        <button mat-raised-button class="btn btn-success" (click)="ManualUpdate()" >{{"Manual update" | translate}}</button>
->>>>>>> f7a5dc1c
         <p><font color ="red">{{general_update_error}}</font></p>
       </div>
     </div>
