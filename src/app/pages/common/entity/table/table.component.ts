--- conflicted
+++ resolved
@@ -31,14 +31,11 @@
   tableComponent?: TableComponent;
   emptyEntityLarge?: boolean;
   parent: any;
-<<<<<<< HEAD
   expandable?: boolean;
-=======
   tableActions?: {
     label: string;
     onClick: () => void;
   }[];
->>>>>>> dabb9c2c
 
   add?(): any; // add action function
   afterGetData?(data: any): void;
