--- conflicted
+++ resolved
@@ -1,17 +1,12 @@
 {
-<<<<<<< HEAD
-  "vsicons.presets.angular": true,
-  "eslint.options": {
-    "extensions": [".ts", ".html"]
-  },
-  "eslint.validate": [
-    "typescript",
-    "html"
-  ]
-=======
-    "tslint.enable": true,
     "vsicons.presets.angular": true,
     "typescript.updateImportsOnFileMove.enabled": "always",
     "typescript.preferences.importModuleSpecifier": "non-relative"
->>>>>>> 67fa1690
+    "eslint.options": {
+        "extensions": [".ts", ".html"]
+    },
+    "eslint.validate": [
+        "typescript",
+        "html"
+    ]
 }