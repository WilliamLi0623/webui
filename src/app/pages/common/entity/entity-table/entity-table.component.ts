--- conflicted
+++ resolved
@@ -170,9 +170,9 @@
         this.setPaginationInfo();
       });
 
-<<<<<<< HEAD
+
       setTimeout(() => { this.setShowSpinner(); }, 500);
-=======
+
       // Next section sets the checked/displayed columns
       if (this.conf.columns && this.conf.columns.length > 10) {
         this.conf.columns = [];
@@ -189,7 +189,7 @@
         // End of checked/display section ------------
         
       setTimeout(() => { this.setShowDefaults(); }, 1000);
->>>>>>> f22b94e8
+
     
   }
 
