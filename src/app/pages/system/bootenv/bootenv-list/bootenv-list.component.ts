import {
  Component, ElementRef, ViewChild,
} from '@angular/core';
import { TooltipPosition } from '@angular/material/tooltip';
import { Router } from '@angular/router';
import { marker as T } from '@biesbjerg/ngx-translate-extract-marker';
import { UntilDestroy, untilDestroyed } from '@ngneat/until-destroy';
import { TranslateService } from '@ngx-translate/core';
import { filter } from 'rxjs/operators';
import { BootEnvironmentActions } from 'app/enums/bootenv-actions.enum';
import { helptext_system_bootenv } from 'app/helptext/system/boot-env';
import { Bootenv } from 'app/interfaces/bootenv.interface';
import { WebsocketError } from 'app/interfaces/websocket-error.interface';
import { DialogFormConfiguration } from 'app/pages/common/entity/entity-dialog/dialog-form-configuration.interface';
import { EntityDialogComponent } from 'app/pages/common/entity/entity-dialog/entity-dialog.component';
import { FieldConfig } from 'app/pages/common/entity/entity-form/models/field-config.interface';
import { EntityTableComponent } from 'app/pages/common/entity/entity-table/entity-table.component';
import { EntityTableAction, EntityTableConfig } from 'app/pages/common/entity/entity-table/entity-table.interface';
import { EntityUtils } from 'app/pages/common/entity/utils';
import { BootEnvironmentFormComponent } from 'app/pages/system/bootenv/bootenv-form/bootenv-form.component';
import { DialogService, WebSocketService, SystemGeneralService } from 'app/services';
import { AppLoaderService } from 'app/services/app-loader/app-loader.service';
import { IxModalService } from 'app/services/ix-modal.service';
import { LocaleService } from 'app/services/locale.service';
import { StorageService } from 'app/services/storage.service';
import { BootenvRow } from './bootenv-row.interface';

@UntilDestroy()
@Component({
  selector: 'app-bootenv-list',
  template: '<entity-table [title]="title" [conf]="this"></entity-table>',
})
export class BootEnvironmentListComponent implements EntityTableConfig {
  @ViewChild('scrubIntervalEvent', { static: true }) scrubIntervalEvent: ElementRef;

  title = T('Boot Environments');
  resource_name = 'system/bootenv';
  queryCall = 'bootenv.query' as const;
  protected route_delete: string[] = ['system', 'boot', 'delete'];
  wsDelete = 'bootenv.delete' as const;
  wsMultiDelete = 'core.bulk' as const;
  protected entityList: EntityTableComponent;
  protected wsActivate = 'bootenv.activate' as const;
  protected wsKeep = 'bootenv.set_attribute' as const;
  protected loaderOpen = false;
  size_consumed: string;
  condition: string;
  size_boot: string;
  percentange: string;
  header: string;
  scrub_msg: string;
  scrub_interval: number;

  constructor(
    private _router: Router,
    public ws: WebSocketService,
    public dialog: DialogService,
    protected loader: AppLoaderService,
    private storage: StorageService,
    protected localeService: LocaleService,
    private sysGeneralService: SystemGeneralService,
    protected translate: TranslateService,
    private modalService: IxModalService,
  ) {}

  columns = [
    { name: T('Name'), prop: 'name', always_display: true },
    { name: T('Active'), prop: 'active' },
    { name: T('Created'), prop: 'created' },
    { name: T('Space'), prop: 'rawspace' },
    { name: T('Keep'), prop: 'keep' },
  ];
  config = {
    paging: true,
    sorting: { columns: this.columns },
    multiSelect: true,
    deleteMsg: {
      title: T('Boot Environment'),
      key_props: ['name'],
    },
  };

  preInit(): void {
    this.sysGeneralService.getAdvancedConfig$.pipe(untilDestroyed(this)).subscribe((res) => {
      this.scrub_interval = res.boot_scrub;
      this.updateBootState();
    });
  }

  dataHandler(entityList: EntityTableComponent): void {
    entityList.rows = entityList.rows.map((row: Bootenv) => {
      return {
        ...row,
        rawspace: this.storage.convertBytestoHumanReadable(row.rawspace),
        hideCheckbox: row.active !== '-' && row.active !== '',
      } as BootenvRow;
    });
  }

  rowValue(row: BootenvRow, attr: keyof BootenvRow): unknown {
    if (attr === 'created') {
      return this.localeService.formatDateTime(row.created.$date);
    }
    if (attr === 'active') {
      if (row.active === 'N') {
        return 'Now';
      } if (row.active === 'R') {
        return 'Reboot';
      } if (row.active === 'NR') {
        return 'Now/Reboot';
      }
      return row.active;
    }
    return row[attr];
  }

  afterInit(entityList: EntityTableComponent): void {
    this.entityList = entityList;

    this.modalService.onClose$.pipe(untilDestroyed(this)).subscribe(() => {
      this.entityList.getData();
    });
  }

  isActionVisible(actionId: string): boolean {
    if (actionId == 'edit' || actionId == 'add') {
      return false;
    }
    return true;
  }

  getActions(row: BootenvRow): EntityTableAction[] {
    const actions = [];
    if (!row.active.includes('Reboot')) {
      actions.push({
        label: T('Activate'),
        id: 'activate',
        onClick: (row: BootenvRow) => {
          this.doActivate(row.id);
        },
      });
    }

    actions.push({
      label: T('Clone'),
      id: 'clone',
      onClick: (row: BootenvRow) => {
        const modal = this.modalService.open(BootEnvironmentFormComponent, this.translate.instant('Clone Boot Environment'));
        modal.setupForm(BootEnvironmentActions.Clone, row.id);
      },
    });

    actions.push({
      label: T('Rename'),
      id: 'rename',
      onClick: (row: BootenvRow) => {
<<<<<<< HEAD
        const modal = this.modalService.open(BootEnvironmentFormComponent);
        modal.setupForm(row.id);
=======
        const modal = this.modalService.open(BootEnvironmentFormComponent, this.translate.instant('Rename Boot Environment'));
        modal.setupForm(BootEnvironmentActions.Rename, row.id);
>>>>>>> 390d8e9f
      },
    });

    if (row.active === '-' || row.active === '') {
      actions.push({
        label: T('Delete'),
        id: 'delete',
        onClick: (row: BootenvRow) =>
          this.entityList.doDeleteJob(row).pipe(untilDestroyed(this)).subscribe(
            (success) => {
              if (!success) {
                this.dialog.errorReport(
                  helptext_system_bootenv.delete_failure_dialog.title,
                  helptext_system_bootenv.delete_failure_dialog.message,
                );
              }
            },
            console.error,
            () => {
              this.entityList.getData();
              this.updateBootState();
              this.entityList.selection.clear();
            },
          ),
      });
    }

    if (row.keep) {
      actions.push({
        label: T('Unkeep'),
        id: 'keep',
        onClick: (row: BootenvRow) => {
          this.toggleKeep(row.id, row.keep);
        },
      });
    } else {
      actions.push({
        label: T('Keep'),
        id: 'keep',
        onClick: (row: BootenvRow) => {
          this.toggleKeep(row.id, row.keep);
        },
      });
    }

    return actions as EntityTableAction[];
  }

  multiActions = [{
    id: 'mdelete',
    label: T('Delete'),
    icon: 'delete',
    enable: true,
    ttpos: 'above' as TooltipPosition,
    onClick: (selected: BootenvRow[]) => {
      for (let i = selected.length - 1; i >= 0; i--) {
        if (selected[i].active !== '-' && selected[i].active !== '') {
          selected.splice(i, 1);
        }
      }
      this.entityList.doMultiDelete(selected);
    },
  }];

  getSelectedNames(selectedBootenvs: BootenvRow[]): string[][] {
    const selected: string[][] = [];
    selectedBootenvs.forEach((bootenv) => {
      if (bootenv.active === '-' || bootenv.active === '') {
        selected.push([bootenv.id]);
      }
    });
    return selected;
  }

  wsMultiDeleteParams(selected: BootenvRow[]): (string | string[][])[] {
    const params: (string | string[][])[] = ['bootenv.do_delete'];
    params.push(this.getSelectedNames(selected));
    return params;
  }

  doActivate(id: string): void {
    this.dialog.confirm({
      title: T('Activate'),
      message: T('Activate this Boot Environment?'),
      buttonMsg: helptext_system_bootenv.list_dialog_activate_action,
    }).pipe(filter(Boolean), untilDestroyed(this)).subscribe(() => {
      this.loader.open();
      this.loaderOpen = true;
      this.ws.call(this.wsActivate, [id]).pipe(untilDestroyed(this)).subscribe(
        () => {
          this.entityList.getData();
          this.loader.close();
          this.entityList.selection.clear();
        },
        (res: WebsocketError) => {
          new EntityUtils().handleWSError(this, res, this.dialog);
          this.loader.close();
        },
      );
    });
  }

  updateBootState(): void {
    this.ws.call('boot.get_state').pipe(untilDestroyed(this)).subscribe((state) => {
      if (state.scan.end_time) {
        this.scrub_msg = this.localeService.formatDateTime(state.scan.end_time.$date);
      } else {
        this.scrub_msg = T('Never');
      }
      this.size_consumed = this.storage.convertBytestoHumanReadable(state.properties.allocated.parsed);
      this.condition = state.properties.health.value;
      if (this.condition === 'DEGRADED') {
        this.condition = this.condition + T(' Check Notifications for more details.');
      }
      this.size_boot = this.storage.convertBytestoHumanReadable(state.properties.size.parsed);
      this.percentange = state.properties.capacity.value;
    });
  }

  toggleKeep(id: string, status: boolean): void {
    if (!status) {
      this.dialog.confirm({
        title: T('Keep'),
        message: T('Keep this Boot Environment?'),
        buttonMsg: helptext_system_bootenv.list_dialog_keep_action,
      }).pipe(filter(Boolean), untilDestroyed(this)).subscribe(() => {
        this.loader.open();
        this.loaderOpen = true;
        this.ws.call(this.wsKeep, [id, { keep: true }]).pipe(untilDestroyed(this)).subscribe(
          () => {
            this.entityList.getData();
            this.loader.close();
            this.entityList.selection.clear();
          },
          (res: WebsocketError) => {
            new EntityUtils().handleWSError(this, res, this.dialog);
            this.loader.close();
          },
        );
      });
    } else {
      this.dialog.confirm({
        title: T('Unkeep'),
        message: T('No longer keep this Boot Environment?'),
        buttonMsg: helptext_system_bootenv.list_dialog_unkeep_action,
      }).pipe(filter(Boolean), untilDestroyed(this)).subscribe(() => {
        this.loader.open();
        this.loaderOpen = true;
        this.ws.call(this.wsKeep, [id, { keep: false }]).pipe(untilDestroyed(this)).subscribe(
          () => {
            this.entityList.getData();
            this.loader.close();
            this.entityList.selection.clear();
          },
          (res: WebsocketError) => {
            new EntityUtils().handleWSError(this, res, this.dialog);
            this.loader.close();
          },
        );
      });
    }
  }

  getAddActions(): EntityTableAction[] {
    return [{
      label: T('Add'),
      onClick: () => {
<<<<<<< HEAD
        const modal = this.modalService.open(BootEnvironmentFormComponent);
        modal.setupForm();
=======
        const modal = this.modalService.open(BootEnvironmentFormComponent, this.translate.instant('Create Boot Environment'));
        modal.setupForm(BootEnvironmentActions.Create);
>>>>>>> 390d8e9f
      },
    }, {
      label: T('Stats/Settings'),
      onClick: () => {
        this.sysGeneralService.getAdvancedConfig$.pipe(untilDestroyed(this)).subscribe((res) => {
          this.scrub_interval = res.boot_scrub;
          const localWS = this.ws;
          const localDialog = this.dialog;
          const statusConfigFieldConf: FieldConfig[] = [
            {
              type: 'paragraph',
              name: 'condition',
              paraText: this.translate.instant('<b>Boot Pool Condition:</b> {condition}', { condition: this.condition }),
            },
            {
              type: 'paragraph',
              name: 'size_boot',
              paraText: this.translate.instant('<b>Size:</b> {size_boot}', { size_boot: this.size_boot }),
            },
            {
              type: 'paragraph',
              name: 'size_consumed',
              paraText: this.translate.instant('<b>Used:</b> {size_consumed}', { size_consumed: this.size_consumed }),
            },
            {
              type: 'paragraph',
              name: 'scrub_msg',
              paraText: this.translate.instant('<b>Last Scrub Run:</b> {scrub_msg}<br /><br />', { scrub_msg: this.scrub_msg }),
            },
            {
              type: 'input',
              name: 'new_scrub_interval',
              placeholder: T('Scrub interval (in days)'),
              inputType: 'number',
              value: this.scrub_interval,
              required: true,
            },
          ];

          const statusSettings: DialogFormConfiguration = {
            title: T('Stats/Settings'),
            fieldConfig: statusConfigFieldConf,
            saveButtonText: T('Update Interval'),
            cancelButtonText: T('Close'),
            parent: this,
            customSubmit: (entityDialog: EntityDialogComponent) => {
              const scrubIntervalValue = parseInt(entityDialog.formValue.new_scrub_interval);
              if (scrubIntervalValue > 0) {
                localWS.call('boot.set_scrub_interval', [scrubIntervalValue]).pipe(untilDestroyed(this)).subscribe(() => {
                  localDialog.closeAllDialogs();
                  localDialog.info(
                    T('Scrub Interval Set'),
                    this.translate.instant('Scrub interval set to {scrubIntervalValue} days', { scrubIntervalValue }),
                    '300px',
                    'info',
                    true,
                  );
                });
              } else {
                localDialog.info(
                  T('Enter valid value'),
                  this.translate.instant('{scrubIntervalValue} is not a valid number of days.', { scrubIntervalValue }),
                );
              }
            },
          };
          this.dialog.dialogForm(statusSettings);
        });
      },
    }, {
      label: T('Boot Pool Status'),
      onClick: () => {
        this.goToStatus();
      },
    },
    {
      label: T('Scrub Boot Pool'),
      onClick: () => {
        this.scrub();
      },
    },
    ] as EntityTableAction[];
  }

  goToStatus(): void {
    this._router.navigate(['/', 'system', 'boot', 'status']);
  }

  scrub(): void {
    this.dialog.confirm({
      title: T('Scrub'),
      message: T('Start the scrub now?'),
      buttonMsg: helptext_system_bootenv.list_dialog_scrub_action,
    }).pipe(filter(Boolean), untilDestroyed(this)).subscribe(() => {
      this.loader.open();
      this.loaderOpen = true;
      this.ws.call('boot.scrub').pipe(untilDestroyed(this)).subscribe(() => {
        this.loader.close();
        this.dialog.info(T('Scrub Started'), T(''), '300px', 'info', true);
      },
      (res: WebsocketError) => {
        new EntityUtils().handleWSError(this, res, this.dialog);
        this.loader.close();
      });
    });
  }
}<|MERGE_RESOLUTION|>--- conflicted
+++ resolved
@@ -145,7 +145,7 @@
       label: T('Clone'),
       id: 'clone',
       onClick: (row: BootenvRow) => {
-        const modal = this.modalService.open(BootEnvironmentFormComponent, this.translate.instant('Clone Boot Environment'));
+        const modal = this.modalService.open(BootEnvironmentFormComponent);
         modal.setupForm(BootEnvironmentActions.Clone, row.id);
       },
     });
@@ -154,13 +154,8 @@
       label: T('Rename'),
       id: 'rename',
       onClick: (row: BootenvRow) => {
-<<<<<<< HEAD
         const modal = this.modalService.open(BootEnvironmentFormComponent);
-        modal.setupForm(row.id);
-=======
-        const modal = this.modalService.open(BootEnvironmentFormComponent, this.translate.instant('Rename Boot Environment'));
         modal.setupForm(BootEnvironmentActions.Rename, row.id);
->>>>>>> 390d8e9f
       },
     });
 
@@ -328,13 +323,8 @@
     return [{
       label: T('Add'),
       onClick: () => {
-<<<<<<< HEAD
         const modal = this.modalService.open(BootEnvironmentFormComponent);
-        modal.setupForm();
-=======
-        const modal = this.modalService.open(BootEnvironmentFormComponent, this.translate.instant('Create Boot Environment'));
         modal.setupForm(BootEnvironmentActions.Create);
->>>>>>> 390d8e9f
       },
     }, {
       label: T('Stats/Settings'),
