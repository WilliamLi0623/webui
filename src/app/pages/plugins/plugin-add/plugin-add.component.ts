--- conflicted
+++ resolved
@@ -329,37 +329,13 @@
       value['accept'] = true;
     }
 
-<<<<<<< HEAD
-    this.loader.open();
-    this.ws.job(this.addCall, [value]).subscribe(
-      (res) => {
-        this.loader.close();
-        if (res.error) {
-          this.dialogService.errorReport(res.error, '', res.exception);
-          this.ws.call('jail.delete', [this.pluginName]).subscribe(
-            (jailDeleteRes) => {},
-            (jailDeleteRes) => {
-              new EntityUtils().handleError(this, jailDeleteRes);
-            }
-          );
-        } else {
-          this.snackBar.open(T("Plugin successfully installed"), T("Close"), { duration: 5000 });
-          this.router.navigate(new Array('/').concat(this.route_success));
-        }
-      },
-      (res) => {
-        this.loader.close();
-        this.dialogService.errorReport('Error ' + res.error + ':' + res.reason, res.trace.class, res.trace.formatted);
-      }
-    );
-=======
     this.dialogRef = this.matdialog.open(EntityJobComponent, { data: { "title": T("Install") }, disableClose: true });
     this.dialogRef.componentInstance.setDescription(T("Installing plugin..."));
     this.dialogRef.componentInstance.setCall(this.addCall, [value]);
     this.dialogRef.componentInstance.submit();
     this.dialogRef.componentInstance.success.subscribe((res) => {
       this.dialogRef.close(false);
-      this.snackBar.open(T("Plugin sucessfully installed"), T("Close"), { duration: 5000 });
+      this.snackBar.open(T("Plugin installed."), T("Close"), { duration: 5000 });
       this.router.navigate(new Array('/').concat(this.route_success));
     });
     this.dialogRef.componentInstance.failure.subscribe((error) => {
@@ -384,7 +360,7 @@
     //         }
     //       );
     //     } else {
-    //       this.snackBar.open(T("Plugin sucessfully installed"), T("Close"), { duration: 5000 });
+    //       this.snackBar.open(T("Plugin installed."), T("Close"), { duration: 5000 });
     //       this.router.navigate(new Array('/').concat(this.route_success));
     //     }
     //   },
@@ -393,7 +369,6 @@
     //     this.dialogService.errorReport('Error ' + res.error + ':' + res.reason, res.trace.class, res.trace.formatted);
     //   }
     // );
->>>>>>> 031fc3d7
   }
 
   setDisabled(name: string, disable: boolean) {
