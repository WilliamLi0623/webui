export const PAGES_MENU = [
  {
    path : [ 'dashboard' ],
    title : 'Dashboard',
    icon : 'ion-android-home',
    selected : false,
    expanded : false,
    order : 0
  },
  {
    title : 'System',
    icon : 'ion-android-options',
    selected : false,
    expanded : false,
    order : 0,
    children : [
      {
        path : [ 'system', 'general' ],
        title : 'General',
        icon : 'ion-earth',
        selected : false,
        expanded : false,
        order : 0
      },
      {
        path : [ 'system', 'advanced' ],
        title : 'Advanced',
        icon : 'ion-ios-cog',
        selected : false,
        expanded : false,
        order : 0
      },
      {
        path : [ 'system', 'email' ],
        title : 'Email',
        icon : 'ion-email',
        selected : false,
        expanded : false,
        order : 0
      },
      {
        path : [ 'system', 'update' ],
        title : 'Update',
        icon : 'ion-arrow-up-a',
        selected : false,
        expanded : false,
        order : 0
      },
      {
        path : [ 'system', 'certificates' ],
        title : 'Certificates',
        icon : 'ion-ios-locked',
        selected : false,
        expanded : false,
        order : 0
      },
      {
        path : [ 'system', 'ca' ],
        title : 'CA',
        icon : 'ion-ios-locked',
        selected : false,
        expanded : false,
        order : 0
      },
      {
        path : [ 'system', 'tunable' ],
        title : 'Tunables',
        icon : 'ion-ios-locked',
        selected : false,
        expanded : false,
        order : 0
      },
      {
        path : [ 'system', 'bootenv' ],
        title : 'Boot Environments',
        icon : 'ion-beer',
        selected : false,
        expanded : false,
        order : 0
      },
      {
        path : [ 'system', 'ntpservers' ],
        title : 'NTP Servers',
        icon : 'ion-android-time',
        selected: false,
        expanded : false,
        order : 0
      },
      {
        path : [ 'system', 'support' ],
        title : 'Support',
        icon : 'ion-beer',
        selected : false,
        expanded : false,
        order : 0
      }
    ]
  },
  {
    title : 'Accounts',
    icon : 'ion-person-stalker',
    selected : false,
    expanded : false,
    order : 0,
    children : [
      {
        path : [ 'users' ],
        title : 'Users',
        icon : 'ion-person',
        selected : false,
        expanded : false,
        order : 0
      },
      {
        path : [ 'groups' ],
        title : 'Groups',
        icon : 'ion-person-stalker',
        selected : false,
        expanded : false,
        order : 0
      },
    ],
  },
  {
    title : 'Directory Service',
    icon : 'ion-ios-book',
    selected : false,
    expanded : false,
    order : 0,
    children : [
      {
        path : [ 'directoryservice', 'ldap' ],
        title : 'LDAP',
        icon : 'ion-pizza',
        selected : false,
        expanded : false,
        order : 0
      },
      {
        path : [ 'directoryservice', 'activedirectory' ],
        title : 'Active Directory',
        icon : 'ion-ios-nutrition',
        selected : false,
        expanded : false,
        order : 0
      },
      {
        path : [ 'directoryservice', 'nis' ],
        title : 'NIS',
        icon : 'ion-ios-nutrition',
        selected : false,
        expanded : false,
        order : 0
      },
    ]
  },
  {
    title : 'Network',
    icon : 'ion-network',
    selected : false,
    expanded : false,
    order : 0,
    children : [
      {
        path : [ 'network', 'configuration' ],
        title : 'Configuration',
        icon : 'ion-settings',
        selected : false,
        expanded : false,
        order : 0
      },
      {
        path : [ 'network', 'interfaces' ],
        title : 'Interfaces',
        icon : 'ion-network',
        selected : false,
        expanded : false,
        order : 0
      },
      {
        path : [ 'network', 'vlans' ],
        title : 'Vlans',
        icon : 'ion-pull-request',
        selected : false,
        expanded : false,
        order : 0
      },
      {
        path : [ 'network', 'laggs' ],
        title : 'Laggs',
        icon : 'ion-android-hand',
        selected : false,
        expanded : false,
        order : 0
      },
      {
        path : [ 'network', 'staticroutes' ],
        title : 'Static Routes',
        icon : 'ion-happy-outline',
        selected : false,
        expanded : false,
        order : 0
      }
    ]
  },
  {
    path : [ 'storage' ],
    title : 'Storage',
    icon : 'ion-cube',
    selected : false,
    expanded : false,
    order : 0,
    children : [
      {
        path : [ 'storage', 'volumes' ],
        title : 'Volumes',
        icon : 'ion-cube',
        selected : false,
        expanded : false,
        order : 0,
      },
      {
        path : [ 'storage', 'snapshots' ],
        title : 'Snapshots',
        icon : 'ion-network',
        selected : false,
        expanded : false,
        order : 0
      },
    ]
  },
  {
    title : 'Sharing',
    icon : 'ion-share',
    selected : false,
    expanded : false,
    order : 0,
    children : [
      {
        path : [ 'sharing', 'afp' ],
        title : 'AFP',
        icon : 'ion-social-apple',
        selected : false,
        expanded : false,
        order : 0
      },
      {
        path : [ 'sharing', 'nfs' ],
        title : 'NFS',
        icon : 'ion-social-freebsd-devil',
        selected : false,
        expanded : false,
        order : 0
      },
      {
        path : [ 'sharing', 'smb' ],
        title : 'SMB',
        icon : 'ion-social-windows',
        selected : false,
        expanded : false,
        order : 0
      },
      {
        path : [ 'sharing', 'iscsi' ],
        title : 'iSCSI',
        icon : 'ion-ios-box',
        selected : false,
        expanded : false,
        order : 0
      },
      {
        path : [ 'sharing', 'webdav'],
        title : 'WebDAV',
        icon: 'ion-ios-home',
        selected: false,
        expanded: false,
        order: 0
      }
    ],
  },
  {
    path : [ 'services' ],
    title : 'Services',
    icon : 'ion-gear-b',
    selected : false,
    expanded : false,
    order : 0
  },
  {
    path : [ 'shell' ],
    title : 'Shell',
    icon : 'ion-ios-monitor',
    selected : false,
    expanded : false,
    order : 0
  },
  {
    title : 'Jails',
    icon : 'ion-social-freebsd-devil',
    selected : false,
    expanded : false,
    order : 0,
    children : [
      {
        path : [ 'jails', 'jails' ],
        title : 'Instances',
        icon : 'ion-ios-list',
        selected : false,
        expanded : false,
        order : 0
      },
      {
        path : [ 'jails', 'storage' ],
        title : 'Storage',
        icon : 'ion-cloud',
        selected : false,
        expanded : false,
        order : 0
      },
      {
        path : [ 'jails', 'templates' ],
        title : 'Templates',
        icon : 'ion-ios-albums',
        selected : false,
        expanded : false,
        order : 0
      },
      {
        path : [ 'jails', 'configuration' ],
        title : 'Configuration',
        icon : 'ion-settings',
        selected : false,
        expanded : false,
        order : 0
      }
    ],
  },
  {
    title : 'VM/Container',
    icon : 'ion-monitor',
    selected : false,
    expanded : false,
    order : 0,
    children : [
      {
        path : [ 'vm' ],
        title : 'VMs',
        icon : 'ion-ios-monitor',
        selected : false,
        expanded : false,
        order : 0
      },
    ],
  },
  {
<<<<<<< HEAD
    path : [ 'reportsdashboard' ],
    title : 'Reports',
    icon : 'ion-ios-book',
    selected : false,
    expanded : false,
    order : 0
=======
    url: 'http://doc.freenas.org/11/freenas.html',
    title : 'Guide',
    icon : 'ion-information-circled',
    selected : false,
    expanded : false,
    order : 0,
>>>>>>> e7fa8368
  }
];<|MERGE_RESOLUTION|>--- conflicted
+++ resolved
@@ -353,20 +353,19 @@
     ],
   },
   {
-<<<<<<< HEAD
     path : [ 'reportsdashboard' ],
     title : 'Reports',
     icon : 'ion-ios-book',
     selected : false,
     expanded : false,
     order : 0
-=======
+  },
+  {
     url: 'http://doc.freenas.org/11/freenas.html',
     title : 'Guide',
     icon : 'ion-information-circled',
     selected : false,
     expanded : false,
     order : 0,
->>>>>>> e7fa8368
   }
 ];