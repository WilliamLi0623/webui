--- conflicted
+++ resolved
@@ -160,11 +160,8 @@
     CommonDirectivesModule,
     TooltipModule,
     CastModule,
-<<<<<<< HEAD
+    MatNativeDateModule,
     SchedulerModule,
-=======
-    MatNativeDateModule,
->>>>>>> ace8c174
   ],
   declarations: [
     TaskScheduleListComponent,
