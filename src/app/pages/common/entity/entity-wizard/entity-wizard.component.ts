import { Component, Input, OnInit, ViewChild } from '@angular/core';
import { Router, ActivatedRoute } from '@angular/router';
import { RestService, WebSocketService } from '../../../../services';
import { AbstractControl, FormBuilder, FormGroup, FormArray, Validators } from '@angular/forms';
import { TranslateService } from '@ngx-translate/core';
import { T } from '../../../../translate-marker';

import { FieldConfig } from '../../entity/entity-form/models/field-config.interface';
import { EntityFormService } from '../../entity/entity-form/services/entity-form.service';
import { FieldRelationService } from '../../entity/entity-form/services/field-relation.service';
import * as _ from 'lodash';
import { Subscription } from 'rxjs';
import { AppLoaderService } from '../../../../services/app-loader/app-loader.service';

import { MatSnackBar, MatStepper } from '@angular/material';
import { DialogService } from '../../../../services/';
import { EntityUtils } from '../utils';

@Component({
  selector: 'entity-wizard',
  templateUrl: './entity-wizard.component.html',
  styleUrls: ['./entity-wizard.component.css', '../entity-form/entity-form.component.scss'],
  providers: [EntityFormService, FieldRelationService]
})
export class EntityWizardComponent implements OnInit {
  @Input('conf') conf: any;
  @ViewChild('stepper', {static: true}) stepper: MatStepper;

  public formGroup: FormGroup;

  public busy: Subscription;

  public saveSubmitText = T("Submit");
  public customNextText = T("Next");

  get formArray(): AbstractControl | null { return this.formGroup.get('formArray'); }

  constructor(protected rest: RestService, protected ws: WebSocketService,
    private formBuilder: FormBuilder, private entityFormService: EntityFormService,
    protected loader: AppLoaderService, protected fieldRelationService: FieldRelationService,
    public snackBar: MatSnackBar, protected router: Router, protected aroute: ActivatedRoute,
    private dialog: DialogService, protected translate: TranslateService) {

  }

  ngOnInit() {
    if (this.conf.preInit) {
      this.conf.preInit(this);
    }

    let wizardformArray = this.formBuilder.array([]);
    for (let i in this.conf.wizardConfig) {
      wizardformArray.push(this.entityFormService.createFormGroup(this.conf.wizardConfig[i].fieldConfig));
    }

    this.formGroup = this.formBuilder.group({
      formArray: wizardformArray
    });

    for (let i in this.conf.wizardConfig) {
      for (let j in this.conf.wizardConfig[i].fieldConfig) {
        let config = this.conf.wizardConfig[i].fieldConfig[j];
        if (config.relation.length > 0) {
          this.setRelation(config, i);
        }
      }
    }

    if (this.conf.saveSubmitText) {
      this.saveSubmitText = this.conf.saveSubmitText;
    }

    if (this.conf.afterInit) {
      this.conf.afterInit(this);
    }
  }

  isShow(id: any): any {
    if (this.conf.isBasicMode) {
      if (this.conf.advanced_field.indexOf(id) > -1) {
        return false;
      }
    }
    return true;
  }

  goBack() {
    let route = this.conf.route_cancel;
    if (!route) {
      route = this.conf.route_success;
    }
    this.router.navigate(new Array('/').concat(route));
  }

  setRelation(config: FieldConfig, stepIndex: any) {
    let activations = this.fieldRelationService.findActivationRelation(config.relation);
    if (activations) {
      const tobeDisabled = this.fieldRelationService.isFormControlToBeDisabled(activations, < FormGroup > this.formArray.get(stepIndex));
      const tobeHide = this.fieldRelationService.isFormControlToBeHide(activations, < FormGroup > this.formArray.get(stepIndex));
      this.setDisabled(config.name, tobeDisabled, stepIndex, tobeHide);

      this.fieldRelationService.getRelatedFormControls(config, < FormGroup > this.formArray.get(stepIndex))
        .forEach(control => {
          control.valueChanges.subscribe(
            () => { this.relationUpdate(config, activations, stepIndex); });
        });
    }
  }

<<<<<<< HEAD
  setDisabled(name: string, disable: boolean, stepIndex: any, hide?: boolean) {
    if (hide) {
      disable = hide;
    } else {
      hide = false;
=======
  setDisabled(name: string, disable: boolean, stepIndex: any) {
    if (( < FormGroup > this.formArray.get([stepIndex])).controls[name]) {
      const method = disable ? 'disable' : 'enable';
      ( < FormGroup > this.formArray.get([stepIndex])).controls[name][method]();
      return;
>>>>>>> ba38ec41
    }

    for (let i in this.conf.wizardConfig) {
      this.conf.wizardConfig[i].fieldConfig = this.conf.wizardConfig[i].fieldConfig.map((item) => {
        if (item.name === name) {
          item.disabled = disable;
          item['isHidden'] = hide;
        }
        return item;
      });
    }

    if (( < FormGroup > this.formArray.get(stepIndex)).controls[name]) {
      const method = disable ? 'disable' : 'enable';
      ( < FormGroup > this.formArray.get(stepIndex)).controls[name][method]();
      return;
    }

  }

  relationUpdate(config: FieldConfig, activations: any, stepIndex: any) {
    const tobeDisabled = this.fieldRelationService.isFormControlToBeDisabled(
      activations, < FormGroup > this.formArray.get(stepIndex));
    const tobeHide = this.fieldRelationService.isFormControlToBeHide(
      activations, < FormGroup > this.formArray.get(stepIndex));
    this.setDisabled(config.name, tobeDisabled, stepIndex, tobeHide);
  }

  onSubmit() {
    let value = {};
    for (let i in this.formGroup.value.formArray) {
      value = _.merge(value, _.cloneDeep(this.formGroup.value.formArray[i]));
    }

    if (this.conf.beforeSubmit) {
      value = this.conf.beforeSubmit(value);
    }

    if (this.conf.customSubmit) {
      this.busy = this.conf.customSubmit(value);
    } else {
      this.loader.open();

      this.ws.job(this.conf.addWsCall, [value]).subscribe(
        (res) => {
          this.loader.close();
          if (res.error) {
            this.dialog.errorReport(res.error, res.reason, res.exception);
          } else {
            if (this.conf.route_success) {
              this.router.navigate(new Array('/').concat(this.conf.route_success));
            } else {
              this.snackBar.open("Settings saved.", 'close', { duration: 5000 })
            }
          }
        },
        (res) => {
          this.loader.close();
          new EntityUtils().handleError(this, res);
        },
      );
    }
  }

  originalOrder = function () {};
}<|MERGE_RESOLUTION|>--- conflicted
+++ resolved
@@ -107,19 +107,11 @@
     }
   }
 
-<<<<<<< HEAD
   setDisabled(name: string, disable: boolean, stepIndex: any, hide?: boolean) {
     if (hide) {
       disable = hide;
     } else {
       hide = false;
-=======
-  setDisabled(name: string, disable: boolean, stepIndex: any) {
-    if (( < FormGroup > this.formArray.get([stepIndex])).controls[name]) {
-      const method = disable ? 'disable' : 'enable';
-      ( < FormGroup > this.formArray.get([stepIndex])).controls[name][method]();
-      return;
->>>>>>> ba38ec41
     }
 
     for (let i in this.conf.wizardConfig) {
@@ -132,12 +124,11 @@
       });
     }
 
-    if (( < FormGroup > this.formArray.get(stepIndex)).controls[name]) {
+    if (( < FormGroup > this.formArray.get([stepIndex])).controls[name]) {
       const method = disable ? 'disable' : 'enable';
-      ( < FormGroup > this.formArray.get(stepIndex)).controls[name][method]();
+      ( < FormGroup > this.formArray.get([stepIndex])).controls[name][method]();
       return;
     }
-
   }
 
   relationUpdate(config: FieldConfig, activations: any, stepIndex: any) {
