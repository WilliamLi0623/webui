--- conflicted
+++ resolved
@@ -19,11 +19,7 @@
   template: '<entity-table [title]="title" [conf]="this"></entity-table>',
   providers: [TaskService, UserService, EntityFormService],
 })
-<<<<<<< HEAD
-export class ScrubListComponent implements InputTableConf {
-=======
-export class ScrubListComponent implements EntityTableConfig, OnDestroy {
->>>>>>> ed7ade87
+export class ScrubListComponent implements EntityTableConfig {
   title = T('Scrub Tasks');
   queryCall: 'pool.scrub.query' = 'pool.scrub.query';
   wsDelete: 'pool.scrub.delete' = 'pool.scrub.delete';
