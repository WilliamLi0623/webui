import {
<<<<<<< HEAD
  Component, OnInit, Output, EventEmitter, AfterViewInit, ViewChild, TemplateRef,
=======
  Component, OnInit, Output, EventEmitter, OnDestroy,
>>>>>>> a9ad7ee8
} from '@angular/core';
import { MatDialog } from '@angular/material/dialog';
import { Router } from '@angular/router';
import { UntilDestroy, untilDestroyed } from '@ngneat/until-destroy';
import { TranslateService } from '@ngx-translate/core';
<<<<<<< HEAD
import _ from 'lodash';
=======
import { Subscription } from 'rxjs';
>>>>>>> a9ad7ee8
import {
  chartsTrain, ixChartApp, officialCatalog, appImagePlaceholder,
} from 'app/constants/catalog.constants';
import { JobState } from 'app/enums/job-state.enum';
import { capitalizeFirstLetter } from 'app/helpers/text.helpers';
import helptext from 'app/helptext/apps/apps';
import { ApplicationUserEventName } from 'app/interfaces/application.interface';
import { CatalogApp } from 'app/interfaces/catalog.interface';
import { Option } from 'app/interfaces/option.interface';
import { AppLoaderService } from 'app/modules/app-loader/app-loader.service';
import { EmptyConfig, EmptyType } from 'app/modules/entity/entity-empty/entity-empty.component';
import { EntityJobComponent } from 'app/modules/entity/entity-job/entity-job.component';
import { ControlConfig, ToolbarOption } from 'app/modules/entity/entity-toolbar/models/control-config.interface';
import { ApplicationTab } from 'app/pages/applications/application-tab.enum';
import { ApplicationsService } from 'app/pages/applications/applications.service';
import { CatalogSummaryDialogComponent } from 'app/pages/applications/dialogs/catalog-summary/catalog-summary-dialog.component';
import { ChartFormComponent } from 'app/pages/applications/forms/chart-form/chart-form.component';
import { SelectPoolDialogComponent } from 'app/pages/applications/select-pool-dialog/select-pool-dialog.component';
import { DialogService, WebSocketService } from 'app/services';
import { IxSlideInService } from 'app/services/ix-slide-in.service';
import { LayoutService } from 'app/services/layout.service';
import { ModalService } from 'app/services/modal.service';

interface CatalogSyncJob {
  id: number;
  name: string;
  progress: number;
}

@UntilDestroy()
@Component({
  selector: 'ix-catalog',
  templateUrl: './catalog.component.html',
  styleUrls: ['../applications.component.scss', 'catalog.component.scss'],
})
<<<<<<< HEAD
export class CatalogComponent implements OnInit, AfterViewInit {
=======
export class CatalogComponent implements OnInit, OnDestroy {
>>>>>>> a9ad7ee8
  @Output() updateTab = new EventEmitter();

  @ViewChild('pageHeader') pageHeader: TemplateRef<unknown>;

  catalogApps: CatalogApp[] = [];
  filteredCatalogNames: string[] = [];
  filteredCatalogApps: CatalogApp[] = [];
  filterString = '';
  catalogSyncJobs: CatalogSyncJob[] = [];
  selectedPool = '';
  catalogOptions: Option[] = [];
  selectedCatalogOptions: Option[] = [];

<<<<<<< HEAD
=======
  jobsSubscription: Subscription;

  protected utils: CommonUtils;
>>>>>>> a9ad7ee8
  imagePlaceholder = appImagePlaceholder;
  private noAvailableCatalog = true;
  isLoading = false;
  emptyPageConf: EmptyConfig = {
    type: EmptyType.Loading,
    large: true,
    title: helptext.catalogMessage.loading,
  };

  catalogMenu: ControlConfig;

  readonly officialCatalog = officialCatalog;

  constructor(
    private dialogService: DialogService,
    private appLoaderService: AppLoaderService,
    private mdDialog: MatDialog,
    private translate: TranslateService,
    private ws: WebSocketService,
    private router: Router,
    private modalService: ModalService,
    private appService: ApplicationsService,
    private slideInService: IxSlideInService,
    private layoutService: LayoutService,
  ) {}

  ngOnInit(): void {
    this.loadCatalogs();
    this.checkForConfiguredPool();

<<<<<<< HEAD
    this.ws.subscribe('core.get_jobs').pipe(untilDestroyed(this)).subscribe((event) => {
      const catalogSyncJob = this.catalogSyncJobs.find((job) => job.id === event.fields.id);
=======
    this.jobsSubscription = this.ws.subscribe('core.get_jobs').pipe(untilDestroyed(this)).subscribe((event) => {
      const catalogSyncJob = this.catalogSyncJobs.find((job) => job.id == event.fields.id);
>>>>>>> a9ad7ee8
      if (catalogSyncJob) {
        catalogSyncJob.progress = event.fields.progress.percent;
        if (event.fields.state === JobState.Success) {
          this.catalogSyncJobs = this.catalogSyncJobs.filter((job) => job.id !== catalogSyncJob.id);
          this.loadCatalogs();
        } else if (event.fields.state === JobState.Failed) {
          this.catalogSyncJobs = this.catalogSyncJobs.filter((job) => job.id !== catalogSyncJob.id);
        }
      }
    });
  }

<<<<<<< HEAD
  ngAfterViewInit(): void {
    this.layoutService.pageHeaderUpdater$.next(this.pageHeader);
=======
  ngOnDestroy(): void {
    if (this.jobsSubscription) {
      this.ws.unsubscribe(this.jobsSubscription);
    }
>>>>>>> a9ad7ee8
  }

  loadCatalogs(): void {
    this.catalogOptions = [];
    this.catalogApps = [];
    this.isLoading = true;
    this.showLoadStatus(EmptyType.Loading);
    this.catalogSyncJobs = [];
    const catalogNames = new Set<string>();

    this.appService.getAllCatalogItems().pipe(untilDestroyed(this)).subscribe((catalogs) => {
      this.noAvailableCatalog = true;
      this.catalogApps = [];
      catalogs.forEach((catalog) => {
        if (!catalog.cached && catalog.caching_job) {
          this.catalogSyncJobs.push({
            id: catalog.caching_job.id,
            name: catalog.label,
            progress: catalog.caching_job.progress.percent,
          });
          return;
        }

        if (!catalog.error) {
          this.noAvailableCatalog = false;
          catalogNames.add(catalog.label);
          catalog.preferred_trains.forEach((train) => {
            for (const i in catalog.trains[train]) {
              const item = catalog.trains[train][i];

              const catalogItem = { ...item } as CatalogApp;
              catalogItem.catalog = {
                id: catalog.id,
                label: catalog.label,
                train,
              };
              this.catalogApps.push(catalogItem);
            }
          });
        }
      });

      this.catalogOptions = Array.from(catalogNames.values()).map((catalog) => {
        return { label: capitalizeFirstLetter(catalog), value: catalog };
      });
      this.selectedCatalogOptions = this.catalogOptions;
      this.setupCatalogMenu();

      this.filterApps();
      this.isLoading = false;
    });
  }

  showLoadStatus(type: EmptyType): void {
    let title = '';
    let message;

    if (this.isLoading) {
      type = EmptyType.Loading;
    }

    switch (type) {
      case EmptyType.Loading:
        title = helptext.catalogMessage.loading;
        break;
      case EmptyType.NoPageData:
        if (this.noAvailableCatalog) {
          title = helptext.catalogMessage.no_catalog;
        } else {
          title = helptext.catalogMessage.no_application;
        }
        break;
      case EmptyType.NoSearchResults:
        title = helptext.catalogMessage.no_search_result;
        break;
    }

    this.emptyPageConf.type = type;
    this.emptyPageConf.title = title;
    this.emptyPageConf.message = message;
  }

  onSearch(query: string): void {
    this.filterString = query;
    this.filterApps();
  }

  checkForConfiguredPool(): void {
    this.appService.getKubernetesConfig().pipe(untilDestroyed(this)).subscribe((config) => {
      if (config.pool) {
        this.selectedPool = config.pool;
      } else {
        this.mdDialog.open(SelectPoolDialogComponent);
        this.updateTab.emit({ name: ApplicationUserEventName.SwitchTab, value: ApplicationTab.AvailableApps });
      }
    });
  }

  doInstall(name: string, catalog = officialCatalog, train = chartsTrain): void {
    this.appLoaderService.open();
    this.appService.getCatalogItem(name, catalog, train).pipe(untilDestroyed(this)).subscribe((catalogApp) => {
      this.appLoaderService.close();

      if (catalogApp) {
        const catalogAppInfo = { ...catalogApp } as CatalogApp;
        catalogAppInfo.catalog = {
          id: catalog,
          train,
        };
        catalogAppInfo.schema = catalogApp.versions[catalogApp.latest_version].schema;

        const chartWizard = this.slideInService.open(ChartFormComponent, { wide: true });
        chartWizard.setChartCreate(catalogAppInfo);
      }
    });
  }

  filterApps(): void {
    this.filteredCatalogApps = this.catalogApps.filter((app) => {
      if (this.filterString && !app.name.toLowerCase().includes(this.filterString.toLocaleLowerCase())) {
        return false;
      }

      /**
       * Below is a special check to remove 'ix-chart' from the list of apps shown. 'ix-chart' is the same thing
       * as the button 'Launch Docker Image' in UI. Middleware advised UI to hide this option
       */
      if (app.name === ixChartApp) {
        return false;
      }

      return this.filteredCatalogNames.includes(app.catalog.label);
    });

    if (this.filteredCatalogApps.length === 0) {
      if (this.filterString) {
        this.showLoadStatus(EmptyType.NoSearchResults);
      } else {
        this.showLoadStatus(EmptyType.NoPageData);
      }
    }
  }

  showSummaryDialog(name: string, catalog = officialCatalog, train = chartsTrain): void {
    this.appLoaderService.open();
    this.appService.getCatalogItem(name, catalog, train).pipe(untilDestroyed(this)).subscribe((catalogApp) => {
      this.appLoaderService.close();
      if (catalogApp) {
        const catalogAppInfo = { ...catalogApp } as CatalogApp;
        catalogAppInfo.catalog = {
          label: catalog,
          train,
        };
        this.mdDialog.open(CatalogSummaryDialogComponent, {
          width: '470px',
          data: catalogAppInfo,
        });
      }
    });
  }

  syncAll(): void {
    const dialogRef = this.mdDialog.open(EntityJobComponent, {
      data: {
        title: helptext.refreshing,
      },
    });
    dialogRef.componentInstance.openJobsManagerOnClose = true;
    dialogRef.componentInstance.setCall('catalog.sync_all');
    dialogRef.componentInstance.submit();
    dialogRef.componentInstance.success.pipe(untilDestroyed(this)).subscribe(() => {
      this.dialogService.closeAllDialogs();
      this.loadCatalogs();
    });
  }

  setupCatalogMenu(): void {
    this.catalogMenu = {
      label: helptext.catalogs,
      multiple: true,
      options: this.catalogOptions,
      value: this.selectedCatalogOptions,
      customTriggerValue: helptext.catalogs,
    };
  }

  onCatalogsSelectionChanged(selected: ToolbarOption[]): void {
    const catalogNames = selected.map((catalog) => catalog.value);
    if (!_.isEqual(this.filteredCatalogNames.sort(), catalogNames.sort())) {
      this.filteredCatalogNames = catalogNames as string[];
      this.filterApps();
    }
  }
}<|MERGE_RESOLUTION|>--- conflicted
+++ resolved
@@ -1,19 +1,12 @@
 import {
-<<<<<<< HEAD
-  Component, OnInit, Output, EventEmitter, AfterViewInit, ViewChild, TemplateRef,
-=======
-  Component, OnInit, Output, EventEmitter, OnDestroy,
->>>>>>> a9ad7ee8
+  Component, OnInit, Output, EventEmitter, AfterViewInit, ViewChild, TemplateRef, OnDestroy,
 } from '@angular/core';
 import { MatDialog } from '@angular/material/dialog';
 import { Router } from '@angular/router';
 import { UntilDestroy, untilDestroyed } from '@ngneat/until-destroy';
 import { TranslateService } from '@ngx-translate/core';
-<<<<<<< HEAD
 import _ from 'lodash';
-=======
 import { Subscription } from 'rxjs';
->>>>>>> a9ad7ee8
 import {
   chartsTrain, ixChartApp, officialCatalog, appImagePlaceholder,
 } from 'app/constants/catalog.constants';
@@ -49,11 +42,7 @@
   templateUrl: './catalog.component.html',
   styleUrls: ['../applications.component.scss', 'catalog.component.scss'],
 })
-<<<<<<< HEAD
-export class CatalogComponent implements OnInit, AfterViewInit {
-=======
-export class CatalogComponent implements OnInit, OnDestroy {
->>>>>>> a9ad7ee8
+export class CatalogComponent implements OnInit, AfterViewInit, OnDestroy {
   @Output() updateTab = new EventEmitter();
 
   @ViewChild('pageHeader') pageHeader: TemplateRef<unknown>;
@@ -67,12 +56,8 @@
   catalogOptions: Option[] = [];
   selectedCatalogOptions: Option[] = [];
 
-<<<<<<< HEAD
-=======
   jobsSubscription: Subscription;
 
-  protected utils: CommonUtils;
->>>>>>> a9ad7ee8
   imagePlaceholder = appImagePlaceholder;
   private noAvailableCatalog = true;
   isLoading = false;
@@ -103,13 +88,8 @@
     this.loadCatalogs();
     this.checkForConfiguredPool();
 
-<<<<<<< HEAD
-    this.ws.subscribe('core.get_jobs').pipe(untilDestroyed(this)).subscribe((event) => {
+    this.jobsSubscription = this.ws.subscribe('core.get_jobs').pipe(untilDestroyed(this)).subscribe((event) => {
       const catalogSyncJob = this.catalogSyncJobs.find((job) => job.id === event.fields.id);
-=======
-    this.jobsSubscription = this.ws.subscribe('core.get_jobs').pipe(untilDestroyed(this)).subscribe((event) => {
-      const catalogSyncJob = this.catalogSyncJobs.find((job) => job.id == event.fields.id);
->>>>>>> a9ad7ee8
       if (catalogSyncJob) {
         catalogSyncJob.progress = event.fields.progress.percent;
         if (event.fields.state === JobState.Success) {
@@ -122,15 +102,14 @@
     });
   }
 
-<<<<<<< HEAD
   ngAfterViewInit(): void {
     this.layoutService.pageHeaderUpdater$.next(this.pageHeader);
-=======
+  }
+
   ngOnDestroy(): void {
     if (this.jobsSubscription) {
       this.ws.unsubscribe(this.jobsSubscription);
     }
->>>>>>> a9ad7ee8
   }
 
   loadCatalogs(): void {
