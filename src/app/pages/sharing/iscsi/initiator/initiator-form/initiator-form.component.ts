import { Component, OnInit } from '@angular/core';
import { FormGroup } from '@angular/forms';
import { Router, ActivatedRoute } from '@angular/router';
import { UntilDestroy, untilDestroyed } from '@ngneat/until-destroy';
import * as _ from 'lodash';
import { helptext_sharing_iscsi } from 'app/helptext/sharing';
import { IscsiGlobalSession } from 'app/interfaces/iscsi-global-config.interface';
import { IscsiInitiatorGroup } from 'app/interfaces/iscsi.interface';
import {
  FieldConfig, FormDictConfig, FormListConfig, FormSelectionListConfig, RelationConfig,
} from 'app/pages/common/entity/entity-form/models/field-config.interface';
import { RelationGroup } from 'app/pages/common/entity/entity-form/models/field-relation.interface';
import { RelationAction } from 'app/pages/common/entity/entity-form/models/relation-action.enum';
import { EntityFormService } from 'app/pages/common/entity/entity-form/services/entity-form.service';
import { FieldRelationService } from 'app/pages/common/entity/entity-form/services/field-relation.service';
import { ipv4or6OptionalCidrValidator } from 'app/pages/common/entity/entity-form/validators/ip-validation';
import { EntityUtils } from 'app/pages/common/entity/utils';
import { WebSocketService, DialogService, NetworkService } from 'app/services';
import { AppLoaderService } from 'app/services/app-loader/app-loader.service';

@UntilDestroy()
@Component({
  selector: 'app-iscsi-initiator-form',
  templateUrl: './initiator-form.component.html',
  styleUrls: ['./initiator-form.component.scss', '../../../../common/entity/entity-form/entity-form.component.scss'],
  providers: [FieldRelationService, NetworkService],
})
export class InitiatorFormComponent implements OnInit {
  protected addCall: 'iscsi.initiator.create' = 'iscsi.initiator.create';
  protected queryCall: 'iscsi.initiator.query' = 'iscsi.initiator.query';
  protected editCall: 'iscsi.initiator.update' = 'iscsi.initiator.update';
  protected customFilter: any[] = [[['id', '=']]];
  route_success: string[] = ['sharing', 'iscsi', 'initiator'];
  protected pk: number;

  fieldConfig: FieldConfig[] = [
    {
      type: 'checkbox',
      name: 'all',
      placeholder: helptext_sharing_iscsi.all_placeholder_initiators,
      tooltip: '',
    },
    {
      type: 'input-list',
      name: 'initiators',
      placeholder: helptext_sharing_iscsi.initiator_form_placeholder_initiators,
      tooltip: helptext_sharing_iscsi.initiator_form_tooltip_initiators,
      customEventMethod: (parent) => {
        for (let i = 0; i < parent.source.selectedOptions.selected.length; i++) {
          parent.listControl.value.add(parent.source.selectedOptions.selected[i].value.initiator);
        }
        parent.source.deselectAll();
      },
      relation: [{
        action: RelationAction.Disable,
        when: [{
          name: 'all',
          value: true,
        }],
      }],
    },
    {
      type: 'input-list',
      name: 'auth_network',
      placeholder: helptext_sharing_iscsi.initiator_form_placeholder_auth_network,
      tooltip: helptext_sharing_iscsi.initiator_form_tooltip_auth_network,
      validation: [ipv4or6OptionalCidrValidator()],
      customEventMethod: (parent) => {
        for (let i = 0; i < parent.source.selectedOptions.selected.length; i++) {
          parent.listControl.value.add(parent.source.selectedOptions.selected[i].value.initiator_addr);
        }
        parent.source.deselectAll();
      },
      relation: [{
        action: RelationAction.Disable,
        when: [{
          name: 'all',
          value: true,
        }],
      }],
    },
    {
      type: 'input',
      name: 'comment',
      placeholder: helptext_sharing_iscsi.initiator_form_placeholder_comment,
      tooltip: helptext_sharing_iscsi.initiator_form_tooltip_comment,
    },
  ];

  formGroup: FormGroup;
  connectedInitiators: IscsiGlobalSession[];
  connectedInitiatorsDisabled = false;
  connectedInitiatorsTooltip = helptext_sharing_iscsi.initiator_form_tooltip_connected_initiators;
  error: string;

  constructor(
    protected router: Router,
    protected aroute: ActivatedRoute,
    protected loader: AppLoaderService,
    protected ws: WebSocketService,
    protected entityFormService: EntityFormService,
    protected fieldRelationService: FieldRelationService,
    protected dialog: DialogService,
    protected networkService: NetworkService,
  ) { }

  getConnectedInitiators(): void {
    this.ws.call('iscsi.global.sessions').pipe(untilDestroyed(this)).subscribe(
      (res) => {
        this.connectedInitiators = _.unionBy(res, (item) => item['initiator'] && item['initiator_addr']);
      },
      (err) => {
        new EntityUtils().handleWSError(this, err);
      },
    );
  }

  ngOnInit(): void {
    this.getConnectedInitiators();

    this.aroute.params.pipe(untilDestroyed(this)).subscribe((params) => {
      if (params['pk']) {
        this.pk = params['pk'];
        this.customFilter[0][0].push(parseInt(params['pk'], 10));
      }
    });

    this.formGroup = this.entityFormService.createFormGroup(this.fieldConfig);
<<<<<<< HEAD
    for (const i in this.fieldConfig) {
      const config = this.fieldConfig[i];
      const relationConfig: RelationConfig | null = this.hasRelation(config);
      if (relationConfig) {
=======
    this.fieldConfig.forEach((config) => {
      if (config.relation.length > 0) {
>>>>>>> 49506c2b
        this.setRelation(config);
      }
    });

    this.formGroup.controls['initiators'].statusChanges.pipe(untilDestroyed(this)).subscribe((res) => {
      this.connectedInitiatorsDisabled = res === 'DISABLED';
    });

    if (this.pk) {
      this.ws.call(this.queryCall, this.customFilter as any).pipe(untilDestroyed(this)).subscribe(
        (res) => {
          for (const i in res[0]) {
            const ctrl = this.formGroup.controls[i];
            if (ctrl) {
              if (i === 'initiators' || i === 'auth_network') {
                ctrl.setValue(new Set(res[0][i]));
              } else {
                ctrl.setValue(res[0][i as keyof IscsiInitiatorGroup]);
              }
            }
          }
          if (res[0]['initiators'].length === 0 && res[0]['auth_network'].length === 0) {
            this.formGroup.controls['all'].setValue(true);
          }
        },
        (err) => {
          new EntityUtils().handleWSError(this, err);
        },
      );
    }
  }

  onSubmit(): void {
    this.error = null;
    const value = _.cloneDeep(this.formGroup.value);

    value['initiators'] = value['all'] ? [] : Array.from(value['initiators']);
    value['auth_network'] = value['all'] ? [] : Array.from(value['auth_network']);
    delete value['initiators_input'];
    delete value['auth_network_input'];
    delete value['all'];

    let submitFunction;
    if (this.pk === undefined) {
      submitFunction = this.ws.call(this.addCall, [value]);
    } else {
      submitFunction = this.ws.call(this.editCall, [this.pk, value]);
    }

    this.loader.open();
    submitFunction.pipe(untilDestroyed(this)).subscribe(
      () => {
        this.loader.close();
        this.router.navigate(new Array('/').concat(this.route_success));
      },
      (err) => {
        this.loader.close();
        new EntityUtils().handleWSError(this, err);
      },
    );
  }

  goBack(): void {
    this.router.navigate(new Array('/').concat(this.route_success));
  }

  setRelation(config: FieldConfig): void {
    const relationConfig = this.hasRelation(config);

    if (!relationConfig) return;

    const activations = this.fieldRelationService.findActivationRelation(relationConfig.relation);
    if (activations) {
      const tobeDisabled = this.fieldRelationService.isFormControlToBeDisabled(
        activations, this.formGroup,
      );
      const tobeHide = this.fieldRelationService.isFormControlToBeHide(
        activations, this.formGroup,
      );
      this.setDisabled(config.name, tobeDisabled, tobeHide);

      this.fieldRelationService.getRelatedFormControls(config, this.formGroup)
        .forEach((control) => {
          control.valueChanges.pipe(untilDestroyed(this)).subscribe(
            () => { this.relationUpdate(config, activations); },
          );
        });
    }
  }

  relationUpdate(config: FieldConfig, activations: RelationGroup): void {
    const tobeDisabled = this.fieldRelationService.isFormControlToBeDisabled(
      activations, this.formGroup,
    );
    const tobeHide = this.fieldRelationService.isFormControlToBeHide(
      activations, this.formGroup,
    );
    this.setDisabled(config.name, tobeDisabled, tobeHide);
  }

  setDisabled(name: string, disable: boolean, hide?: boolean): void {
    // if field is hidden, disable it too
    if (hide) {
      disable = hide;
    } else {
      hide = false;
    }

    this.fieldConfig = this.fieldConfig.map((item) => {
      if (item.name === name) {
        item.disabled = disable;
        item['isHidden'] = hide;
      }
      return item;
    });

    if (this.formGroup.controls[name]) {
      const method = disable ? 'disable' : 'enable';
      this.formGroup.controls[name][method]();
    }
  }

  hasRelation(config: FieldConfig): RelationConfig | null {
    switch (config.type) {
      case 'list':
        const listConfig: FormListConfig = config;
        return listConfig;
      case 'dict':
        const dictConfig: FormDictConfig = config;
        return dictConfig;
      case 'selectionlist':
        const selectionListConfig: FormSelectionListConfig = config;
        return selectionListConfig;
    }
  }
}<|MERGE_RESOLUTION|>--- conflicted
+++ resolved
@@ -7,7 +7,7 @@
 import { IscsiGlobalSession } from 'app/interfaces/iscsi-global-config.interface';
 import { IscsiInitiatorGroup } from 'app/interfaces/iscsi.interface';
 import {
-  FieldConfig, FormDictConfig, FormListConfig, FormSelectionListConfig, RelationConfig,
+  FieldConfig,
 } from 'app/pages/common/entity/entity-form/models/field-config.interface';
 import { RelationGroup } from 'app/pages/common/entity/entity-form/models/field-relation.interface';
 import { RelationAction } from 'app/pages/common/entity/entity-form/models/relation-action.enum';
@@ -126,15 +126,9 @@
     });
 
     this.formGroup = this.entityFormService.createFormGroup(this.fieldConfig);
-<<<<<<< HEAD
-    for (const i in this.fieldConfig) {
-      const config = this.fieldConfig[i];
-      const relationConfig: RelationConfig | null = this.hasRelation(config);
-      if (relationConfig) {
-=======
+
     this.fieldConfig.forEach((config) => {
       if (config.relation.length > 0) {
->>>>>>> 49506c2b
         this.setRelation(config);
       }
     });
@@ -202,11 +196,9 @@
   }
 
   setRelation(config: FieldConfig): void {
-    const relationConfig = this.hasRelation(config);
-
-    if (!relationConfig) return;
-
-    const activations = this.fieldRelationService.findActivationRelation(relationConfig.relation);
+    if (!config) return;
+
+    const activations = this.fieldRelationService.findActivationRelation(config.relation);
     if (activations) {
       const tobeDisabled = this.fieldRelationService.isFormControlToBeDisabled(
         activations, this.formGroup,
@@ -256,18 +248,4 @@
       this.formGroup.controls[name][method]();
     }
   }
-
-  hasRelation(config: FieldConfig): RelationConfig | null {
-    switch (config.type) {
-      case 'list':
-        const listConfig: FormListConfig = config;
-        return listConfig;
-      case 'dict':
-        const dictConfig: FormDictConfig = config;
-        return dictConfig;
-      case 'selectionlist':
-        const selectionListConfig: FormSelectionListConfig = config;
-        return selectionListConfig;
-    }
-  }
 }