--- conflicted
+++ resolved
@@ -23,67 +23,18 @@
   protected resource_name: string = 'system/advanced';
   public job: any = {};
 
-<<<<<<< HEAD
-  public adv_consolemenu_tooltip = 'Uncheck this to add a login prompt\
- to the system before the console menu is shown.';
-  public adv_serialconsole_tooltip = '<b>Do not</b> check this box if\
- the <b>serial port</b> is disabled.';
-  public adv_serialport_tooltip = 'Select the serial port address in\
- hex.';
-  public adv_serialspeed_tooltip = 'Choose the speed in <i>bps</i> used\
- by the serial port.';
-  public adv_swapondrive_tooltip = 'By default, all data disks are\
- created with this amount of swap. This setting does not affect log or\
- cache devices as they are created without swap.';
-  public adv_consolescreensaver_tooltip = 'Enable or disable the console\
- screensaver.';
-  public adv_powerdaemon_tooltip = '<a\
- href="https://www.freebsd.org/cgi/man.cgi?query=powerd&manpath=FreeBSD+11.1-RELEASE+and+Ports"\
- target="_blank">powerd(8)</a> monitors the system state and sets the\
- CPU frequency accordingly.';
-  public adv_autotune_tooltip = 'Enables the <b>autotune</b> script\
- which attempts to optimize the system depending on the installed\
- hardware. <b>Warning:</b> Autotuning should only be used as a temporary\
- measure and is not a permanent fix for system hardware issues. See\
- <b>Chapter 5.4.1: Autotune</b> in the <a href="ui/guide">Guide</a> for\
- more information.';
-  public adv_debugkernel_tooltip = 'When checked, the next system boot\
- uses a debug version of the kernel.';
-  public adv_consolemsg_tooltip = 'Display console messages in real time\
- at the bottom of the browser. Click the <b>Console</b> to bring up a\
- scrollable screen. Check the <b>Stop</b> refresh box in the scrollable\
- screen to pause updating and uncheck the box to continue to watch the\
- messages as they occur.';
-  public adv_motd_tooltip = 'Write a message to be shown when a user\
- logs in with SSH.';
-  public adv_traceback_tooltip = 'Provides a pop-up window of diagnostic\
- information when a fatal error occurs.';
-  public adv_advancedmode_tooltip: 'Many GUI menus provide an\
- <b>Advanced Mode</b> button to access additional features. Enabling\
- this shows these features by default.';
-  public adv_uploadcrash_tooltip = 'Report kernel crash dumps and daily\
- performance measurements to iXsystems.';
-  public adv_periodic_notifyuser_tooltip = 'Choose a user to receive\
- security output emails. This output runs nightly, but only sends an\
- email when the system reboots or encounters an error.';
-  public adv_graphite_tooltip = 'Enter the IP address or hostname of a\
- remote server running Graphite.';
-  public adv_fqdn_syslog_tooltip = 'Check to include the\
- Fully-Qualified Domain Name (FQDN) in logs to precisely identify\
- systems with similar hostnames.';
-  public adv_cpu_in_percentage_tooltip = 'Check to display CPU usage\
- as percentages in <b>Reporting</b>.'
-=======
   public fieldConfig: FieldConfig[] = [{
     type: 'checkbox',
     name: 'adv_consolemenu',
     placeholder: 'Enable Console Menu',
-    tooltip: ''
+    tooltip: 'Uncheck this to add a login prompt to the system before\
+ the console menu is shown.'
   }, {
     type: 'checkbox',
     name: 'adv_serialconsole',
     placeholder: 'Enable Serial Console',
-    tooltip: ''
+    tooltip: '<b>Do not</b> check this box if the <b>serial port</b> is\
+ disabled.'
   }, {
     type: 'select',
     name: 'adv_serialport',
@@ -91,7 +42,8 @@
     options: [
       { label: '---', value: null},
     ],
-    tooltip: '',
+    tooltip: 'Select the serial port address in\
+ hex.',
     relation: [
       {
         action : 'DISABLE',
@@ -113,7 +65,7 @@
         { label: '57600', value: "57600" },
         { label: '115200', value: "115200" },
     ],
-    tooltip: '',
+    tooltip: 'Choose the speed in <i>bps</i> used by the serial port.',
     relation: [
       {
         action : 'DISABLE',
@@ -126,76 +78,103 @@
   }, {
     type: 'input',
     name: 'adv_swapondrive',
-    placeholder: 'Swap size on each drive in GiB, affects new disks only. Setting this to 0 disables swap creation completely (STRONGLY DISCOURAGED).',
-    tooltip: ''
+    placeholder: 'Swap size on each drive in GiB, affects new disks\
+ only. Setting this to 0 disables swap creation completely (STRONGLY\
+ DISCOURAGED).',
+    tooltip: 'By default, all data disks are created with this amount of\
+ swap. This setting does not affect log or cache devices as they are\
+ created without swap.'
   }, {
     type: 'checkbox',
     name: 'adv_consolescreensaver',
     placeholder: 'Enable Console Screensaver',
-    tooltip: ''
+    tooltip: 'Enable or disable the console screensaver.'
   }, {
     type: 'checkbox',
     name: 'adv_powerdaemon',
     placeholder: 'Enable Power Saving Daemon',
-    tooltip: ''
+    tooltip: '<a\
+ href="https://www.freebsd.org/cgi/man.cgi?query=powerd&manpath=FreeBSD+11.1-RELEASE+and+Ports"\
+ target="_blank">powerd(8)</a> monitors the system state and sets the\
+ CPU frequency accordingly.'
   }, {
     type: 'checkbox',
     name: 'adv_autotune',
     placeholder: 'Enable autotune',
-    tooltip: ''
+    tooltip: 'Enables the <b>autotune</b> script\
+ which attempts to optimize the system depending on the installed\
+ hardware. <b>Warning:</b> Autotuning should only be used as a temporary\
+ measure and is not a permanent fix for system hardware issues. See\
+ <b>Chapter 5.4.1: Autotune</b> in the <a href="ui/guide">Guide</a> for\
+ more information.'
   }, {
     type: 'checkbox',
     name: 'adv_debugkernel',
     placeholder: 'Enable Debug Kernel',
-    tooltip: ''
+    tooltip: 'When checked, the next system boot uses a debug version of\
+ the kernel.'
   }, {
     type: 'checkbox',
     name: 'adv_consolemsg',
     placeholder: 'Show console messages',
-    tooltip: ''
+    tooltip: 'Display console messages in real time\
+ at the bottom of the browser. Click the <b>Console</b> to bring up a\
+ scrollable screen. Check the <b>Stop</b> refresh box in the scrollable\
+ screen to pause updating and uncheck the box to continue to watch the\
+ messages as they occur.'
   }, {
     type: 'textarea',
     name: 'adv_motd',
     placeholder: 'MOTD Banner',
-    tooltip: ''
+    tooltip: 'Write a message to be shown when a user logs in with SSH.'
   }, {
     type: 'checkbox',
     name: 'adv_traceback',
-    placeholder: 'Show tracebacks in case',
-    tooltip: ''
+    placeholder: 'Show tracebacks in case of fatal error',
+    tooltip: 'Provides a pop-up window of diagnostic information if a\
+ fatal error occurs.'
   }, {
     type: 'checkbox',
     name: 'adv_advancedmode',
     placeholder: 'Show advanced fields by default',
-    tooltip: ''
+    tooltip: 'Many GUI menus provide an\
+ <b>Advanced Mode</b> button to access additional features. Enabling\
+ this shows these features by default.'
   }, {
     type: 'checkbox',
     name: 'adv_uploadcrash',
-    placeholder: 'Enable automatic upload of kernel crash dumps and daily telemetry',
-    tooltip: ''
+    placeholder: 'Enable automatic upload of kernel crash dumps and\
+ daily telemetry',
+    tooltip: 'Report kernel crash dumps and daily\
+ performance measurements to iXsystems.'
   }, {
     type: 'select',
     name: 'adv_periodic_notifyuser',
     placeholder: 'Periodic Notification User',
     options: [],
-    tooltip: ''
+    tooltip: 'Choose a user to receive security output emails. This\
+ output runs nightly, but only sends an email when the system reboots or\
+ encounters an error.'
   }, {
     type: 'input',
     name: 'adv_graphite',
     placeholder: 'Remote Graphite Server Hostname',
-    tooltip: ''
+    tooltip: 'Enter the IP address or hostname of a remote server\
+ running Graphite.'
   }, {
     type: 'checkbox',
     name: 'adv_fqdn_syslog',
     placeholder: 'Use FQDN for logging',
-    tooltip: ''
+    tooltip: 'Check to include the\
+ Fully-Qualified Domain Name (FQDN) in logs to precisely identify\
+ systems with similar hostnames.'
   }, {
     type: 'checkbox',
     name: 'adv_cpu_in_percentage',
     placeholder: 'Report CPU usage in percentage',
-    tooltip: ''
+    tooltip: 'Check to display CPU usage as percentages in\
+ <b>Reporting</b>.'
   }];
->>>>>>> 1a2fc94d
 
   constructor(private rest: RestService,
     private load: AppLoaderService,
