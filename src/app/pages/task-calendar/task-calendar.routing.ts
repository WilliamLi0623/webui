--- conflicted
+++ resolved
@@ -1,145 +1,141 @@
-import { Routes } from '@angular/router';
-
-import { TaskCalendarComponent } from './calendar/calendar.component';
-import { CronFormComponent } from './cron/cron-form/cron-form.component';
-import { CronListComponent } from './cron/cron-list/cron-list.component';
-import { InitshutdownListComponent } from './initshutdown/initshutdown-list/initshutdown-list.component';
-import { InitshutdownFormComponent } from './initshutdown/initshutdown-form/initshutdown-form.component';
-import { SnapshotListComponent } from './snapshot/snapshot-list/snapshot-list.component';
-import { SnapshotFormComponent } from './snapshot/snapshot-form/snapshot-form.component';
-import { RsyncListComponent } from './rsync/rsync-list/rsync-list.component';
-import { RsyncFormComponent } from './rsync/rsync-form/rsync-form.component';
-import { SmartListComponent } from './smart/smart-list/smart-list.component';
-import { SmartFormComponent } from './smart/smart-form/smart-form.component';
-import { ReplicationListComponent } from 'app/pages/task-calendar/replication/replication-list';
-<<<<<<< HEAD
-import { ReplicationAddComponent } from 'app/pages/task-calendar/replication/replication-add';
-import { ReplicationEditComponent } from 'app/pages/task-calendar/replication/replication-edit';
-import { ScrubListComponent } from './scrub/scrub-list/scrub-list.component';
-import { ScrubFormComponent } from './scrub/scrub-form/scrub-form.component';
-
-=======
-import { ReplicationFormComponent } from 'app/pages/task-calendar/replication/replication-form';
->>>>>>> ec5cf2c4
-export const TaskCalendarRoutes: Routes = [{
-  path: '',
-  data: { title: 'Calendar' },
-  children: [{
-    path: 'calendar',
-    component: TaskCalendarComponent,
-    data: { title: 'Calendar', breadcrumb: 'Calendar' }
-  }, {
-    path: 'cron',
-    data: { title: 'Cron Jobs', breadcrumb: 'Cron Jobs' },
-    children: [{
-      path: '',
-      component: CronListComponent,
-      data: { title: 'Cron Jobs', breadcrumb: 'Cron Jobs' },
-    }, {
-      path: 'add',
-      component: CronFormComponent,
-      data: { title: 'Add', breadcrumb: 'Add' }
-    }, {
-      path: 'edit/:pk',
-      component: CronFormComponent,
-      data: { title: 'Edit', breadcrumb: 'Edit' }
-    }]
-  }, {
-    path: 'initshutdown',
-    data: { title: 'Init/Shutdown Scripts', breadcrumb: 'Init/Shutdown Scripts' },
-    children: [{
-      path: '',
-      component: InitshutdownListComponent,
-      data: { title: 'Init/Shutdown Scripts', breadcrumb: 'Init/Shutdown Scripts' },
-    }, {
-      path: 'add',
-      component: InitshutdownFormComponent,
-      data: { title: 'Add', breadcrumb: 'Add' }
-    }, {
-      path: 'edit/:pk',
-      component: InitshutdownFormComponent,
-      data: { title: 'Edit', breadcrumb: 'Edit' }
-    }]
-  }, {
-    path: 'snapshot',
-    data: { title: 'Periodic Snapshot Task', breadcrumb: 'Periodic Snapshot Task' },
-    children: [{
-      path: '',
-      component: SnapshotListComponent,
-      data: { title: 'Periodic Snapshot Task', breadcrumb: 'Periodic Snapshot Task' },
-    }, {
-      path: 'add',
-      component: SnapshotFormComponent,
-      data: { title: 'Add', breadcrumb: 'Add' }
-    }, {
-      path: 'edit/:pk',
-      component: SnapshotFormComponent,
-      data: { title: 'Edit', breadcrumb: 'Edit' }
-    }]
-  }, {
-    path: 'replication',
-    data: { title: 'Replication', breadcrumb: 'Replication' },
-    children: [{
-        path: '',
-        component: ReplicationListComponent,
-        data: { title: 'Replication', breadcrumb: 'Replication' },
-      }, {
-        path: 'add-replication',
-        component: ReplicationFormComponent,
-        data: { title: 'Add Replication', breadcrumb: 'Add Replication' },
-      },{
-        path: 'edit-replication/:pk',
-        component: ReplicationFormComponent,
-        data: { title: 'Edit Replication', breadcrumb: 'Edit Replication' },
-      }
-    ]
-  }, {
-    path: 'rsync',
-    data: { title: 'Rsync Tasks', breadcrumb: 'Rsync Tasks' },
-    children: [{
-      path: '',
-      component: RsyncListComponent,
-      data: { title: 'Rsync Tasks', breadcrumb: 'Rsync Tasks' },
-    }, {
-      path: 'add',
-      component: RsyncFormComponent,
-      data: { title: 'Add', breadcrumb: 'Add' }
-    }, {
-      path: 'edit/:pk',
-      component: RsyncFormComponent,
-      data: { title: 'Edit', breadcrumb: 'Edit' }
-    }]
-  }, {
-    path: 'smart',
-    data: { title: 'S.M.A.R.T Tests', breadcrumb: 'S.M.A.R.T Tests' },
-    children: [{
-      path: '',
-      component: SmartListComponent,
-      data: { title: 'S.M.A.R.T Tests', breadcrumb: 'S.M.A.R.T Tests' },
-    }, {
-      path: 'add',
-      component: SmartFormComponent,
-      data: { title: 'Add', breadcrumb: 'Add' }
-    }, {
-      path: 'edit/:pk',
-      component: SmartFormComponent,
-      data: { title: 'Edit', breadcrumb: 'Edit' }
-    }]
-  }, {
-    path: 'scrub',
-    data: { title: 'Scrub Tasks', breadcrumb: 'Scrub Tasks' },
-    children: [{
-      path: '',
-      component: ScrubListComponent,
-      data: { title: 'Scrub Tasks', breadcrumb: 'Scrub Tasks' },
-    }, {
-      path: 'add',
-      component: ScrubFormComponent,
-      data: { title: 'Add', breadcrumb: 'Add' }
-    }, {
-      path: 'edit/:pk',
-      component: ScrubFormComponent,
-      data: { title: 'Edit', breadcrumb: 'Edit' }
-    }]
-  }]
-}];
+import { Routes } from '@angular/router';
+
+import { TaskCalendarComponent } from './calendar/calendar.component';
+import { CronFormComponent } from './cron/cron-form/cron-form.component';
+import { CronListComponent } from './cron/cron-list/cron-list.component';
+import { InitshutdownListComponent } from './initshutdown/initshutdown-list/initshutdown-list.component';
+import { InitshutdownFormComponent } from './initshutdown/initshutdown-form/initshutdown-form.component';
+import { SnapshotListComponent } from './snapshot/snapshot-list/snapshot-list.component';
+import { SnapshotFormComponent } from './snapshot/snapshot-form/snapshot-form.component';
+import { RsyncListComponent } from './rsync/rsync-list/rsync-list.component';
+import { RsyncFormComponent } from './rsync/rsync-form/rsync-form.component';
+import { SmartListComponent } from './smart/smart-list/smart-list.component';
+import { SmartFormComponent } from './smart/smart-form/smart-form.component';
+import { ReplicationListComponent } from 'app/pages/task-calendar/replication/replication-list';
+import { ReplicationFormComponent } from 'app/pages/task-calendar/replication/replication-form';
+import { ScrubListComponent } from './scrub/scrub-list/scrub-list.component';
+import { ScrubFormComponent } from './scrub/scrub-form/scrub-form.component';
+
+
+export const TaskCalendarRoutes: Routes = [{
+  path: '',
+  data: { title: 'Calendar' },
+  children: [{
+    path: 'calendar',
+    component: TaskCalendarComponent,
+    data: { title: 'Calendar', breadcrumb: 'Calendar' }
+  }, {
+    path: 'cron',
+    data: { title: 'Cron Jobs', breadcrumb: 'Cron Jobs' },
+    children: [{
+      path: '',
+      component: CronListComponent,
+      data: { title: 'Cron Jobs', breadcrumb: 'Cron Jobs' },
+    }, {
+      path: 'add',
+      component: CronFormComponent,
+      data: { title: 'Add', breadcrumb: 'Add' }
+    }, {
+      path: 'edit/:pk',
+      component: CronFormComponent,
+      data: { title: 'Edit', breadcrumb: 'Edit' }
+    }]
+  }, {
+    path: 'initshutdown',
+    data: { title: 'Init/Shutdown Scripts', breadcrumb: 'Init/Shutdown Scripts' },
+    children: [{
+      path: '',
+      component: InitshutdownListComponent,
+      data: { title: 'Init/Shutdown Scripts', breadcrumb: 'Init/Shutdown Scripts' },
+    }, {
+      path: 'add',
+      component: InitshutdownFormComponent,
+      data: { title: 'Add', breadcrumb: 'Add' }
+    }, {
+      path: 'edit/:pk',
+      component: InitshutdownFormComponent,
+      data: { title: 'Edit', breadcrumb: 'Edit' }
+    }]
+  }, {
+    path: 'snapshot',
+    data: { title: 'Periodic Snapshot Task', breadcrumb: 'Periodic Snapshot Task' },
+    children: [{
+      path: '',
+      component: SnapshotListComponent,
+      data: { title: 'Periodic Snapshot Task', breadcrumb: 'Periodic Snapshot Task' },
+    }, {
+      path: 'add',
+      component: SnapshotFormComponent,
+      data: { title: 'Add', breadcrumb: 'Add' }
+    }, {
+      path: 'edit/:pk',
+      component: SnapshotFormComponent,
+      data: { title: 'Edit', breadcrumb: 'Edit' }
+    }]
+  }, {
+    path: 'replication',
+    data: { title: 'Replication', breadcrumb: 'Replication' },
+    children: [{
+        path: '',
+        component: ReplicationListComponent,
+        data: { title: 'Replication', breadcrumb: 'Replication' },
+      }, {
+        path: 'add-replication',
+        component: ReplicationFormComponent,
+        data: { title: 'Add Replication', breadcrumb: 'Add Replication' },
+      },{
+        path: 'edit-replication/:pk',
+        component: ReplicationFormComponent,
+        data: { title: 'Edit Replication', breadcrumb: 'Edit Replication' },
+      }
+    ]
+  }, {
+    path: 'rsync',
+    data: { title: 'Rsync Tasks', breadcrumb: 'Rsync Tasks' },
+    children: [{
+      path: '',
+      component: RsyncListComponent,
+      data: { title: 'Rsync Tasks', breadcrumb: 'Rsync Tasks' },
+    }, {
+      path: 'add',
+      component: RsyncFormComponent,
+      data: { title: 'Add', breadcrumb: 'Add' }
+    }, {
+      path: 'edit/:pk',
+      component: RsyncFormComponent,
+      data: { title: 'Edit', breadcrumb: 'Edit' }
+    }]
+  }, {
+    path: 'smart',
+    data: { title: 'S.M.A.R.T Tests', breadcrumb: 'S.M.A.R.T Tests' },
+    children: [{
+      path: '',
+      component: SmartListComponent,
+      data: { title: 'S.M.A.R.T Tests', breadcrumb: 'S.M.A.R.T Tests' },
+    }, {
+      path: 'add',
+      component: SmartFormComponent,
+      data: { title: 'Add', breadcrumb: 'Add' }
+    }, {
+      path: 'edit/:pk',
+      component: SmartFormComponent,
+      data: { title: 'Edit', breadcrumb: 'Edit' }
+    }]
+  }, {
+    path: 'scrub',
+    data: { title: 'Scrub Tasks', breadcrumb: 'Scrub Tasks' },
+    children: [{
+      path: '',
+      component: ScrubListComponent,
+      data: { title: 'Scrub Tasks', breadcrumb: 'Scrub Tasks' },
+    }, {
+      path: 'add',
+      component: ScrubFormComponent,
+      data: { title: 'Add', breadcrumb: 'Add' }
+    }, {
+      path: 'edit/:pk',
+      component: ScrubFormComponent,
+      data: { title: 'Edit', breadcrumb: 'Edit' }
+    }]
+  }]
+}];