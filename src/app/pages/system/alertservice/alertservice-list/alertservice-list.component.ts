--- conflicted
+++ resolved
@@ -7,30 +7,18 @@
 
 
 @Component({
-<<<<<<< HEAD
-  selector : 'app-alertservice-list',
-  template: `<entity-table [title]="title" [conf]="this"></entity-table>`
+  selector: 'app-alertservice-list',
+  template: `<entity-table [title]="title"  [conf]="this"></entity-table>`
 })
 export class AlertServiceListComponent {
-
+  
   public title = "Alert Service";
-  protected resource_name = 'system/ntpserver';
-  protected route_delete: string[] = [ 'system', 'ntpservers', 'delete' ];
-  protected route_success: string[] = [ 'system', 'ntpservers' ];
-    
-=======
-  selector: 'app-alertservice-list',
-  template: `<entity-table [conf]="this"></entity-table>`
-})
-export class AlertServiceListComponent {
   protected resource_name = 'system/consulalerts';
   protected route_success: string[] = ['system', 'alertservice'];
   protected entityList: any;
 
   public busy: Subscription;
   public sub: Subscription;
-
->>>>>>> 68de41bb
   public columns: Array<any> = [
     { name: 'Service Name', prop: 'consulalert_type' },
     { name: 'Enabled', prop: 'enabled' },
