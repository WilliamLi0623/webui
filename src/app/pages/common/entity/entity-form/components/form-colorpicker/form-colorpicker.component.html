<div
  *ngIf="!config['isHidden']"
  [id]="config.name"
  class="dynamic-field form-input colorpicker"
  [formGroup]="group"
  [ngClass]="fieldShow"
  [class.has-tooltip]="config.tooltip"
  ix-auto ix-auto-type="colorpicker" ix-auto-identifier="{{config.placeholder}}"
>
  <div (click)="togglePicker()" class="color-swatch" [style.background-color]="colorProxy"></div>
  <mat-form-field class="full-width">
    <input
      matInput
      [placeholder]="config.placeholder"
      [(value)]="colorProxy"
      (input)="colorProxy=$event.target.value"
    >

<<<<<<< HEAD
		<input matInput (cpInputChange)="inputListener('cpInputChange', $event)" (colorPickerChange)="cpListener('cpInputChange' , $event)"
                  style="opacity:0; position:absolute;"
                        [(colorPicker)]="colorProxy"
                        [cpToggle]="picker"
                        cpOutputFormat="hex"
                        cpPosition="bottom"
                        cpWidth="180px"
                        [cpAlphaChannel]="disabled"
                        [cpPositionRelativeToArrow]="true"
                        [formControlName]="config.name">
                </mat-form-field>
	<tooltip *ngIf="config.tooltip" [header]="config.placeholder" [message]="config.tooltip"></tooltip>
	<mat-error *ngIf="config['hasErrors']">{{config['errors']}}</mat-error>
=======
    <input
      matInput
      (cpInputChange)="inputListener('cpInputChange', $event)"
      (colorPickerChange)="cpListener('cpInputChange' , $event)"
      style="opacity:0; position:absolute;"
      [(colorPicker)]="colorProxy"
      [cpToggle]="picker"
      cpOutputFormat="hex"
      cpPosition="bottom"
      cpWidth="180px"
      [cpPositionRelativeToArrow]="true"
      [formControlName]="config.name"
    >
  </mat-form-field>
  <tooltip
    *ngIf="config.tooltip"
    [header]="config.placeholder"
    [message]="config.tooltip"
    [position]="config.tooltipPosition ? config.tooltipPosition : null"
  ></tooltip>
  <mat-error *ngIf="config['hasErrors']">{{config['errors']}}</mat-error>
>>>>>>> df4e5e16
</div><|MERGE_RESOLUTION|>--- conflicted
+++ resolved
@@ -16,21 +16,6 @@
       (input)="colorProxy=$event.target.value"
     >
 
-<<<<<<< HEAD
-		<input matInput (cpInputChange)="inputListener('cpInputChange', $event)" (colorPickerChange)="cpListener('cpInputChange' , $event)"
-                  style="opacity:0; position:absolute;"
-                        [(colorPicker)]="colorProxy"
-                        [cpToggle]="picker"
-                        cpOutputFormat="hex"
-                        cpPosition="bottom"
-                        cpWidth="180px"
-                        [cpAlphaChannel]="disabled"
-                        [cpPositionRelativeToArrow]="true"
-                        [formControlName]="config.name">
-                </mat-form-field>
-	<tooltip *ngIf="config.tooltip" [header]="config.placeholder" [message]="config.tooltip"></tooltip>
-	<mat-error *ngIf="config['hasErrors']">{{config['errors']}}</mat-error>
-=======
     <input
       matInput
       (cpInputChange)="inputListener('cpInputChange', $event)"
@@ -49,8 +34,6 @@
     *ngIf="config.tooltip"
     [header]="config.placeholder"
     [message]="config.tooltip"
-    [position]="config.tooltipPosition ? config.tooltipPosition : null"
   ></tooltip>
   <mat-error *ngIf="config['hasErrors']">{{config['errors']}}</mat-error>
->>>>>>> df4e5e16
 </div>