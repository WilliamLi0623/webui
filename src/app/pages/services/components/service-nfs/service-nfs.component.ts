import { Component } from '@angular/core';
import { ActivatedRoute, Router } from '@angular/router';
import { EntityFormComponent } from 'app/pages/common/entity/entity-form';
import { FieldSet } from 'app/pages/common/entity/entity-form/models/fieldset.interface';
import { map } from 'rxjs/operators';
import helptext from '../../../../helptext/services/components/service-nfs';
import { RestService, WebSocketService } from '../../../../services/';
import { FieldConfig } from '../../../common/entity/entity-form/models/field-config.interface';
import { rangeValidator } from 'app/pages/common/entity/entity-form/validators/range-validation';

@Component({
  selector: 'nfs-edit',
  template: ` <entity-form [conf]="this"></entity-form>`,
})

export class ServiceNFSComponent {
  protected queryCall = 'nfs.config';
  protected route_success: string[] = ['services'];
  public fieldConfig: FieldConfig[] = [];
  public fieldSets: FieldSet[] = [
    {
      name: helptext.nfs_srv_fieldset_general,
      label: true,
      config: [
        {
          type: 'input',
          name: 'servers',
          placeholder: helptext.nfs_srv_servers_placeholder,
          tooltip: helptext.nfs_srv_servers_tooltip,
          required: true,
          validation : helptext.nfs_srv_servers_validation
        },
        {
          type: 'select',
          name: 'bindip',
          placeholder: helptext.nfs_srv_bindip_placeholder,
          tooltip: helptext.nfs_srv_bindip_tooltip,
          options: [],
          multiple: true
        }
      ]
    },
    {
      name: 'divider',
      divider: true
    },
    {
      name: helptext.nfs_srv_fieldset_v4,
      label: true,
      width: '50%',
      config: [
        {
          type: 'checkbox',
          name: 'v4',
          placeholder: helptext.nfs_srv_v4_placeholder,
          tooltip: helptext.nfs_srv_v4_tooltip,
          value: false,
        },
        {
          type: 'checkbox',
          name: 'v4_v3owner',
          placeholder: helptext.nfs_srv_v4_v3owner_placeholder,
          tooltip: helptext.nfs_srv_v4_v3owner_tooltip,
          relation: helptext.nfs_srv_v4_v3owner_relation,
        },
        {
          type: 'checkbox',
          name: 'v4_krb',
          placeholder: helptext.nfs_srv_v4_krb_placeholder,
          tooltip: helptext.nfs_srv_v4_krb_tooltip,
        }
      ]
    },
    {
      name: helptext.nfs_srv_fieldset_ports,
      label: true,
      width: '50%',
      config: [
        {
          type: 'input',
          name: 'mountd_port',
          placeholder: helptext.nfs_srv_mountd_port_placeholder,
          tooltip: helptext.nfs_srv_mountd_port_tooltip,
          validation: [rangeValidator(1, 65535)]
        },
        {
          type: 'input',
          name: 'rpcstatd_port',
          placeholder: helptext.nfs_srv_rpcstatd_port_placeholder,
          tooltip: helptext.nfs_srv_rpcstatd_port_tooltip,
          validation: [rangeValidator(1, 65535)]
        },
        {
          type: 'input',
          name: 'rpclockd_port',
          placeholder: helptext.nfs_srv_rpclockd_port_placeholder,
          tooltip: helptext.nfs_srv_rpclockd_port_tooltip,
          validation: [rangeValidator(1, 65535)]
        }
      ]
    },
    {
      name: 'divider',
      divider: true
    },
    {
      name: helptext.nfs_srv_fieldset_other,
      label: true,
      config: [
        {
          type: 'checkbox',
          name: 'udp',
          placeholder: helptext.nfs_srv_udp_placeholder,
          tooltip: helptext.nfs_srv_udp_tooltip,
        },
        {
          type: 'checkbox',
          name: 'allow_nonroot',
          placeholder: helptext.nfs_srv_allow_nonroot_placeholder,
          tooltip: helptext.nfs_srv_allow_nonroot_tooltip,
        },
        
        {
          type: 'checkbox',
          name: 'userd_manage_gids',
          placeholder: helptext.nfs_srv_16_placeholder,
          tooltip: helptext.nfs_srv_16_tooltip,
          relation: helptext.nfs_srv_16_relation,
        },
        {
          type: 'checkbox',
          name: 'mountd_log',
          placeholder: helptext.nfs_srv_mountd_log_placeholder,
          tooltip: helptext.nfs_srv_mountd_log_tooltip,
        },
        {
          type: 'checkbox',
          name: 'statd_lockd_log',
          placeholder: helptext.nfs_srv_statd_lockd_log_placeholder,
          tooltip: helptext.nfs_srv_statd_lockd_log_tooltip,
        }
      ]
    },
    {
      name: 'divider',
      divider: true
    }
  ];

  private ipChoices$ = this.ws.call('nfs.bindip_choices', [])
    .pipe(
      map((ips: { [ip: string]: string }) =>
        Object.keys(ips || {}).map(key => ({ label: key, value: key }))
      )
    );
  private validBindIps = [];

  constructor(protected router: Router, protected route: ActivatedRoute,
    protected rest: RestService, protected ws: WebSocketService,
  ) {}

  resourceTransformIncomingRestData(data) {
    // If validIps is slow to load, skip check on load (It's still done on save)
    if (this.validBindIps, this.validBindIps.length) {
      return this.compareBindIps(data);
    }
    return data;
  }

  compareBindIps(data) {
    // Weeds out invalid addresses (ie, ones that have changed). Called on load and on save.
    data.bindip = data.bindip ? data.bindip : [];
    if(this.validBindIps && this.validBindIps.length > 0) {
      data.bindip.forEach(ip => {
        if (!this.validBindIps.includes(ip)) {
          data.bindip.splice(data.bindip[ip], 1)
        }
      })
    } else {
      data.bindip = [];
    }
    return data;
  }

  afterInit(entityForm: EntityFormComponent) {
    entityForm.submitFunction = body => this.ws.call('nfs.update', [body]);

    this.ipChoices$.subscribe(ipChoices => {
      ipChoices.forEach(ip => { 
        this.validBindIps.push(ip.value);
      });
      this.fieldSets
        .find(set => set.name === helptext.nfs_srv_fieldset_general)
        .config.find(config => config.name === 'bindip').options = ipChoices;
    });

    entityForm.formGroup.controls['v4_v3owner'].valueChanges.subscribe((value) => {
      if (value) {
        entityForm.formGroup.controls['userd_manage_gids'].setValue(false);
      }
    })
  }

  beforeSubmit(data) {
<<<<<<< HEAD
    if (!data.userd_manage_gids) {
      data.userd_manage_gids = false;
=======
    for (const prop of ['mountd_port', 'rpcstatd_port', 'rpclockd_port']) {
      if (data[prop] === "") {
        data[prop] = null;
      }
>>>>>>> 2f033a2b
    }
    data = this.compareBindIps(data);
  }

}<|MERGE_RESOLUTION|>--- conflicted
+++ resolved
@@ -202,15 +202,13 @@
   }
 
   beforeSubmit(data) {
-<<<<<<< HEAD
     if (!data.userd_manage_gids) {
       data.userd_manage_gids = false;
-=======
+
     for (const prop of ['mountd_port', 'rpcstatd_port', 'rpclockd_port']) {
       if (data[prop] === "") {
         data[prop] = null;
       }
->>>>>>> 2f033a2b
     }
     data = this.compareBindIps(data);
   }
