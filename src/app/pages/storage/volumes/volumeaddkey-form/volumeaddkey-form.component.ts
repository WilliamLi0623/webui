import {
  ApplicationRef,
  Component,
  Injector,
  OnInit,
  ViewContainerRef
} from '@angular/core';
import {
  AbstractControl,
  FormArray,
  FormGroup,
  Validators
} from '@angular/forms';
import {ActivatedRoute, Router, RouterModule} from '@angular/router';
import { MatSnackBar } from '@angular/material';
import * as _ from 'lodash';

import {RestService, WebSocketService, StorageService} from '../../../../services/';
import {
  FieldConfig
} from '../../../common/entity/entity-form/models/field-config.interface';
import { DialogService } from 'app/services/dialog.service';
import { Formconfiguration } from 'app/pages/common/entity/entity-form/entity-form.component';
import { AppLoaderService } from '../../../../services/app-loader/app-loader.service';
import { T } from '../../../../translate-marker';

@Component({
  selector : 'app-addkey-form',
  template : `<entity-form [conf]="this"></entity-form>`
})
export class VolumeAddkeyFormComponent implements Formconfiguration {

  saveSubmitText = T("Add Recovery Key");

  resource_name = 'storage/volume';
  route_success: string[] = [ 'storage', 'pools'];
  isNew = false;
  isEntity = true;
  entityData = {
    name: "",
    passphrase: ""
  };
  
  fieldConfig: FieldConfig[] = [
    {
      type : 'input',
      name : 'name',
      isHidden: true,
      validation: [Validators.required],
      required: true
    },{
      type : 'input',
      inputType: 'password',
<<<<<<< HEAD
      name : 'passphrase',
      label : T('Passphrase'),
      placeholder: T('Passphrase'),
      tooltip: T('Enter the GELI passphrase.'),
=======
      name : 'password',
      placeholder: T('Root password'),
      tooltip: T('Root password'),
>>>>>>> 619ee769
      validation: [Validators.required],
      required: true
    }
  ];

  resourceTransformIncomingRestData(data:any): any {
    return data;
  };


  constructor(
      protected router: Router,
      protected route: ActivatedRoute,
      protected rest: RestService,
      protected ws: WebSocketService,
      protected _injector: Injector,
      protected _appRef: ApplicationRef,
      protected dialogService: DialogService,
      protected loader: AppLoaderService,
      protected storage: StorageService,
      protected snackBar: MatSnackBar
  ) {

  }

  afterInit(entityForm: any) {
  
  }

  customSubmit(value) {
    this.loader.open();
    this.ws.call('auth.check_user', ['root', value.password]).subscribe(res => {
      if (res) {
        this.rest.post(this.resource_name + "/" + value.name + "/recoverykey/", {}).subscribe((restPostResp) => {
          this.loader.close();
          this.snackBar.open(T("Successfully added recovery key to pool ") + value.name, 'close', { duration: 5000 });
          this.storage.downloadFile('geli_recovery.key', restPostResp.data.content, 'application/octet-stream');
          this.router.navigate(new Array('/').concat(
            this.route_success));
        }, (res) => {
          this.loader.close();
          this.dialogService.errorReport(T("Error adding recovery key to pool"), res.error.error_message, res.error.traceback);
        });
      }
      else {
        this.loader.close();
        this.dialogService.Info(T("Invalid password"), T("Invalid password, please try again"));
      }
    }, (res) => {
      this.loader.close();
      this.dialogService.errorReport(res.error, res.reason, res.trace.formatted);
    });
  }
  
}<|MERGE_RESOLUTION|>--- conflicted
+++ resolved
@@ -40,7 +40,7 @@
     name: "",
     passphrase: ""
   };
-  
+
   fieldConfig: FieldConfig[] = [
     {
       type : 'input',
@@ -51,16 +51,9 @@
     },{
       type : 'input',
       inputType: 'password',
-<<<<<<< HEAD
-      name : 'passphrase',
-      label : T('Passphrase'),
-      placeholder: T('Passphrase'),
-      tooltip: T('Enter the GELI passphrase.'),
-=======
       name : 'password',
       placeholder: T('Root password'),
-      tooltip: T('Root password'),
->>>>>>> 619ee769
+      tooltip: T('Enter the root password to authorize this operation.'),
       validation: [Validators.required],
       required: true
     }
@@ -87,7 +80,7 @@
   }
 
   afterInit(entityForm: any) {
-  
+
   }
 
   customSubmit(value) {
@@ -114,5 +107,5 @@
       this.dialogService.errorReport(res.error, res.reason, res.trace.formatted);
     });
   }
-  
+
 }