import { HttpClient } from '@angular/common/http';
import { Component, OnInit } from '@angular/core';
import { Validators } from '@angular/forms';
import { MatDialog } from '@angular/material/dialog';
import { MatDialogRef } from '@angular/material/dialog/dialog-ref';
import { Router } from '@angular/router';
import { UntilDestroy, untilDestroyed } from '@ngneat/until-destroy';
import { TranslateService } from '@ngx-translate/core';
import * as _ from 'lodash';
import { PreferencesService } from 'app/core/services/preferences.service';
import { ProductType } from 'app/enums/product-type.enum';
import { ServiceStatus } from 'app/enums/service-status.enum';
import { VmBootloader, VmDeviceType } from 'app/enums/vm.enum';
import globalHelptext from 'app/helptext/global-helptext';
import helptext from 'app/helptext/vm/vm-list';
import wizardHelptext from 'app/helptext/vm/vm-wizard/vm-wizard';
import { ApiMethod } from 'app/interfaces/api-directory.interface';
import { VirtualMachine } from 'app/interfaces/virtual-machine.interface';
import { VmDisplayDevice } from 'app/interfaces/vm-device.interface';
import { DialogFormConfiguration } from 'app/pages/common/entity/entity-dialog/dialog-form-configuration.interface';
import { EntityDialogComponent } from 'app/pages/common/entity/entity-dialog/entity-dialog.component';
import { MessageService } from 'app/pages/common/entity/entity-form/services/message.service';
import { regexValidator } from 'app/pages/common/entity/entity-form/validators/regex-validation';
import { EntityJobComponent } from 'app/pages/common/entity/entity-job/entity-job.component';
import { EntityTableComponent } from 'app/pages/common/entity/entity-table/entity-table.component';
import { EntityTableAction, EntityTableConfig } from 'app/pages/common/entity/entity-table/entity-table.interface';
import { EntityUtils } from 'app/pages/common/entity/utils';
import { VirtualMachineRow } from 'app/pages/vm/vm-list/virtual-machine-row.interface';
import {
  WebSocketService, StorageService, AppLoaderService, DialogService, VmService, NetworkService, SystemGeneralService,
} from 'app/services';
import { ModalService } from 'app/services/modal.service';
import { VMWizardComponent } from '../vm-wizard/vm-wizard.component';

@UntilDestroy()
@Component({
  selector: 'vm-list',
  templateUrl: './vm-list.component.html',
  styleUrls: ['./vm-list.component.scss'],
  providers: [VmService, MessageService],
})
export class VMListComponent implements EntityTableConfig<VirtualMachineRow>, OnInit {
  title = this.translate.instant('Virtual Machines');
  queryCall = 'vm.query' as const;
  wsDelete = 'vm.delete' as const;
  route_add: string[] = ['vm', 'wizard'];
  route_edit: string[] = ['vm', 'edit'];
  protected dialogRef: MatDialogRef<EntityJobComponent>;
  private productType = window.localStorage.getItem('product_type') as ProductType;
  hasVirtualizationSupport = false;
  disableActionsConfig = true;

  entityList: EntityTableComponent<VirtualMachineRow>;
  columns = [
    { name: this.translate.instant('Name') as string, prop: 'name', always_display: true },
    {
      name: this.translate.instant('State') as string, prop: 'state', always_display: true, toggle: true,
    },
    { name: this.translate.instant('Autostart') as string, prop: 'autostart', checkbox: true },
    { name: this.translate.instant('Virtual CPUs') as string, prop: 'vcpus', hidden: true },
    { name: this.translate.instant('Cores') as string, prop: 'cores', hidden: true },
    { name: this.translate.instant('Threads') as string, prop: 'threads', hidden: true },
    { name: this.translate.instant('Memory Size') as string, prop: 'memory', hidden: true },
    { name: this.translate.instant('Boot Loader Type') as string, prop: 'bootloader', hidden: true },
    { name: this.translate.instant('System Clock') as string, prop: 'time', hidden: true },
    { name: this.translate.instant('Display Port') as string, prop: 'port', hidden: true },
    { name: this.translate.instant('Description') as string, prop: 'description', hidden: true },
    { name: this.translate.instant('Shutdown Timeout') as string, prop: 'shutdown_timeout', hidden: true },
  ];
  config = {
    paging: true,
    sorting: { columns: this.columns },
    deleteMsg: {
      title: 'Name',
      key_props: ['name'],
    },
  };

  protected wsMethods: { [name: string]: ApiMethod } = {
    start: 'vm.start',
    restart: 'vm.restart',
    stop: 'vm.stop',
    poweroff: 'vm.poweroff',
    update: 'vm.update',
    clone: 'vm.clone',
    getAvailableMemory: 'vm.get_available_memory',
  };

  availMem: string;
  memTitle = wizardHelptext.vm_mem_title;
  memWarning = wizardHelptext.memory_warning;

  constructor(
    private ws: WebSocketService,
    private storageService: StorageService,
    private loader: AppLoaderService,
    private dialogService: DialogService,
    private router: Router,
    protected dialog: MatDialog,
    private http: HttpClient,
    private modalService: ModalService,
    private vmService: VmService,
    private networkService: NetworkService,
    private messageService: MessageService,
    private prefService: PreferencesService,
    private translate: TranslateService,
    private systemGeneralService: SystemGeneralService,
  ) {
    if (this.productType !== ProductType.Scale) {
      // TODO: Check if it can be removed
      this.columns.push({ name: this.translate.instant('Com Port'), prop: 'com_port', hidden: true });
    }
  }

  ngOnInit(): void {
    this.modalService.onClose$.pipe(untilDestroyed(this)).subscribe(
      () => {
        this.entityList.getData();
      },
    );
  }

  afterInit(entityList: EntityTableComponent): void {
    this.checkMemory();
    this.entityList = entityList;

    this.vmService.getVirtualizationDetails().pipe(untilDestroyed(this)).subscribe((virtualization) => {
      this.hasVirtualizationSupport = virtualization.supported;
      this.disableActionsConfig = !virtualization.supported;
      if (!this.hasVirtualizationSupport) {
        this.entityList.emptyTableConf = {
          large: true,
          icon: 'laptop',
          title: this.translate.instant('Virtualization is not supported'),
          message: virtualization.error.replace('INFO: ', ''),
          button: null,
        };
      }
    }, () => {
      /* fallback when endpoint is unavailable */
      this.disableActionsConfig = false;
    });

    this.ws.subscribe('vm.query').pipe(untilDestroyed(this)).subscribe((event) => {
      const changedRow = this.entityList.rows.find((o) => o.id === event.id);
      if (event.fields.status.state === ServiceStatus.Running) {
        changedRow.state = ServiceStatus.Running;
        changedRow.status.state = event.fields.status.state;
        changedRow.status.domain_state = event.fields.status.domain_state;
      } else {
        changedRow.state = ServiceStatus.Stopped;
        changedRow.status.state = event.fields.status.state;
        changedRow.status.domain_state = event.fields.status.domain_state;
      }
    });
  }

  resourceTransformIncomingRestData(vms: VirtualMachine[]): VirtualMachineRow[] {
    return vms.map((vm) => {
      const transformed = {
        ...vm,
        state: vm.status.state,
        com_port: `/dev/nmdm${vm.id}B`,
        shutdown_timeout: `${vm.shutdown_timeout} seconds`,
        memory: this.storageService.convertBytestoHumanReadable(vm.memory * 1048576, 2),
      } as VirtualMachineRow;

      if (this.checkDisplay(vm)) {
        transformed.port = this.displayPort(vm);
      } else {
        transformed.port = 'N/A';
        if (transformed.vm_type === 'Container Provider') {
          transformed.vm_type = globalHelptext.dockerhost;
        }
      }

      return transformed;
    });
  }

  checkDisplay(vm: VirtualMachine | VirtualMachineRow): boolean {
    const devices = vm.devices;
    if (!devices || devices.length === 0) {
      return false;
    }
    if (this.productType !== ProductType.Scale && ([VmBootloader.Grub, VmBootloader.UefiCsm].includes(vm.bootloader))) {
      return false;
    }
    for (const device of devices) {
      if (devices && device.dtype === VmDeviceType.Display) {
        return true;
      }
    }
  }

  displayPort(vm: VirtualMachine): boolean | number {
    const devices = vm.devices;
    if (!devices || devices.length === 0) {
      return false;
    }
    if (this.productType !== ProductType.Scale && ([VmBootloader.Grub, VmBootloader.UefiCsm].includes(vm.bootloader))) {
      return false;
    }
    for (const device of devices) {
      if (devices && device.dtype === VmDeviceType.Display) {
        return (device.attributes).port;
      }
    }
  }

  onSliderChange(row: VirtualMachineRow): void {
    let method: ApiMethod;
    if (row['status']['state'] === ServiceStatus.Running) {
      method = this.wsMethods.stop;
      const stopDialog: DialogFormConfiguration = {
        title: this.translate.instant('Stop {vmName}?', { vmName: row.name }),
        fieldConfig: [
          {
            type: 'checkbox',
            name: 'force_after_timeout',
            placeholder: this.translate.instant('Force Stop After Timeout'),
            tooltip: this.translate.instant('Force the VM to stop if it has not already \
 stopped within the specified shutdown timeout. Without this option selected, the VM will \
 receive the shutdown signal, but may or may not complete the shutdown process.'),
          },
        ],
        saveButtonText: this.translate.instant('Stop'),
        customSubmit: (entityDialog: EntityDialogComponent) => {
          entityDialog.dialogRef.close(true);
          const forceValue = false; // We are not exposing this in the UI
          const forceValueTimeout = !!entityDialog.formValue.force_after_timeout;
          const params = [row.id, { force: forceValue, force_after_timeout: forceValueTimeout }];
          this.doRowAction(row, method, params);
        },
      };
      this.dialogService.dialogForm(stopDialog);
    } else {
      method = this.wsMethods.start;
      this.doRowAction(row, method);
    }
  }

  onMemoryError(row: VirtualMachineRow): void {
    const memoryDialog = this.dialogService.confirm({
      title: helptext.memory_dialog.title,
      message: helptext.memory_dialog.message,
      hideCheckBox: true,
      buttonMsg: helptext.memory_dialog.buttonMsg,
      secondaryCheckBox: true,
      secondaryCheckBoxMsg: helptext.memory_dialog.secondaryCheckBoxMsg,
      data: [{ overcommit: false }],
      tooltip: helptext.memory_dialog.tooltip,
    });

    memoryDialog.componentInstance.switchSelectionEmitter.pipe(untilDestroyed(this)).subscribe(() => {
      memoryDialog.componentInstance.isSubmitEnabled = !memoryDialog.componentInstance.isSubmitEnabled;
    });

    memoryDialog.afterClosed().pipe(untilDestroyed(this)).subscribe((dialogRes: boolean) => {
      if (dialogRes) {
        this.doRowAction(row, this.wsMethods.start, [row.id, { overcommit: true }]);
      }
    });
  }

  extractHostname(url: string): string {
    let hostname: string;
    if (url.includes('//')) {
      hostname = url.split('/')[2];
    } else {
      hostname = url.split('/')[0];
    }
    hostname = hostname.split(':')[0];
    hostname = hostname.split('?')[0];

    return hostname;
  }

  doRowAction(row: VirtualMachineRow, method: ApiMethod, params: any[] = [row.id], updateTable = false): void {
    if (method === 'vm.stop') {
      this.dialogRef = this.dialog.open(EntityJobComponent,
        { data: { title: this.translate.instant('Stopping {rowName}', { rowName: row.name }) } });
      this.dialogRef.componentInstance.setCall(method, [params[0], params[1]]);
      this.dialogRef.componentInstance.submit();
      this.dialogRef.componentInstance.success.pipe(untilDestroyed(this)).subscribe(() => {
        if (updateTable) {
          this.entityList.getData();
        } else {
          this.updateRows([row]);
        }
        this.dialogRef.close(false);
        this.dialogService.info(
          this.translate.instant('Finished'),
          this.translate.instant('If {vmName} is still running, the Guest OS did not respond as expected. It is possible to use <i>Power Off</i> or the <i>Force Stop After Timeout</i> option to stop the VM.', { vmName: row.name }),
          '450px',
          'info',
          true,
        );
        this.checkMemory();
      });
      this.dialogRef.componentInstance.failure.pipe(untilDestroyed(this)).subscribe((err) => {
        new EntityUtils().handleWSError(this, err, this.dialogService);
      });
    } else {
      this.loader.open();
      this.ws.call(method, params).pipe(untilDestroyed(this)).subscribe(
        () => {
          if (updateTable) {
            this.entityList.getData();
            this.loader.close();
          } else {
            this.updateRows([row]).then(() => {
              this.loader.close();
            });
          }
          this.checkMemory();
        },
        (err) => {
          this.loader.close();
          if (method === this.wsMethods.start && err.error === 12) {
            this.onMemoryError(row);
            return;
          } if (method === this.wsMethods.update) {
            row.autostart = !row.autostart;
          }
          new EntityUtils().handleWSError(this, err, this.dialogService);
        },
      );
    }
  }

  updateRows(rows: VirtualMachineRow[]): Promise<VirtualMachineRow[]> {
    return new Promise((resolve, reject) => {
      this.ws.call(this.queryCall).pipe(untilDestroyed(this)).subscribe(
        (res) => {
          rows = this.resourceTransformIncomingRestData(res);
          resolve(rows);
        },
        (err) => {
          new EntityUtils().handleWSError(this, err, this.dialogService);
          reject(err);
        },
      );
    });
  }

  onCheckboxChange(row: VirtualMachineRow): void {
    this.doRowAction(row, this.wsMethods.update, [row.id, { autostart: row.autostart }]);
  }

  getActions(row: VirtualMachineRow): EntityTableAction[] {
    return [{
      id: 'START',
      icon: 'play_arrow',
      label: this.translate.instant('Start'),
      onClick: (vm: VirtualMachineRow) => {
        this.onSliderChange(vm);
      },
    },
    {
      id: 'RESTART',
      icon: 'replay',
      label: this.translate.instant('Restart'),
      onClick: (vm: VirtualMachineRow) => {
        this.doRowAction(vm, this.wsMethods.restart);
      },
    },
    {
      id: 'POWER_OFF',
      icon: 'power_settings_new',
      label: this.translate.instant('Power Off'),
      onClick: (vm: VirtualMachineRow) => {
        this.doRowAction(row, this.wsMethods.poweroff, [vm.id]);
      },
    },
    {
      id: 'STOP',
      icon: 'stop',
      label: this.translate.instant('Stop'),
      onClick: (vm: VirtualMachineRow) => {
        this.onSliderChange(vm);
      },
    },
    {
      id: 'EDIT',
      icon: 'edit',
      label: this.translate.instant('Edit'),
      onClick: (vm: VirtualMachineRow) => {
        this.router.navigate(new Array('').concat(['vm', 'edit', String(vm.id)]));
      },
    },
    {
      id: 'DELETE',
      icon: 'delete',
      label: this.translate.instant('Delete'),
      onClick: (vm: VirtualMachineRow) => {
        const conf: DialogFormConfiguration = {
          title: this.translate.instant('Delete Virtual Machine'),
          fieldConfig: [
            {
              type: 'checkbox',
              name: 'zvols',
              placeholder: this.translate.instant('Delete Virtual Machine Data?'),
              value: false,
              tooltip: this.translate.instant('Set to remove the data associated with this \
 Virtual Machine (which will result in data loss if the data is not backed up). Unset to \
 leave the data intact.'),
            },
            {
              type: 'checkbox',
              name: 'force',
              placeholder: this.translate.instant('Force Delete?'),
              value: false,
              tooltip: this.translate.instant('Set to ignore the Virtual \
 Machine status during the delete operation. Unset to prevent deleting \
 the Virtual Machine when it is still active or has an undefined state.'),
            },
            {
              type: 'input',
              name: 'confirm_name',
              placeholder: '',
              maskValue: vm.name,
              required: true,
              validation: [regexValidator(new RegExp(vm.name))],
              hideErrMsg: true,
            },
          ],
          saveButtonText: this.translate.instant('Delete'),
          customSubmit: (entityDialog: EntityDialogComponent) => {
            entityDialog.dialogRef.close(true);
            const params = [
              vm.id,
              {
                zvols: entityDialog.formValue.zvols,
                force: entityDialog.formValue.force,
              },
            ];
            this.doRowAction(vm, this.wsDelete, params, true);
          },
        };
        this.dialogService.dialogForm(conf);
      },
    },
    {
      id: 'DEVICES',
      icon: 'device_hub',
      label: this.translate.instant('Devices'),
      onClick: (vm: VirtualMachineRow) => {
        this.router.navigate(new Array('').concat(['vm', String(vm.id), 'devices', vm.name]));
      },
    },
    {
      id: 'CLONE',
      icon: 'filter_none',
      label: this.translate.instant('Clone'),
      onClick: (vm: VirtualMachineRow) => {
        const conf: DialogFormConfiguration = {
          title: this.translate.instant('Name'),
          fieldConfig: [
            {
              type: 'input',
              inputType: 'text',
              name: 'name',
              placeholder: this.translate.instant('Enter a Name (optional)'),
              required: false,
            },
          ],
          saveButtonText: this.translate.instant('Clone'),
          customSubmit: (entityDialog: EntityDialogComponent) => {
            entityDialog.dialogRef.close(true);
            const params = [vm.id];
            if (entityDialog.formValue.name) {
              params.push(entityDialog.formValue.name);
            }
            this.doRowAction(vm, this.wsMethods.clone, params, true);
          },
        };
        this.dialogService.dialogForm(conf);
      },
    },
    {
      id: 'DISPLAY',
      icon: 'settings_ethernet',
      label: this.translate.instant('Display'),
      onClick: (vm: VirtualMachineRow) => {
        this.loader.open();
        this.ws.call('vm.get_display_devices', [vm.id]).pipe(untilDestroyed(this)).subscribe((display_devices_res) => {
          if (display_devices_res.length === 1) {
            if (!display_devices_res[0].attributes.password_configured) {
              this.ws.call(
                'vm.get_display_web_uri',
                [
                  vm.id,
                  this.extractHostname(window.origin),
                ],
              ).pipe(untilDestroyed(this)).subscribe((web_uri_res) => {
                this.loader.close();
                if (web_uri_res[display_devices_res[0].id].error) {
                  return this.dialogService.info('Error', web_uri_res[display_devices_res[0].id].error);
                }
                window.open(web_uri_res[display_devices_res[0].id].uri, '_blank');
              }, (err) => {
                this.loader.close();
                new EntityUtils().handleError(this, err);
              });
            } else {
              this.loader.close();
<<<<<<< HEAD
              const display_device = _.find(display_devices_res, { id: display_devices_res[0].id });
              this.showPasswordDialog(vm, display_device);
=======
              const displayDevice = _.find(display_devices_res, { id: display_devices_res[0].id });
              this.showPasswordDialog(display_vm, displayDevice);
>>>>>>> 77dc9a24
            }
          } else {
            this.loader.close();
            const conf: DialogFormConfiguration = {
              title: this.translate.instant('Display Device'),
              message: this.translate.instant('Pick a display device to open'),
              fieldConfig: [{
                type: 'radio',
                name: 'display_device',
                options: display_devices_res.map((d) => ({ label: d.attributes.type, value: d.id })),
                validation: [Validators.required],
              }],
              saveButtonText: this.translate.instant('Open'),
              parent: this,
              customSubmit: (entityDialog: EntityDialogComponent) => {
<<<<<<< HEAD
                const display_device = _.find(display_devices_res, { id: entityDialog.formValue.display_device });
                if (display_device.attributes.password_configured) {
                  this.showPasswordDialog(vm, display_device);
=======
                const displayDevice = _.find(display_devices_res, { id: entityDialog.formValue.display_device });
                if (displayDevice.attributes.password_configured) {
                  this.showPasswordDialog(display_vm, displayDevice);
>>>>>>> 77dc9a24
                } else {
                  this.loader.open();
                  this.ws.call(
                    'vm.get_display_web_uri',
                    [
                      vm.id,
                      this.extractHostname(window.origin),
                    ],
                  ).pipe(untilDestroyed(this)).subscribe((web_uris_res) => {
                    this.loader.close();
                    if (web_uris_res[displayDevice.id].error) {
                      return this.dialogService.info('Error', web_uris_res[displayDevice.id].error);
                    }
                    window.open(web_uris_res[displayDevice.id].uri, '_blank');
                  }, (err) => {
                    this.loader.close();
                    new EntityUtils().handleError(this, err);
                  });
                }
                entityDialog.dialogRef.close();
              },
            };
            this.dialogService.dialogForm(conf);
          }
        }, (err) => {
          this.loader.close();
          new EntityUtils().handleError(this, err);
        });
      },
    },
    {
      id: 'SERIAL',
      icon: 'keyboard_arrow_right',
      label: this.translate.instant('Serial'),
      onClick: (vm: VirtualMachineRow) => {
        this.router.navigate(new Array('').concat(['vm', 'serial', String(vm.id)]));
      },
    },
    {
      id: 'LOGS',
      icon: 'content_paste',
      label: this.translate.instant('Download Logs'),
      onClick: (vm: VirtualMachineRow) => {
        const path = `/var/log/libvirt/bhyve/${vm.id}_${vm.name}.log`;
        const filename = `${vm.id}_${vm.name}.log`;
        this.ws.call('core.download', ['filesystem.get', [path], filename]).pipe(untilDestroyed(this)).subscribe(
          (download_res) => {
            const url = download_res[1];
            const mimetype = 'text/plain';
            this.storageService.streamDownloadFile(this.http, url, filename, mimetype)
              .pipe(untilDestroyed(this))
              .subscribe((file) => {
                this.storageService.downloadBlob(file, filename);
              }, (err) => {
                new EntityUtils().handleWSError(this, err, this.dialogService);
              });
          },
          (err) => {
            new EntityUtils().handleWSError(this, err, this.dialogService);
          },
        );
      },
    }] as EntityTableAction[];
  }

  showPasswordDialog(display_vm: VirtualMachineRow, display_device: VmDisplayDevice): void {
    const passwordConfiguration: DialogFormConfiguration = {
      title: this.translate.instant('Enter password'),
      message: this.translate.instant('Enter password to unlock this display device'),
      fieldConfig: [{
        type: 'input',
        name: 'password',
        togglePw: true,
        inputType: 'password',
        placeholder: this.translate.instant('Password'),
        validation: [Validators.required],
      }],
      saveButtonText: this.translate.instant('Open'),
      parent: this,
      customSubmit: (passDialog: EntityDialogComponent) => {
        this.loader.open();
        this.ws.call(
          'vm.get_display_web_uri',
          [
            display_vm.id,
            this.extractHostname(window.origin),
            {
              devices_passwords: [
                {
                  device_id: display_device.id,
                  password: passDialog.formValue.password,
                },
              ],
            },
          ],
        ).pipe(untilDestroyed(this)).subscribe((pass_res) => {
          this.loader.close();
          if (pass_res[display_device.id].error) {
            passDialog.formGroup.controls['password'].reset();
            return passwordConfiguration.fieldConfig[0].warnings = pass_res[display_device.id].error;
          }
          passDialog.dialogRef.close();
          window.open(pass_res[display_device.id].uri, '_blank');
        }, (err) => {
          passDialog.dialogRef.close();
          this.loader.close();
          new EntityUtils().handleError(this, err);
        });
      },
    };
    this.dialogService.dialogForm(passwordConfiguration);
  }

  isActionVisible(actionId: string, row: VirtualMachineRow): boolean {
    if (actionId === 'DISPLAY' && (row['status']['state'] !== ServiceStatus.Running || !this.checkDisplay(row))) {
      return false;
    } if ((actionId === 'POWER_OFF' || actionId === 'STOP' || actionId === 'RESTART'
            || actionId === 'SERIAL') && row['status']['state'] !== ServiceStatus.Running) {
      return false;
    } if (actionId === 'START' && row['status']['state'] === ServiceStatus.Running) {
      return false;
    }
    return true;
  }

  checkMemory(): void {
    this.ws.call(this.wsMethods.getAvailableMemory).pipe(untilDestroyed(this)).subscribe((res) => {
      this.availMem = this.storageService.convertBytestoHumanReadable(res);
    });
  }

  doAdd(): void {
    this.modalService.openInSlideIn(VMWizardComponent);
  }
}<|MERGE_RESOLUTION|>--- conflicted
+++ resolved
@@ -505,13 +505,8 @@
               });
             } else {
               this.loader.close();
-<<<<<<< HEAD
-              const display_device = _.find(display_devices_res, { id: display_devices_res[0].id });
-              this.showPasswordDialog(vm, display_device);
-=======
               const displayDevice = _.find(display_devices_res, { id: display_devices_res[0].id });
-              this.showPasswordDialog(display_vm, displayDevice);
->>>>>>> 77dc9a24
+              this.showPasswordDialog(vm, displayDevice);
             }
           } else {
             this.loader.close();
@@ -527,15 +522,9 @@
               saveButtonText: this.translate.instant('Open'),
               parent: this,
               customSubmit: (entityDialog: EntityDialogComponent) => {
-<<<<<<< HEAD
-                const display_device = _.find(display_devices_res, { id: entityDialog.formValue.display_device });
-                if (display_device.attributes.password_configured) {
-                  this.showPasswordDialog(vm, display_device);
-=======
                 const displayDevice = _.find(display_devices_res, { id: entityDialog.formValue.display_device });
                 if (displayDevice.attributes.password_configured) {
-                  this.showPasswordDialog(display_vm, displayDevice);
->>>>>>> 77dc9a24
+                  this.showPasswordDialog(vm, displayDevice);
                 } else {
                   this.loader.open();
                   this.ws.call(
