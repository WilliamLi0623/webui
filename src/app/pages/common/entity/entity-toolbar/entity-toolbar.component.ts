--- conflicted
+++ resolved
@@ -20,11 +20,7 @@
 import { EntityTemplateDirective } from '../entity-template.directive';
 import { EntityUtils } from '../utils';
 
-<<<<<<< HEAD
 import { CoreEvent } from 'app/core/services/core.service';
-=======
-import { Subscription } from 'rxjs/Subscription';
->>>>>>> 5a468e51
 import { Subject } from 'rxjs';
 import { Control } from './models/control.interface';
 import { ToolbarConfig, ControlConfig } from './models/control-config.interface';
